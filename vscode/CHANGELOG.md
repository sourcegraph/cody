--- conflicted
+++ resolved
@@ -8,11 +8,8 @@
 
 ### Fixed
 
-<<<<<<< HEAD
 - Fixes an issue where GPT 3.5 requests were sometimes left hanging. [pull/2386](https://github.com/sourcegraph/cody/pull/2386)
-=======
 - Chat: Use the proper token limits for enterprise users. [pulls/2395](https://github.com/sourcegraph/cody/pull/2395)
->>>>>>> b8910dc9
 
 ### Changed
 
