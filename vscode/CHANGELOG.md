--- conflicted
+++ resolved
@@ -11,14 +11,11 @@
 ### Fixed
 
 - Edit: Fixed an issue where streamed insertions used invalid document ranges. [pull/4172](https://github.com/sourcegraph/cody/pull/4172)
-<<<<<<< HEAD
 - Chat: Fixed issues with chat commands where selection context is removed from context items. [pull/4229](https://github.com/sourcegraph/cody/pull/4229)
 - Auth: Fixed an issue where Login page is not reloaded when proxy settings have changed. []
-=======
 - Chat: Fixes issues with chat commands where selection context is removed from context items. [pull/4229](https://github.com/sourcegraph/cody/pull/4229)
 - Chat: Fixes intermittent issues with `Add Selection to Cody Chat` where sometimes the @-mention would not actually be added. [pull/4237](https://github.com/sourcegraph/cody/pull/4237)
 - Fixed an issue where the `Add Selection to Cody Chat` context menu item was incorrectly disabled when no new chat was open. [pull/4242](https://github.com/sourcegraph/cody/pull/4242)
->>>>>>> e99fe65d
 
 ### Changed
 
