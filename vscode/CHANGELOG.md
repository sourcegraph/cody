# Changelog

This is a log of all notable changes to Cody for VS Code. [Unreleased] changes are included in the nightly pre-release builds.

## [Unreleased]

### Added

- Ollama: Added support for running Cody offline with local Ollama models. [pull/4691](https://github.com/sourcegraph/cody/pull/4691)
- Edit: Added support for users' to edit the applied edit before the diff view is removed. [pull/4684](https://github.com/sourcegraph/cody/pull/4684)
- Autocomplete: Added a new experimental throttling mechanism that should decrease latency. [pull/4735](https://github.com/sourcegraph/cody/pull/4735)
- Autocomplete: Added experimental support for Gemini 1.5 Flash as the autocomplete model. To enable this experimental feature, update the `autocomplete.advanced.provider` configuration setting to `unstable-gemini`. Prerequisite: Your Sourcegraph instance (v5.5.0+) must first be configured to use Gemini 1.5 Flash as the autocomplete model. [pull/4743](https://github.com/sourcegraph/cody/pull/4743)

### Fixed

- Edit: Fixed an issue where, when unable to detect the indentation of a file, Cody would remove all indentation from a response. [pull/4704](https://github.com/sourcegraph/cody/pull/4704)
- Edit: Fixed an issue where Cody would sometimes remove unintended parts of the code when an edit was accepted on save. [pull/4720](https://github.com/sourcegraph/cody/pull/4720)

### Changed

<<<<<<< HEAD
## 1.24.2

### Added

- Autocomplete: Added a new experimental throttling mechanism that should decrease latency. [pull/4735](https://github.com/sourcegraph/cody/pull/4735)

### Changed

- Autocomplete: When the last completion candidate is not applicable at the current document position, it remains in the cache even after the user backspaces or deletes characters from the current line. [pull/4704](https://github.com/sourcegraph/cody/pull/4704)
- Autocomplete: Increase request manager cache size. [pull/4778](https://github.com/sourcegraph/cody/pull/4778)
=======
- Autocomplete: When the last completion candidate is not applicable at the current document position, it remains in the cache even after the user backspaces or deletes characters from the current line. [pull/4704](https://github.com/sourcegraph/cody/pull/4704)
- Chat: Added a stop button and cleaned up the vertical space layout of the chat. [pull/4580](https://github.com/sourcegraph/cody/pull/4580)
- Autocomplete: Added a caching layer to Jaccard Similarity to reduce the load of context gathering during autocompletion. [pull/4608](https://github.com/sourcegraph/cody/pull/4608)
- Chat: Simplify the Enterprise docs in the model selector [pull/4745](https://github.com/sourcegraph/cody/pull/4745)
- Autocomplete: Increase request manager cache size. [pull/4778](https://github.com/sourcegraph/cody/pull/4778)
- Edit: We now collapse the selection down to the cursor position after an edit is triggered. [pull/4781](https://github.com/sourcegraph/cody/pull/4781)
>>>>>>> c98cc6d8

## 1.24.1

- Autocomplete: Restrict the number of lines we await during hot-streak completion generation to prevent overwhelming inference providers. [pull/4737](https://github.com/sourcegraph/cody/pull/4737)

## 1.24.0

### Added

- Edit: Added a new visual inline diff output for applied edits. [pull/4525](https://github.com/sourcegraph/cody/pull/4525)
- Edit: Added a visual animation showing the progress of the LLM as it produces a final output. [pull/4525](https://github.com/sourcegraph/cody/pull/4525)

### Fixed

- Edit: Fixed incorrect codelens for "Generate Code". [pull/4525](https://github.com/sourcegraph/cody/pull/4525)
- Chat: Display the appropriate error message when input has exceeded the model's context window, instead of "Chat token usage must be updated before Context". [pull/4674](https://github.com/sourcegraph/cody/pull/4674)

### Changed

- Chat: @-mentions are shown as chips instead of text. [pull/4539](https://github.com/sourcegraph/cody/pull/4539)
- Edit: Removed usage of the users' default formatter, instead choosing to apply basic formatting and indentation matching before the edit is applied to the document. [pull/4525](https://github.com/sourcegraph/cody/pull/4525)
- Edit: Removed the manual "Show Diff" option, in favour of showing the diff directly in the editor. [pull/4525](https://github.com/sourcegraph/cody/pull/4525)

## 1.22.4

### Added

- Autocomplete: Support Google Vertex provider exclusively for Anthropic-based models. [pull/4606](https://github.com/sourcegraph/cody/pull/4606)
- Chat & Commands: New model Anthropic Claude 3.5 Sonnet available for Cody Pro users. [pull/4631](https://github.com/sourcegraph/cody/pull/4631)

### Fixed

### Changed

## 1.22.3

### Added

### Fixed

### Changed

## 1.22.2

### Added

- Autocomplete: Finetuned model shipment for code completions in py, jsx and jsx language. [pull/4533](https://github.com/sourcegraph/cody/pull/4533)
- Telemetry: Context logging for the autocomplete feature in private metadata. [pull/4501](https://github.com/sourcegraph/cody/pull/4501)
- Autocomplete: Feature flags for the fine-tuning model and deepseek experiment for code completions. [pull/4577](https://github.com/sourcegraph/cody/pull/4577)
- Telemetry: Added autocomplete stage counter logger. [pull/4595](https://github.com/sourcegraph/cody/pull/4595)
- Telemetry: Added resolved model to autocomplete events. [pull/4565](https://github.com/sourcegraph/cody/pull/4565)

## 1.22.1

### Added

- Enterprise: Expand the context window for Gemini 1.5 models. [pull/4563](https://github.com/sourcegraph/cody/pull/4563)

### Fixed

- Chat: Fix hover tooltips on overflowed paths in the @-mention file picker. [pull/4553](https://github.com/sourcegraph/cody/pull/4553)
- Custom Commands: Creating a new custom command through the menu without an existing cody.json file now creates a new cody.json file with the command added. [pull/4561](https://github.com/sourcegraph/cody/pull/4561)
- Ollama: Fix a bug where Ollama models were not connected to the correct client. [pull/4564](https://github.com/sourcegraph/cody/pull/4564)
- Windows: Fix a bug where Cody failed to load on Windows with the latest VS Code Insiders due to local certificates. [pull/4598](https://github.com/sourcegraph/cody/pull/4598)

### Changed

## 1.22.0

### Added

- Chat & Commands: New models available for Cody Pro users:
  - Google Gemini 1.5 Pro [#4360](https://github.com/sourcegraph/cody/pull/4360)
  - Google Gemini 1.5 Flash [#4360](https://github.com/sourcegraph/cody/pull/4360)
- Chat: Followup responses now more clearly indicate that prior context in the thread was used to generate the response. [pull/4479](https://github.com/sourcegraph/cody/pull/4479)

### Fixed

- Chat: Don't append @ when "Add context" is pressed multiple times. [pull/4439](https://github.com/sourcegraph/cody/pull/4439)
- Chat: Fix an issue where copying code (with right-click or Cmd/Ctrl+C) causes many event logs and may trip rate limits. [pull/4469](https://github.com/sourcegraph/cody/pull/4469)
- Chat: Fix an issue where it was difficult to copy code from responses that were still streaming in. [pull/4472](https://github.com/sourcegraph/cody/pull/4472)
- Chat: Fix an issue where opening the @-mention menu in a followup input would scroll the window to the top. [pull/4475](https://github.com/sourcegraph/cody/pull/4475)
- Chat: Show "Explain Code" and other commands in a more pleasant way, with @-mentions, in the chat. [pull/4424](https://github.com/sourcegraph/cody/pull/4424)
- Chat: Scrollbars are now shown in the @-mention menu when it overflows, same as chat models. [pull/4523](https://github.com/sourcegraph/cody/pull/4523)
- Chat: Prevent the chat from remaining in a loading state when using ESC to stop Cody's response mid-stream. [pull/4532](https://github.com/sourcegraph/cody/pull/4532)
- Chat: Large files added to new chats as @-mentions are now correctly displayed as invalid. [pull/4534](https://github.com/sourcegraph/cody/pull/4534)

### Changed

- Autocomplete: Improve finding of related code snippets by breaking camelCase and snake_case words. [pull/4467](https://github.com/sourcegraph/cody/pull/4467)
- The natural language search quickpick was removed. To perform a natural-language search, run a Cody chat and view the items in the context row. [pull/4506](https://github.com/sourcegraph/cody/pull/4506)
- Temporary Fix for [Win-ca package Certs] Issue(https://github.com/sourcegraph/cody/issues/4491): Bypassed problematic codepath to prevent system hang, resulting in temporary loss of self-signed certs import on Windows. Proper fix planned before July 1.

## [1.20.3]

### Fixed

- Chat: Fix an issue where copying code (with right-click or Cmd/Ctrl+C) causes many event logs and may trip rate limits. [pull/4469](https://github.com/sourcegraph/cody/pull/4469)

## [1.20.2]

### Fixed

- Performance: Reduced the performance overhead for certain types of context fetching, especially for larger files. This might have caused issues with slow autocomplete before. [pull/4446](https://github.com/sourcegraph/cody/pull/4446)
- Chat: Fixed an issue where the chat view would crash and display a gray screen in VS Code due to an out-of-memory situation. [pull/4459](https://github.com/sourcegraph/cody/pull/4459)

## [1.20.1]

### Fixed

- Chat: The @-mentions for workspace repositories, which are added to the input box by default for new messages, now take context filters into consideration and do not mention the excluded repos. [pull/4427](https://github.com/sourcegraph/cody/pull/4427)
- Chat: Fixed an issue where the buttons for copying and inserting code in assistant responses were not showing. [pull/4422](https://github.com/sourcegraph/cody/pull/4422)
- Edit: Fixed an issue where the edit commands context was removed from the final prompt. [pull/4432](https://github.com/sourcegraph/cody/pull/4432)
- Agent: Fixed an issue where the agent incorrectly calculated document range for out of bounds line numbers. [pull/4435](https://github.com/sourcegraph/cody/pull/4435)
- Chat: Fixed the contrast and colors of send button. [pull/4436](https://github.com/sourcegraph/cody/pull/4436)

## [1.20.0]

### Added

- Chat: Integrated OpenCtx providers with @-mention context menu. [pull/4201](https://github.com/sourcegraph/cody/pull/4201)
- Enterprise: Adds support for the `completions.smartContextWindow` (available in Sourcegraph v5.5.0+) site configuration. [pull/4236](https://github.com/sourcegraph/cody/pull/4236)
- Chat: Integrated OpenCtx providers with @-mention context menu. [pull/4201](https://github.com/sourcegraph/cody/pull/4201/files)
- Keybinding: Assign the same keyboard shortcut for starting a new chat to the "New Chat with Selection" command. [pull/4255](https://github.com/sourcegraph/cody/pull/4255)
- Telemetry: Adds a new telemetry event when users uninstall the extension. [pull/4246](https://github.com/sourcegraph/cody/pull/4246)
- Chat: Added @-mention remote repositories search provider for enterprise. [pull/4311](https://github.com/sourcegraph/cody/pull/4311)
- Chat: Editor selection is now included in all chats by default. [pull/4292](https://github.com/sourcegraph/cody/pull/4292)
- Chat: Assistant responses now have a "Try again with different context" line at the bottom with ways you can improve the context used to generate the response. [pull/4317](https://github.com/sourcegraph/cody/pull/4317)
- Document Code: Adds additional languages support for range expansion:
  - Java: [pull/4353](https://github.com/sourcegraph/cody/pull/4353)
  - Kotlin: [pull/4355](https://github.com/sourcegraph/cody/pull/4355)
  - Rust: [pull/4358](https://github.com/sourcegraph/cody/pull/4358)
  - PHP: [pull/4359](https://github.com/sourcegraph/cody/pull/4359)
  - C: [pull/4391](https://github.com/sourcegraph/cody/pull/4391)
  - C++: [pull/4392](https://github.com/sourcegraph/cody/pull/4392)

### Fixed

- Autocomplete: Fixed an issue where formatting on save could cause completions to show duplicated characters. [pull/4404](https://github.com/sourcegraph/cody/pull/4404)
- Edit: Fixed an issue where streamed insertions used invalid document ranges. [pull/4172](https://github.com/sourcegraph/cody/pull/4172)
- Chat: Fixed issues with chat commands where selection context is removed from context items. [pull/4229](https://github.com/sourcegraph/cody/pull/4229)
- Auth: Fixes an issue where Login page is not reloaded when proxy settings have changed. [pull/4233](https://github.com/sourcegraph/cody/pull/4233)
- Chat: Fixes issues with chat commands where selection context is removed from context items. [pull/4229](https://github.com/sourcegraph/cody/pull/4229)
- Chat: Fixes intermittent issues with `Add Selection to Cody Chat` where sometimes the @-mention would not actually be added. [pull/4237](https://github.com/sourcegraph/cody/pull/4237)
- Menu: Fixes an issue where the `Add Selection to Cody Chat` context menu item was incorrectly disabled when no new chat was open. [pull/4242](https://github.com/sourcegraph/cody/pull/4242)
- Fixed an issue where the test file name was incorrectly inserted with the unit test command. [pull/4262](https://github.com/sourcegraph/cody/pull/4262)
- Chat: Fixed a long-standing bug where it was not possible to copy code from Cody's response before it was finished. [pull/4268](https://github.com/sourcegraph/cody/pull/4268)
- Chat: Fixed a bug where list bullets or numbers were not shown in chat responses. [pull/4294](https://github.com/sourcegraph/cody/pull/4294)
- Chat: Fixed a bug where long messages could not be scrolled vertically in the input. [pull/4313](https://github.com/sourcegraph/cody/pull/4313)
- Chat: Copying and pasting @-mentions in the chat input now works. [pull/4319](https://github.com/sourcegraph/cody/pull/4319)
- Document Code: Fixed an issue where documentation would be incorrectly inserted in the middle of a line. [pull/4325](https://github.com/sourcegraph/cody/pull/4325)
- Edit: Fixed an issue where an invalid prompt would be used, resulting in an error in certain enterprise configurations. [pull/4350](https://github.com/sourcegraph/cody/pull/4350)

### Changed

- Chat: Pressing <kbd>Space</kbd> no longer accepts an @-mention item. Press <kbd>Tab</kbd> or <kbd>Enter</kbd> instead. [pull/4154](https://github.com/sourcegraph/cody/pull/4154)
- Chat: You can now change the model after you send a chat message. Subsequent messages will be sent using your selected model. [pull/4189](https://github.com/sourcegraph/cody/pull/4189)
- Chat: The @-mention menu now shows the types of context you can include. [pull/4188](https://github.com/sourcegraph/cody/pull/4188)
- Increases the context window for the new `GPT-4o` model. [pull/4180](https://github.com/sourcegraph/cody/pull/4180)
- Commands/Chat: Increased the maximum output limit of LLM responses for recommended Enterprise models. [pull/4203](https://github.com/sourcegraph/cody/pull/4203)
- Chat: The chat UI has been updated to make messages editable in-place and stream down from the top. [pull/4209](https://github.com/sourcegraph/cody/pull/4209)
- Chat: Improved chat model selector UI with GPT-4o now as a recommended model, improved usability for Cody Free users, and a chat models documentation link. [pull/4254](https://github.com/sourcegraph/cody/pull/4254)
- Chat: New welcome screen. [pull/4303](https://github.com/sourcegraph/cody/pull/4303)
- Chat: Added @-mention provider icons. [pull/4336](https://github.com/sourcegraph/cody/pull/4336)
- Chat: New chats now start with @-mentions of your current repository and file. Use @-mentions to include other context. Enterprise users can @-mention remote repositories to chat across multiple repositories. [pull/4364](https://github.com/sourcegraph/cody/pull/4364)

### Removed

- Chat: The `Rename Chat` functionality.

## [1.18.2]

### Added

- Feature flags for the fine-tuning model experiment for code completions. [pull/4245](https://github.com/sourcegraph/cody/pull/4245)

### Fixed

### Changed

## [1.18.1]

### Added

- Automatically start embeddings indexing using Sourcegraph embeddings API. [pull/4091](https://github.com/sourcegraph/cody/pull/4091/)
- Simplify upstream latency collector and measure Cody Gateway latency[pull/4193](https://github.com/sourcegraph/cody/pull/4193)

### Fixed

### Changed

## [1.18.0]

### Added

- Search: A new `Search Code` command added to the `Commands` sidebar for Cody's Natural Language Search. [pull/3991](https://github.com/sourcegraph/cody/pull/3991)
- Context Menu: Added commands to send file to chat as @-mention from the explorer context menu. [pull/4000](https://github.com/sourcegraph/cody/pull/4000)
  - `Add File to Chat`: Add file to the current opened chat, or start a new chat if no panel is opened.
  - `New Chat with File Content`: Opens a new chat with the file content when no existing chat panel is open.
- Chat: New optimization for prompt quality and token usage, deduplicating context items, and optimizing token allocation. [pull/3929](https://github.com/sourcegraph/cody/pull/3929)
- Document Code/Generate Tests: User selections are now matched against known symbol ranges, and adjusted in cases where a user selection in a suitable subset of one of these ranges. [pull/4031](https://github.com/sourcegraph/cody/pull/4031)
- Extension: Added the `vscode.git` extension to the `extensionDependencies` list. [pull/4110](https://github.com/sourcegraph/cody/pull/4110)
- Command: Add a new `Generate Commit Message` command for generating commit messages, available in the Cody sidebar, command palette, and Source Control panel. [pull/4130](https://github.com/sourcegraph/cody/pull/4130)
- Chat: The new `GPT-4o` model is available for Cody Pro users. [pull/4164](https://github.com/sourcegraph/cody/pull/4164)

### Fixed

- Autocomplete: Handle incomplete Ollama response chunks gracefully. [pull/4066](https://github.com/sourcegraph/cody/pull/4066)
- Edit: Improved handling of responses that contain HTML entities. [pull/4085](https://github.com/sourcegraph/cody/pull/4085)
- Chat: Fixed an issue where the chat message editor field was not able to be scrolled with the mouse or trackpad. [pull/4127](https://github.com/sourcegraph/cody/pull/4127)

### Changed

- Extension has been renamed from `Cody AI` to `Cody: AI Coding Assistant with Autocomplete & Chat`. [pull/4079](https://github.com/sourcegraph/cody/pull/4079)
- Search: Cody's Natural Language Search has been moved to a new quick pick interface, and the search box has been removed from the sidebar. [pull/3991](https://github.com/sourcegraph/cody/pull/3991)
- Editor Context Menu: Updated the existing `Cody Chat: Add context` command to handle selected code from the editor as @-mention . [pull/4000](https://github.com/sourcegraph/cody/pull/4000)
  - `Add Code to Chat`: Add selected code to the current opened chat, or new chat if no panel is opened.
  - `New Chat with Code`: Opens a new chat with the selected code when no existing chat panel is open and code is selected in the editor.
- Fixes an issue where triggering a recipe with no open editor window will cause unexpected behavior. [pull/3911](https://github.com/sourcegraph/cody/pull/3911)
- Edit: The "Document Code" and "Generate Tests" commands now execute with a single click/action, rather than requiring the user to specify the range first. The range can be modified from the normal Edit input. [pull/4071](https://github.com/sourcegraph/cody/pull/4071)
- Chat: The model selector now groups chat model choices by characteristics (such as "Optimized for Accuracy", "Balanced", "Optimized for Speed", and "Ollama") and indicates the default choice. [pull/4033](https://github.com/sourcegraph/cody/pull/4033) and [pull/4133](https://github.com/sourcegraph/cody/pull/4133)

## [1.16.7]

### Added

### Fixed

- Chat: Fixed a bug where the chat model dropdown would not work on first click. [pull/4122](https://github.com/sourcegraph/cody/pull/4122)

### Changed

## [1.16.6]

### Added

- Edit: Added a maximum timeout to the formatting logic, so the Edit does not appear stuck if the users' formatter takes a particularly long amount of time. [pull/4113](https://github.com/sourcegraph/cody/pull/4113)

### Fixed

- Edit: Fixed cases where the formatting of an Edit would not respect the editor tab size with certain formatters. [pull/4111](https://github.com/sourcegraph/cody/pull/4111)

### Changed

## [1.16.5]

### Added

### Fixed

- Tutorial: Fixed a bug where the tutorial would not open on first authentication. [pull/4108](https://github.com/sourcegraph/cody/pull/4108)

### Changed

## [1.16.4]

### Added

### Fixed

- Chat: Fixed a bug where the entire Cody chat view would appear blank when clicking the chat model dropdown. [pull/4098](https://github.com/sourcegraph/cody/pull/4098)

### Changed

## [1.16.3]

### Added

### Fixed

- Tutorial: Fixed telemetry when activating the tutorial on first authentication. [pull/4068](https://github.com/sourcegraph/cody/pull/4068)
- Tutorial: Improved the reliability and discoverability of the Edit command. [pull/4068](https://github.com/sourcegraph/cody/pull/4068)

### Changed

## [1.16.2]

### Added

### Fixed

- Chat: Fixed a bug where the entire Cody chat view would appear blank. [pull/4062](https://github.com/sourcegraph/cody/pull/4062)

### Changed

## [1.16.1]

### Added

### Fixed

- Fixed a bug where old Sourcegraph instances' error messages caused Cody to ignore all context files. [pull/4024](https://github.com/sourcegraph/cody/pull/4024)
- Fixed a visually distracting drop shadow on some text labels in the model selection dropdown menu. [pull/4026](https://github.com/sourcegraph/cody/pull/4026)

### Changed

## [1.16.0]

### Added

- Chat: The context window for the `Claude 3 Sonnet` and `Claude 3 Opus` models is now increased by default for all non-Enterprise users, without requiring a feature flag. [pull/3953](https://github.com/sourcegraph/cody/pull/3953)
- Custom Commands: Added the ability to create new custom Edit commands via the Custom Command Menu. [pull/3862](https://github.com/sourcegraph/cody/pull/3862)
- Custom Commands: Added 'currentFile' option to include the full file content in the Custom Commands menu. [pull/3960](https://github.com/sourcegraph/cody/pull/3960)
- Chat: Pressing <kbd>Alt+Enter</kbd> or <kbd>Opt+Enter</kbd> will submit a chat message without enhanced context (only @-mentions). [pull/3996](https://github.com/sourcegraph/cody/pull/3996)

### Fixed

- Chat: Fixed an issue where Cody's responses were not visible in small windows. [pull/3865](https://github.com/sourcegraph/cody/pull/3865)
- Edit: Fixed an issue where an Edit task would not correctly respin when an irresolvable conflict is encountered. [pull/3872](https://github.com/sourcegraph/cody/pull/3872)
- Chat: Fixed an issue where older chats were displaying as 'N months ago' instead of the number in the Chat History sidebar. [pull/3864](https://github.com/sourcegraph/cody/pull/3864)
- Custom Commands: Fixed an issue where the "selection" option was not being toggled correctly based on the user's selection in the Custom Command menu. [pull/3960](https://github.com/sourcegraph/cody/pull/3960)
- Chat: Fixed an issue where the chat title showed up as "New Chat" when the question started with a new line. [pull/3977](https://github.com/sourcegraph/cody/pull/3977)

### Changed

- Sidebar (Settings & Support): For Pro & Enterprise, moved 'Account' up to the top. For Pro only, removed 'Usage' as it can be accessed via 'Account' → 'Manage Account'. [pull/3868](https://github.com/sourcegraph/cody/pull/3868)
- Debug: Removed the `cody.debug.enabled` setting. Baseline debugging is now enabled by default [pull/3873](https://github.com/sourcegraph/cody/pull/3873)
- Chat: The experimental Ollama Chat feature, which allows using local Ollama models for chat and commands, is now enabled by default. [pull/3914](https://github.com/sourcegraph/cody/pull/3914)
- Removed Claude 2, Claude 2.1 and Claude Instant from Cody Free and Cody Pro. All users are now upgraded to use Claude 3 by default [pull/3971](https://github.com/sourcegraph/cody/pull/3971)

## [1.14.0]

### Added

- Chat: Add highlighted code to Cody Chat as `@-mentions` context by right-clicking on the code and selecting `Cody Chat: Add context`. [pull/3713](https://github.com/sourcegraph/cody/pull/3713)
- Autocomplete: Add the proper infilling prompt for Codegemma when using Ollama. [pull/3754](https://github.com/sourcegraph/cody/pull/3754)
- Chat: The new `Mixtral 8x22B` chat model is available for Cody Pro users. [pull/3768](https://github.com/sourcegraph/cody/pull/3768)
- Chat: Add a "Pop out" button to the chat title bar that allows you to move Cody chat into a floating window. [pull/3773](https://github.com/sourcegraph/cody/pull/3773)
- Sidebar: A new button to copy the current Cody extension version to the clipboard shows up next to the Release Notes item in the SETTINGS & SUPPORT sidebar on hover. This is useful for reporting issues or getting information about the installed version. [pull/3802](https://github.com/sourcegraph/cody/pull/3802)
- Generate Unit Tests: Added a new code action "Ask Cody to Test" currently shows against functions in JS, TS, Go and Python. [pull/3763](https://github.com/sourcegraph/cody/pull/3763)
- Chat: @-mentions that exceed the context window will be displayed as invalid to make it easier to identify them during input. [pull/3742](https://github.com/sourcegraph/cody/pull/3742)

### Fixed

- Generate Unit Tests: Fixed an issue where Cody would generate tests for the wrong code in the file. [pull/3759](https://github.com/sourcegraph/cody/pull/3759)
- Chat: Fixed an issue where changing the chat model did not update the token limit for the model. [pull/3762](https://github.com/sourcegraph/cody/pull/3762)
- Troubleshoot: Don't show SignIn page if the authentication error is because of network connectivity issues [pull/3750](https://github.com/sourcegraph/cody/pull/3750)
- Edit: Large file warnings for @-mentions are now updated dynamically as you add or remove them. [pull/3767](https://github.com/sourcegraph/cody/pull/3767)
- Generate Unit Tests: Improved quality for creating file names. [pull/3763](https://github.com/sourcegraph/cody/pull/3763)
- Custom Commands: Fixed an issue where newly added custom commands were not working when clicked in the sidebar tree view. [pull/3804](https://github.com/sourcegraph/cody/pull/3804)
- Chat: Fixed an issue where whitespaces in messages submitted by users were omitted. [pull/3817](https://github.com/sourcegraph/cody/pull/3817)
- Chat: Improved token counting mechanism that allows more context to be correctly included or excluded. [pull/3742](https://github.com/sourcegraph/cody/pull/3742)
- Chat: Fixed an issue where context files were opened with an incorrect link for Enterprise users due to double encoding. [pull/3818](https://github.com/sourcegraph/cody/pull/3818)
- Chat: Line numbers for @-mentions are now included and counted toward the "x lines from y files" section in the UI. [pull/3842](https://github.com/sourcegraph/cody/pull/3842)

### Changed

- Command: Ghost text hint for `Document Code` ("Alt+D to Document") now only shows on documentable symbols without an existing docstring. [pull/3622](https://github.com/sourcegraph/cody/pull/3622)
- Chat: Updates to the latest GPT 4 Turbo model. [pull/3790](https://github.com/sourcegraph/cody/pull/3790)
- Chat: Slightly speeds up enhanced context fetching on Cody Free and Cody Pro when both embeddings and search is used. [pull/3798](https://github.com/sourcegraph/cody/pull/3798)
- Support Sidebar: Consolidated all support links to our new [Support page](https://srcgr.ph/cody-support), which includes a new [Community Forum](https://community.sourcegraph.com/c/cody/vs-code/6) for user discussion.. [pull/3803](https://github.com/sourcegraph/cody/pull/3803)
- Support Sidebar: Update the icon for Discord to use the official Discord logo. [pull/3803](https://github.com/sourcegraph/cody/pull/3803)
- Commands/Chat: Increased the maximum output limit of LLM responses. [pull/3797](https://github.com/sourcegraph/cody/pull/3797)
- Commands: Updated the naming of various code actions to be more descriptive. [pull/3831](https://github.com/sourcegraph/cody/pull/3831)
- Chat: Adds chat model to more telemetry events. [pull/3829](https://github.com/sourcegraph/cody/pull/3829)
- Telemetry: Adds a new telemetry event when users sign-in the first time. [pull/3836](https://github.com/sourcegraph/cody/pull/3836)

### Feature Flags

> This section covers experiments that run behind feature flags for non-Enterprise users.

- Chat: Increased context window size when using the `Claude 3 Sonnet` and `Claude 3 Opus` models. [pull/3742](https://github.com/sourcegraph/cody/pull/3742)

## [1.12.0]

### Added

- Edit/Chat: Cody now expands the selection to the nearest enclosing function, if available, before attempting to expand to the nearest enclosing block. [pull/3507](https://github.com/sourcegraph/cody/pull/3507)
- Edit: New `cody.edit.preInstruction` configuration option for adding custom instruction at the end of all your requests. [pull/3542](https://github.com/sourcegraph/cody/pull/3542)
- Edit: Add support for the new `cody.edit.preInstruction` setting. [pull/3542](https://github.com/sourcegraph/cody/pull/3542)
- Edit: Added telemetry to measure the persistence of edits in the document. [pull/3550](https://github.com/sourcegraph/cody/pull/3550)
- Edit: "Ask Cody to Fix" now uses Claude 3 Sonnet. [pull/3555](https://github.com/sourcegraph/cody/pull/3555)
- Chat: Added buttons in the chat input box for enabling/disabling Enhanced Context. [pull/3547](https://github.com/sourcegraph/cody/pull/3547)
- Edit: Display warnings for large @-mentioned files during selection. [pull/3494](https://github.com/sourcegraph/cody/pull/3494)
- Edit: Automatically show open tabs as available options when triggering an @-mention. [pull/3494](https://github.com/sourcegraph/cody/pull/3494)
- `Cody Debug: Report Issue` command to easily file a pre-filled GitHub issue form for reporting bugs and issues directly inside VS Code. The `Cody Debug: Report Issue` command is accessible from the command palette and the `...` menu in the Cody Support sidebar. [pull/3624](https://github.com/sourcegraph/cody/pull/3624)

### Fixed

- Chat: Fixed issue where large files could not be added via @-mention. You can now @-mention line ranges within large files. [pull/3531](https://github.com/sourcegraph/cody/pull/3531) & [pull/3585](https://github.com/sourcegraph/cody/pull/3585)
- Edit: Improved the response reliability, Edit commands should no longer occasionally produce Markdown outputs.[pull/3192](https://github.com/sourcegraph/cody/pull/3192)
- Chat: Handle empty chat message input and prevent submission of empty messages. [pull/3554](https://github.com/sourcegraph/cody/pull/3554)
- Chat: Warnings are now displayed correctly for large files in the @-mention file selection list. [pull/3526](https://github.com/sourcegraph/cody/pull/3526)
- Custom Commands: Errors when running context command scripts now show the error output in the notification message. [pull/3565](https://github.com/sourcegraph/cody/pull/3565)
- Edit: Improved the response reliability, Edit commands should no longer occasionally produce Markdown outputs. [pull/3192](https://github.com/sourcegraph/cody/pull/3192)
- Edit: The `document` command now defaults to Claude 3 Haiku. [pull/3572](https://github.com/sourcegraph/cody/pull/3572)

### Changed

- Chat: A new design for chat messages, with avatars and a separate context row. [pull/3639](https://github.com/sourcegraph/cody/pull/3639)
- Chat: The Enhanced Context Settings modal is opened by default for the first chat session. [pull/3547](https://github.com/sourcegraph/cody/pull/3547)
- Add information on which Cody tier is being used to analytics events. [pull/3508](https://github.com/sourcegraph/cody/pull/3508)
- Auth: Enable the new onboarding flow that does not require the redirect back to VS Code for everyone. [pull/3574](https://github.com/sourcegraph/cody/pull/3574)
- Chat: Claude 3 Sonnet is now the default model for every Cody Free or Pro user. [pull/3575](https://github.com/sourcegraph/cody/pull/3575)
- Edit: Removed a previous Edit shortcut (`Shift+Cmd/Ctrl+v`), use `Opt/Alt+K` to trigger Edits. [pull/3591](https://github.com/sourcegraph/cody/pull/3591)
- Commands: The `Editor Title Icon` configuration option has been removed from the Cody Settings menu. Users can configure the title bar icon by right-clicking on the title bar. [pull/3677](https://github.com/sourcegraph/cody/pull/3677)

### Feature Flags

> This section covers experiments that run behind feature flags for non-Enterprise users.

- Hover Commands: Cody commands are now integrated with the native hover provider, allowing you to seamlessly access essential commands on mouse hover. [pull/3585](https://github.com/sourcegraph/cody/pull/3585)

## [1.10.2]

### Added

- Cody Enterprise users now have access to an `experimental-openaicompatible` which allows bringing your own LLM via any OpenAI-compatible API. For now, this is only supported with Starchat and specific configurations - but we continue to generalize this work to support more models and OpenAI-compatible endpoints. [pull/3218](https://github.com/sourcegraph/cody/pull/3218)

## [1.10.1]

### Added

- Autocomplete: Add Claude 3 Haiku experimental autocomplete support. [pull/3538](https://github.com/sourcegraph/cody/pull/3538)

### Changed

- Telemetry: Upgrade Sentry version. [pull/3502](https://github.com/sourcegraph/cody/pull/3502)
- Autocomplete: Subsequent new lines are added to the singleline stop sequences. [pull/3549](https://github.com/sourcegraph/cody/pull/3549)

## [1.10.0]

### Added

- Added support links for Cody Pro and Enterprise users. [pull/3330](https://github.com/sourcegraph/cody/pull/3330)
- Autocomplete: Add StarCoder2 experimental support. [pull/61207](https://github.com/sourcegraph/cody/pull/61207)
- Autocomplete: Add `cody.autocomplete.experimental.fireworksOptions` for local debugging with Fireworks. [pull/3415](https://github.com/sourcegraph/cody/pull/3415)
- Chat: Add Claude 3 Haiku for Pro users. [pull/3423](https://github.com/sourcegraph/cody/pull/3423)
- Chat: Upgrade GPT 4 turbo model. [pull/3468](https://github.com/sourcegraph/cody/pull/3468)
- Chat: Added experimental support for including web pages as context by @-mentioning a URL (when the undocumented `cody.experimental.urlContext` VS Code setting is enabled). [pull/3436](https://github.com/sourcegraph/cody/pull/3436)
- Document: Added support for automatically determining the symbol and range of a documentable block from the users' cursor position. Currently supported in JavaScript, TypeScript, Go and Python. [pull/3275](https://github.com/sourcegraph/cody/pull/3275)
- Document: Added a ghost text hint ("Alt+D to Document") that shows when the users' cursor is on a documentable symbol. Currently supported in JavaScript, TypeScript, Go and Python. [pull/3275](https://github.com/sourcegraph/cody/pull/3275)
- Document: Added a shortcut (`Alt+D`) to immediately execute the document command. [pull/3275](https://github.com/sourcegraph/cody/pull/3275)
- Edit: Added a ghost text hint ("Alt+K to Generate Code") that shows on empty files. [pull/3275](https://github.com/sourcegraph/cody/pull/3275)

### Fixed

- Chat: When `@`-mentioning files in chat and edits, the list of fuzzy-matching files is shown much faster (which is especially noticeable in large workspaces).
- Chat: Fix abort related error messages with Claude 3. [pull/3466](https://github.com/sourcegraph/cody/pull/3466)
- Document: Fixed an issue where the generated documentation would be incorrectly inserted for Python. Cody will now follow PEP 257 – Docstring Conventions. [pull/3275](https://github.com/sourcegraph/cody/pull/3275)
- Edit: Fixed incorrect decorations being shown for edits that only insert new code. [pull/3424](https://github.com/sourcegraph/cody/pull/3424)

### Changed

- Autocomplete: Upgrade tree-sitter and expand language support. [pull/3373](https://github.com/sourcegraph/cody/pull/3373)
- Autocomplete: Do not cut off completions when they are almost identical to the following non-empty line. [pull/3377](https://github.com/sourcegraph/cody/pull/3377)
- Autocomplete: Enabled dynamic multiline completions by default. [pull/3392](https://github.com/sourcegraph/cody/pull/3392)
- Autocomplete: Improve StarCoder2 Ollama support. [pull/3452](https://github.com/sourcegraph/cody/pull/3452)
- Autocomplete: Upgrade tree-sitter grammars and add Dart support. [pull/3476](https://github.com/sourcegraph/cody/pull/3476)
- Autocomplete: Wrap tree-sitter parse calls in OpenTelemetry spans. [pull/3419](https://github.com/sourcegraph/cody/pull/3419)
- Chat: The <kbd>UpArrow</kbd> key in an empty chat editor now edits the most recently sent message instead of populating the editor with the last message's text.
- Chat: The chat editor uses a new rich editor component. If you open an old chat added before this version and edit a message in the transcript with @-mentions, the @-mentions will show up as plain text and will not actually include the mentioned files unless you re-type them.
- Command: Enhanced the context provided to the Test command to help the language model determine the appropriate testing framework to use. [pull/3344](https://github.com/sourcegraph/cody/pull/3344)
- Document: Upgraded to use a faster model. [pull/3275](https://github.com/sourcegraph/cody/pull/3275)
- Properly throw an error when attempting to parse an incomplete SSE stream with the nodeClient. [pull/3479](https://github.com/sourcegraph/cody/pull/3479)

## [1.8.3]

### Fixed

- Fix crash upon initialization in the stable build if a prerelease version of the VS Code extension was used for chat after 2024-03-08. [pull/3394](https://github.com/sourcegraph/cody/pull/3394)

## [1.8.2]

### Added

- Debug: Added new commands (`Cody Debug: Enable Debug Mode` and `Cody Debug: Open Output Channel`) to the editor Command Palette and the `Settings & Support` sidebar to streamline the process of getting started with debugging Cody. [pull/3342](https://github.com/sourcegraph/cody/pull/3342)

### Fixed

- Chat: Fixed an issue where in some cases the entire document instead of just the visible portion would be included as context. [pull/3351](https://github.com/sourcegraph/cody/pull/3351)
- Chat: Fixed an issue where user aborts was not handled correctly for Claude 3. [pull/3355](https://github.com/sourcegraph/cody/pull/3355)

### Changed

- Autocomplete: Improved the stop sequences list for Ollama models. [pull/3352](https://github.com/sourcegraph/cody/pull/3352)
- Chat: Welcome message is only shown on new chat panel. [pull/3341](https://github.com/sourcegraph/cody/pull/3341)
- Chat: Wrap pasted code blocks in triple-backticks automatically. [pull/3357](https://github.com/sourcegraph/cody/pull/3357)
- Command: You can now choose a LLM model for the Generate Unit Test command. [pull/3343](https://github.com/sourcegraph/cody/pull/3343)

## [1.8.1]

### Added

### Fixed

- Fixed an issue with the new auth experience that could prevent you from opening a sign in link. [pull/3339](https://github.com/sourcegraph/cody/pull/3339)
- Custom Commands: Fixed an issue that blocked shell commands from running on Windows. [pull/3333](https://github.com/sourcegraph/cody/pull/3333)

### Changed

## [1.8.0]

### Added

- Chat: Adds experimental support for local Ollama chat models. Simply start the Ollama app. You should be able to find the models you have pulled from Ollama in the model dropdown list in your chat panel after restarting VS Code. For detailed instructions, see [pull/3282](https://github.com/sourcegraph/cody/pull/3282)
- Chat: Adds support for line ranges with @-mentioned files (Example: `Explain @src/README.md:1-5`). [pull/3174](https://github.com/sourcegraph/cody/pull/3174)
- Chat: Command prompts are now editable and compatible with @ mentions. [pull/3243](https://github.com/sourcegraph/cody/pull/3243)
- Chat: Add Claude 3 Sonnet and Claude 3 Opus for Pro users. [pull/3301](https://github.com/sourcegraph/cody/pull/3301)
- Commands: Updated the prompts for the `Explain Code` and `Find Code Smell` commands to include file ranges. [pull/3243](https://github.com/sourcegraph/cody/pull/3243)
- Custom Command: All custom commands are now listed individually under the `Custom Commands` section in the Cody sidebar. [pull/3245](https://github.com/sourcegraph/cody/pull/3245)
- Custom Commands: You can now assign keybindings to individual custom commands. Simply search for `cody.command.custom.{CUSTOM_COMMAND_NAME}` (e.g. `cody.command.custom.commit`) in the Keyboard Shortcuts editor to add keybinding. [pull/3242](https://github.com/sourcegraph/cody/pull/3242)
- Chat/Search: Local indexes are rebuilt automatically on a daily cadence when they are stale. Staleness is determined by checking whether files have changed across Git commits and in the set of working file updates not yet committed. [pull/3261](https://github.com/sourcegraph/cody/pull/3261)
- Debug: Added `Export Logs` functionality to `Settings & Support` sidebar for exporting output logs when `cody.debug.enabled` is enabled. Also available in the Command Palette under `Cody: Export Logs`. [pull/3256](https://github.com/sourcegraph/cody/pull/3256)
- Auth: Adds a new onboarding flow that does not require the redirect back to VS Code behind a feature flag. [pull/3244](https://github.com/sourcegraph/cody/pull/3244)
- Font: Adds Ollama logo. [pull/3281](https://github.com/sourcegraph/cody/pull/3281)

### Fixed

- Auth: Logging in via redirect should now work in Cursor. This requires Sourcegraph 5.3.2 or later. [pull/3241](https://github.com/sourcegraph/cody/pull/3241)
- Chat: Fixed error `found consecutive messages with the same speaker 'assistant'` that occurred when prompt length exceeded limit. [pull/3228](https://github.com/sourcegraph/cody/pull/3228)
- Edit: Fixed an issue where preceding and following text would not be included for instruction-based Edits. [pull/3309](https://github.com/sourcegraph/cody/pull/3309)

### Changed

- Debug: The `cody.debug.enabled` setting is now set to `true` by default. [pull/](https://github.com/sourcegraph/cody/pull/)

## [1.6.1]

### Changed

- Autocomplete: Reduce the adaptive timeout to match latency improvements. [pull/3283](https://github.com/sourcegraph/cody/pull/3283)

## [1.6.0]

### Added

- Autocomplete: Adds a new experimental throttling mechanism that should decrease latency and backend load. [pull/3186](https://github.com/sourcegraph/cody/pull/3186)
- Edit: Added keyboard shortcuts for codelens actions such as "Undo" and "Retry" [pull/2757][https://github.com/sourcegraph/cody/pull/2757]
- Chat: Displays warnings for large @-mentioned files during selection. [pull/3118](https://github.com/sourcegraph/cody/pull/3118)
- Once [sourcegraph/sourcegraph#60515](https://github.com/sourcegraph/sourcegraph/pull/60515) is deployed, login works in VSCodium. [pull/3167](https://github.com/sourcegraph/cody/pull/3167)

### Fixed

- Autocomplete: Fixed an issue where the loading indicator might get stuck in the loading state. [pull/3178](https://github.com/sourcegraph/cody/pull/3178)
- Autocomplete: Fixes an issue where Ollama results were sometimes not visible when the current line has text after the cursor. [pull/3213](https://github.com/sourcegraph/cody/pull/3213)
- Chat: Fixed an issue where Cody Chat steals focus from file editor after a request is completed. [pull/3147](https://github.com/sourcegraph/cody/pull/3147)
- Chat: Fixed an issue where the links in the welcome message for chat are unclickable. [pull/3155](https://github.com/sourcegraph/cody/pull/3155)
- Chat: File range is now displayed correctly in the chat view. [pull/3172](https://github.com/sourcegraph/cody/pull/3172)

### Changed

- Autocomplete: Removes the latency for cached completions. [pull/3138](https://github.com/sourcegraph/cody/pull/3138)
- Autocomplete: Enable the recent jaccard similarity improvements by default. [pull/3135](https://github.com/sourcegraph/cody/pull/3135)
- Autocomplete: Start retrieval phase earlier to improve latency. [pull/3149](https://github.com/sourcegraph/cody/pull/3149)
- Autocomplete: Trigger one LLM request instead of three for multiline completions to reduce the response latency. [pull/3176](https://github.com/sourcegraph/cody/pull/3176)
- Autocomplete: Allow the client to pick up feature flag changes that were previously requiring a client restart. [pull/2992](https://github.com/sourcegraph/cody/pull/2992)
- Chat: Add tracing. [pull/3168](https://github.com/sourcegraph/cody/pull/3168)
- Command: Leading slashes are removed from command names in the command menu. [pull/3061](https://github.com/sourcegraph/cody/pull/3061)

## [1.4.4]

### Added

### Fixed

- The signin menu now displays a warning for invalid URL input. [pull/3156](https://github.com/sourcegraph/cody/pull/3156)

### Changed

## [1.4.3]

### Added

- Autocomplete: Updated the BFG binary version. [pull/3130](https://github.com/sourcegraph/cody/pull/3130)

### Changed

## [1.4.2]

### Fixed

- Chat: Fixed an issue where Cody would sometimes exceed the context window limit for shorter context OpenAI models. [pull/3121](https://github.com/sourcegraph/cody/pull/3121)

## [1.4.1]

### Added

- Chat: Support `@-mentioned` in mid sentences. [pull/3043](https://github.com/sourcegraph/cody/pull/3043)
- Chat: Support `@-mentioned` in editing mode. [pull/3091](https://github.com/sourcegraph/cody/pull/3091)

### Fixed

- Autocomplete: Fixed the completion partial removal upon acceptance caused by `cody.autocomplete.formatOnAccept`. [pull/3083](https://github.com/sourcegraph/cody/pull/3083)

### Changed

- Autocomplete: Improve client side tracing to get a better understanding of the E2E latency. [pull/3034](https://github.com/sourcegraph/cody/pull/3034)
- Autocomplete: Move some work off the critical path in an attempt to further reduce latency. [pull/3096](https://github.com/sourcegraph/cody/pull/3096)
- Custom Command: The `description` field is now optional and will default to use the command prompt. [pull/3025](https://github.com/sourcegraph/cody/pull/3025)

## [1.4.0]

### Added

- Autocomplete: Add a new `cody.autocomplete.disableInsideComments` option to prevent completions from being displayed while writing code comments. [pull/3049](https://github.com/sourcegraph/cody/pull/3049)
- Autocomplete: Added a shortcut to go to the Autocomplete settings from the Cody Settings overlay. [pull/3048](https://github.com/sourcegraph/cody/pull/3048)
- Chat: Display Cody icon in the editor title of the chat panels when `cody.editorTitleCommandIcon` is enabled. [pull/2937](https://github.com/sourcegraph/cody/pull/2937)
- Command: The `Generate Unit Tests` command now functions as an inline edit command. When executed, the new tests will be automatically appended to the test file. If no existing test file is found, a temporary one will be created. [pull/2959](https://github.com/sourcegraph/cody/pull/2959)
- Command: You can now highlight the output in your terminal panel and right-click to `Ask Cody to Explain`. [pull/3008](https://github.com/sourcegraph/cody/pull/3008)
- Edit: Added a multi-model selector to the Edit input, allowing quick access to change the Edit LLM. [pull/2951](https://github.com/sourcegraph/cody/pull/2951)
- Edit: Added Cody Pro support for models: GPT-4, GPT-3.5, Claude 2.1 and Claude Instant. [pull/2951](https://github.com/sourcegraph/cody/pull/2951)
- Edit: Added new keyboard shortcuts for Edit (`Alt+K`) and Chat (`Alt+L`). [pull/2865](https://github.com/sourcegraph/cody/pull/2865)
- Edit: Improved the input UX. You can now adjust the range of the Edit, select from available symbols in the document, and get quick access to the "Document" and "Test" commands. [pull/2884](https://github.com/sourcegraph/cody/pull/2884)
- Edit/Chat: Added "ghost" text alongside code to showcase Edit and Chat commands. Enable it by setting `cody.commandHints.enabled` to true. [pull/2865](https://github.com/sourcegraph/cody/pull/2865)
- [Internal] Command: Added new code lenses for generating additional unit tests. [pull/2959](https://github.com/sourcegraph/cody/pull/2959)

### Fixed

- Chat: Messages without enhanced context should not include the sparkle emoji in context list. [pull/3006](https://github.com/sourcegraph/cody/pull/3006)
- Custom Command: Fixed an issue where custom commands could fail to load due to an invalid entry (e.g. missing prompt). [pull/3012](https://github.com/sourcegraph/cody/pull/3012)
- Edit: Fixed an issue where "Ask Cody to Explain" would result in an error. [pull/3015](https://github.com/sourcegraph/cody/pull/3015)

### Changed

- Autocomplete: Expanded the configuration list to include `astro`, `rust`, `svelte`, and `elixir` for enhanced detection of multiline triggers. [pulls/3044](https://github.com/sourcegraph/cody/pull/3044)
- Autocomplete: Improved the new jaccard similarity retriever and context mixing experiments. [pull/2898](https://github.com/sourcegraph/cody/pull/2898)
- Autocomplete: Multiline completions are now enabled only for languages from a predefined list. [pulls/3044](https://github.com/sourcegraph/cody/pull/3044)
- Autocomplete: Remove obvious prompt-continuations. [pull/2974](https://github.com/sourcegraph/cody/pull/2974)
- Autocomplete: Enables the new fast-path mode for all Cody community users to directly connect with our inference service. [pull/2927](https://github.com/sourcegraph/cody/pull/2927)
- Autocomplete: Rename `unstable-ollama` option to `experimental-ollama` to better communicate the current state. We still support `unstable-ollama` in the config for backward compatibility. [pull/3077](https://github.com/sourcegraph/cody/pull/3077)
- Chat: Edit buttons are disabled on messages generated by the default commands. [pull/3005](https://github.com/sourcegraph/cody/pull/3005)

## [1.2.3]

### Added

- Autocomplete: local inference support with [deepseek-coder](https://ollama.ai/library/deepseek-coder) powered by ollama. [pull/2966](https://github.com/sourcegraph/cody/pull/2966)
- Autocomplete: Add a new experimental fast-path mode for Cody community users that directly connections to our inference services. [pull/2927](https://github.com/sourcegraph/cody/pull/2927)

## [1.2.2]

### Fixed

- Fixed an issue where the natural language search panel would disappear instead of showing results. [pull/2981](https://github.com/sourcegraph/cody/pull/2981)

## [1.2.1]

### Fixed

- Fixed an authentication issue that caused users to be unable to sign in. [pull/2943](https://github.com/sourcegraph/cody/pull/2943)
- Chat: Updated Chat input tips as commands are no longer executable from chat. [pull/2934](https://github.com/sourcegraph/cody/pull/2934)
- Custom Command: Removed codebase as context option from the custom command menu. [pull/2932](https://github.com/sourcegraph/cody/pull/2932)
- Command: Add `/ask` back to the Cody command menu, which was removed by accident. [pull/2939](https://github.com/sourcegraph/cody/pull/2939)

### Changed

- Chat: Updated message placeholder to mention you can @# to include symbols. [pull/2866](https://github.com/sourcegraph/cody/pull/2866)

## [1.2.0]

### Added

- Chat: Add a history quick in the editor panel for chats grouped by last interaction timestamp. [pull/2250](https://github.com/sourcegraph/cody/pull/2250)
- Added support for the new `fireworks/starcoder` virtual model name when used in combination with an Enterprise instance. [pull/2714](https://github.com/sourcegraph/cody/pull/2714)
- Chat: Added support for editing any non-command chat messages. [pull/2826](https://github.com/sourcegraph/cody/pull/2826)
- Chat: New action buttons added above the chat input area for easy keyboard access. [pull/2826](https://github.com/sourcegraph/cody/pull/2826)
- Chat: Using 'Up'/'Down' to reuse previous chat messages will now correctly bring `@`-mentioned files [pull/2473](https://github.com/sourcegraph/cody/pull/2473)
- Chat: Enterprise users can now search multiple repositories for context. [pull/2879](https://github.com/sourcegraph/cody/pull/2879)
- [Internal] Edit/Chat: Added "ghost" text alongside code to showcase Edit and Chat commands. [pull/2611](https://github.com/sourcegraph/cody/pull/2611)
- [Internal] Edit/Chat: Added Cmd/Ctrl+K and Cmd/Ctrl+L commands to trigger Edit and Chat [pull/2611](https://github.com/sourcegraph/cody/pull/2611)

### Fixed

- Edit: Fixed an issue where concurrent applying edits could result in the incorrect insertion point for a new edit. [pull/2707](https://github.com/sourcegraph/cody/pull/2707)
- Edit: Fixed an issue where the file/symbol hint would remain even after the file/symbol prefix had been deleted. [pull/2712](https://github.com/sourcegraph/cody/pull/2712)
- Commands: Fixed an issue where Cody failed to register additional instructions followed by the command key when submitted from the command menu. [pull/2789](https://github.com/sourcegraph/cody/pull/2789)
- Chat: The title for the chat panel is now reset correctly on "Restart Chat Session"/"New Chat Session" button click. [pull/2786](https://github.com/sourcegraph/cody/pull/2786)
- Chat: Fixed an issue where Ctrl+Enter on Windows would not work (did not send a follow-on chat). [pull/2823](https://github.com/sourcegraph/cody/pull/2823)
- Fixes an issue where the codebase URL was not properly inferred for a git repo when the repo name contains dots. [pull/2901](https://github.com/sourcegraph/cody/pull/2901)
- Chat: Fixed an issue where the user authentication view appeared in the chat panel. [pull/2904](https://github.com/sourcegraph/cody/pull/2904)

### Changed

- Changed code block UI to show actions immediately instead of waiting for Cody's response to be completed. [pull/2737](https://github.com/sourcegraph/cody/pull/2737)
- Removed recipes, which were replaced by commands in November 2023 (version 0.18.0).
- Edit: Updated the codelens display to be more descriptive. [pull/2710](https://github.com/sourcegraph/cody/pull/2710)
- New chats are now the default when the user submits a new quesetion. Previously, follow-up questions were the default, but this frequently led to exceeding the LLM context window, which users interpreted as an error state. Follow-up questions are still accessible via ⌘-Enter or Ctrl-Enter. [pull/2768](https://github.com/sourcegraph/cody/pull/2768)
- We now allocate no more than 60% of the overall LLM context window for enhanced context. This preserves more room for follow-up questions and context. [pull/2768](https://github.com/sourcegraph/cody/pull/2768)
- Chat: Renamed the "Restart Chat Session" button to "New Chat Session". [pull/2786](https://github.com/sourcegraph/cody/pull/2786)
- Removed the `cody.experimental.chatPredictions` setting. [pull/2848](https://github.com/sourcegraph/cody/pull/2848)
- Removed support for the `context.codebase` custom command property. [pull/2848](https://github.com/sourcegraph/cody/pull/2848)
- Autocomplete: Better cancellation of requests that are no longer relevant. [pull/2855](https://github.com/sourcegraph/cody/pull/2855)
- Updated Enhanced Context popover copy and added a link to the docs. [pull/2864](https://github.com/sourcegraph/cody/pull/2864)
- Include meta information about unit test files in Autocomplete analytics. [pull/2868](https://github.com/sourcegraph/cody/pull/2868)
- Moved the Context Limit errors in chat into the deboug log output. [pull/2891](https://github.com/sourcegraph/cody/pull/2891)
- Cleaned up chat editor title buttons & history separators. [pull/2895](https://github.com/sourcegraph/cody/pull/2895)
- Context: Embeddings search by sourcegraph.com have been removed. For the moment, remote embeddings may still affect results for Sourcegraph Enterprise users through the new multi-repo search feature described above. Local embeddings are not affected by this change. [pull/2879](https://github.com/sourcegraph/cody/pull/2879)
- [Internal] New generate unit test available behind `cody.internal.unstable`. [pull/2646](https://github.com/sourcegraph/cody/pull/2646)
- Commands: Slash commands are no longer supported in chat panel. [pull/2869](https://github.com/sourcegraph/cody/pull/2869)
- Commands: The underlying prompt for the default chat commands will be displayed in the chat panel. [pull/2869](https://github.com/sourcegraph/cody/pull/2869)

## [1.1.3]

### Added

### Fixed

- Autocomplete: Fixes an issue where the context retriever would truncate the results too aggressively. [pull/2652](https://github.com/sourcegraph/cody/pull/2652)
- Autocomplete: Improve the stability of multiline completion truncation during streaming by gracefully handling missing brackets in incomplete code segments. [pull/2682](https://github.com/sourcegraph/cody/pull/2682)
- Autocomplete: Improves the jaccard similarity retriever to find better matches. [pull/2662](https://github.com/sourcegraph/cody/pull/2662)
- Fixed prompt construction issue for the edit command. [pull/2716](https://github.com/sourcegraph/cody/pull/2716)

### Changed

- Made the Enterprise login button more prominent. [pull/2672](https://github.com/sourcegraph/cody/pull/2672)
- Edit: Cody will now always generate new code when the cursor is on an empty line. [pull/2611](https://github.com/sourcegraph/cody/pull/2611)

## [1.1.2]

### Fixed

- Fixing Steal the cursor issue https://github.com/sourcegraph/cody/pull/2674

## [1.1.1]

### Fixed

- Fixed authentication issue when trying to connect to an enterprise instance. [pull/2667](https://github.com/sourcegraph/cody/pull/2667)

## [1.1.0]

### Added

- Edit: Added support for user-provided context. Use "@" to include files and "@#" to include specific symbols. [pull/2574](https://github.com/sourcegraph/cody/pull/2574)
- Autocomplete: Experimental support for inline completions with Code Llama via [Ollama](https://ollama.ai/) running locally. [pull/2635](https://github.com/sourcegraph/cody/pull/2635)

### Fixed

- Chat no longer shows "embeddings" as the source for all automatically included context files [issues/2244](https://github.com/sourcegraph/cody/issues/2244)/[pull/2408](https://github.com/sourcegraph/cody/pull/2408)
- Display the source and range of enhanced context correctly in UI. [pull/2542](https://github.com/sourcegraph/cody/pull/2542)
- Context from directory for commands and custom commands now shows up correctly under enhanced context. [issues/2548](https://github.com/sourcegraph/cody/issues/2548)/[pull/2542](https://github.com/sourcegraph/cody/pull/2542)
- @-mentioning the same file a second time in chat no longer duplicates the filename prefix [issues/2243](https://github.com/sourcegraph/cody/issues/2243)/[pull/2474](https://github.com/sourcegraph/cody/pull/2474)
- Do not automatically append open file name to display text for chat questions. [pull/2580](https://github.com/sourcegraph/cody/pull/2580)
- Fixed unresponsive stop button in chat when an error is presented. [pull/2588](https://github.com/sourcegraph/cody/pull/2588)
- Added existing `cody.useContext` config to chat to control context fetching strategy. [pull/2616](https://github.com/sourcegraph/cody/pull/2616)
- Fixed extension start up issue for enterprise users who do not have primary email set up. [pull/2665](https://github.com/sourcegraph/cody/pull/2665)
- All Chat windows are now closed properly on sign out. [pull/2665](https://github.com/sourcegraph/cody/pull/2665)
- Fixed issue with incorrect chat model selected on first chat session for DotCom users after reauthorization. [issues/2648](https://github.com/sourcegraph/cody/issues/2648)
- Fixed unresponsive dropdown menu for selecting chat model in Chat view. [pull/2627](https://github.com/sourcegraph/cody/pull/2627)
- [Internal] Opening files with non-file schemed URLs no longer breaks Autocomplete when `.cody/ignore` is enabled. [pull/2640](https://github.com/sourcegraph/cody/pull/2640)

### Changed

- Chat: Display chats in the treeview provider grouped by last interaction timestamp. [pull/2250](https://github.com/sourcegraph/cody/pull/2250)
- Autocomplete: Accepting a full line completion will not immedialty start another completion request on the same line. [pulls/2446](https://github.com/sourcegraph/cody/pull/2446)
- Folders named 'bin/' are no longer filtered out from chat `@`-mentions but instead ranked lower. [pull/2472](https://github.com/sourcegraph/cody/pull/2472)
- Files ignored in `.cody/ignore` (if the internal experiment is enabled) will no longer show up in chat `@`-mentions. [pull/2472](https://github.com/sourcegraph/cody/pull/2472)
- Adds a new experiment to test a higher parameter StarCoder model for single-line completions. [pull/2632](https://github.com/sourcegraph/cody/pull/2632)
- [Internal] All non-file schemed URLs are now ignored by default when `.cody/ignore` is enabled. [pull/2640](https://github.com/sourcegraph/cody/pull/2640)

## [1.0.5]

### Added

- [Internal] New `cody.internal.unstable` setting for enabling unstable experimental features for internal use only. Included `.cody/ignore` for internal testing. [pulls/1382](https://github.com/sourcegraph/cody/pull/1382)

### Fixed

- @-mentioning files on Windows no longer sometimes renders visible markdown for the links in the chat [issues/2388](https://github.com/sourcegraph/cody/issues/2388)/[pull/2398](https://github.com/sourcegraph/cody/pull/2398)
- Mentioning multiple files in chat no longer only includes the first file [issues/2402](https://github.com/sourcegraph/cody/issues/2402)/[pull/2405](https://github.com/sourcegraph/cody/pull/2405)
- Enhanced context is no longer added to commands and custom commands that do not require codebase context. [pulls/2537](https://github.com/sourcegraph/cody/pull/2537)
- Unblock `AltGraph` key on chat inputs. [pulls/2558](https://github.com/sourcegraph/cody/pull/2558)
- Display error messages from the LLM without replacing existing responses from Cody in the Chat UI. [pull/2566](https://github.com/sourcegraph/cody/pull/2566)

### Changed

- The `inline` mode for Custom Commands has been removed. [pull/2551](https://github.com/sourcegraph/cody/pull/2551)

## [1.0.4]

### Added

### Fixed

- Fixed config parsing to ensure we read the right remote server endpoint everywhere. [pulls/2456](https://github.com/sourcegraph/cody/pull/2456)

### Changed

- Autocomplete: Accepting a full line completion will not immediately start another completion request on the same line. [pulls/2446](https://github.com/sourcegraph/cody/pull/2446)
- Changes to the model in the new chat experience on the Cody Pro plan will now be remembered. [pull/2438](https://github.com/sourcegraph/cody/pull/2438)

## [1.0.3]

### Added

### Fixed

### Changed

- Logging improvements for accuracy. [pulls/2444](https://github.com/sourcegraph/cody/pull/2444)

## [1.0.2]

### Added

### Fixed

- Chat: Honor the cody.codebase setting for manually setting the remote codebase context. [pulls/2415](https://github.com/sourcegraph/cody/pull/2415)
- Fixes the Code Lenses feature. [issues/2428](https://github.com/sourcegraph/cody/issues/2428)

### Changed

- The chat history is now associated to the currently logged in account. [issues/2261](https://github.com/sourcegraph/cody/issues/2261)

## [1.0.1]

### Added

### Fixed

- Fixes an issue where GPT 3.5 requests were sometimes left hanging. [pull/2386](https://github.com/sourcegraph/cody/pull/2386)
- Chat: Use the proper token limits for enterprise users. [pulls/2395](https://github.com/sourcegraph/cody/pull/2395)

### Changed

- Hide the LLM dropdown in the new Chat UX for enterprise instances where there is no choice to switch models. [pulls/2393](https://github.com/sourcegraph/cody/pull/2393)

## [1.0.0]

### Added

- Adds support for Mixtral by Mistral in the LLM dropdown list. [issues/2307](https://github.com/sourcegraph/cody/issues/2307)

### Fixed

- Context: The "Continue Indexing" button works on Windows. [issues/2328](https://github.com/sourcegraph/cody/issues/2328)
- Context: The "Embeddings Incomplete" status bar item shows an accurate percent completion. Previously we showed the percent *in*complete, but labeled it percent complete. We no longer display a spurious "Cody Embeddings Index Complete" toast if indexing fails a second time. [pull/2368](https://github.com/sourcegraph/cody/pull/2368)

### Changed

- Updates the code smell icon so it does not stand out in some VS Code themes.

## [0.18.6]

### Added

- Context: Incomplete embeddings indexing status can seen in the status bar. On macOS and Linux, indexing can be resumed by clicking there. However Windows users will still see an OS error 5 (access denied) when retrying indexing. [pull/2265](https://github.com/sourcegraph/cody/pull/2265)
- Autocomplete: Add the `cody.autocomplete.formatOnAccept` user setting, which allows users to enable or disable the automatic formatting of autocomplete suggestions upon acceptance. [pull/2327](https://github.com/sourcegraph/cody/pull/2327)

### Fixed

- Autocomplete: Don't show loading indicator when a user is rate limited. [pull/2314](https://github.com/sourcegraph/cody/pull/2314)
- Fixes an issue where the wrong rate limit count was shown. [pull/2312](https://github.com/sourcegraph/cody/pull/2312)
- Chat: Fix icon rendering on the null state. [pull/2336](https://github.com/sourcegraph/cody/pull/2336)
- Chat: The current file, when included as context, is now shown as a relative path and is a clickable link. [pull/2344](https://github.com/sourcegraph/cody/pull/2344)
- Chat: Reopened chat panels now use the correct chat title. [pull/2345](https://github.com/sourcegraph/cody/pull/2345)
- Chat: Fixed an issue where the command settings menu would not open when clicked. [pull/2346](https://github.com/sourcegraph/cody/pull/2346)
- Fixed an issue where `/reset` command throws an error in the chat panel. [pull/2313](https://github.com/sourcegraph/cody/pull/2313)

### Changed

- Update Getting Started Guide. [pull/2279](https://github.com/sourcegraph/cody/pull/2279)
- Commands: Edit commands are no longer shown in the chat slash command menu. [pull/2339](https://github.com/sourcegraph/cody/pull/2339)
- Change Natural Language Search to Beta [pull/2351](https://github.com/sourcegraph/cody/pull/2351)

## [0.18.5]

### Added

### Fixed

- Chat: Fixed support for the `cody.chat.preInstruction` setting. [pull/2255](https://github.com/sourcegraph/cody/pull/2255)
- Fixes an issue where pasting into the document was not properly tracked. [pull/2293](https://github.com/sourcegraph/cody/pull/2293)
- Edit: Fixed an issue where the documentation command would incorrectly position inserted edits. [pull/2290](https://github.com/sourcegraph/cody/pull/2290)
- Edit: Fixed an issue where the documentation command would scroll to code that is already visible [pull/2296](https://github.com/sourcegraph/cody/pull/2296)

### Changed

- Settings: Relabel "symf Context" as "Search Context". [pull/2285](https://github.com/sourcegraph/cody/pull/2285)
- Chat: Removed 'Chat Suggestions' setting. [pull/2284](https://github.com/sourcegraph/cody/pull/2284)
- Edit: Completed edits are no longer scrolled back into view in the active file. [pull/2297](https://github.com/sourcegraph/cody/pull/2297)
- Chat: Update welcome message. [pull/2298](https://github.com/sourcegraph/cody/pull/2298)
- Edit: Decorations are no longer shown once an edit has been applied. [pull/2304](https://github.com/sourcegraph/cody/pull/2304)

## [0.18.4]

### Added

### Fixed

- Fixes an issue where the sidebar would not properly load when not signed in. [pull/2267](https://github.com/sourcegraph/cody/pull/2267)
- Fixes an issue where telemetry events were not properly logged with the new chat experience. [pull/2291](https://github.com/sourcegraph/cody/pull/2291)

### Changed

## [0.18.3]

### Added

- Autocomplete: Adds a new experimental option to improve the latency when showing the next line after accepting a completion (hot streak mode). [pull/2118](https://github.com/sourcegraph/cody/pull/2118)
- Chat: Add a settings button in the Chat panel to open extension settings. [pull/2117](https://github.com/sourcegraph/cody/pull/2117)

### Fixed

- Fix pre-release version numbers not being correctly detected. [pull/2240](https://github.com/sourcegraph/cody/pull/2240)
- Embeddings appear in the enhanced context selector when the user is already signed in and loads/reloads VSCode. [pull/2247](https://github.com/sourcegraph/cody/pull/2247)
- Embeddings status in the enhanced context selector has accurate messages when working in workspaces that aren't git repositories, or in git repositories which don't have remotes. [pull/2235](https://github.com/sourcegraph/cody/pull/2235)

### Changed

- Replace "Sign Out" with an account dialog. [pull/2233](https://github.com/sourcegraph/cody/pull/2233)
- Chat: Update chat icon and transcript gradient. [pull/2254](https://github.com/sourcegraph/cody/pull/2254)
- Remove the experimental `syntacticPostProcessing` flag. This behavior is now the default.

## [0.18.2]

### Added

### Fixed

- Chat: You can @-mention files starting with a dot. [pull/2209](https://github.com/sourcegraph/cody/pull/2209)
- Chat: Typing a complete filename when @-mentioning files and then pressing `<tab>` will no longer duplicate the filename [pull/2218](https://github.com/sourcegraph/cody/pull/2218)
- Autocomplete: Fixes an issue where changing user accounts caused some configuration issues. [pull/2182](https://github.com/sourcegraph/cody/pull/2182)
- Fixes an issue where focusing the VS Code extension window caused unexpected errors when connected to an Enterprise instance. [pull/2182](https://github.com/sourcegraph/cody/pull/2182)
- Embeddings: Send embeddings/initialize to the local embeddings controller. [pull/2183](https://github.com/sourcegraph/cody/pull/2183)
- Chat: Do not parse Windows file paths as URIs. [pull/2197](https://github.com/sourcegraph/cody/pull/2197)
- Search: Fix symf index dir on Windows. [pull/2207](https://github.com/sourcegraph/cody/pull/2207)
- Chat: You can @-mention files on Windows without generating an error. [pull/2197](https://github.com/sourcegraph/cody/pull/2197)
- Chat: You can @-mention files on Windows using backslashes and displayed filenames will use backslashes [pull/2215](https://github.com/sourcegraph/cody/pull/2215)
- Sidebar: Fix "Release Notes" label & link for pre-releases in sidebar. [pull/2210](https://github.com/sourcegraph/cody/pull/2210)
- Search: Send sigkill to symf when extension exits. [pull/2225](https://github.com/sourcegraph/cody/pull/2225)
- Search: Support cancelling index. [pull/2202](https://github.com/sourcegraph/cody/pull/2202)
- Chat Fix cursor blink issue and ensure proper chat initialization synchronization. [pull/2193](https://github.com/sourcegraph/cody/pull/2193)
- plg: display errors when autocomplete rate limits trigger [pull/2193](https://github.com/sourcegraph/cody/pull/2135)
- Mark Upgrade/Usage links as dot-com only [pull/2219](https://github.com/sourcegraph/cody/pull/2219)

### Changed

- Search: Only show search instructions on hover or focus [pull/2212](https://github.com/sourcegraph/cody/pull/2212)

## [0.18.1]

### Added

### Fixed

- Chat: Always include selection in Enhanced Context. [pull/2144](https://github.com/sourcegraph/cody/pull/2144)
- Chat: Fix abort. [pull/2159](https://github.com/sourcegraph/cody/pull/2159)
- Autocomplete: Fix rate limits messages for short time spans. [pull/2152](https://github.com/sourcegraph/cody/pull/2152)

### Changed

- Chat: Improve slash command heading padding. [pull/2173](https://github.com/sourcegraph/cody/pull/2173)

## [0.18.0]

### Added

- Edit: "Ask Cody to Generate" or the "Edit" command now stream incoming code directly to the document when only inserting new code. [pull/1883](https://github.com/sourcegraph/cody/pull/1883)
- Chat: New chat preview models `claude-2.1` is now avaliable for sourcegraph.com users. [pull/1860](https://github.com/sourcegraph/cody/pull/1860)
- Edit: Added context-aware code actions for "Generate", "Edit" and "Document" commands. [pull/1724](https://github.com/sourcegraph/cody/pull/1724)
- Chat: @'ing files now uses a case insensitive fuzzy search. [pull/1889](https://github.com/sourcegraph/cody/pull/1889)
- Edit: Added a faster, more optimized response for the "document" command. [pull/1900](https://github.com/sourcegraph/cody/pull/1900)
- Chat: Restore last opened chat panel on reload. [pull/1918](https://github.com/sourcegraph/cody/pull/1918)

### Fixed

- Chat: Display OS specific keybinding in chat welcome message. [pull/2051](https://github.com/sourcegraph/cody/pull/2051)
- Embeddings indexes can be generated and stored locally in repositories with a default fetch URL that is not already indexed by sourcegraph.com through the Enhanced Context selector. [pull/2069](https://github.com/sourcegraph/cody/pull/2069)
- Chat: Support chat input history on "up" and "down" arrow keys again. [pull/2059](https://github.com/sourcegraph/cody/pull/2059)
- Chat: Decreased debounce time for creating chat panels to improve responsiveness. [pull/2115](https://github.com/sourcegraph/cody/pull/2115)
- Chat: Fix infinite loop when searching for symbols. [pull/2114](https://github.com/sourcegraph/cody/pull/2114)
- Chat: Speed up chat panel debounce w/ trigger on leading edge too. [pull/2126](https://github.com/sourcegraph/cody/pull/2126)
- Chat: Fix message input overlapping with enhanced context button. [pull/2141](https://github.com/sourcegraph/cody/pull/2141)
- Support chat input history on "up" and "down" arrow keys again. [pull/2059](https://github.com/sourcegraph/cody/pull/2059)
- Edit: Fixed an issue where Cody would regularly include unrelated XML tags in the generated output. [pull/1789](https://github.com/sourcegraph/cody/pull/1789)
- Chat: Fixed an issue that caused Cody to be unable to locate active editors when running commands from the new chat panel. [pull/1793](https://github.com/sourcegraph/cody/pull/1793)
- Chat: Replaced uses of deprecated getWorkspaceRootPath that caused Cody to be unable to determine the current workspace in the chat panel. [pull/1793](https://github.com/sourcegraph/cody/pull/1793)
- Chat: Input history is now preserved between chat sessions. [pull/1826](https://github.com/sourcegraph/cody/pull/1826)
- Chat: Fixed chat command selection behavior in chat input box. [pull/1828](https://github.com/sourcegraph/cody/pull/1828)
- Chat: Add delays before sending webview ready events to prevent premature sending. This fixes issue where chat panel fails to load when multiple chat panels are opened simultaneously. [pull/1836](https://github.com/sourcegraph/cody/pull/1836)
- Autocomplete: Fixes a bug that caused autocomplete to be triggered at the end of a block or function invocation. [pull/1864](https://github.com/sourcegraph/cody/pull/1864)
- Edit: Incoming edits that are afixed to the selected code and now handled properly (e.g. docstrings). [pull/1724](https://github.com/sourcegraph/cody/pull/1724)
- Chat: Allowed backspace and delete keys to remove characters in chat messages input box.
- Edit: Retrying an edit will now correctly use the original intended range. [pull/1926](https://github.com/sourcegraph/cody/pull/1926)
- Chat: Allowed backspace and delete keys to remove characters in chat messages input box. [pull/1906](https://github.com/sourcegraph/cody/pull/1906)
- Chat: The commands display box in the chat input box now uses the same styles as the @ command results box. [pull/1962](https://github.com/sourcegraph/cody/pull/1962)
- Chat: Sort commands and prompts alphabetically in commands menu and chat. [pull/1998](https://github.com/sourcegraph/cody/pull/1998)
- Chat: Fix chat command selection to only filter on '/' prefix. [pull/1980](https://github.com/sourcegraph/cody/pull/1980)
- Chat: Improve @-file completion to better preserve input value. [pull/1980](https://github.com/sourcegraph/cody/pull/1980)
- Edit: Fixed "Ask Cody: Edit Code" no longer showing in the command palette. [pull/2004](https://github.com/sourcegraph/cody/pull/2004)
- Edit: Fixed an issue where Cody could incorrectly produce edits when repositioning code or moving your cursor onto new lines. [pull/2005](https://github.com/sourcegraph/cody/pull/2005)

### Changed

- Chat: Uses the new Chat UI by default. [pull/2079](https://github.com/sourcegraph/cody/pull/2079)
- Inline Chat is now deprecated and removed. [pull/2079](https://github.com/sourcegraph/cody/pull/2079)
- Fixup Tree View is now deprecated and removed. [pull/2079](https://github.com/sourcegraph/cody/pull/2079)
- Enhanced Context used to turn off automatically after the first chat. Now it stays enabled until you disable it. [pull/2069](https://github.com/sourcegraph/cody/pull/2069)
- Chat: Reuse existing New Chat panel to prevent having multiple new chats open at once. [pull/2087](https://github.com/sourcegraph/cody/pull/2087)
- Chat: Close the Enhanced Context popover on chat input focus. [pull/2091](https://github.com/sourcegraph/cody/pull/2091)
- Chat: Show onboarding glowy dot guide until first time opening Enhanced Context. [pull/2097](https://github.com/sourcegraph/cody/pull/2097)
- In 0.12, we simplified the sign-in process and removed the option to sign into
  Cody App from VScode. If you were still signed in to Cody App, we invite you to
  sign in to Sourcegraph.com directly. The extension will do this automatically if
  possible but you may need to sign in again. If you have set up embeddings in
  Cody App, VScode will now search your local embeddings automatically: You no
  longer need to have the Cody App open. Note, the sidebar chat indicator may
  say embeddings were not found while we work on improving chat.
  [pull/2099](https://github.com/sourcegraph/cody/pull/2099)
- Commands: Expose commands in the VS Code command palette and clean up the context menu. [pull/1209](https://github.com/sourcegraph/cody/pull/2109)
- Search: Style and UX improvements to the search panel. [pull/2138](https://github.com/sourcegraph/cody/pull/2138)
- Chat: Reduce size of chats list blank copy. [pull/2137](https://github.com/sourcegraph/cody/pull/2137)
- Chat: Update message input placeholder to mention slash commands. [pull/2142](https://github.com/sourcegraph/cody/pull/2142)
- Inline Chat will soon be deprecated in favor of the improved chat and command experience. It is now disabled by default and does not work when the new chat panel is enabled. [pull/1797](https://github.com/sourcegraph/cody/pull/1797)
- Chat: Updated the design and location for the `chat submit` button and `stop generating` button. [pull/1782](https://github.com/sourcegraph/cody/pull/1782)
- Commands: `Command Code Lenses` has been moved out of experimental feature and is now available to general. [pull/0000](https://github.com/sourcegraph/cody/pull/0000)
- Commands: `Custom Commands` has been moved out of experimental and is now at Beta. [pull/0000](https://github.com/sourcegraph/cody/pull/0000)
- Commands: The Custom Commands Menu now closes on click outside of the menu. [pull/1854](https://github.com/sourcegraph/cody/pull/1854)
- Autocomplete: Remove the frequency of unhelpful autocompletions. [pull/1862](https://github.com/sourcegraph/cody/pull/1862)
- Chat: The default chat model `claude-2` has been replaced with the pinned version `claude-2.0`. [pull/1860](https://github.com/sourcegraph/cody/pull/1860)
- Edit: Improved the response consistency for edits. Incoming code should now better match the surrounding code and contain less formatting errors [pull/1892](https://github.com/sourcegraph/cody/pull/1892)
- Command: Editor title icon will only show up in non-readonly file editor views. [pull/1909](https://github.com/sourcegraph/cody/pull/1909)
- Chat: Include text in dotCom chat events. [pull/1910](https://github.com/sourcegraph/cody/pull/1910)
- Chat: Replaced vscode links with custom "cody.chat.open.file" protocol when displaying file names in chat. [pull/1919](https://github.com/sourcegraph/cody/pull/1919)
- Chat: Change "Restart Chat Session" icon and add a confirmation. [pull/2002](https://github.com/sourcegraph/cody/pull/2002)
- Chat; Improve enhanced context popover and button styles. [pull/2075](https://github.com/sourcegraph/cody/pull/2075)

## [0.16.3]

### Added

### Fixed

### Changed

- Reverting back to v0.16.1 due to critical issue found in v0.16.2.

## [0.16.2]

### Added

- Chat: New chat preview models `claude-2.1` is now avaliable for sourcegraph.com users. [pull/1860](https://github.com/sourcegraph/cody/pull/1860)
- Edit: Added context-aware code actions for "Generate", "Edit" and "Document" commands. [pull/1724](https://github.com/sourcegraph/cody/pull/1724)
- Chat: @'ing files now uses a case insensitive fuzzy search. [pull/1889](https://github.com/sourcegraph/cody/pull/1889)
- Edit: Added a faster, more optimized response for the "document" command. [pull/1900](https://github.com/sourcegraph/cody/pull/1900)
- Chat: Restore last opened chat panel on reload. [pull/1918](https://github.com/sourcegraph/cody/pull/1918)
- Chat: Edit button to rename the chat history. [pull/1818](https://github.com/sourcegraph/cody/pull/1818)

### Fixed

- Edit: Fixed an issue where Cody would regularly include unrelated XML tags in the generated output. [pull/1789](https://github.com/sourcegraph/cody/pull/1789)
- Chat: Fixed an issue that caused Cody to be unable to locate active editors when running commands from the new chat panel. [pull/1793](https://github.com/sourcegraph/cody/pull/1793)
- Chat: Replaced uses of deprecated getWorkspaceRootPath that caused Cody to be unable to determine the current workspace in the chat panel. [pull/1793](https://github.com/sourcegraph/cody/pull/1793)
- Chat: Input history is now preserved between chat sessions. [pull/1826](https://github.com/sourcegraph/cody/pull/1826)
- Chat: Fixed chat command selection behavior in chat input box. [pull/1828](https://github.com/sourcegraph/cody/pull/1828)
- Chat: Add delays before sending webview ready events to prevent premature sending. This fixes issue where chat panel fails to load when multiple chat panels are opened simultaneously. [pull/1836](https://github.com/sourcegraph/cody/pull/1836)
- Autocomplete: Fixes a bug that caused autocomplete to be triggered at the end of a block or function invocation. [pull/1864](https://github.com/sourcegraph/cody/pull/1864)
- Edit: Incoming edits that are afixed to the selected code and now handled properly (e.g. docstrings). [pull/1724](https://github.com/sourcegraph/cody/pull/1724)
- Chat: Allowed backspace and delete keys to remove characters in chat messages input box.
- Edit: Retrying an edit will now correctly use the original intended range. [pull/1926](https://github.com/sourcegraph/cody/pull/1926)
- Chat: Allowed backspace and delete keys to remove characters in chat messages input box. [pull/1906](https://github.com/sourcegraph/cody/pull/1906)
- Chat: The commands display box in the chat input box now uses the same styles as the @ command results box. [pull/1962](https://github.com/sourcegraph/cody/pull/1962)
- Chat: Sort commands and prompts alphabetically in commands menu and chat. [pull/1998](https://github.com/sourcegraph/cody/pull/1998)
- Chat: Fix chat command selection to only filter on '/' prefix. [pull/1980](https://github.com/sourcegraph/cody/pull/1980)
- Chat: Improve @-file completion to better preserve input value. [pull/1980](https://github.com/sourcegraph/cody/pull/1980)
- Edit: Fixed "Ask Cody: Edit Code" no longer showing in the command palette. [pull/2004](https://github.com/sourcegraph/cody/pull/2004)
- Edit: Fixed an issue where Cody could incorrectly produce edits when repositioning code or moving your cursor onto new lines. [pull/2005](https://github.com/sourcegraph/cody/pull/2005)

### Changed

- Inline Chat will soon be deprecated in favor of the improved chat and command experience. It is now disabled by default and does not work when the new chat panel is enabled. [pull/1797](https://github.com/sourcegraph/cody/pull/1797)
- Chat: Updated the design and location for the `chat submit` button and `stop generating` button. [pull/1782](https://github.com/sourcegraph/cody/pull/1782)
- Commands: `Command Code Lenses` has been moved out of experimental feature and is now available to general. [pull/0000](https://github.com/sourcegraph/cody/pull/0000)
- Commands: `Custom Commands` has been moved out of experimental and is now at Beta. [pull/0000](https://github.com/sourcegraph/cody/pull/0000)
- Commands: The Custom Commands Menu now closes on click outside of the menu. [pull/1854](https://github.com/sourcegraph/cody/pull/1854)
- Autocomplete: Remove the frequency of unhelpful autocompletions. [pull/1862](https://github.com/sourcegraph/cody/pull/1862)
- Chat: The default chat model `claude-2` has been replaced with the pinned version `claude-2.0`. [pull/1860](https://github.com/sourcegraph/cody/pull/1860)
- Edit: Improved the response consistency for edits. Incoming code should now better match the surrounding code and contain less formatting errors [pull/1892](https://github.com/sourcegraph/cody/pull/1892)
- Command: Editor title icon will only show up in non-readonly file editor views. [pull/1909](https://github.com/sourcegraph/cody/pull/1909)
- Chat: Include text in dotCom chat events. [pull/1910](https://github.com/sourcegraph/cody/pull/1910)
- Chat: Replaced vscode links with custom "cody.chat.open.file" protocol when displaying file names in chat. [pull/1919](https://github.com/sourcegraph/cody/pull/1919)
- Chat: Change "Restart Chat Session" icon and add a confirmation. [pull/2002](https://github.com/sourcegraph/cody/pull/2002)
- Chat; Improve enhanced context popover and button styles. [pull/2075](https://github.com/sourcegraph/cody/pull/2075)

## [0.16.1]

### Added

### Fixed

### Changed

- Move decision about which autocomplete deployment to use for StarCoder to the server. [pull/1845](https://github.com/sourcegraph/cody/pull/1845)

## [0.16.0]

### Added

- Chat: A new chat model selection dropdown that allows selecting between different chat models when connected to the sourcegraph.com instance. [pull/1676](https://github.com/sourcegraph/cody/pull/1676)
- Chat: New button in editor title for restarting chat session in current chat panel (non-sidebar chat view). [pull/1687](https://github.com/sourcegraph/cody/pull/1687)
- Chat: New `@` command that allows you to attach files via the chat input box. [pull/1631](https://github.com/sourcegraph/cody/pull/1631)
- Edit: Added a specific, faster, response flow for fixes when triggered directly from code actions. [pull/1639](https://github.com/sourcegraph/cody/pull/1639)
- Edit: Improved context fetching for quick fixes to better include code related to the problem. [pull/1723](https://github.com/sourcegraph/cody/pull/1723)
- Chat: Added option to configure whether to add enhanced context from codebase for chat question in the new chat panel. [pull/1738](https://github.com/sourcegraph/cody/pull/1738)
- Autocomplete: Added new retrieval and mixing strategies to improve Autocomplete context. [pull/1752](https://github.com/sourcegraph/cody/pull/1752)
- Commands: Supports passing additional input text to commands via the chat input box. For example, adds additional instruction after the command key: `/explain response in Spanish`. [pull/1731](https://github.com/sourcegraph/cody/pull/1731)

### Fixed

- Edit: Updated the fixup create task to just use the previous command text. [pull/1615](https://github.com/sourcegraph/cody/pull/1615)
- Fixed an issue that would cause an aborted chat message to show an error "Cody did not respond with any text". [pull/1668](https://github.com/sourcegraph/cody/pull/1668)
- Chat: Opening files from the new chat panel will now show up beside the chat panel instead of on top of the chat panel. [pull/1677](https://github.com/sourcegraph/cody/pull/1677)
- Chat: Prevented default events on certain key combos when chat box is focused. [pull/1690](https://github.com/sourcegraph/cody/pull/1690)
- Command: Fixed an issue that opened a new chat window when running `/doc` and `/edit` commands from the command palette. [pull/1678](https://github.com/sourcegraph/cody/pull/1678)
- Chat: Prevent sidebar from opening when switching editor chat panels. [pull/1691](https://github.com/sourcegraph/cody/pull/1691)
- Chat: Prevent `"command 'cody.chat'panel.new' not found"` error when the new chat panel UI is disabled. [pull/1696](https://github.com/sourcegraph/cody/pull/1696)
- Autocomplete: Improved the multiline completions truncation logic. [pull/1709](https://github.com/sourcegraph/cody/pull/1709)
- Autocomplete: Fix an issue where typing as suggested causes the completion to behave unexpectedly. [pull/1701](https://github.com/sourcegraph/cody/pull/1701)
- Chat: Forbid style tags in DOMPurify config to prevent code block rendering issues. [pull/1747](https://github.com/sourcegraph/cody/pull/1747)
- Edit: Fix `selectedCode` and `problemCode` sometimes being added to the document after an edit. [pull/1765](https://github.com/sourcegraph/cody/pull/1765)
- Edit: Fix the code lens containing options to diff, undo and retry being automatically dismissed for users who have `autoSave` enabled. [pull/1767](https://github.com/sourcegraph/cody/pull/1767)

### Changed

- Edit: Fixed formatting issues with some editor formatters that required explict indendation configuration. [pull/1620](https://github.com/sourcegraph/cody/pull/1620)
- Edit: Fixed an issue where the diff for an edit could expand recursively each time it is viewed. [pull/1621](https://github.com/sourcegraph/cody/pull/1621)
- Editor Title Icon has been moved out of the experimental stage and is now enabled by default. [pull/1651](https://github.com/sourcegraph/cody/pull/1651)
- Clean up login page styles and make Enterprise login more prominent. [pull/1708](https://github.com/sourcegraph/cody/pull/1708)
- Autocomplete: Slightly increase the amount of time we wait for another keystroke before starting completion requests. [pull/1737](https://github.com/sourcegraph/cody/pull/1737)
- Improved new chat model selector styles. [pull/1750](https://github.com/sourcegraph/cody/pull/1750)
- Improved response time for chat, commands and edits on repositories without embeddings. [pull/1722](https://github.com/sourcegraph/cody/pull/1722)

## [0.14.5]

### Added

### Fixed

### Changed

- Added support to test a Sourcegraph specific StarCoder setup for dotcom. [pull/1670]

## [0.14.4]

### Added

### Fixed

- Chat: Fixed an issue where multiple action buttons were appended to each Code Block per chat message. [pull/1617](https://github.com/sourcegraph/cody/pull/1617)

### Changed

## [0.14.3]

### Added

- Autocomplete: Add completion intent to analytics events. [pull/1457](https://github.com/sourcegraph/cody/pull/1457)
- Edit: Added the ability to provide instructions when retrying an edit. [pull/1411](https://github.com/sourcegraph/cody/pull/1411)
- Edit: Added the ability to undo an applied edit. [pull/1411](https://github.com/sourcegraph/cody/pull/1411)
- Edit: Support applying edits in the background, instead of relying on the users' open file. [pull/1411](https://github.com/sourcegraph/cody/pull/1411)
- Assign requestID to each Code Block actions. [pull/1586](https://github.com/sourcegraph/cody/pull/1586)
- [Internal Experimental] Chat: New Experimental Chat View that appears in the editor panel instead of the sidebar when `cody.experimental.chatPanel` is enabled. [pull/1509](https://github.com/sourcegraph/cody/pull/1509)

### Fixed

- Commands: Smart selection not working on the first line of code. [pull/1508](https://github.com/sourcegraph/cody/pull/1508)
- Chat: Aborted messages are now saved to local chat history properly. [pull/1550](https://github.com/sourcegraph/cody/pull/1550)
- Adjust a completion range if it does not match the current line suffix. [pull/1507](https://github.com/sourcegraph/cody/pull/1507)
- Chat: Fix heading styles and inline code colors. [pull/1528](https://github.com/sourcegraph/cody/pull/1528)
- Custom Commands: Fix custom command menu not showing for a single custom command. [pull/1532](https://github.com/sourcegraph/cody/pull/1532)
- Chat: Focus chat input on mount even when notification for version update is shown. [pull/1556](https://github.com/sourcegraph/cody/pull/1556)
- Commands: Commands selector in chat will now scroll to the selected item's viewport automatically. [pull/1556](https://github.com/sourcegraph/cody/pull/1556)
- Edit: Errors are now shown separately to incoming edits, and will not be applied to the document. [pull/1376](https://github.com/sourcegraph/cody/pull/1376)
- Chat: Prevent cursor from moving during chat command selection. [pull/1592](https://github.com/sourcegraph/cody/pull/1592)

### Changed

- Chat: Start prompt mixin by default. [pull/1479](https://github.com/sourcegraph/cody/pull/1479)
- Edit: Incoming changes are now applied by default. [pull/1411](https://github.com/sourcegraph/cody/pull/1411)

## [0.14.2]

### Added

- Code applied from the `/edit` command will be formatted automatically through the VS Code `formatDocument` API. [pull/1441](https://github.com/sourcegraph/cody/pull/1441)

### Fixed

- User selection in active editor will not be replaced by smart selections for the `/edit` command. [pull/1429](https://github.com/sourcegraph/cody/pull/1429)
- Fixes an issue that caused part of the autocomplete response to be completed when selecting an item from the suggest widget. [pull/1477](https://github.com/sourcegraph/cody/pull/1477)
- Fixed issues where autocomplete suggestions displayed on the wrong line when connected to Anthropic as provider. [pull/1440](https://github.com/sourcegraph/cody/pull/1440)

### Changed

- Changed the "Ask Cody to Explain" Code Action to respond in the Cody sidebar instead of Inline Chat. [pull/1427](https://github.com/sourcegraph/cody/pull/1427)
- Updated prompt preambles and mixin for chat to mitigate hallucinations. [pull/1442](https://github.com/sourcegraph/cody/pull/1442)
- Cody can now respond in languages other than the default language of the user's editor. [pull/1442](https://github.com/sourcegraph/cody/pull/1442)

## [0.14.1]

### Added

- Added client-side request timeouts to Autocomplete requests. [pull/1355](https://github.com/sourcegraph/cody/pull/1355)
- Added telemetry on how long accepted autocomplete requests are kept in the document. [pull/1380](https://github.com/sourcegraph/cody/pull/1380)
- Added support for using (workspace) relative paths in `filePath`and `directoryPath` fields as context for Custom Commands. [pull/1385](https://github.com/sourcegraph/cody/pull/1385)
- [Internal] Added `CodyAutocompleteLowPerformanceDebounce` feature flag to increase debounce interval for autocomplete requests in low-performance environments. [pull/1409](https://github.com/sourcegraph/cody/pull/1409)
- New `Regenerate` Code Lens for `/edit` command that allows users to easily ask Cody to generate a new response for the current request. [pull/1383](https://github.com/sourcegraph/cody/pull/1383)

### Fixed

- Fixed an issue where autocomplete suggestions where sometimes not shown when the overlap with the next line was too large. [pull/1320](https://github.com/sourcegraph/cody/pull/1320)
- Fixed unresponsive UI for the `Configure Custom Commands` option inside the `Cody: Custom Command (Experimental)` menu. [pull/1416](https://github.com/sourcegraph/cody/pull/1416)
- Fixed last 5 used commands not showing up in the custom command history menu. [pull/1416](https://github.com/sourcegraph/cody/pull/1416)

### Changed

- Removed the unused `unstable-codegen` autocomplete provider. [pull/1364](https://github.com/sourcegraph/cody/pull/1364)
- The Fireworks autocomplete provider is now considered stable. [pull/1363](https://github.com/sourcegraph/cody/pull/1363)
- The `CodyAutocompleteMinimumLatency` feature flag is now split into three independent feature flags: `CodyAutocompleteLanguageLatency`, `CodyAutocompleteProviderLatency`, and `CodyAutocompleteUserLatency`. [pull/1351](https://github.com/sourcegraph/cody/pull/1351)
- Prevents unhelpful autocomplete suggestions at the end of file when cursor position is at 0 and the line above is also empty. [pull/1330](https://github.com/sourcegraph/cody/pull/1330)
- Adds popups to show the state of indexing for dotcom/Cody App in more situations. Fixes an issue where the database icon below the chat input status box was low contrast in some dark themes. [pull/1374](https://github.com/sourcegraph/cody/pull/1374)
- Workspace-level custom commands now works in [trusted workspaces](https://code.visualstudio.com/api/extension-guides/workspace-trust#what-is-workspace-trust) only. This does not apply to user-level custom commands. [pull/1415](https://github.com/sourcegraph/cody/pull/1415)
- Custom commands can no longer override default commands. [pull/1414](https://github.com/sourcegraph/cody/pull/1414)

## [0.14.0]

### Added

- Added information to host operating system to our analytic events. [pull/1254](https://github.com/sourcegraph/cody/pull/1254)
- Executed the `/doc` command now automatically adds the documentation directly above your selected code in your editor, instead of shown in chat. [pull/1116](https://github.com/sourcegraph/cody/pull/1116)
- New `mode` field in the Custom Commands config file enables a command to be configured on how the prompt should be run by Cody. Currently supports `inline` (run command prompt in inline chat), `edit` (run command prompt on selected code for refactoring purpose), and `insert` (run command prompt on selected code where Cody's response will be inserted on top of the selected code) modes. [pull/1116](https://github.com/sourcegraph/cody/pull/1116)
- Experimentally added `smart selection` which removes the need to manually highlight code before running the `/doc` and `/test` commands. [pull/1116](https://github.com/sourcegraph/cody/pull/1116)
- Show a notice on first autocomplete. [pull/1071](https://github.com/sourcegraph/cody/pull/1071)
- Autocomplete now takes the currently selected item in the suggest widget into account. This behavior can be disabled by setting `cody.autocomplete.suggestWidgetSelection` to `false`.
- Add the `cody.autocomplete.languages` user setting to enable or disable inline code suggestions for specified languages. [pull/1290](https://github.com/sourcegraph/cody/pull/1290)

### Fixed

- Improved quality of documentation created by the `/doc` command. [pull/1198](https://github.com/sourcegraph/cody/pull/1198)
- Removed chat and chat history created by `/edit` and `/doc` commands. [pull/1220](https://github.com/sourcegraph/cody/pull/1220)
- Only show "Ask Cody Inline" context menu item when signed in. [pull/1281](https://github.com/sourcegraph/cody/pull/1281)

### Changed

- Improved detection for the most common test runner files. [pull/1297](https://github.com/sourcegraph/cody/pull/1297)

## [0.12.4]

### Added

- New "Save Code to File.." button on code blocks. [pull/1119](https://github.com/sourcegraph/cody/pull/1119)
- Add logging for partially accepting completions. [pull/1214](https://github.com/sourcegraph/cody/pull/1214)

### Fixed

- Removed invalid variable from logs that stopped rate-limit errors from displaying properly. [pull/1205](https://github.com/sourcegraph/cody/pull/1205)
- Disable `Ask Cody Inline` in Cody Context Menu when `cody.InlineChat.enabled` is set to false. [pull/1209](https://github.com/sourcegraph/cody/pull/1209)

### Changed

- Moved "Insert at Cursor" and "Copy" buttons to the bottom of code blocks, and no longer just show on hover. [pull/1119](https://github.com/sourcegraph/cody/pull/1119)
- Increased the token limit for the selection Cody uses for the `/edit` command. [pull/1139](https://github.com/sourcegraph/cody/pull/1139)
- Autocomplete now supports infilling through the customized `claude-instant-infill` model created for Anthropic Claude Instant by default. [pull/1164](https://github.com/sourcegraph/cody/pull/1164)
- Expand the range used for code actions (thought `smart selection`) to the top-level enclosing range rather than just the line. This improves the quality of fixup actions by providing more context. [pull/1163](https://github.com/sourcegraph/cody/pull/1163)
- Autocomplete no longer triggers after the end of a block of function invocation. [pull/1218](https://github.com/sourcegraph/cody/pull/1218)

## [0.12.3]

### Added

- Add situation-based latency for unwanted autocomplete suggestions. [pull/1202](https://github.com/sourcegraph/cody/pull/1202)

### Fixed

### Changed

- Simplified sign-in in, added in 0.12.0 [pull/1036,](https://github.com/sourcegraph/cody/pull/1036) is now rolled out to 100% of new installs. [pull/1235](https://github.com/sourcegraph/cody/pull/1235)
- VScode can communicate with Cody App, even if App is started after the user has signed in to sourcegraph.com. VScode continues to monitor Cody App if it is started and stopped. [pull/1210](https://github.com/sourcegraph/cody/pull/1210)

## [0.12.2]

### Added

- Adds information about completion `items` to the `CompletionEvent` we send on every completion suggestion. [pull/1144](https://github.com/sourcegraph/cody/pull/1144)
- Clicking on the status indicator under the chat input box displays a popup to install Cody App, open Cody App, etc. The popups are only displayed under certain circumstances where Cody App can provide embeddings. [pull/1089](https://github.com/sourcegraph/cody/pull/1089)

### Fixed

### Changed

- Improves interop with the VS Code suggest widget when using the `completeSuggestWidgetSelection` feature flag. [pull/1158](https://github.com/sourcegraph/cody/pull/1158)
- Removes the need to set an Anthropic API key for the `/symf` command. The `symf` binary is now automatically downloaded. [pull/1207](https://github.com/sourcegraph/cody/pull/1207)
- Replace the "Fixup ready | Apply" buttons when you do a code edit with a single "Apply Edits" button. [pull/1201](https://github.com/sourcegraph/cody/pull/1201)
- Updated "Refactor Code" to be "Edit Code" in right click context menu. [pull/1200](https://github.com/sourcegraph/cody/pull/1200)

## [0.12.1]

### Added

### Fixed

- Fixes an issue that caused the `cody-autocomplete-claude-instant-infill` feature flag to have no effect. [pull/1132](https://github.com/sourcegraph/cody/pull/1132)

### Changed

## [0.12.0]

### Added

- Add a UI indicator when you're not signed in. [pull/970](https://github.com/sourcegraph/cody/pull/970)
- Added a completion statistics summary to the autocomplete trace view. [pull/973](https://github.com/sourcegraph/cody/pull/973)
- Add experimental option `claude-instant-infill` to the `cody.autocomplete.advanced.model` config option that enables users using the Claude Instant model to get suggestions with context awareness (infill). [pull/974](https://github.com/sourcegraph/cody/pull/974)
- New `cody.chat.preInstruction` configuration option for adding custom message at the start of all chat messages sent to Cody. Extension reload required. [pull/963](https://github.com/sourcegraph/cody/pull/963)
- Add a simplified sign-in. 50% of people will see these new sign-in buttons. [pull/1036](https://github.com/sourcegraph/cody/pull/1036)
- Now removes completions from cache when the initial suggestion prefix is deleted by users after a suggestion was displayed. This avoids unhelpful/stale suggestions from persisting. [pull/1105](https://github.com/sourcegraph/cody/pull/1105)
- VScode can now share a dotcom access token with future versions of Cody App. [pull/1090](https://github.com/sourcegraph/cody/pull/1090)

### Fixed

- Fix a potential race condition for autocomplete requests that happen when a completion is stored as the last shown candidate when it will not be shown. [pull/1059](https://github.com/sourcegraph/cody/pull/1059)
- Use `insert` instead of `replace` for `Insert at Cursor` button for inserting code to current cursor position. [pull/1118](https://github.com/sourcegraph/cody/pull/1118)
- Autocomplete: Fix support for working with CRLF line endings. [pull/1124](https://github.com/sourcegraph/cody/pull/1124)
- Fix issue that caused the custom commands menu to unable to execute commands. [pull/1123](https://github.com/sourcegraph/cody/pull/1123)

### Changed

- Remove `starter` and `premade` fields from the configuration files for custom commands (cody.json). [pull/939](https://github.com/sourcegraph/cody/pull/939)
- Enabled streaming responses for all autocomplete requests. [pull/995](https://github.com/sourcegraph/cody/pull/995)
- Sign out immediately instead of showing the quick-pick menu. [pull/1032](https://github.com/sourcegraph/cody/pull/1032)
- UX improvements to the custom command workflow (and new [custom command docs](https://sourcegraph.com/docs/cody/custom-commands)). [pull/992](https://github.com/sourcegraph/cody/pull/992)
- You can now use `alt` + `\` to trigger autocomplete requests manually. [pull/1060](https://github.com/sourcegraph/cody/pull/1060)
- Slightly reduce latency when manually triggering autocomplete requests. [pull/1060](https://github.com/sourcegraph/cody/pull/1060)
- Configure autocomplete provider based on cody LLM settings in site config. [pull/1035](https://github.com/sourcegraph/cody/pull/1035)
- Filters out single character autocomplete results. [pull/1109](https://github.com/sourcegraph/cody/pull/1109)
- Register inline completion provider for text files and notebooks only to ensure autocomplete works in environments that are fully supported. [pull/1114](https://github.com/sourcegraph/cody/pull/1114)
- The `Generate Unit Tests` command has been improved with an enhanced context fetching process that produces test results with better quality. [pull/907](https://github.com/sourcegraph/cody/pull/907)

## [0.10.2]

### Added

### Fixed

### Changed

- Use the same token limits for StarCoder as we do for Anthropic for the current experiments. [pull/1058](https://github.com/sourcegraph/cody/pull/1058)

## [0.10.1]

### Added

### Fixed

- Fix feature flag initialization for autocomplete providers. [pull/965](https://github.com/sourcegraph/cody/pull/965)

### Changed

## [0.10.0]

### Added

- New button in Chat UI to export chat history to a JSON file. [pull/829](https://github.com/sourcegraph/cody/pull/829)
- Rank autocomplete suggestion with tree-sitter when `cody.autocomplete.experimental.syntacticPostProcessing` is enabled. [pull/837](https://github.com/sourcegraph/cody/pull/837)
- Rate limit during autocomplete will now surface to the user through the status bar item. [pull/851](https://github.com/sourcegraph/cody/pull/851)

### Fixed

- Do not display error messages after clicking on the "stop-generating" button. [pull/776](https://github.com/sourcegraph/cody/pull/776)
- Add null check to Inline Controller on file change that caused the `Cannot read properties of undefined (reading 'scheme')` error when starting a new chat session. [pull/781](https://github.com/sourcegraph/cody/pull/781)
- Fixup: Resolved issue where `/fix` command incorrectly returned error "/fix is not a valid command". The `/fix` command now functions as expected when invoked in the sidebar chat. [pull/790](https://github.com/sourcegraph/cody/pull/790)
- Set font family and size in side chat code blocks to match editor font. [pull/813](https://github.com/sourcegraph/cody/pull/813)
- Add error handling to unblock Command Menu from being started up when invalid json file for custom commands is detected. [pull/827](https://github.com/sourcegraph/cody/pull/827)
- Enhanced the main quick pick menu items filtering logic. [pull/852](https://github.com/sourcegraph/cody/pull/852)
- Sidebar chat commands now match main quick pick menu commands. [pull/902](https://github.com/sourcegraph/cody/pull/902)

### Changed

- Trigger single-line completion instead of multi-line completion if the cursor is at the start of a non-empty block. [pull/913](https://github.com/sourcegraph/cody/pull/913)
- Autocomplete on VS Code desktop instances now reuses TCP connections to reduce latency. [pull/868](https://github.com/sourcegraph/cody/pull/868)
- Errors are now always logged to the output console, even if the debug mode is not enabled. [pull/851](https://github.com/sourcegraph/cody/pull/851)
- Changed default and custom commands format: slash command is now required. [pull/841](https://github.com/sourcegraph/cody/pull/841)
- The `Generate Unit Tests` command has been improved with an enhanced context fetching process that produces test results with better quality. [pull/907](https://github.com/sourcegraph/cody/pull/907)

## [0.8.0]

### Added

- Cody Commands: New `/smell` command, an improved version of the old `Find Code Smell` recipe. [pull/602](https://github.com/sourcegraph/cody/pull/602)
- Cody Commands: Display of clickable file path for current selection in chat view after executing a command. [pull/602](https://github.com/sourcegraph/cody/pull/602)
- Add a settings button to Cody pane header. [pull/701](https://github.com/sourcegraph/cody/pull/701)
- Compute suggestions based on the currently selected option in the suggest widget when `cody.autocomplete.experimental.completeSuggestWidgetSelection` is enabled. [pull/636](https://github.com/sourcegraph/cody/pull/636)
- Fixup: New `Discard` code lens to remove suggestions and decorations. [pull/711](https://github.com/sourcegraph/cody/pull/711)
- Adds an experiment to stream autocomplete responses in order to improve latency. [pull/723](https://github.com/sourcegraph/cody/pull/723)
- New chat message input, with auto-resizing and a command button. [pull/718](https://github.com/sourcegraph/cody/pull/718)
- Increased autocomplete debounce time feature flag support. [pull/733](https://github.com/sourcegraph/cody/pull/733)
- Show an update notice after extension updates. [pull/746](https://github.com/sourcegraph/cody/pull/746)
- Experimental user setting `cody.experimental.localSymbols` to enable inclusion of symbol definitions in the LLM context window. [pull/692](https://github.com/sourcegraph/cody/pull/692)
- Experimental command `/symf`, which uses a local keyword index to perform searches for symbols. Requires setting `cody.experimental.symf.path` and `cody.experimental.symf.anthropicKey`. [pull/728](https://github.com/sourcegraph/cody/pull/728).

### Fixed

- Inline Chat: Fix issue where state was not being set correctly, causing Cody Commands to use the selection range from the last created Inline Chat instead of the current selection. [pull/602](https://github.com/sourcegraph/cody/pull/602)
- Cody Commands: Commands that use the current file as context now correctly generate context message for the current file instead of using codebase context generated from current selection. [pull/683](https://github.com/sourcegraph/cody/pull/683)
- Improves the autocomplete responses on a new line after a comment. [pull/727](https://github.com/sourcegraph/cody/pull/727)
- Fixes an issue where the inline chat UI would render briefly when starting VS Code even when the feature is disabled. [pull/764](https://github.com/sourcegraph/cody/pull/764)

### Changed

- `Explain Code` command now includes visible content of the current file when no code is selected. [pull/602](https://github.com/sourcegraph/cody/pull/602)
- Cody Commands: Show errors in chat view instead of notification windows. [pull/602](https://github.com/sourcegraph/cody/pull/602)
- Cody Commands: Match commands on description in Cody menu. [pull/702](https://github.com/sourcegraph/cody/pull/702)
- Cody Commands: Don't require Esc to dismiss Cody menu. [pull/700](https://github.com/sourcegraph/cody/pull/700)
- Updated welcome chat words. [pull/748](https://github.com/sourcegraph/cody/pull/748)
- Autocomplete: Reduce network bandwidth with requests are resolved by previous responses. [pull/762](https://github.com/sourcegraph/cody/pull/762)
- Fixup: Remove `/document` and other command handling from the Refactor Menu. [pull/766](https://github.com/sourcegraph/cody/pull/766)
- The `/test` (Generate Unit Test) command was updated to use file dependencies and test examples when fetching context, in order to produce better results. To use this command, select code in your editor and run the `/test` command. It is recommended to set up test files before running the command to get optimal results. [pull/683](https://github.com/sourcegraph/cody/pull/683) [pull/602](https://github.com/sourcegraph/cody/pull/602)

## [0.6.7]

### Added

- Include token count for code generated and button click events. [pull/675](https://github.com/sourcegraph/cody/pull/675)

### Fixed

### Changed

- Include the number of accepted characters per autocomplete suggestion. [pull/674](https://github.com/sourcegraph/cody/pull/674)

## [0.6.6]

### Added

- Cody Commands: Add tab-to-complete & enter-to-complete behavior. [pull/606](https://github.com/sourcegraph/cody/pull/606)
- Option to toggle `cody.experimental.editorTitleCommandIcon` setting through status bar. [pull/611](https://github.com/sourcegraph/cody/pull/611)
- New walkthrough for Cody Commands. [pull/648](https://github.com/sourcegraph/cody/pull/648)

### Fixed

- Update file link color to match buttons. [pull/600](https://github.com/sourcegraph/cody/pull/600)
- Handle `socket hung up` errors that are not caused by the `stop generating` button. [pull/598](https://github.com/sourcegraph/cody/pull/598)
- Fix "Reload Window" appearing in all VS Code views. [pull/603](https://github.com/sourcegraph/cody/pull/603)
- Fixes issues where in some instances, suggested autocomplete events were under counted. [pull/649](https://github.com/sourcegraph/cody/pull/649)
- Various smaller tweaks to autocomplete analytics. [pull/644](https://github.com/sourcegraph/cody/pull/644)
- Includes the correct pre-release version in analytics events. [pull/641](https://github.com/sourcegraph/cody/pull/641)

### Changed

- Removed beta labels from Autocomplete and Inline Chat features. [pull/605](https://github.com/sourcegraph/cody/pull/605)
- Update shortcut for Cody Commands to `alt` + `c` due to conflict with existing keybinding for `fixup`. [pull/648](https://github.com/sourcegraph/cody/pull/648)

## [0.6.5]

### Added

- Custom Commands: An experimental feature for creating Cody chat commands with custom prompts and context. [pull/386](https://github.com/sourcegraph/cody/pull/386)
- Custom Commands: Quick pick menu for running default and custom commands. [pull/386](https://github.com/sourcegraph/cody/pull/386)
- New commands:
  - `/explain`: Explain Code
  - `/doc`: Document Code
  - `/fix`: Inline Fixup
  - `/test`: Generate Unit Tests
- Code Actions: You can now ask Cody to explain or fix errors and warnings that are highlighted in your editor. [pull/510](https://github.com/sourcegraph/cody/pull/510)
- Inline Fixup: You can now run parallel inline fixes, you do not need to wait for the previous fix to complete. [pull/510](https://github.com/sourcegraph/cody/pull/510)
- Inline Fixup: You no longer need to select code to generate an inline fix. [pull/510](https://github.com/sourcegraph/cody/pull/510)

### Fixed

- Bug: Fixes an issue where the codebase context was not correctly inferred to load embeddings context for autocomplete. [pull/525](https://github.com/sourcegraph/cody/pull/525)
- Inline Fixup: `/chat` will now redirect your question to the chat view correctly through the Non-Stop Fixup input box. [pull/386](https://github.com/sourcegraph/cody/pull/386)
- Fix REGEX issue for existing `/reset`, `/search`, and `/fix` commands. [pull/594](https://github.com/sourcegraph/cody/pull/594)

### Changed

- `Recipes` are removed in favor of `Commands`, which is the improved version of `Recipes`. [pull/386](https://github.com/sourcegraph/cody/pull/386)
- Remove `Header` and `Navbar` from `Chat` view due to removal of the `Recipes` tab. [pull/386](https://github.com/sourcegraph/cody/pull/386)
- Replace `Custom Recipes` with `Custom Commands`. [pull/386](https://github.com/sourcegraph/cody/pull/386)
- Inline Fixup: Integrated the input field into the command palette. [pull/510](https://github.com/sourcegraph/cody/pull/510)
- Inline Fixup: Using `/fix` from Inline Chat now triggers an improved fixup experience. [pull/510](https://github.com/sourcegraph/cody/pull/510)
- Autocomplete: Include current file name in anthropic prompt. [580](https://github.com/sourcegraph/cody/pull/580)
- Autocomplete: Requests can now be resolved while the network request is still in progress. [pull/559](https://github.com/sourcegraph/cody/pull/559)

## [0.6.4]

### Added

- Inline Fixups: Cody is now aware of errors, warnings and hints within your editor selection. [pull/376](https://github.com/sourcegraph/cody/pull/376)
- Experimental user setting `cody.experimental.localTokenPath` to store authentication token in local file system when keychain access is unavailable. This provides alternative to [settings sync keychain storage](https://code.visualstudio.com/docs/editor/settings-sync#_troubleshooting-keychain-issues), but is not the recommended method for storing tokens securely. Use at your own risk. [pull/471](https://github.com/sourcegraph/cody/pull/471)

### Fixed

- Bug: Chat History command shows chat view instead of history view. [pull/414](https://github.com/sourcegraph/cody/pull/414)
- Fix some bad trailing `}` autocomplete results. [pull/378](https://github.com/sourcegraph/cody/pull/378)

### Changed

- Inline Fixups: Added intent detection to improve prompt and context quality. [pull/376](https://github.com/sourcegraph/cody/pull/376)
- Layout cleanups: smaller header and single line message input. [pull/449](https://github.com/sourcegraph/cody/pull/449)
- Improve response feedback button behavior. [pull/451](https://github.com/sourcegraph/cody/pull/451)
- Remove in-chat onboarding buttons for new chats. [pull/450](https://github.com/sourcegraph/cody/pull/450)
- Improve the stability of autocomplete results. [pull/442](https://github.com/sourcegraph/cody/pull/442)

## [0.6.3]

### Added

- Added the functionality to drag and reorder the recipes. [pull/314](https://github.com/sourcegraph/cody/pull/314)

### Fixed

### Changed

- Removed the experimental hallucination detection that highlighted nonexistent file paths.
- Hide the feedback button in case of error assistant response. [pull/448](https://github.com/sourcegraph/cody/pull/448)

## [0.6.2]

### Added

- [Internal] `Custom Recipes`: An experimental feature now available behind the `cody.experimental.customRecipes` feature flag for internal testing purpose. [pull/348](https://github.com/sourcegraph/cody/pull/348)
- Inline Chat: Improved response quality by ensuring each inline chat maintains its own unique context, and doesn't share with the sidebar and other inline chats. This should also benefit response quality for inline /fix and /touch commands.
- Inline Chat: Added the option to 'Stop generating' from within the inline chat window.
- Inline Chat: Added the option to transfer a chat from the inline window to the Cody sidebar.

### Fixed

### Changed

- The setting `cody.autocomplete.experimental.triggerMoreEagerly` (which causes autocomplete to trigger earlier, before you type a space or other non-word character) now defaults to `true`.
- If you run the `Trigger Inline Suggestion` VS Code action, 3 suggestions instead of just 1 will be shown.

## [0.6.1]

### Added

- A new experimental user setting `cody.autocomplete.experimental.triggerMoreEagerly` causes autocomplete to trigger earlier, before you type a space or other non-word character.
- [Internal Only] `Custom Recipe`: Support context type selection when creating a new recipe via UI. [pull/279](https://github.com/sourcegraph/cody/pull/279)
- New `/open` command for opening workspace files from chat box. [pull/327](https://github.com/sourcegraph/cody/pull/327)

### Fixed

- Insert at Cusor now inserts the complete code snippets at cursor position. [pull/282](https://github.com/sourcegraph/cody/pull/282)
- Minimizing the change of Cody replying users with response related to the language-uage prompt. [pull/279](https://github.com/sourcegraph/cody/pull/279)
- Inline Chat: Add missing icons for Inline Chat and Inline Fixups decorations. [pull/320](https://github.com/sourcegraph/cody/pull/320)
- Fix the behaviour of input history down button. [pull/328](https://github.com/sourcegraph/cody/pull/328)

### Changed

- Exclude context for chat input with only one word. [pull/279](https://github.com/sourcegraph/cody/pull/279)
- [Internal Only] `Custom Recipe`: Store `cody.json` file for user recipes within the `.vscode` folder located in the $HOME directory. [pull/279](https://github.com/sourcegraph/cody/pull/279)
- Various autocomplete improvements. [pull/344](https://github.com/sourcegraph/cody/pull/344)

## [0.4.4]

### Added

- Added support for the CMD+K hotkey to clear the code chat history. [pull/245](https://github.com/sourcegraph/cody/pull/245)
- [Internal Only] `Custom Recipe` is available for S2 internal users for testing purpose. [pull/81](https://github.com/sourcegraph/cody/pull/81)

### Fixed

- Fixed a bug that caused messages to disappear when signed-in users encounter an authentication error. [pull/201](https://github.com/sourcegraph/cody/pull/201)
- Inline Chat: Since last version, running Inline Fixups would add an additional `</selection>` tag to the end of the code edited by Cody, which has now been removed. [pull/182](https://github.com/sourcegraph/cody/pull/182)
- Chat Command: Fixed an issue where /r(est) had a trailing space. [pull/245](https://github.com/sourcegraph/cody/pull/245)
- Inline Fixups: Fixed a regression where Cody's inline fixup suggestions were not properly replacing the user's selection. [pull/70](https://github.com/sourcegraph/cody/pull/70)

### Changed

## [0.4.3]

### Added

- Added support for server-side token limits to Chat. [pull/54488](https://github.com/sourcegraph/sourcegraph/pull/54488)
- Add "Find code smells" recipe to editor context menu and command pallette [pull/54432](https://github.com/sourcegraph/sourcegraph/pull/54432)
- Add a typewriter effect to Cody's responses to mimic typing in characters rather than varying chunks [pull/54522](https://github.com/sourcegraph/sourcegraph/pull/54522)
- Add suggested recipes to the new chat welcome message. [pull/54277](https://github.com/sourcegraph/sourcegraph/pull/54277)
- Inline Chat: Added the option to collapse all inline chats from within the inline chat window. [pull/54675](https://github.com/sourcegraph/sourcegraph/pull/54675)
- Inline Chat: We now stream messages rather than waiting for the response to be fully complete. This means you can read Cody's response as it is being generated. [pull/54665](https://github.com/sourcegraph/sourcegraph/pull/54665)
- Show network error message when connection is lost and a reload button to get back when network is restored. [pull/107](https://github.com/sourcegraph/cody/pull/107)

### Fixed

- Inline Chat: Update keybind when condition to `editorFocus`. [pull/54437](https://github.com/sourcegraph/sourcegraph/pull/54437)
- Inline Touch: Create a new `.test.` file when `test` or `tests` is included in the instruction. [pull/54437](https://github.com/sourcegraph/sourcegraph/pull/54437)
- Prevents errors from being displayed for a cancelled requests. [pull/54429](https://github.com/sourcegraph/sourcegraph/pull/54429)

### Changed

- Inline Touch: Remove Inline Touch from submenu and command palette. It can be started with `/touch` or `/t` from the Inline Chat due to current limitation. [pull/54437](https://github.com/sourcegraph/sourcegraph/pull/54437)
- Removed the Optimize Code recipe. [pull/54471](https://github.com/sourcegraph/sourcegraph/pull/54471)

## [0.4.2]

### Added

- Add support for onboarding Cody App users on Intel Mac and Linux. [pull/54405](https://github.com/sourcegraph/sourcegraph/pull/54405)

### Fixed

- Fixed HTML escaping in inline chat markdown. [pull/1349](https://github.com/sourcegraph/sourcegraph/pull/1349)

### Changed

## [0.4.1]

### Fixed

- Fixed `cody.customHeaders` never being passed through. [pull/54354](https://github.com/sourcegraph/sourcegraph/pull/54354)
- Fixed users are signed out on 0.4.0 update [pull/54367](https://github.com/sourcegraph/sourcegraph/pull/54367)

### Changed

- Provide more information on Cody App, and improved the login page design for Enterprise customers. [pull/54362](https://github.com/sourcegraph/sourcegraph/pull/54362)

## [0.4.0]

### Added

- The range of the editor selection, if present, is now displayed alongside the file name in the chat footer. [pull/53742](https://github.com/sourcegraph/sourcegraph/pull/53742)
- Support switching between multiple instances with `Switch Account`. [pull/53434](https://github.com/sourcegraph/sourcegraph/pull/53434)
- Automate sign-in flow with Cody App. [pull/53908](https://github.com/sourcegraph/sourcegraph/pull/53908)
- Add a warning message to recipes when the selection gets truncated. [pull/54025](https://github.com/sourcegraph/sourcegraph/pull/54025)
- Start up loading screen. [pull/54106](https://github.com/sourcegraph/sourcegraph/pull/54106)

### Fixed

- Autocomplete: Include the number of lines of an accepted autocomplete recommendation and fix an issue where sometimes accepted completions would not be logged correctly. [pull/53878](https://github.com/sourcegraph/sourcegraph/pull/53878)
- Stop-Generating button does not stop Cody from responding if pressed before answer is generating. [pull/53827](https://github.com/sourcegraph/sourcegraph/pull/53827)
- Endpoint setting out of sync issue. [pull/53434](https://github.com/sourcegraph/sourcegraph/pull/53434)
- Endpoint URL without protocol causing sign-ins to fail. [pull/53908](https://github.com/sourcegraph/sourcegraph/pull/53908)
- Autocomplete: Fix network issues when using remote VS Code setups. [pull/53956](https://github.com/sourcegraph/sourcegraph/pull/53956)
- Autocomplete: Fix an issue where the loading indicator would not reset when a network error ocurred. [pull/53956](https://github.com/sourcegraph/sourcegraph/pull/53956)
- Autocomplete: Improve local context performance. [pull/54124](https://github.com/sourcegraph/sourcegraph/pull/54124)
- Chat: Fix an issue where the window would automatically scroll to the bottom as Cody responds regardless of where the users scroll position was. [pull/54188](https://github.com/sourcegraph/sourcegraph/pull/54188)
- Codebase index status does not get updated on workspace change. [pull/54106](https://github.com/sourcegraph/sourcegraph/pull/54106)
- Button for connect to App after user is signed out. [pull/54106](https://github.com/sourcegraph/sourcegraph/pull/54106)
- Fixes an issue with link formatting. [pull/54200](https://github.com/sourcegraph/sourcegraph/pull/54200)
- Fixes am issue where Cody would sometimes not respond. [pull/54268](https://github.com/sourcegraph/sourcegraph/pull/54268)
- Fixes authentication related issues. [pull/54237](https://github.com/sourcegraph/sourcegraph/pull/54237)

### Changed

- Autocomplete: Improve completion quality. [pull/53720](https://github.com/sourcegraph/sourcegraph/pull/53720)
- Autocomplete: Completions are now referred to as autocomplete. [pull/53851](https://github.com/sourcegraph/sourcegraph/pull/53851)
- Autocomplete: Autocomplete is now turned on by default. [pull/54166](https://github.com/sourcegraph/sourcegraph/pull/54166)
- Improved the response quality when Cody is asked about a selected piece of code through the chat window. [pull/53742](https://github.com/sourcegraph/sourcegraph/pull/53742)
- Refactored authentication process. [pull/53434](https://github.com/sourcegraph/sourcegraph/pull/53434)
- New sign-in and sign-out flow. [pull/53434](https://github.com/sourcegraph/sourcegraph/pull/53434)
- Analytical logs are now displayed in the Output view. [pull/53870](https://github.com/sourcegraph/sourcegraph/pull/53870)
- Inline Chat: Renamed Inline Assist to Inline Chat. [pull/53725](https://github.com/sourcegraph/sourcegraph/pull/53725) [pull/54315](https://github.com/sourcegraph/sourcegraph/pull/54315)
- Chat: Link to the "Getting Started" guide directly from the first chat message instead of the external documentation website. [pull/54175](https://github.com/sourcegraph/sourcegraph/pull/54175)
- Codebase status icons. [pull/54262](https://github.com/sourcegraph/sourcegraph/pull/54262)
- Changed the keyboard shortcut for the file touch recipe to `ctrl+alt+/` to avoid conflicts. [pull/54275](https://github.com/sourcegraph/sourcegraph/pull/54275)
- Inline Chat: Do not change current focus when Inline Fixup is done. [pull/53980](https://github.com/sourcegraph/sourcegraph/pull/53980)
- Inline Chat: Replace Close CodeLens with Accept. [pull/53980](https://github.com/sourcegraph/sourcegraph/pull/53980)
- Inline Chat: Moved to Beta state. It is now enabled by default. [pull/54315](https://github.com/sourcegraph/sourcegraph/pull/54315)

## [0.2.5]

### Added

- `Stop Generating` button to cancel a request and stop Cody's response. [pull/53332](https://github.com/sourcegraph/sourcegraph/pull/53332)

### Fixed

- Fixes the rendering of duplicate context files in response. [pull/53662](https://github.com/sourcegraph/sourcegraph/pull/53662)
- Fixes an issue where local keyword context was trying to open binary files. [pull/53662](https://github.com/sourcegraph/sourcegraph/pull/53662)
- Fixes the hallucination detection behavior for directory, API and git refs pattern. [pull/53553](https://github.com/sourcegraph/sourcegraph/pull/53553)

### Changed

- Completions: Updating configuration no longer requires reloading the extension. [pull/53401](https://github.com/sourcegraph/sourcegraph/pull/53401)
- New chat layout. [pull/53332](https://github.com/sourcegraph/sourcegraph/pull/53332)
- Completions: Completions can now be used on unsaved files. [pull/53495](https://github.com/sourcegraph/sourcegraph/pull/53495)
- Completions: Add multi-line heuristics for C, C++, C#, and Java. [pull/53631](https://github.com/sourcegraph/sourcegraph/pull/53631)
- Completions: Add context summaries and language information to analytics. [pull/53746](https://github.com/sourcegraph/sourcegraph/pull/53746)
- More compact chat suggestion buttons. [pull/53755](https://github.com/sourcegraph/sourcegraph/pull/53755)

## [0.2.4]

### Added

- Hover tooltips to intent-detection underlines. [pull/52029](https://github.com/sourcegraph/sourcegraph/pull/52029)
- Notification to prompt users to setup Cody if it wasn't configured initially. [pull/53321](https://github.com/sourcegraph/sourcegraph/pull/53321)
- Added a new Cody status bar item to relay global loading states and allowing you to quickly enable/disable features. [pull/53307](https://github.com/sourcegraph/sourcegraph/pull/53307)

### Fixed

- Fix `Continue with Sourcegraph.com` callback URL. [pull/53418](https://github.com/sourcegraph/sourcegraph/pull/53418)

### Changed

- Simplified the appearance of commands in various parts of the UI [pull/53395](https://github.com/sourcegraph/sourcegraph/pull/53395)

## [0.2.3]

### Added

- Add delete button for removing individual history. [pull/52904](https://github.com/sourcegraph/sourcegraph/pull/52904)
- Load the recent ongoing chat on reload of window. [pull/52904](https://github.com/sourcegraph/sourcegraph/pull/52904)
- Handle URL callbacks from `vscode-insiders`. [pull/53313](https://github.com/sourcegraph/sourcegraph/pull/53313)
- Inline Assist: New Code Lens to undo `inline fix` performed by Cody. [pull/53348](https://github.com/sourcegraph/sourcegraph/pull/53348)

### Fixed

- Fix the loading of files and scroll chat to the end while restoring the history. [pull/52904](https://github.com/sourcegraph/sourcegraph/pull/52904)
- Open file paths from Cody's responses in a workspace with the correct protocol. [pull/53103](https://github.com/sourcegraph/sourcegraph/pull/53103)
- Cody completions: Fixes an issue where completions would often start in the next line. [pull/53246](https://github.com/sourcegraph/sourcegraph/pull/53246)

### Changed

- Save the current ongoing conversation to the chat history [pull/52904](https://github.com/sourcegraph/sourcegraph/pull/52904)
- Inline Assist: Updating configuration no longer requires reloading the extension. [pull/53348](https://github.com/sourcegraph/sourcegraph/pull/53348)
- Context quality has been improved when the repository has not been indexed. The LLM is used to generate keyword and filename queries, and the LLM also reranks results from multiple sources. Response latency has also improved on long user queries. [pull/52815](https://github.com/sourcegraph/sourcegraph/pull/52815)

## [0.2.2]

### Added

- New recipe: `Generate PR description`. Generate the PR description using the PR template guidelines for the changes made in the current branch. [pull/51721](https://github.com/sourcegraph/sourcegraph/pull/51721)
- Open context search results links as workspace file. [pull/52856](https://github.com/sourcegraph/sourcegraph/pull/52856)
- Cody Inline Assist: Decorations for `/fix` errors. [pull/52796](https://github.com/sourcegraph/sourcegraph/pull/52796)
- Open file paths from Cody's responses in workspace. [pull/53069](https://github.com/sourcegraph/sourcegraph/pull/53069)
- Help & Getting Started: Walkthrough to help users get setup with Cody and discover new features. [pull/52560](https://github.com/sourcegraph/sourcegraph/pull/52560)

### Fixed

- Cody Inline Assist: Decorations for `/fix` on light theme. [pull/52796](https://github.com/sourcegraph/sourcegraph/pull/52796)
- Cody Inline Assist: Use more than 1 context file for `/touch`. [pull/52796](https://github.com/sourcegraph/sourcegraph/pull/52796)
- Cody Inline Assist: Fixes cody processing indefinitely issue. [pull/52796](https://github.com/sourcegraph/sourcegraph/pull/52796)
- Cody completions: Various fixes for completion analytics. [pull/52935](https://github.com/sourcegraph/sourcegraph/pull/52935)
- Cody Inline Assist: Indentation on `/fix` [pull/53068](https://github.com/sourcegraph/sourcegraph/pull/53068)

### Changed

- Internal: Do not log events during tests. [pull/52865](https://github.com/sourcegraph/sourcegraph/pull/52865)
- Cody completions: Improved the number of completions presented and reduced the latency. [pull/52935](https://github.com/sourcegraph/sourcegraph/pull/52935)
- Cody completions: Various improvements to the context. [pull/53043](https://github.com/sourcegraph/sourcegraph/pull/53043)

## [0.2.1]

### Fixed

- Escape Windows path separator in fast file finder path pattern. [pull/52754](https://github.com/sourcegraph/sourcegraph/pull/52754)
- Only display errors from the embeddings clients for users connected to an indexed codebase. [pull/52780](https://github.com/sourcegraph/sourcegraph/pull/52780)

### Changed

## [0.2.0]

### Added

- Cody Inline Assist: New recipe for creating new files with `/touch` command. [pull/52511](https://github.com/sourcegraph/sourcegraph/pull/52511)
- Cody completions: Experimental support for multi-line inline completions for JavaScript, TypeScript, Go, and Python using indentation based truncation. [issues/52588](https://github.com/sourcegraph/sourcegraph/issues/52588)
- Display embeddings search, and connection error to the webview panel. [pull/52491](https://github.com/sourcegraph/sourcegraph/pull/52491)
- New recipe: `Optimize Code`. Optimize the time and space consumption of code. [pull/51974](https://github.com/sourcegraph/sourcegraph/pull/51974)
- Button to insert code block text at cursor position in text editor. [pull/52528](https://github.com/sourcegraph/sourcegraph/pull/52528)

### Fixed

- Cody completions: Fixed interop between spaces and tabs. [pull/52497](https://github.com/sourcegraph/sourcegraph/pull/52497)
- Fixes an issue where new conversations did not bring the chat into the foreground. [pull/52363](https://github.com/sourcegraph/sourcegraph/pull/52363)
- Cody completions: Prevent completions for lines that have a word in the suffix. [issues/52582](https://github.com/sourcegraph/sourcegraph/issues/52582)
- Cody completions: Fixes an issue where multi-line inline completions closed the current block even if it already had content. [pull/52615](https://github.com/sourcegraph/sourcegraph/52615)
- Cody completions: Fixed an issue where the Cody response starts with a newline and was previously ignored. [issues/52586](https://github.com/sourcegraph/sourcegraph/issues/52586)

### Changed

- Cody is now using `major.EVEN_NUMBER.patch` for release versions and `major.ODD_NUMBER.patch` for pre-release versions. [pull/52412](https://github.com/sourcegraph/sourcegraph/pull/52412)
- Cody completions: Fixed an issue where the Cody response starts with a newline and was previously ignored [issues/52586](https://github.com/sourcegraph/sourcegraph/issues/52586)
- Cody completions: Improves the behavior of the completions cache when characters are deleted from the editor. [pull/52695](https://github.com/sourcegraph/sourcegraph/pull/52695)

### Changed

- Cody completions: Improve completion logger and measure the duration a completion is displayed for. [pull/52695](https://github.com/sourcegraph/sourcegraph/pull/52695)

## [0.1.5]

### Added

### Fixed

- Inline Assist broken decorations for Inline-Fixup tasks [pull/52322](https://github.com/sourcegraph/sourcegraph/pull/52322)

### Changed

- Various Cody completions related improvements [pull/52365](https://github.com/sourcegraph/sourcegraph/pull/52365)

## [0.1.4]

### Added

- Added support for local keyword search on Windows. [pull/52251](https://github.com/sourcegraph/sourcegraph/pull/52251)

### Fixed

- Setting `cody.useContext` to `none` will now limit Cody to using only the currently open file. [pull/52126](https://github.com/sourcegraph/sourcegraph/pull/52126)
- Fixes race condition in telemetry. [pull/52279](https://github.com/sourcegraph/sourcegraph/pull/52279)
- Don't search for file paths if no file paths to validate. [pull/52267](https://github.com/sourcegraph/sourcegraph/pull/52267)
- Fix handling of embeddings search backward compatibility. [pull/52286](https://github.com/sourcegraph/sourcegraph/pull/52286)

### Changed

- Cleanup the design of the VSCode history view. [pull/51246](https://github.com/sourcegraph/sourcegraph/pull/51246)
- Changed menu icons and order. [pull/52263](https://github.com/sourcegraph/sourcegraph/pull/52263)
- Deprecate `cody.debug` for three new settings: `cody.debug.enable`, `cody.debug.verbose`, and `cody.debug.filter`. [pull/52236](https://github.com/sourcegraph/sourcegraph/pull/52236)

## [0.1.3]

### Added

- Add support for connecting to Sourcegraph App when a supported version is installed. [pull/52075](https://github.com/sourcegraph/sourcegraph/pull/52075)

### Fixed

- Displays error banners on all view instead of chat view only. [pull/51883](https://github.com/sourcegraph/sourcegraph/pull/51883)
- Surfaces errors for corrupted token from secret storage. [pull/51883](https://github.com/sourcegraph/sourcegraph/pull/51883)
- Inline Assist add code lenses to all open files [pull/52014](https://github.com/sourcegraph/sourcegraph/pull/52014)

### Changed

- Removes unused configuration option: `cody.enabled`. [pull/51883](https://github.com/sourcegraph/sourcegraph/pull/51883)
- Arrow key behavior: you can now navigate forwards through messages with the down arrow; additionally the up and down arrows will navigate backwards and forwards only if you're at the start or end of the drafted text, respectively. [pull/51586](https://github.com/sourcegraph/sourcegraph/pull/51586)
- Display a more user-friendly error message when the user is connected to sourcegraph.com and doesn't have a verified email. [pull/51870](https://github.com/sourcegraph/sourcegraph/pull/51870)
- Keyword context: Excludes files larger than 1M and adds a 30sec timeout period [pull/52038](https://github.com/sourcegraph/sourcegraph/pull/52038)

## [0.1.2]

### Added

- `Inline Assist`: a new way to interact with Cody inside your files. To enable this feature, please set the `cody.experimental.inline` option to true. [pull/51679](https://github.com/sourcegraph/sourcegraph/pull/51679)

### Fixed

- UI bug that capped buttons at 300px max-width with visible border [pull/51726](https://github.com/sourcegraph/sourcegraph/pull/51726)
- Fixes anonymous user id resetting after logout [pull/51532](https://github.com/sourcegraph/sourcegraph/pull/51532)
- Add error message on top of Cody's response instead of overriding it [pull/51762](https://github.com/sourcegraph/sourcegraph/pull/51762)
- Fixes an issue where chat input messages where not rendered in the UI immediately [pull/51783](https://github.com/sourcegraph/sourcegraph/pull/51783)
- Fixes an issue where file where the hallucination detection was not working properly [pull/51785](https://github.com/sourcegraph/sourcegraph/pull/51785)
- Aligns Edit button style with feedback buttons [pull/51767](https://github.com/sourcegraph/sourcegraph/pull/51767)

### Changed

- Pressing the icon to reset the clear history now makes sure that the chat tab is shown [pull/51786](https://github.com/sourcegraph/sourcegraph/pull/51786)
- Rename the extension from "Sourcegraph Cody" to "Cody AI by Sourcegraph" [pull/51702](https://github.com/sourcegraph/sourcegraph/pull/51702)
- Remove HTML escaping artifacts [pull/51797](https://github.com/sourcegraph/sourcegraph/pull/51797)

## [0.1.1]

### Fixed

- Remove system alerts from non-actionable items [pull/51714](https://github.com/sourcegraph/sourcegraph/pull/51714)

## [0.1.0]

### Added

- New recipe: `Codebase Context Search`. Run an approximate search across the codebase. It searches within the embeddings when available to provide relevant code context. [pull/51077](https://github.com/sourcegraph/sourcegraph/pull/51077)
- Add support to slash commands `/` in chat. [pull/51077](https://github.com/sourcegraph/sourcegraph/pull/51077)
  - `/r` or `/reset` to reset chat
  - `/s` or `/search` to perform codebase context search
- Adds usage metrics to the experimental chat predictions feature [pull/51474](https://github.com/sourcegraph/sourcegraph/pull/51474)
- Add highlighted code to context message automatically [pull/51585](https://github.com/sourcegraph/sourcegraph/pull/51585)
- New recipe: `Generate Release Notes` --generate release notes based on the available tags or the selected commits for the time period. It summarises the git commits into standard release notes format of new features, bugs fixed, docs improvements. [pull/51481](https://github.com/sourcegraph/sourcegraph/pull/51481)
- New recipe: `Generate Release Notes`. Generate release notes based on the available tags or the selected commits for the time period. It summarizes the git commits into standard release notes format of new features, bugs fixed, docs improvements. [pull/51481](https://github.com/sourcegraph/sourcegraph/pull/51481)

### Fixed

- Error notification display pattern for rate limit [pull/51521](https://github.com/sourcegraph/sourcegraph/pull/51521)
- Fixes issues with branch switching and file deletions when using the experimental completions feature [pull/51565](https://github.com/sourcegraph/sourcegraph/pull/51565)
- Improves performance of hallucination detection for file paths and supports paths relative to the project root [pull/51558](https://github.com/sourcegraph/sourcegraph/pull/51558), [pull/51625](https://github.com/sourcegraph/sourcegraph/pull/51625)
- Fixes an issue where inline code blocks were unexpectedly escaped [pull/51576](https://github.com/sourcegraph/sourcegraph/pull/51576)

### Changed

- Promote Cody from experimental to beta [pull/](https://github.com/sourcegraph/sourcegraph/pull/)
- Various improvements to the experimental completions feature

## [0.0.10]

### Added

- Adds usage metrics to the experimental completions feature [pull/51350](https://github.com/sourcegraph/sourcegraph/pull/51350)
- Updating `cody.codebase` does not require reloading VS Code [pull/51274](https://github.com/sourcegraph/sourcegraph/pull/51274)

### Fixed

- Fixes an issue where code blocks were unexpectedly escaped [pull/51247](https://github.com/sourcegraph/sourcegraph/pull/51247)

### Changed

- Improved Cody header and layout details [pull/51348](https://github.com/sourcegraph/sourcegraph/pull/51348)
- Replace `Cody: Set Access Token` command with `Cody: Sign in` [pull/51274](https://github.com/sourcegraph/sourcegraph/pull/51274)
- Various improvements to the experimental completions feature

## [0.0.9]

### Added

- Adds new experimental chat predictions feature to suggest follow-up conversations. Enable it with the new `cody.experimental.chatPredictions` feature flag. [pull/51201](https://github.com/sourcegraph/sourcegraph/pull/51201)
- Auto update `cody.codebase` setting from current open file [pull/51045](https://github.com/sourcegraph/sourcegraph/pull/51045)
- Properly render rate-limiting on requests [pull/51200](https://github.com/sourcegraph/sourcegraph/pull/51200)
- Error display in UI [pull/51005](https://github.com/sourcegraph/sourcegraph/pull/51005)
- Edit buttons for editing last submitted message [pull/51009](https://github.com/sourcegraph/sourcegraph/pull/51009)
- [Security] Content security policy to webview [pull/51152](https://github.com/sourcegraph/sourcegraph/pull/51152)

### Fixed

- Escaped HTML issue [pull/51144](https://github.com/sourcegraph/sourcegraph/pull/51151)
- Unauthorized sessions [pull/51005](https://github.com/sourcegraph/sourcegraph/pull/51005)

### Changed

- Various improvements to the experimental completions feature [pull/51161](https://github.com/sourcegraph/sourcegraph/pull/51161) [51046](https://github.com/sourcegraph/sourcegraph/pull/51046)
- Visual improvements to the history page, ability to resume past conversations [pull/51159](https://github.com/sourcegraph/sourcegraph/pull/51159)

## [Template]

### Added

### Fixed

### Changed<|MERGE_RESOLUTION|>--- conflicted
+++ resolved
@@ -8,7 +8,6 @@
 
 - Ollama: Added support for running Cody offline with local Ollama models. [pull/4691](https://github.com/sourcegraph/cody/pull/4691)
 - Edit: Added support for users' to edit the applied edit before the diff view is removed. [pull/4684](https://github.com/sourcegraph/cody/pull/4684)
-- Autocomplete: Added a new experimental throttling mechanism that should decrease latency. [pull/4735](https://github.com/sourcegraph/cody/pull/4735)
 - Autocomplete: Added experimental support for Gemini 1.5 Flash as the autocomplete model. To enable this experimental feature, update the `autocomplete.advanced.provider` configuration setting to `unstable-gemini`. Prerequisite: Your Sourcegraph instance (v5.5.0+) must first be configured to use Gemini 1.5 Flash as the autocomplete model. [pull/4743](https://github.com/sourcegraph/cody/pull/4743)
 
 ### Fixed
@@ -18,25 +17,21 @@
 
 ### Changed
 
-<<<<<<< HEAD
-## 1.24.2
-
-### Added
-
-- Autocomplete: Added a new experimental throttling mechanism that should decrease latency. [pull/4735](https://github.com/sourcegraph/cody/pull/4735)
-
-### Changed
-
-- Autocomplete: When the last completion candidate is not applicable at the current document position, it remains in the cache even after the user backspaces or deletes characters from the current line. [pull/4704](https://github.com/sourcegraph/cody/pull/4704)
-- Autocomplete: Increase request manager cache size. [pull/4778](https://github.com/sourcegraph/cody/pull/4778)
-=======
-- Autocomplete: When the last completion candidate is not applicable at the current document position, it remains in the cache even after the user backspaces or deletes characters from the current line. [pull/4704](https://github.com/sourcegraph/cody/pull/4704)
 - Chat: Added a stop button and cleaned up the vertical space layout of the chat. [pull/4580](https://github.com/sourcegraph/cody/pull/4580)
 - Autocomplete: Added a caching layer to Jaccard Similarity to reduce the load of context gathering during autocompletion. [pull/4608](https://github.com/sourcegraph/cody/pull/4608)
 - Chat: Simplify the Enterprise docs in the model selector [pull/4745](https://github.com/sourcegraph/cody/pull/4745)
+- Edit: We now collapse the selection down to the cursor position after an edit is triggered. [pull/4781](https://github.com/sourcegraph/cody/pull/4781)
+
+## 1.24.2
+
+### Added
+
+- Autocomplete: Added a new experimental throttling mechanism that should decrease latency. [pull/4735](https://github.com/sourcegraph/cody/pull/4735)
+
+### Changed
+
+- Autocomplete: When the last completion candidate is not applicable at the current document position, it remains in the cache even after the user backspaces or deletes characters from the current line. [pull/4704](https://github.com/sourcegraph/cody/pull/4704)
 - Autocomplete: Increase request manager cache size. [pull/4778](https://github.com/sourcegraph/cody/pull/4778)
-- Edit: We now collapse the selection down to the cursor position after an edit is triggered. [pull/4781](https://github.com/sourcegraph/cody/pull/4781)
->>>>>>> c98cc6d8
 
 ## 1.24.1
 
