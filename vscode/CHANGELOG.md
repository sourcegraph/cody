--- conflicted
+++ resolved
@@ -14,13 +14,10 @@
 ### Fixed
 
 - Smart selection not working on the first line of code. [pull/1508](https://github.com/sourcegraph/cody/pull/1508)
-<<<<<<< HEAD
 - Aborted messages are now saved to local chat history properly. [pull/1550](https://github.com/sourcegraph/cody/pull/1550)
-=======
 - Adjust a completion range if it does not match the current line suffix. [pull/1507](https://github.com/sourcegraph/cody/pull/1507)
 - Chat: Fix heading styles and inline code colors. [pull/1528](https://github.com/sourcegraph/cody/pull/1528)
 - Custom Commands: Fix custom command menu not showing for a single custom command. [pull/1532](https://github.com/sourcegraph/cody/pull/1532)
->>>>>>> 9502abe6
 
 ### Changed
 
