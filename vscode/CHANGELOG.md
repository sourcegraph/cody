# Changelog

All notable changes to Sourcegraph Cody will be documented in this file.

Starting from `0.2.0`, Cody is using `major.EVEN_NUMBER.patch` for release versions and `major.ODD_NUMBER.patch` for pre-release versions.

## [Unreleased]

### Added

<<<<<<< HEAD
- Adds experimental autocomplete based on the currently selection in the suggest widget when `cody.autocomplete.experimental.completeSuggestWidgetSelection` is enabled. [pull/636](https://github.com/sourcegraph/cody/pull/636)
=======
- Cody Commands: New `/smell` command, an improved version of the old `Find Code Smell` recipe. [pull/602](https://github.com/sourcegraph/cody/pull/602)
- Cody Commands: Display of clickable file path for current selection in chat view after executing a command. [pull/602](https://github.com/sourcegraph/cody/pull/602)
- Add a settings button to Cody pane header. [pull/701](https://github.com/sourcegraph/cody/pull/701)

### Fixed

- Inline Chat: Fix issue where state was not being set correctly, causing Cody Commands to use the selection range from the last created Inline Chat instead of the current selection. [pull/602](https://github.com/sourcegraph/cody/pull/602)
- Cody Commands: Commands that use the current file as context now correctly generate context message for the current file instead of using codebase context generated from current selection. [pull/683](https://github.com/sourcegraph/cody/pull/683)

### Changed

- `Explain Code` command now includes visible content of the current file when no code is selected. [pull/602](https://github.com/sourcegraph/cody/pull/602)
- Cody Commands: Show errors in chat view instead of notification windows. [pull/602](https://github.com/sourcegraph/cody/pull/602)
- Cody Commands: Match commands on description in Cody menu [pull/702](https://github.com/sourcegraph/cody/pull/702)
- Cody Commands: Don't require Esc to dismiss Cody menu. [pull/700](https://github.com/sourcegraph/cody/pull/700)

## [0.6.7]

### Added

- Include token count for code generated and button click events. [pull/675](https://github.com/sourcegraph/cody/pull/675)
>>>>>>> 5ce1df84

### Fixed

### Changed

- Include the number of accepted characters per autocomplete suggestion. [pull/674](https://github.com/sourcegraph/cody/pull/674)

## [0.6.6]

### Added

- Cody Commands: Add tab-to-complete & enter-to-complete behavior. [pull/606](https://github.com/sourcegraph/cody/pull/606)
- Option to toggle `cody.experimental.editorTitleCommandIcon` setting through status bar. [pull/611](https://github.com/sourcegraph/cody/pull/611)
- New walkthrough for Cody Commands. [pull/648](https://github.com/sourcegraph/cody/pull/648)

### Fixed

- Update file link color to match buttons. [pull/600](https://github.com/sourcegraph/cody/pull/600)
- Handle `socket hung up` errors that are not caused by the `stop generating` button. [pull/598](https://github.com/sourcegraph/cody/pull/598)
- Fix "Reload Window" appearing in all VS Code views. [pull/603](https://github.com/sourcegraph/cody/pull/603)
- Fixes issues where in some instances, suggested autocomplete events were under counted. [pull/649](https://github.com/sourcegraph/cody/pull/649)
- Various smaller tweaks to autocomplete analytics. [pull/644](https://github.com/sourcegraph/cody/pull/644)
- Includes the correct pre-release version in analytics events. [pull/641](https://github.com/sourcegraph/cody/pull/641)

### Changed

- Removed beta labels from Autocomplete and Inline Chat features. [pull/605](https://github.com/sourcegraph/cody/pull/605)
- Update shortcut for Cody Commands to `alt` + `c` due to conflict with existing keybinding for `fixup`. [pull/648](https://github.com/sourcegraph/cody/pull/648)

## [0.6.5]

### Added

- Custom Commands: An experimental feature for creating Cody chat commands with custom prompts and context. [pull/386](https://github.com/sourcegraph/cody/pull/386)
- Custom Commands: Quick pick menu for running default and custom commands. [pull/386](https://github.com/sourcegraph/cody/pull/386)
- New commands:
  - `/explain`: Explain Code
  - `/doc`: Document Code
  - `/fix`: Inline Fixup
  - `/test`: Generate Unit Tests
- Code Actions: You can now ask Cody to explain or fix errors and warnings that are highlighted in your editor. [pull/510](https://github.com/sourcegraph/cody/pull/510)
- Inline Fixup: You can now run parallel inline fixes, you do not need to wait for the previous fix to complete. [pull/510](https://github.com/sourcegraph/cody/pull/510)
- Inline Fixup: You no longer need to select code to generate an inline fix. [pull/510](https://github.com/sourcegraph/cody/pull/510)

### Fixed

- Bug: Fixes an issue where the codebase context was not correctly inferred to load embeddings context for autocomplete. [pull/525](https://github.com/sourcegraph/cody/pull/525)
- Inline Fixup: `/chat` will now redirect your question to the chat view correctly through the Non-Stop Fixup input box. [pull/386](https://github.com/sourcegraph/cody/pull/386)
- Fix REGEX issue for existing `/reset`, `/search`, and `/fix` commands. [pull/594](https://github.com/sourcegraph/cody/pull/594)

### Changed

- `Recipes` are removed in favor of `Commands`, which is the improved version of `Recipes`. [pull/386](https://github.com/sourcegraph/cody/pull/386)
- Remove `Header` and `Navbar` from `Chat` view due to removal of the `Recipes` tab. [pull/386](https://github.com/sourcegraph/cody/pull/386)
- Replace `Custom Recipes` with `Custom Commands`. [pull/386](https://github.com/sourcegraph/cody/pull/386)
- Inline Fixup: Integrated the input field into the command palette. [pull/510](https://github.com/sourcegraph/cody/pull/510)
- Inline Fixup: Using `/fix` from Inline Chat now triggers an improved fixup experience. [pull/510](https://github.com/sourcegraph/cody/pull/510)
- Autocomplete: Include current file name in anthropic prompt. [580](https://github.com/sourcegraph/cody/pull/580)
- Autocomplete: Requests can now be resolved while the network request is still in progress. [pull/559](https://github.com/sourcegraph/cody/pull/559)

## [0.6.4]

### Added

- Inline Fixups: Cody is now aware of errors, warnings and hints within your editor selection. [pull/376](https://github.com/sourcegraph/cody/pull/376)
- Experimental user setting `cody.experimental.localTokenPath` to store authentication token in local file system when keychain access is unavailable. This provides alternative to [settings sync keychain storage](https://code.visualstudio.com/docs/editor/settings-sync#_troubleshooting-keychain-issues), but is not the recommended method for storing tokens securely. Use at your own risk. [pull/471](https://github.com/sourcegraph/cody/pull/471)

### Fixed

- Bug: Chat History command shows chat view instead of history view. [pull/414](https://github.com/sourcegraph/cody/pull/414)
- Fix some bad trailing `}` autocomplete results. [pull/378](https://github.com/sourcegraph/cody/pull/378)

### Changed

- Inline Fixups: Added intent detection to improve prompt and context quality. [pull/376](https://github.com/sourcegraph/cody/pull/376)
- Layout cleanups: smaller header and single line message input. [pull/449](https://github.com/sourcegraph/cody/pull/449)
- Improve response feedback button behavior. [pull/451](https://github.com/sourcegraph/cody/pull/451)
- Remove in-chat onboarding buttons for new chats. [pull/450](https://github.com/sourcegraph/cody/pull/450)
- Improve the stability of autocomplete results. [pull/442](https://github.com/sourcegraph/cody/pull/442)

## [0.6.3]

### Added

- Added the functionality to drag and reorder the recipes. [pull/314](https://github.com/sourcegraph/cody/pull/314)

### Fixed

### Changed

- Removed the experimental hallucination detection that highlighted nonexistent file paths.
- Hide the feedback button in case of error assistant response. [pull/448](https://github.com/sourcegraph/cody/pull/448)

## [0.6.2]

### Added

- [Internal] `Custom Recipes`: An experimental feature now available behind the `cody.experimental.customRecipes` feature flag for internal testing purpose. [pull/348](https://github.com/sourcegraph/cody/pull/348)
- Inline Chat: Improved response quality by ensuring each inline chat maintains its own unique context, and doesn't share with the sidebar and other inline chats. This should also benefit response quality for inline /fix and /touch commands.
- Inline Chat: Added the option to 'Stop generating' from within the inline chat window.
- Inline Chat: Added the option to transfer a chat from the inline window to the Cody sidebar.

### Fixed

### Changed

- The setting `cody.autocomplete.experimental.triggerMoreEagerly` (which causes autocomplete to trigger earlier, before you type a space or other non-word character) now defaults to `true`.
- If you run the `Trigger Inline Suggestion` VS Code action, 3 suggestions instead of just 1 will be shown.

## [0.6.1]

### Added

- A new experimental user setting `cody.autocomplete.experimental.triggerMoreEagerly` causes autocomplete to trigger earlier, before you type a space or other non-word character.
- [Internal Only] `Custom Recipe`: Support context type selection when creating a new recipe via UI. [pull/279](https://github.com/sourcegraph/cody/pull/279)
- New `/open` command for opening workspace files from chat box. [pull/327](https://github.com/sourcegraph/cody/pull/327)

### Fixed

- Insert at Cusor now inserts the complete code snippets at cursor position. [pull/282](https://github.com/sourcegraph/cody/pull/282)
- Minimizing the change of Cody replying users with response related to the language-uage prompt. [pull/279](https://github.com/sourcegraph/cody/pull/279)
- Inline Chat: Add missing icons for Inline Chat and Inline Fixups decorations. [pull/320](https://github.com/sourcegraph/cody/pull/320)
- Fix the behaviour of input history down button. [pull/328](https://github.com/sourcegraph/cody/pull/328)

### Changed

- Exclude context for chat input with only one word. [pull/279](https://github.com/sourcegraph/cody/pull/279)
- [Internal Only] `Custom Recipe`: Store `cody.json` file for user recipes within the `.vscode` folder located in the $HOME directory. [pull/279](https://github.com/sourcegraph/cody/pull/279)
- Various autocomplete improvements. [pull/344](https://github.com/sourcegraph/cody/pull/344)

## [0.4.4]

### Added

- Added support for the CMD+K hotkey to clear the code chat history. [pull/245](https://github.com/sourcegraph/cody/pull/245)
- [Internal Only] `Custom Recipe` is available for S2 internal users for testing purpose. [pull/81](https://github.com/sourcegraph/cody/pull/81)

### Fixed

- Fixed a bug that caused messages to disappear when signed-in users encounter an authentication error. [pull/201](https://github.com/sourcegraph/cody/pull/201)
- Inline Chat: Since last version, running Inline Fixups would add an additional `</selection>` tag to the end of the code edited by Cody, which has now been removed. [pull/182](https://github.com/sourcegraph/cody/pull/182)
- Chat Command: Fixed an issue where /r(est) had a trailing space. [pull/245](https://github.com/sourcegraph/cody/pull/245)
- Inline Fixups: Fixed a regression where Cody's inline fixup suggestions were not properly replacing the user's selection. [pull/70](https://github.com/sourcegraph/cody/pull/70)

### Changed

## [0.4.3]

### Added

- Added support for server-side token limits to Chat. [pull/54488](https://github.com/sourcegraph/sourcegraph/pull/54488)
- Add "Find code smells" recipe to editor context menu and command pallette [pull/54432](https://github.com/sourcegraph/sourcegraph/pull/54432)
- Add a typewriter effect to Cody's responses to mimic typing in characters rather than varying chunks [pull/54522](https://github.com/sourcegraph/sourcegraph/pull/54522)
- Add suggested recipes to the new chat welcome message. [pull/54277](https://github.com/sourcegraph/sourcegraph/pull/54277)
- Inline Chat: Added the option to collapse all inline chats from within the inline chat window. [pull/54675](https://github.com/sourcegraph/sourcegraph/pull/54675)
- Inline Chat: We now stream messages rather than waiting for the response to be fully complete. This means you can read Cody's response as it is being generated. [pull/54665](https://github.com/sourcegraph/sourcegraph/pull/54665)
- Show network error message when connection is lost and a reload button to get back when network is restored. [pull/107](https://github.com/sourcegraph/cody/pull/107)

### Fixed

- Inline Chat: Update keybind when condition to `editorFocus`. [pull/54437](https://github.com/sourcegraph/sourcegraph/pull/54437)
- Inline Touch: Create a new `.test.` file when `test` or `tests` is included in the instruction. [pull/54437](https://github.com/sourcegraph/sourcegraph/pull/54437)
- Prevents errors from being displayed for a cancelled requests. [pull/54429](https://github.com/sourcegraph/sourcegraph/pull/54429)

### Changed

- Inline Touch: Remove Inline Touch from submenu and command palette. It can be started with `/touch` or `/t` from the Inline Chat due to current limitation. [pull/54437](https://github.com/sourcegraph/sourcegraph/pull/54437)
- Removed the Optimize Code recipe. [pull/54471](https://github.com/sourcegraph/sourcegraph/pull/54471)

## [0.4.2]

### Added

- Add support for onboarding Cody App users on Intel Mac and Linux. [pull/54405](https://github.com/sourcegraph/sourcegraph/pull/54405)

### Fixed

### Changed

## [0.4.1]

### Fixed

- Fixed `cody.customHeaders` never being passed through. [pull/54354](https://github.com/sourcegraph/sourcegraph/pull/54354)
- Fixed users are signed out on 0.4.0 update [pull/54367](https://github.com/sourcegraph/sourcegraph/pull/54367)

### Changed

- Provide more information on Cody App, and improved the login page design for Enterprise customers. [pull/54362](https://github.com/sourcegraph/sourcegraph/pull/54362)

## [0.4.0]

### Added

- The range of the editor selection, if present, is now displayed alongside the file name in the chat footer. [pull/53742](https://github.com/sourcegraph/sourcegraph/pull/53742)
- Support switching between multiple instances with `Switch Account`. [pull/53434](https://github.com/sourcegraph/sourcegraph/pull/53434)
- Automate sign-in flow with Cody App. [pull/53908](https://github.com/sourcegraph/sourcegraph/pull/53908)
- Add a warning message to recipes when the selection gets truncated. [pull/54025](https://github.com/sourcegraph/sourcegraph/pull/54025)
- Start up loading screen. [pull/54106](https://github.com/sourcegraph/sourcegraph/pull/54106)

### Fixed

- Autocomplete: Include the number of lines of an accepted autocomplete recommendation and fix an issue where sometimes accepted completions would not be logged correctly. [pull/53878](https://github.com/sourcegraph/sourcegraph/pull/53878)
- Stop-Generating button does not stop Cody from responding if pressed before answer is generating. [pull/53827](https://github.com/sourcegraph/sourcegraph/pull/53827)
- Endpoint setting out of sync issue. [pull/53434](https://github.com/sourcegraph/sourcegraph/pull/53434)
- Endpoint URL without protocol causing sign-ins to fail. [pull/53908](https://github.com/sourcegraph/sourcegraph/pull/53908)
- Autocomplete: Fix network issues when using remote VS Code setups. [pull/53956](https://github.com/sourcegraph/sourcegraph/pull/53956)
- Autocomplete: Fix an issue where the loading indicator would not reset when a network error ocurred. [pull/53956](https://github.com/sourcegraph/sourcegraph/pull/53956)
- Autocomplete: Improve local context performance. [pull/54124](https://github.com/sourcegraph/sourcegraph/pull/54124)
- Chat: Fix an issue where the window would automatically scroll to the bottom as Cody responds regardless of where the users scroll position was. [pull/54188](https://github.com/sourcegraph/sourcegraph/pull/54188)
- Codebase index status does not get updated on workspace change. [pull/54106](https://github.com/sourcegraph/sourcegraph/pull/54106)
- Button for connect to App after user is signed out. [pull/54106](https://github.com/sourcegraph/sourcegraph/pull/54106)
- Fixes an issue with link formatting. [pull/54200](https://github.com/sourcegraph/sourcegraph/pull/54200)
- Fixes am issue where Cody would sometimes not respond. [pull/54268](https://github.com/sourcegraph/sourcegraph/pull/54268)
- Fixes authentication related issues. [pull/54237](https://github.com/sourcegraph/sourcegraph/pull/54237)

### Changed

- Autocomplete: Improve completion quality. [pull/53720](https://github.com/sourcegraph/sourcegraph/pull/53720)
- Autocomplete: Completions are now referred to as autocomplete. [pull/53851](https://github.com/sourcegraph/sourcegraph/pull/53851)
- Autocomplete: Autocomplete is now turned on by default. [pull/54166](https://github.com/sourcegraph/sourcegraph/pull/54166)
- Improved the response quality when Cody is asked about a selected piece of code through the chat window. [pull/53742](https://github.com/sourcegraph/sourcegraph/pull/53742)
- Refactored authentication process. [pull/53434](https://github.com/sourcegraph/sourcegraph/pull/53434)
- New sign-in and sign-out flow. [pull/53434](https://github.com/sourcegraph/sourcegraph/pull/53434)
- Analytical logs are now displayed in the Output view. [pull/53870](https://github.com/sourcegraph/sourcegraph/pull/53870)
- Inline Chat: Renamed Inline Assist to Inline Chat. [pull/53725](https://github.com/sourcegraph/sourcegraph/pull/53725) [pull/54315](https://github.com/sourcegraph/sourcegraph/pull/54315)
- Chat: Link to the "Getting Started" guide directly from the first chat message instead of the external documentation website. [pull/54175](https://github.com/sourcegraph/sourcegraph/pull/54175)
- Codebase status icons. [pull/54262](https://github.com/sourcegraph/sourcegraph/pull/54262)
- Changed the keyboard shortcut for the file touch recipe to `ctrl+alt+/` to avoid conflicts. [pull/54275](https://github.com/sourcegraph/sourcegraph/pull/54275)
- Inline Chat: Do not change current focus when Inline Fixup is done. [pull/53980](https://github.com/sourcegraph/sourcegraph/pull/53980)
- Inline Chat: Replace Close CodeLens with Accept. [pull/53980](https://github.com/sourcegraph/sourcegraph/pull/53980)
- Inline Chat: Moved to Beta state. It is now enabled by default. [pull/54315](https://github.com/sourcegraph/sourcegraph/pull/54315)

## [0.2.5]

### Added

- `Stop Generating` button to cancel a request and stop Cody's response. [pull/53332](https://github.com/sourcegraph/sourcegraph/pull/53332)

### Fixed

- Fixes the rendering of duplicate context files in response. [pull/53662](https://github.com/sourcegraph/sourcegraph/pull/53662)
- Fixes an issue where local keyword context was trying to open binary files. [pull/53662](https://github.com/sourcegraph/sourcegraph/pull/53662)
- Fixes the hallucination detection behavior for directory, API and git refs pattern. [pull/53553](https://github.com/sourcegraph/sourcegraph/pull/53553)

### Changed

- Completions: Updating configuration no longer requires reloading the extension. [pull/53401](https://github.com/sourcegraph/sourcegraph/pull/53401)
- New chat layout. [pull/53332](https://github.com/sourcegraph/sourcegraph/pull/53332)
- Completions: Completions can now be used on unsaved files. [pull/53495](https://github.com/sourcegraph/sourcegraph/pull/53495)
- Completions: Add multi-line heuristics for C, C++, C#, and Java. [pull/53631](https://github.com/sourcegraph/sourcegraph/pull/53631)
- Completions: Add context summaries and language information to analytics. [pull/53746](https://github.com/sourcegraph/sourcegraph/pull/53746)
- More compact chat suggestion buttons. [pull/53755](https://github.com/sourcegraph/sourcegraph/pull/53755)

## [0.2.4]

### Added

- Hover tooltips to intent-detection underlines. [pull/52029](https://github.com/sourcegraph/sourcegraph/pull/52029)
- Notification to prompt users to setup Cody if it wasn't configured initially. [pull/53321](https://github.com/sourcegraph/sourcegraph/pull/53321)
- Added a new Cody status bar item to relay global loading states and allowing you to quickly enable/disable features. [pull/53307](https://github.com/sourcegraph/sourcegraph/pull/53307)

### Fixed

- Fix `Continue with Sourcegraph.com` callback URL. [pull/53418](https://github.com/sourcegraph/sourcegraph/pull/53418)

### Changed

- Simplified the appearance of commands in various parts of the UI [pull/53395](https://github.com/sourcegraph/sourcegraph/pull/53395)

## [0.2.3]

### Added

- Add delete button for removing individual history. [pull/52904](https://github.com/sourcegraph/sourcegraph/pull/52904)
- Load the recent ongoing chat on reload of window. [pull/52904](https://github.com/sourcegraph/sourcegraph/pull/52904)
- Handle URL callbacks from `vscode-insiders`. [pull/53313](https://github.com/sourcegraph/sourcegraph/pull/53313)
- Inline Assist: New Code Lens to undo `inline fix` performed by Cody. [pull/53348](https://github.com/sourcegraph/sourcegraph/pull/53348)

### Fixed

- Fix the loading of files and scroll chat to the end while restoring the history. [pull/52904](https://github.com/sourcegraph/sourcegraph/pull/52904)
- Open file paths from Cody's responses in a workspace with the correct protocol. [pull/53103](https://github.com/sourcegraph/sourcegraph/pull/53103)
- Cody completions: Fixes an issue where completions would often start in the next line. [pull/53246](https://github.com/sourcegraph/sourcegraph/pull/53246)

### Changed

- Save the current ongoing conversation to the chat history [pull/52904](https://github.com/sourcegraph/sourcegraph/pull/52904)
- Inline Assist: Updating configuration no longer requires reloading the extension. [pull/53348](https://github.com/sourcegraph/sourcegraph/pull/53348)
- Context quality has been improved when the repository has not been indexed. The LLM is used to generate keyword and filename queries, and the LLM also reranks results from multiple sources. Response latency has also improved on long user queries. [pull/52815](https://github.com/sourcegraph/sourcegraph/pull/52815)

## [0.2.2]

### Added

- New recipe: `Generate PR description`. Generate the PR description using the PR template guidelines for the changes made in the current branch. [pull/51721](https://github.com/sourcegraph/sourcegraph/pull/51721)
- Open context search results links as workspace file. [pull/52856](https://github.com/sourcegraph/sourcegraph/pull/52856)
- Cody Inline Assist: Decorations for `/fix` errors. [pull/52796](https://github.com/sourcegraph/sourcegraph/pull/52796)
- Open file paths from Cody's responses in workspace. [pull/53069](https://github.com/sourcegraph/sourcegraph/pull/53069)
- Help & Getting Started: Walkthrough to help users get setup with Cody and discover new features. [pull/52560](https://github.com/sourcegraph/sourcegraph/pull/52560)

### Fixed

- Cody Inline Assist: Decorations for `/fix` on light theme. [pull/52796](https://github.com/sourcegraph/sourcegraph/pull/52796)
- Cody Inline Assist: Use more than 1 context file for `/touch`. [pull/52796](https://github.com/sourcegraph/sourcegraph/pull/52796)
- Cody Inline Assist: Fixes cody processing indefinitely issue. [pull/52796](https://github.com/sourcegraph/sourcegraph/pull/52796)
- Cody completions: Various fixes for completion analytics. [pull/52935](https://github.com/sourcegraph/sourcegraph/pull/52935)
- Cody Inline Assist: Indentation on `/fix` [pull/53068](https://github.com/sourcegraph/sourcegraph/pull/53068)

### Changed

- Internal: Do not log events during tests. [pull/52865](https://github.com/sourcegraph/sourcegraph/pull/52865)
- Cody completions: Improved the number of completions presented and reduced the latency. [pull/52935](https://github.com/sourcegraph/sourcegraph/pull/52935)
- Cody completions: Various improvements to the context. [pull/53043](https://github.com/sourcegraph/sourcegraph/pull/53043)

## [0.2.1]

### Fixed

- Escape Windows path separator in fast file finder path pattern. [pull/52754](https://github.com/sourcegraph/sourcegraph/pull/52754)
- Only display errors from the embeddings clients for users connected to an indexed codebase. [pull/52780](https://github.com/sourcegraph/sourcegraph/pull/52780)

### Changed

## [0.2.0]

### Added

- Cody Inline Assist: New recipe for creating new files with `/touch` command. [pull/52511](https://github.com/sourcegraph/sourcegraph/pull/52511)
- Cody completions: Experimental support for multi-line inline completions for JavaScript, TypeScript, Go, and Python using indentation based truncation. [issues/52588](https://github.com/sourcegraph/sourcegraph/issues/52588)
- Display embeddings search, and connection error to the webview panel. [pull/52491](https://github.com/sourcegraph/sourcegraph/pull/52491)
- New recipe: `Optimize Code`. Optimize the time and space consumption of code. [pull/51974](https://github.com/sourcegraph/sourcegraph/pull/51974)
- Button to insert code block text at cursor position in text editor. [pull/52528](https://github.com/sourcegraph/sourcegraph/pull/52528)

### Fixed

- Cody completions: Fixed interop between spaces and tabs. [pull/52497](https://github.com/sourcegraph/sourcegraph/pull/52497)
- Fixes an issue where new conversations did not bring the chat into the foreground. [pull/52363](https://github.com/sourcegraph/sourcegraph/pull/52363)
- Cody completions: Prevent completions for lines that have a word in the suffix. [issues/52582](https://github.com/sourcegraph/sourcegraph/issues/52582)
- Cody completions: Fixes an issue where multi-line inline completions closed the current block even if it already had content. [pull/52615](https://github.com/sourcegraph/sourcegraph/52615)
- Cody completions: Fixed an issue where the Cody response starts with a newline and was previously ignored. [issues/52586](https://github.com/sourcegraph/sourcegraph/issues/52586)

### Changed

- Cody is now using `major.EVEN_NUMBER.patch` for release versions and `major.ODD_NUMBER.patch` for pre-release versions. [pull/52412](https://github.com/sourcegraph/sourcegraph/pull/52412)
- Cody completions: Fixed an issue where the Cody response starts with a newline and was previously ignored [issues/52586](https://github.com/sourcegraph/sourcegraph/issues/52586)
- Cody completions: Improves the behavior of the completions cache when characters are deleted from the editor. [pull/52695](https://github.com/sourcegraph/sourcegraph/pull/52695)

### Changed

- Cody completions: Improve completion logger and measure the duration a completion is displayed for. [pull/52695](https://github.com/sourcegraph/sourcegraph/pull/52695)

## [0.1.5]

### Added

### Fixed

- Inline Assist broken decorations for Inline-Fixup tasks [pull/52322](https://github.com/sourcegraph/sourcegraph/pull/52322)

### Changed

- Various Cody completions related improvements [pull/52365](https://github.com/sourcegraph/sourcegraph/pull/52365)

## [0.1.4]

### Added

- Added support for local keyword search on Windows. [pull/52251](https://github.com/sourcegraph/sourcegraph/pull/52251)

### Fixed

- Setting `cody.useContext` to `none` will now limit Cody to using only the currently open file. [pull/52126](https://github.com/sourcegraph/sourcegraph/pull/52126)
- Fixes race condition in telemetry. [pull/52279](https://github.com/sourcegraph/sourcegraph/pull/52279)
- Don't search for file paths if no file paths to validate. [pull/52267](https://github.com/sourcegraph/sourcegraph/pull/52267)
- Fix handling of embeddings search backward compatibility. [pull/52286](https://github.com/sourcegraph/sourcegraph/pull/52286)

### Changed

- Cleanup the design of the VSCode history view. [pull/51246](https://github.com/sourcegraph/sourcegraph/pull/51246)
- Changed menu icons and order. [pull/52263](https://github.com/sourcegraph/sourcegraph/pull/52263)
- Deprecate `cody.debug` for three new settings: `cody.debug.enable`, `cody.debug.verbose`, and `cody.debug.filter`. [pull/52236](https://github.com/sourcegraph/sourcegraph/pull/52236)

## [0.1.3]

### Added

- Add support for connecting to Sourcegraph App when a supported version is installed. [pull/52075](https://github.com/sourcegraph/sourcegraph/pull/52075)

### Fixed

- Displays error banners on all view instead of chat view only. [pull/51883](https://github.com/sourcegraph/sourcegraph/pull/51883)
- Surfaces errors for corrupted token from secret storage. [pull/51883](https://github.com/sourcegraph/sourcegraph/pull/51883)
- Inline Assist add code lenses to all open files [pull/52014](https://github.com/sourcegraph/sourcegraph/pull/52014)

### Changed

- Removes unused configuration option: `cody.enabled`. [pull/51883](https://github.com/sourcegraph/sourcegraph/pull/51883)
- Arrow key behavior: you can now navigate forwards through messages with the down arrow; additionally the up and down arrows will navigate backwards and forwards only if you're at the start or end of the drafted text, respectively. [pull/51586](https://github.com/sourcegraph/sourcegraph/pull/51586)
- Display a more user-friendly error message when the user is connected to sourcegraph.com and doesn't have a verified email. [pull/51870](https://github.com/sourcegraph/sourcegraph/pull/51870)
- Keyword context: Excludes files larger than 1M and adds a 30sec timeout period [pull/52038](https://github.com/sourcegraph/sourcegraph/pull/52038)

## [0.1.2]

### Added

- `Inline Assist`: a new way to interact with Cody inside your files. To enable this feature, please set the `cody.experimental.inline` option to true. [pull/51679](https://github.com/sourcegraph/sourcegraph/pull/51679)

### Fixed

- UI bug that capped buttons at 300px max-width with visible border [pull/51726](https://github.com/sourcegraph/sourcegraph/pull/51726)
- Fixes anonymous user id resetting after logout [pull/51532](https://github.com/sourcegraph/sourcegraph/pull/51532)
- Add error message on top of Cody's response instead of overriding it [pull/51762](https://github.com/sourcegraph/sourcegraph/pull/51762)
- Fixes an issue where chat input messages where not rendered in the UI immediately [pull/51783](https://github.com/sourcegraph/sourcegraph/pull/51783)
- Fixes an issue where file where the hallucination detection was not working properly [pull/51785](https://github.com/sourcegraph/sourcegraph/pull/51785)
- Aligns Edit button style with feedback buttons [pull/51767](https://github.com/sourcegraph/sourcegraph/pull/51767)

### Changed

- Pressing the icon to reset the clear history now makes sure that the chat tab is shown [pull/51786](https://github.com/sourcegraph/sourcegraph/pull/51786)
- Rename the extension from "Sourcegraph Cody" to "Cody AI by Sourcegraph" [pull/51702](https://github.com/sourcegraph/sourcegraph/pull/51702)
- Remove HTML escaping artifacts [pull/51797](https://github.com/sourcegraph/sourcegraph/pull/51797)

## [0.1.1]

### Fixed

- Remove system alerts from non-actionable items [pull/51714](https://github.com/sourcegraph/sourcegraph/pull/51714)

## [0.1.0]

### Added

- New recipe: `Codebase Context Search`. Run an approximate search across the codebase. It searches within the embeddings when available to provide relevant code context. [pull/51077](https://github.com/sourcegraph/sourcegraph/pull/51077)
- Add support to slash commands `/` in chat. [pull/51077](https://github.com/sourcegraph/sourcegraph/pull/51077)
  - `/r` or `/reset` to reset chat
  - `/s` or `/search` to perform codebase context search
- Adds usage metrics to the experimental chat predictions feature [pull/51474](https://github.com/sourcegraph/sourcegraph/pull/51474)
- Add highlighted code to context message automatically [pull/51585](https://github.com/sourcegraph/sourcegraph/pull/51585)
- New recipe: `Generate Release Notes` --generate release notes based on the available tags or the selected commits for the time period. It summarises the git commits into standard release notes format of new features, bugs fixed, docs improvements. [pull/51481](https://github.com/sourcegraph/sourcegraph/pull/51481)
- New recipe: `Generate Release Notes`. Generate release notes based on the available tags or the selected commits for the time period. It summarizes the git commits into standard release notes format of new features, bugs fixed, docs improvements. [pull/51481](https://github.com/sourcegraph/sourcegraph/pull/51481)

### Fixed

- Error notification display pattern for rate limit [pull/51521](https://github.com/sourcegraph/sourcegraph/pull/51521)
- Fixes issues with branch switching and file deletions when using the experimental completions feature [pull/51565](https://github.com/sourcegraph/sourcegraph/pull/51565)
- Improves performance of hallucination detection for file paths and supports paths relative to the project root [pull/51558](https://github.com/sourcegraph/sourcegraph/pull/51558), [pull/51625](https://github.com/sourcegraph/sourcegraph/pull/51625)
- Fixes an issue where inline code blocks were unexpectedly escaped [pull/51576](https://github.com/sourcegraph/sourcegraph/pull/51576)

### Changed

- Promote Cody from experimental to beta [pull/](https://github.com/sourcegraph/sourcegraph/pull/)
- Various improvements to the experimental completions feature

## [0.0.10]

### Added

- Adds usage metrics to the experimental completions feature [pull/51350](https://github.com/sourcegraph/sourcegraph/pull/51350)
- Updating `cody.codebase` does not require reloading VS Code [pull/51274](https://github.com/sourcegraph/sourcegraph/pull/51274)

### Fixed

- Fixes an issue where code blocks were unexpectedly escaped [pull/51247](https://github.com/sourcegraph/sourcegraph/pull/51247)

### Changed

- Improved Cody header and layout details [pull/51348](https://github.com/sourcegraph/sourcegraph/pull/51348)
- Replace `Cody: Set Access Token` command with `Cody: Sign in` [pull/51274](https://github.com/sourcegraph/sourcegraph/pull/51274)
- Various improvements to the experimental completions feature

## [0.0.9]

### Added

- Adds new experimental chat predictions feature to suggest follow-up conversations. Enable it with the new `cody.experimental.chatPredictions` feature flag. [pull/51201](https://github.com/sourcegraph/sourcegraph/pull/51201)
- Auto update `cody.codebase` setting from current open file [pull/51045](https://github.com/sourcegraph/sourcegraph/pull/51045)
- Properly render rate-limiting on requests [pull/51200](https://github.com/sourcegraph/sourcegraph/pull/51200)
- Error display in UI [pull/51005](https://github.com/sourcegraph/sourcegraph/pull/51005)
- Edit buttons for editing last submitted message [pull/51009](https://github.com/sourcegraph/sourcegraph/pull/51009)
- [Security] Content security policy to webview [pull/51152](https://github.com/sourcegraph/sourcegraph/pull/51152)

### Fixed

- Escaped HTML issue [pull/51144](https://github.com/sourcegraph/sourcegraph/pull/51151)
- Unauthorized sessions [pull/51005](https://github.com/sourcegraph/sourcegraph/pull/51005)

### Changed

- Various improvements to the experimental completions feature [pull/51161](https://github.com/sourcegraph/sourcegraph/pull/51161) [51046](https://github.com/sourcegraph/sourcegraph/pull/51046)
- Visual improvements to the history page, ability to resume past conversations [pull/51159](https://github.com/sourcegraph/sourcegraph/pull/51159)

## [Template]

### Added

### Fixed

### Changed<|MERGE_RESOLUTION|>--- conflicted
+++ resolved
@@ -8,12 +8,10 @@
 
 ### Added
 
-<<<<<<< HEAD
-- Adds experimental autocomplete based on the currently selection in the suggest widget when `cody.autocomplete.experimental.completeSuggestWidgetSelection` is enabled. [pull/636](https://github.com/sourcegraph/cody/pull/636)
-=======
 - Cody Commands: New `/smell` command, an improved version of the old `Find Code Smell` recipe. [pull/602](https://github.com/sourcegraph/cody/pull/602)
 - Cody Commands: Display of clickable file path for current selection in chat view after executing a command. [pull/602](https://github.com/sourcegraph/cody/pull/602)
 - Add a settings button to Cody pane header. [pull/701](https://github.com/sourcegraph/cody/pull/701)
+- Compute suggestions based on the currently selected option in the suggest widget when `cody.autocomplete.experimental.completeSuggestWidgetSelection` is enabled. [pull/636](https://github.com/sourcegraph/cody/pull/636)
 
 ### Fixed
 
@@ -32,7 +30,6 @@
 ### Added
 
 - Include token count for code generated and button click events. [pull/675](https://github.com/sourcegraph/cody/pull/675)
->>>>>>> 5ce1df84
 
 ### Fixed
 
