--- conflicted
+++ resolved
@@ -36,11 +36,8 @@
   say embeddings were not found while we work on improving chat.
   [pull/2099](https://github.com/sourcegraph/cody/pull/2099)
 - Commands: Expose commands in the VS Code command palette and clean up the context menu. [pull/1209](https://github.com/sourcegraph/cody/pull/2109)
-<<<<<<< HEAD
+- Search: Style and UX improvements to the search panel. [pull/2138](https://github.com/sourcegraph/cody/pull/2138)
 - Chat: Update message input placeholder to mention slash commands. [pull/2142](https://github.com/sourcegraph/cody/pull/2142)
-=======
-- Search: Style and UX improvements to the search panel. [pull/2138](https://github.com/sourcegraph/cody/pull/2138)
->>>>>>> 602f8bc8
 
 ## [0.16.3]
 
