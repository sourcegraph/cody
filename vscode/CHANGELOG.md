# Changelog

All notable changes to Sourcegraph Cody will be documented in this file.

Starting from `0.2.0`, Cody is using `major.EVEN_NUMBER.patch` for release versions and `major.ODD_NUMBER.patch` for pre-release versions.

## [Unreleased]

### Added

- Cody Commands: New `/smell` command, an improved version of the old `Find Code Smell` recipe. [pull/602](https://github.com/sourcegraph/cody/pull/602)
- Cody Commands: Display of clickable file path for current selection in chat view after executing a command. [pull/602](https://github.com/sourcegraph/cody/pull/602)

### Fixed

- Inline Chat: Fix issue where state was not being set correctly, causing Cody Commands to use the selection range from the last created Inline Chat instead of the current selection. [pull/602](https://github.com/sourcegraph/cody/pull/602)

### Changed

<<<<<<< HEAD
- `Explain Code` command now includes visible content of the current file when no code is selected. [pull/602](https://github.com/sourcegraph/cody/pull/602)
- Cody Commands: Show errors in chat view instead of notification windows. [pull/602](https://github.com/sourcegraph/cody/pull/602)
=======
- Include the number of accepted characters per autocomplete suggestion. [pull/674](https://github.com/sourcegraph/cody/pull/674)
>>>>>>> 52eb0726

## [0.6.6]

### Added

- Cody Commands: Add tab-to-complete & enter-to-complete behavior. [pull/606](https://github.com/sourcegraph/cody/pull/606)
- Option to toggle `cody.experimental.editorTitleCommandIcon` setting through status bar. [pull/611](https://github.com/sourcegraph/cody/pull/611)
- New walkthrough for Cody Commands. [pull/648](https://github.com/sourcegraph/cody/pull/648)

### Fixed

- Update file link color to match buttons. [pull/600](https://github.com/sourcegraph/cody/pull/600)
- Handle `socket hung up` errors that are not caused by the `stop generating` button. [pull/598](https://github.com/sourcegraph/cody/pull/598)
- Fix "Reload Window" appearing in all VS Code views. [pull/603](https://github.com/sourcegraph/cody/pull/603)
- Fixes issues where in some instances, suggested autocomplete events were under counted. [pull/649](https://github.com/sourcegraph/cody/pull/649)
- Various smaller tweaks to autocomplete analytics. [pull/644](https://github.com/sourcegraph/cody/pull/644)
- Includes the correct pre-release version in analytics events. [pull/641](https://github.com/sourcegraph/cody/pull/641)

### Changed

- Removed beta labels from Autocomplete and Inline Chat features. [pull/605](https://github.com/sourcegraph/cody/pull/605)
- Update shortcut for Cody Commands to `alt` + `c` due to conflict with existing keybinding for `fixup`. [pull/648](https://github.com/sourcegraph/cody/pull/648)

## [0.6.5]

### Added

- Custom Commands: An experimental feature for creating Cody chat commands with custom prompts and context. [pull/386](https://github.com/sourcegraph/cody/pull/386)
- Custom Commands: Quick pick menu for running default and custom commands. [pull/386](https://github.com/sourcegraph/cody/pull/386)
- New commands:
  - `/explain`: Explain Code
  - `/doc`: Document Code
  - `/fix`: Inline Fixup
  - `/test`: Generate Unit Tests
- Code Actions: You can now ask Cody to explain or fix errors and warnings that are highlighted in your editor. [pull/510](https://github.com/sourcegraph/cody/pull/510)
- Inline Fixup: You can now run parallel inline fixes, you do not need to wait for the previous fix to complete. [pull/510](https://github.com/sourcegraph/cody/pull/510)
- Inline Fixup: You no longer need to select code to generate an inline fix. [pull/510](https://github.com/sourcegraph/cody/pull/510)

### Fixed

- Bug: Fixes an issue where the codebase context was not correctly inferred to load embeddings context for autocomplete. [pull/525](https://github.com/sourcegraph/cody/pull/525)
- Inline Fixup: `/chat` will now redirect your question to the chat view correctly through the Non-Stop Fixup input box. [pull/386](https://github.com/sourcegraph/cody/pull/386)
- Fix REGEX issue for existing `/reset`, `/search`, and `/fix` commands. [pull/594](https://github.com/sourcegraph/cody/pull/594)

### Changed

- `Recipes` are removed in favor of `Commands`, which is the improved version of `Recipes`. [pull/386](https://github.com/sourcegraph/cody/pull/386)
- Remove `Header` and `Navbar` from `Chat` view due to removal of the `Recipes` tab. [pull/386](https://github.com/sourcegraph/cody/pull/386)
- Replace `Custom Recipes` with `Custom Commands`. [pull/386](https://github.com/sourcegraph/cody/pull/386)
- Inline Fixup: Integrated the input field into the command palette. [pull/510](https://github.com/sourcegraph/cody/pull/510)
- Inline Fixup: Using `/fix` from Inline Chat now triggers an improved fixup experience. [pull/510](https://github.com/sourcegraph/cody/pull/510)
- Autocomplete: Include current file name in anthropic prompt. [580](https://github.com/sourcegraph/cody/pull/580)
- Autocomplete: Requests can now be resolved while the network request is still in progress. [pull/559](https://github.com/sourcegraph/cody/pull/559)

## [0.6.4]

### Added

- Inline Fixups: Cody is now aware of errors, warnings and hints within your editor selection. [pull/376](https://github.com/sourcegraph/cody/pull/376)
- Experimental user setting `cody.experimental.localTokenPath` to store authentication token in local file system when keychain access is unavailable. This provides alternative to [settings sync keychain storage](https://code.visualstudio.com/docs/editor/settings-sync#_troubleshooting-keychain-issues), but is not the recommended method for storing tokens securely. Use at your own risk. [pull/471](https://github.com/sourcegraph/cody/pull/471)

### Fixed

- Bug: Chat History command shows chat view instead of history view. [pull/414](https://github.com/sourcegraph/cody/pull/414)
- Fix some bad trailing `}` autocomplete results. [pull/378](https://github.com/sourcegraph/cody/pull/378)

### Changed

- Inline Fixups: Added intent detection to improve prompt and context quality. [pull/376](https://github.com/sourcegraph/cody/pull/376)
- Layout cleanups: smaller header and single line message input. [pull/449](https://github.com/sourcegraph/cody/pull/449)
- Improve response feedback button behavior. [pull/451](https://github.com/sourcegraph/cody/pull/451)
- Remove in-chat onboarding buttons for new chats. [pull/450](https://github.com/sourcegraph/cody/pull/450)
- Improve the stability of autocomplete results. [pull/442](https://github.com/sourcegraph/cody/pull/442)

## [0.6.3]

### Added

- Added the functionality to drag and reorder the recipes. [pull/314](https://github.com/sourcegraph/cody/pull/314)

### Fixed

### Changed

- Removed the experimental hallucination detection that highlighted nonexistent file paths.
- Hide the feedback button in case of error assistant response. [pull/448](https://github.com/sourcegraph/cody/pull/448)

## [0.6.2]

### Added

- [Internal] `Custom Recipes`: An experimental feature now available behind the `cody.experimental.customRecipes` feature flag for internal testing purpose. [pull/348](https://github.com/sourcegraph/cody/pull/348)
- Inline Chat: Improved response quality by ensuring each inline chat maintains its own unique context, and doesn't share with the sidebar and other inline chats. This should also benefit response quality for inline /fix and /touch commands.
- Inline Chat: Added the option to 'Stop generating' from within the inline chat window.
- Inline Chat: Added the option to transfer a chat from the inline window to the Cody sidebar.

### Fixed

### Changed

- The setting `cody.autocomplete.experimental.triggerMoreEagerly` (which causes autocomplete to trigger earlier, before you type a space or other non-word character) now defaults to `true`.
- If you run the `Trigger Inline Suggestion` VS Code action, 3 suggestions instead of just 1 will be shown.

## [0.6.1]

### Added

- A new experimental user setting `cody.autocomplete.experimental.triggerMoreEagerly` causes autocomplete to trigger earlier, before you type a space or other non-word character.
- [Internal Only] `Custom Recipe`: Support context type selection when creating a new recipe via UI. [pull/279](https://github.com/sourcegraph/cody/pull/279)
- New `/open` command for opening workspace files from chat box. [pull/327](https://github.com/sourcegraph/cody/pull/327)

### Fixed

- Insert at Cusor now inserts the complete code snippets at cursor position. [pull/282](https://github.com/sourcegraph/cody/pull/282)
- Minimizing the change of Cody replying users with response related to the language-uage prompt. [pull/279](https://github.com/sourcegraph/cody/pull/279)
- Inline Chat: Add missing icons for Inline Chat and Inline Fixups decorations. [pull/320](https://github.com/sourcegraph/cody/pull/320)
- Fix the behaviour of input history down button. [pull/328](https://github.com/sourcegraph/cody/pull/328)

### Changed

- Exclude context for chat input with only one word. [pull/279](https://github.com/sourcegraph/cody/pull/279)
- [Internal Only] `Custom Recipe`: Store `cody.json` file for user recipes within the `.vscode` folder located in the $HOME directory. [pull/279](https://github.com/sourcegraph/cody/pull/279)
- Various autocomplete improvements. [pull/344](https://github.com/sourcegraph/cody/pull/344)

## [0.4.4]

### Added

- Added support for the CMD+K hotkey to clear the code chat history. [pull/245](https://github.com/sourcegraph/cody/pull/245)
- [Internal Only] `Custom Recipe` is available for S2 internal users for testing purpose. [pull/81](https://github.com/sourcegraph/cody/pull/81)

### Fixed

- Fixed a bug that caused messages to disappear when signed-in users encounter an authentication error. [pull/201](https://github.com/sourcegraph/cody/pull/201)
- Inline Chat: Since last version, running Inline Fixups would add an additional `</selection>` tag to the end of the code edited by Cody, which has now been removed. [pull/182](https://github.com/sourcegraph/cody/pull/182)
- Chat Command: Fixed an issue where /r(est) had a trailing space. [pull/245](https://github.com/sourcegraph/cody/pull/245)
- Inline Fixups: Fixed a regression where Cody's inline fixup suggestions were not properly replacing the user's selection. [pull/70](https://github.com/sourcegraph/cody/pull/70)

### Changed

## [0.4.3]

### Added

- Added support for server-side token limits to Chat. [pull/54488](https://github.com/sourcegraph/sourcegraph/pull/54488)
- Add "Find code smells" recipe to editor context menu and command pallette [pull/54432](https://github.com/sourcegraph/sourcegraph/pull/54432)
- Add a typewriter effect to Cody's responses to mimic typing in characters rather than varying chunks [pull/54522](https://github.com/sourcegraph/sourcegraph/pull/54522)
- Add suggested recipes to the new chat welcome message. [pull/54277](https://github.com/sourcegraph/sourcegraph/pull/54277)
- Inline Chat: Added the option to collapse all inline chats from within the inline chat window. [pull/54675](https://github.com/sourcegraph/sourcegraph/pull/54675)
- Inline Chat: We now stream messages rather than waiting for the response to be fully complete. This means you can read Cody's response as it is being generated. [pull/54665](https://github.com/sourcegraph/sourcegraph/pull/54665)
- Show network error message when connection is lost and a reload button to get back when network is restored. [pull/107](https://github.com/sourcegraph/cody/pull/107)

### Fixed

- Inline Chat: Update keybind when condition to `editorFocus`. [pull/54437](https://github.com/sourcegraph/sourcegraph/pull/54437)
- Inline Touch: Create a new `.test.` file when `test` or `tests` is included in the instruction. [pull/54437](https://github.com/sourcegraph/sourcegraph/pull/54437)
- Prevents errors from being displayed for a cancelled requests. [pull/54429](https://github.com/sourcegraph/sourcegraph/pull/54429)

### Changed

- Inline Touch: Remove Inline Touch from submenu and command palette. It can be started with `/touch` or `/t` from the Inline Chat due to current limitation. [pull/54437](https://github.com/sourcegraph/sourcegraph/pull/54437)
- Removed the Optimize Code recipe. [pull/54471](https://github.com/sourcegraph/sourcegraph/pull/54471)

## [0.4.2]

### Added

- Add support for onboarding Cody App users on Intel Mac and Linux. [pull/54405](https://github.com/sourcegraph/sourcegraph/pull/54405)

### Fixed

### Changed

## [0.4.1]

### Fixed

- Fixed `cody.customHeaders` never being passed through. [pull/54354](https://github.com/sourcegraph/sourcegraph/pull/54354)
- Fixed users are signed out on 0.4.0 update [pull/54367](https://github.com/sourcegraph/sourcegraph/pull/54367)

### Changed

- Provide more information on Cody App, and improved the login page design for Enterprise customers. [pull/54362](https://github.com/sourcegraph/sourcegraph/pull/54362)

## [0.4.0]

### Added

- The range of the editor selection, if present, is now displayed alongside the file name in the chat footer. [pull/53742](https://github.com/sourcegraph/sourcegraph/pull/53742)
- Support switching between multiple instances with `Switch Account`. [pull/53434](https://github.com/sourcegraph/sourcegraph/pull/53434)
- Automate sign-in flow with Cody App. [pull/53908](https://github.com/sourcegraph/sourcegraph/pull/53908)
- Add a warning message to recipes when the selection gets truncated. [pull/54025](https://github.com/sourcegraph/sourcegraph/pull/54025)
- Start up loading screen. [pull/54106](https://github.com/sourcegraph/sourcegraph/pull/54106)

### Fixed

- Autocomplete: Include the number of lines of an accepted autocomplete recommendation and fix an issue where sometimes accepted completions would not be logged correctly. [pull/53878](https://github.com/sourcegraph/sourcegraph/pull/53878)
- Stop-Generating button does not stop Cody from responding if pressed before answer is generating. [pull/53827](https://github.com/sourcegraph/sourcegraph/pull/53827)
- Endpoint setting out of sync issue. [pull/53434](https://github.com/sourcegraph/sourcegraph/pull/53434)
- Endpoint URL without protocol causing sign-ins to fail. [pull/53908](https://github.com/sourcegraph/sourcegraph/pull/53908)
- Autocomplete: Fix network issues when using remote VS Code setups. [pull/53956](https://github.com/sourcegraph/sourcegraph/pull/53956)
- Autocomplete: Fix an issue where the loading indicator would not reset when a network error ocurred. [pull/53956](https://github.com/sourcegraph/sourcegraph/pull/53956)
- Autocomplete: Improve local context performance. [pull/54124](https://github.com/sourcegraph/sourcegraph/pull/54124)
- Chat: Fix an issue where the window would automatically scroll to the bottom as Cody responds regardless of where the users scroll position was. [pull/54188](https://github.com/sourcegraph/sourcegraph/pull/54188)
- Codebase index status does not get updated on workspace change. [pull/54106](https://github.com/sourcegraph/sourcegraph/pull/54106)
- Button for connect to App after user is signed out. [pull/54106](https://github.com/sourcegraph/sourcegraph/pull/54106)
- Fixes an issue with link formatting. [pull/54200](https://github.com/sourcegraph/sourcegraph/pull/54200)
- Fixes am issue where Cody would sometimes not respond. [pull/54268](https://github.com/sourcegraph/sourcegraph/pull/54268)
- Fixes authentication related issues. [pull/54237](https://github.com/sourcegraph/sourcegraph/pull/54237)

### Changed

- Autocomplete: Improve completion quality. [pull/53720](https://github.com/sourcegraph/sourcegraph/pull/53720)
- Autocomplete: Completions are now referred to as autocomplete. [pull/53851](https://github.com/sourcegraph/sourcegraph/pull/53851)
- Autocomplete: Autocomplete is now turned on by default. [pull/54166](https://github.com/sourcegraph/sourcegraph/pull/54166)
- Improved the response quality when Cody is asked about a selected piece of code through the chat window. [pull/53742](https://github.com/sourcegraph/sourcegraph/pull/53742)
- Refactored authentication process. [pull/53434](https://github.com/sourcegraph/sourcegraph/pull/53434)
- New sign-in and sign-out flow. [pull/53434](https://github.com/sourcegraph/sourcegraph/pull/53434)
- Analytical logs are now displayed in the Output view. [pull/53870](https://github.com/sourcegraph/sourcegraph/pull/53870)
- Inline Chat: Renamed Inline Assist to Inline Chat. [pull/53725](https://github.com/sourcegraph/sourcegraph/pull/53725) [pull/54315](https://github.com/sourcegraph/sourcegraph/pull/54315)
- Chat: Link to the "Getting Started" guide directly from the first chat message instead of the external documentation website. [pull/54175](https://github.com/sourcegraph/sourcegraph/pull/54175)
- Codebase status icons. [pull/54262](https://github.com/sourcegraph/sourcegraph/pull/54262)
- Changed the keyboard shortcut for the file touch recipe to `ctrl+alt+/` to avoid conflicts. [pull/54275](https://github.com/sourcegraph/sourcegraph/pull/54275)
- Inline Chat: Do not change current focus when Inline Fixup is done. [pull/53980](https://github.com/sourcegraph/sourcegraph/pull/53980)
- Inline Chat: Replace Close CodeLens with Accept. [pull/53980](https://github.com/sourcegraph/sourcegraph/pull/53980)
- Inline Chat: Moved to Beta state. It is now enabled by default. [pull/54315](https://github.com/sourcegraph/sourcegraph/pull/54315)

## [0.2.5]

### Added

- `Stop Generating` button to cancel a request and stop Cody's response. [pull/53332](https://github.com/sourcegraph/sourcegraph/pull/53332)

### Fixed

- Fixes the rendering of duplicate context files in response. [pull/53662](https://github.com/sourcegraph/sourcegraph/pull/53662)
- Fixes an issue where local keyword context was trying to open binary files. [pull/53662](https://github.com/sourcegraph/sourcegraph/pull/53662)
- Fixes the hallucination detection behavior for directory, API and git refs pattern. [pull/53553](https://github.com/sourcegraph/sourcegraph/pull/53553)

### Changed

- Completions: Updating configuration no longer requires reloading the extension. [pull/53401](https://github.com/sourcegraph/sourcegraph/pull/53401)
- New chat layout. [pull/53332](https://github.com/sourcegraph/sourcegraph/pull/53332)
- Completions: Completions can now be used on unsaved files. [pull/53495](https://github.com/sourcegraph/sourcegraph/pull/53495)
- Completions: Add multi-line heuristics for C, C++, C#, and Java. [pull/53631](https://github.com/sourcegraph/sourcegraph/pull/53631)
- Completions: Add context summaries and language information to analytics. [pull/53746](https://github.com/sourcegraph/sourcegraph/pull/53746)
- More compact chat suggestion buttons. [pull/53755](https://github.com/sourcegraph/sourcegraph/pull/53755)

## [0.2.4]

### Added

- Hover tooltips to intent-detection underlines. [pull/52029](https://github.com/sourcegraph/sourcegraph/pull/52029)
- Notification to prompt users to setup Cody if it wasn't configured initially. [pull/53321](https://github.com/sourcegraph/sourcegraph/pull/53321)
- Added a new Cody status bar item to relay global loading states and allowing you to quickly enable/disable features. [pull/53307](https://github.com/sourcegraph/sourcegraph/pull/53307)

### Fixed

- Fix `Continue with Sourcegraph.com` callback URL. [pull/53418](https://github.com/sourcegraph/sourcegraph/pull/53418)

### Changed

- Simplified the appearance of commands in various parts of the UI [pull/53395](https://github.com/sourcegraph/sourcegraph/pull/53395)

## [0.2.3]

### Added

- Add delete button for removing individual history. [pull/52904](https://github.com/sourcegraph/sourcegraph/pull/52904)
- Load the recent ongoing chat on reload of window. [pull/52904](https://github.com/sourcegraph/sourcegraph/pull/52904)
- Handle URL callbacks from `vscode-insiders`. [pull/53313](https://github.com/sourcegraph/sourcegraph/pull/53313)
- Inline Assist: New Code Lens to undo `inline fix` performed by Cody. [pull/53348](https://github.com/sourcegraph/sourcegraph/pull/53348)

### Fixed

- Fix the loading of files and scroll chat to the end while restoring the history. [pull/52904](https://github.com/sourcegraph/sourcegraph/pull/52904)
- Open file paths from Cody's responses in a workspace with the correct protocol. [pull/53103](https://github.com/sourcegraph/sourcegraph/pull/53103)
- Cody completions: Fixes an issue where completions would often start in the next line. [pull/53246](https://github.com/sourcegraph/sourcegraph/pull/53246)

### Changed

- Save the current ongoing conversation to the chat history [pull/52904](https://github.com/sourcegraph/sourcegraph/pull/52904)
- Inline Assist: Updating configuration no longer requires reloading the extension. [pull/53348](https://github.com/sourcegraph/sourcegraph/pull/53348)
- Context quality has been improved when the repository has not been indexed. The LLM is used to generate keyword and filename queries, and the LLM also reranks results from multiple sources. Response latency has also improved on long user queries. [pull/52815](https://github.com/sourcegraph/sourcegraph/pull/52815)

## [0.2.2]

### Added

- New recipe: `Generate PR description`. Generate the PR description using the PR template guidelines for the changes made in the current branch. [pull/51721](https://github.com/sourcegraph/sourcegraph/pull/51721)
- Open context search results links as workspace file. [pull/52856](https://github.com/sourcegraph/sourcegraph/pull/52856)
- Cody Inline Assist: Decorations for `/fix` errors. [pull/52796](https://github.com/sourcegraph/sourcegraph/pull/52796)
- Open file paths from Cody's responses in workspace. [pull/53069](https://github.com/sourcegraph/sourcegraph/pull/53069)
- Help & Getting Started: Walkthrough to help users get setup with Cody and discover new features. [pull/52560](https://github.com/sourcegraph/sourcegraph/pull/52560)

### Fixed

- Cody Inline Assist: Decorations for `/fix` on light theme. [pull/52796](https://github.com/sourcegraph/sourcegraph/pull/52796)
- Cody Inline Assist: Use more than 1 context file for `/touch`. [pull/52796](https://github.com/sourcegraph/sourcegraph/pull/52796)
- Cody Inline Assist: Fixes cody processing indefinitely issue. [pull/52796](https://github.com/sourcegraph/sourcegraph/pull/52796)
- Cody completions: Various fixes for completion analytics. [pull/52935](https://github.com/sourcegraph/sourcegraph/pull/52935)
- Cody Inline Assist: Indentation on `/fix` [pull/53068](https://github.com/sourcegraph/sourcegraph/pull/53068)

### Changed

- Internal: Do not log events during tests. [pull/52865](https://github.com/sourcegraph/sourcegraph/pull/52865)
- Cody completions: Improved the number of completions presented and reduced the latency. [pull/52935](https://github.com/sourcegraph/sourcegraph/pull/52935)
- Cody completions: Various improvements to the context. [pull/53043](https://github.com/sourcegraph/sourcegraph/pull/53043)

## [0.2.1]

### Fixed

- Escape Windows path separator in fast file finder path pattern. [pull/52754](https://github.com/sourcegraph/sourcegraph/pull/52754)
- Only display errors from the embeddings clients for users connected to an indexed codebase. [pull/52780](https://github.com/sourcegraph/sourcegraph/pull/52780)

### Changed

## [0.2.0]

### Added

- Cody Inline Assist: New recipe for creating new files with `/touch` command. [pull/52511](https://github.com/sourcegraph/sourcegraph/pull/52511)
- Cody completions: Experimental support for multi-line inline completions for JavaScript, TypeScript, Go, and Python using indentation based truncation. [issues/52588](https://github.com/sourcegraph/sourcegraph/issues/52588)
- Display embeddings search, and connection error to the webview panel. [pull/52491](https://github.com/sourcegraph/sourcegraph/pull/52491)
- New recipe: `Optimize Code`. Optimize the time and space consumption of code. [pull/51974](https://github.com/sourcegraph/sourcegraph/pull/51974)
- Button to insert code block text at cursor position in text editor. [pull/52528](https://github.com/sourcegraph/sourcegraph/pull/52528)

### Fixed

- Cody completions: Fixed interop between spaces and tabs. [pull/52497](https://github.com/sourcegraph/sourcegraph/pull/52497)
- Fixes an issue where new conversations did not bring the chat into the foreground. [pull/52363](https://github.com/sourcegraph/sourcegraph/pull/52363)
- Cody completions: Prevent completions for lines that have a word in the suffix. [issues/52582](https://github.com/sourcegraph/sourcegraph/issues/52582)
- Cody completions: Fixes an issue where multi-line inline completions closed the current block even if it already had content. [pull/52615](https://github.com/sourcegraph/sourcegraph/52615)
- Cody completions: Fixed an issue where the Cody response starts with a newline and was previously ignored. [issues/52586](https://github.com/sourcegraph/sourcegraph/issues/52586)

### Changed

- Cody is now using `major.EVEN_NUMBER.patch` for release versions and `major.ODD_NUMBER.patch` for pre-release versions. [pull/52412](https://github.com/sourcegraph/sourcegraph/pull/52412)
- Cody completions: Fixed an issue where the Cody response starts with a newline and was previously ignored [issues/52586](https://github.com/sourcegraph/sourcegraph/issues/52586)
- Cody completions: Improves the behavior of the completions cache when characters are deleted from the editor. [pull/52695](https://github.com/sourcegraph/sourcegraph/pull/52695)

### Changed

- Cody completions: Improve completion logger and measure the duration a completion is displayed for. [pull/52695](https://github.com/sourcegraph/sourcegraph/pull/52695)

## [0.1.5]

### Added

### Fixed

- Inline Assist broken decorations for Inline-Fixup tasks [pull/52322](https://github.com/sourcegraph/sourcegraph/pull/52322)

### Changed

- Various Cody completions related improvements [pull/52365](https://github.com/sourcegraph/sourcegraph/pull/52365)

## [0.1.4]

### Added

- Added support for local keyword search on Windows. [pull/52251](https://github.com/sourcegraph/sourcegraph/pull/52251)

### Fixed

- Setting `cody.useContext` to `none` will now limit Cody to using only the currently open file. [pull/52126](https://github.com/sourcegraph/sourcegraph/pull/52126)
- Fixes race condition in telemetry. [pull/52279](https://github.com/sourcegraph/sourcegraph/pull/52279)
- Don't search for file paths if no file paths to validate. [pull/52267](https://github.com/sourcegraph/sourcegraph/pull/52267)
- Fix handling of embeddings search backward compatibility. [pull/52286](https://github.com/sourcegraph/sourcegraph/pull/52286)

### Changed

- Cleanup the design of the VSCode history view. [pull/51246](https://github.com/sourcegraph/sourcegraph/pull/51246)
- Changed menu icons and order. [pull/52263](https://github.com/sourcegraph/sourcegraph/pull/52263)
- Deprecate `cody.debug` for three new settings: `cody.debug.enable`, `cody.debug.verbose`, and `cody.debug.filter`. [pull/52236](https://github.com/sourcegraph/sourcegraph/pull/52236)

## [0.1.3]

### Added

- Add support for connecting to Sourcegraph App when a supported version is installed. [pull/52075](https://github.com/sourcegraph/sourcegraph/pull/52075)

### Fixed

- Displays error banners on all view instead of chat view only. [pull/51883](https://github.com/sourcegraph/sourcegraph/pull/51883)
- Surfaces errors for corrupted token from secret storage. [pull/51883](https://github.com/sourcegraph/sourcegraph/pull/51883)
- Inline Assist add code lenses to all open files [pull/52014](https://github.com/sourcegraph/sourcegraph/pull/52014)

### Changed

- Removes unused configuration option: `cody.enabled`. [pull/51883](https://github.com/sourcegraph/sourcegraph/pull/51883)
- Arrow key behavior: you can now navigate forwards through messages with the down arrow; additionally the up and down arrows will navigate backwards and forwards only if you're at the start or end of the drafted text, respectively. [pull/51586](https://github.com/sourcegraph/sourcegraph/pull/51586)
- Display a more user-friendly error message when the user is connected to sourcegraph.com and doesn't have a verified email. [pull/51870](https://github.com/sourcegraph/sourcegraph/pull/51870)
- Keyword context: Excludes files larger than 1M and adds a 30sec timeout period [pull/52038](https://github.com/sourcegraph/sourcegraph/pull/52038)

## [0.1.2]

### Added

- `Inline Assist`: a new way to interact with Cody inside your files. To enable this feature, please set the `cody.experimental.inline` option to true. [pull/51679](https://github.com/sourcegraph/sourcegraph/pull/51679)

### Fixed

- UI bug that capped buttons at 300px max-width with visible border [pull/51726](https://github.com/sourcegraph/sourcegraph/pull/51726)
- Fixes anonymous user id resetting after logout [pull/51532](https://github.com/sourcegraph/sourcegraph/pull/51532)
- Add error message on top of Cody's response instead of overriding it [pull/51762](https://github.com/sourcegraph/sourcegraph/pull/51762)
- Fixes an issue where chat input messages where not rendered in the UI immediately [pull/51783](https://github.com/sourcegraph/sourcegraph/pull/51783)
- Fixes an issue where file where the hallucination detection was not working properly [pull/51785](https://github.com/sourcegraph/sourcegraph/pull/51785)
- Aligns Edit button style with feedback buttons [pull/51767](https://github.com/sourcegraph/sourcegraph/pull/51767)

### Changed

- Pressing the icon to reset the clear history now makes sure that the chat tab is shown [pull/51786](https://github.com/sourcegraph/sourcegraph/pull/51786)
- Rename the extension from "Sourcegraph Cody" to "Cody AI by Sourcegraph" [pull/51702](https://github.com/sourcegraph/sourcegraph/pull/51702)
- Remove HTML escaping artifacts [pull/51797](https://github.com/sourcegraph/sourcegraph/pull/51797)

## [0.1.1]

### Fixed

- Remove system alerts from non-actionable items [pull/51714](https://github.com/sourcegraph/sourcegraph/pull/51714)

## [0.1.0]

### Added

- New recipe: `Codebase Context Search`. Run an approximate search across the codebase. It searches within the embeddings when available to provide relevant code context. [pull/51077](https://github.com/sourcegraph/sourcegraph/pull/51077)
- Add support to slash commands `/` in chat. [pull/51077](https://github.com/sourcegraph/sourcegraph/pull/51077)
  - `/r` or `/reset` to reset chat
  - `/s` or `/search` to perform codebase context search
- Adds usage metrics to the experimental chat predictions feature [pull/51474](https://github.com/sourcegraph/sourcegraph/pull/51474)
- Add highlighted code to context message automatically [pull/51585](https://github.com/sourcegraph/sourcegraph/pull/51585)
- New recipe: `Generate Release Notes` --generate release notes based on the available tags or the selected commits for the time period. It summarises the git commits into standard release notes format of new features, bugs fixed, docs improvements. [pull/51481](https://github.com/sourcegraph/sourcegraph/pull/51481)
- New recipe: `Generate Release Notes`. Generate release notes based on the available tags or the selected commits for the time period. It summarizes the git commits into standard release notes format of new features, bugs fixed, docs improvements. [pull/51481](https://github.com/sourcegraph/sourcegraph/pull/51481)

### Fixed

- Error notification display pattern for rate limit [pull/51521](https://github.com/sourcegraph/sourcegraph/pull/51521)
- Fixes issues with branch switching and file deletions when using the experimental completions feature [pull/51565](https://github.com/sourcegraph/sourcegraph/pull/51565)
- Improves performance of hallucination detection for file paths and supports paths relative to the project root [pull/51558](https://github.com/sourcegraph/sourcegraph/pull/51558), [pull/51625](https://github.com/sourcegraph/sourcegraph/pull/51625)
- Fixes an issue where inline code blocks were unexpectedly escaped [pull/51576](https://github.com/sourcegraph/sourcegraph/pull/51576)

### Changed

- Promote Cody from experimental to beta [pull/](https://github.com/sourcegraph/sourcegraph/pull/)
- Various improvements to the experimental completions feature

## [0.0.10]

### Added

- Adds usage metrics to the experimental completions feature [pull/51350](https://github.com/sourcegraph/sourcegraph/pull/51350)
- Updating `cody.codebase` does not require reloading VS Code [pull/51274](https://github.com/sourcegraph/sourcegraph/pull/51274)

### Fixed

- Fixes an issue where code blocks were unexpectedly escaped [pull/51247](https://github.com/sourcegraph/sourcegraph/pull/51247)

### Changed

- Improved Cody header and layout details [pull/51348](https://github.com/sourcegraph/sourcegraph/pull/51348)
- Replace `Cody: Set Access Token` command with `Cody: Sign in` [pull/51274](https://github.com/sourcegraph/sourcegraph/pull/51274)
- Various improvements to the experimental completions feature

## [0.0.9]

### Added

- Adds new experimental chat predictions feature to suggest follow-up conversations. Enable it with the new `cody.experimental.chatPredictions` feature flag. [pull/51201](https://github.com/sourcegraph/sourcegraph/pull/51201)
- Auto update `cody.codebase` setting from current open file [pull/51045](https://github.com/sourcegraph/sourcegraph/pull/51045)
- Properly render rate-limiting on requests [pull/51200](https://github.com/sourcegraph/sourcegraph/pull/51200)
- Error display in UI [pull/51005](https://github.com/sourcegraph/sourcegraph/pull/51005)
- Edit buttons for editing last submitted message [pull/51009](https://github.com/sourcegraph/sourcegraph/pull/51009)
- [Security] Content security policy to webview [pull/51152](https://github.com/sourcegraph/sourcegraph/pull/51152)

### Fixed

- Escaped HTML issue [pull/51144](https://github.com/sourcegraph/sourcegraph/pull/51151)
- Unauthorized sessions [pull/51005](https://github.com/sourcegraph/sourcegraph/pull/51005)

### Changed

- Various improvements to the experimental completions feature [pull/51161](https://github.com/sourcegraph/sourcegraph/pull/51161) [51046](https://github.com/sourcegraph/sourcegraph/pull/51046)
- Visual improvements to the history page, ability to resume past conversations [pull/51159](https://github.com/sourcegraph/sourcegraph/pull/51159)

## [Template]

### Added

### Fixed

### Changed<|MERGE_RESOLUTION|>--- conflicted
+++ resolved
@@ -17,12 +17,9 @@
 
 ### Changed
 
-<<<<<<< HEAD
 - `Explain Code` command now includes visible content of the current file when no code is selected. [pull/602](https://github.com/sourcegraph/cody/pull/602)
 - Cody Commands: Show errors in chat view instead of notification windows. [pull/602](https://github.com/sourcegraph/cody/pull/602)
-=======
 - Include the number of accepted characters per autocomplete suggestion. [pull/674](https://github.com/sourcegraph/cody/pull/674)
->>>>>>> 52eb0726
 
 ## [0.6.6]
 
