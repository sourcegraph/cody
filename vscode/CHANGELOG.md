# Changelog

This is a log of all notable changes to Cody for VS Code. [Unreleased] changes are included in the nightly pre-release builds.

## [Unreleased]

### Added

- Chat: You can add highlighted code to the chat context by right-clicking on the code and selecting `Cody Chat: Add context`. The selected code will appear in the input box as `@-mentions`, allowing you to complete your question. [pull/3713](https://github.com/sourcegraph/cody/pull/3713)
- Autocomplete: Add the proper infilling prompt for Codegemma when using Ollama. [pull/3754](https://github.com/sourcegraph/cody/pull/3754)
- Chat: The new `Mixtral 8x22B Preview` chat model is available for Cody Pro users for preview. [pull/3768](https://github.com/sourcegraph/cody/pull/3768)
- Chat: Add a "Pop out" button to the chat title bar that allows you to move Cody chat into a floating window. [pull/3773](https://github.com/sourcegraph/cody/pull/3773)

### Fixed

- Generate Unit Tests: Fixed an issue where Cody would generate tests for the wrong code in the file. [pull/3759](https://github.com/sourcegraph/cody/pull/3759)
- Chat: Fixed an issue where changing the chat model did not update the token limit for the model. [pull/3762](https://github.com/sourcegraph/cody/pull/3762)
<<<<<<< HEAD
- Troubleshoot: Don't show SignIn page if the authentication error is because of network connectivity issues [pull/3750](https://github.com/sourcegraph/cody/pull/3750)
  
=======
- Edit: Large file warnings for @-mentions are now updated dynamically as you add or remove them. [pull/3767](https://github.com/sourcegraph/cody/pull/3767)

>>>>>>> f0e9550b
### Changed

- Command: Ghost text hint for `Document Code` ("Alt+D to Document") now only shows on documentable symbols without an existing docstring. [pull/3622](https://github.com/sourcegraph/cody/pull/3622)
- Chat: Updates to the latest GPT 4 Turbo model. [pull/3790](https://github.com/sourcegraph/cody/pull/3790)

## [1.12.0]

### Added

- Edit/Chat: Cody now expands the selection to the nearest enclosing function, if available, before attempting to expand to the nearest enclosing block. [pull/3507](https://github.com/sourcegraph/cody/pull/3507)
- Edit: New `cody.edit.preInstruction` configuration option for adding custom instruction at the end of all your requests. [pull/3542](https://github.com/sourcegraph/cody/pull/3542)
- Edit: Add support for the new `cody.edit.preInstruction` setting. [pull/3542](https://github.com/sourcegraph/cody/pull/3542)
- Edit: Added telemetry to measure the persistence of edits in the document. [pull/3550](https://github.com/sourcegraph/cody/pull/3550)
- Edit: "Ask Cody to Fix" now uses Claude 3 Sonnet. [pull/3555](https://github.com/sourcegraph/cody/pull/3555)
- Chat: Added buttons in the chat input box for enabling/disabling Enhanced Context. [pull/3547](https://github.com/sourcegraph/cody/pull/3547)
- Edit: Display warnings for large @-mentioned files during selection. [pull/3494](https://github.com/sourcegraph/cody/pull/3494)
- Edit: Automatically show open tabs as available options when triggering an @-mention. [pull/3494](https://github.com/sourcegraph/cody/pull/3494)
- `Cody Debug: Report Issue` command to easily file a pre-filled GitHub issue form for reporting bugs and issues directly inside VS Code. The `Cody Debug: Report Issue` command is accessible from the command palette and the `...` menu in the Cody Support sidebar. [pull/3624](https://github.com/sourcegraph/cody/pull/3624)

### Fixed

- Chat: Fixed issue where large files could not be added via @-mention. You can now @-mention line ranges within large files. [pull/3531](https://github.com/sourcegraph/cody/pull/3531) & [pull/3585](https://github.com/sourcegraph/cody/pull/3585)
- Edit: Improved the response reliability, Edit commands should no longer occasionally produce Markdown outputs.[pull/3192](https://github.com/sourcegraph/cody/pull/3192)
- Chat: Handle empty chat message input and prevent submission of empty messages. [pull/3554](https://github.com/sourcegraph/cody/pull/3554)
- Chat: Warnings are now displayed correctly for large files in the @-mention file selection list. [pull/3526](https://github.com/sourcegraph/cody/pull/3526)
- Custom Commands: Errors when running context command scripts now show the error output in the notification message. [pull/3565](https://github.com/sourcegraph/cody/pull/3565)
- Edit: Improved the response reliability, Edit commands should no longer occasionally produce Markdown outputs. [pull/3192](https://github.com/sourcegraph/cody/pull/3192)
- Edit: The `document` command now defaults to Claude 3 Haiku. [pull/3572](https://github.com/sourcegraph/cody/pull/3572)

### Changed

- Chat: A new design for chat messages, with avatars and a separate context row. [pull/3639](https://github.com/sourcegraph/cody/pull/3639)
- Chat: The Enhanced Context Settings modal is opened by default for the first chat session. [pull/3547](https://github.com/sourcegraph/cody/pull/3547)
- Add information on which Cody tier is being used to analytics events. [pull/3508](https://github.com/sourcegraph/cody/pull/3508)
- Auth: Enable the new onboarding flow that does not require the redirect back to VS Code for everyone. [pull/3574](https://github.com/sourcegraph/cody/pull/3574)
- Chat: Claude 3 Sonnet is now the default model for every Cody Free or Pro user. [pull/3575](https://github.com/sourcegraph/cody/pull/3575)
- Edit: Removed a previous Edit shortcut (`Shift+Cmd/Ctrl+v`), use `Opt/Alt+K` to trigger Edits. [pull/3591](https://github.com/sourcegraph/cody/pull/3591)
- Commands: The `Editor Title Icon` configuration option has been removed from the Cody Settings menu. Users can configure the title bar icon by right-clicking on the title bar. [pull/3677](https://github.com/sourcegraph/cody/pull/3677)

### Feature Flags

> This section covers experiments that run behind feature flags.

- Hover Commands: Cody commands are now integrated with the native hover provider, allowing you to seamlessly access essential commands on mouse hover. [pull/3585](https://github.com/sourcegraph/cody/pull/3585)

## [1.10.2]

### Added

- Cody Enterprise users now have access to an `experimental-openaicompatible` which allows bringing your own LLM via any OpenAI-compatible API. For now, this is only supported with Starchat and specific configurations - but we continue to generalize this work to support more models and OpenAI-compatible endpoints. [pull/3218](https://github.com/sourcegraph/cody/pull/3218)

## [1.10.1]

### Added

- Autocomplete: Add Claude 3 Haiku experimental autocomplete support. [pull/3538](https://github.com/sourcegraph/cody/pull/3538)

### Changed

- Telemetry: Upgrade Sentry version. [pull/3502](https://github.com/sourcegraph/cody/pull/3502)
- Autocomplete: Subsequent new lines are added to the singleline stop sequences. [pull/3549](https://github.com/sourcegraph/cody/pull/3549)

## [1.10.0]

### Added

- Added support links for Cody Pro and Enterprise users. [pull/3330](https://github.com/sourcegraph/cody/pull/3330)
- Autocomplete: Add StarCoder2 experimental support. [pull/61207](https://github.com/sourcegraph/cody/pull/61207)
- Autocomplete: Add `cody.autocomplete.experimental.fireworksOptions` for local debugging with Fireworks. [pull/3415](https://github.com/sourcegraph/cody/pull/3415)
- Chat: Add Claude 3 Haiku for Pro users. [pull/3423](https://github.com/sourcegraph/cody/pull/3423)
- Chat: Upgrade GPT 4 turbo model. [pull/3468](https://github.com/sourcegraph/cody/pull/3468)
- Chat: Added experimental support for including web pages as context by @-mentioning a URL (when the undocumented `cody.experimental.urlContext` VS Code setting is enabled). [pull/3436](https://github.com/sourcegraph/cody/pull/3436)
- Document: Added support for automatically determining the symbol and range of a documentable block from the users' cursor position. Currently supported in JavaScript, TypeScript, Go and Python. [pull/3275](https://github.com/sourcegraph/cody/pull/3275)
- Document: Added a ghost text hint ("Alt+D to Document") that shows when the users' cursor is on a documentable symbol. Currently supported in JavaScript, TypeScript, Go and Python. [pull/3275](https://github.com/sourcegraph/cody/pull/3275)
- Document: Added a shortcut (`Alt+D`) to immediately execute the document command. [pull/3275](https://github.com/sourcegraph/cody/pull/3275)
- Edit: Added a ghost text hint ("Alt+K to Generate Code") that shows on empty files. [pull/3275](https://github.com/sourcegraph/cody/pull/3275)

### Fixed

- Chat: When `@`-mentioning files in chat and edits, the list of fuzzy-matching files is shown much faster (which is especially noticeable in large workspaces).
- Chat: Fix abort related error messages with Claude 3. [pull/3466](https://github.com/sourcegraph/cody/pull/3466)
- Document: Fixed an issue where the generated documentation would be incorrectly inserted for Python. Cody will now follow PEP 257 – Docstring Conventions. [pull/3275](https://github.com/sourcegraph/cody/pull/3275)
- Edit: Fixed incorrect decorations being shown for edits that only insert new code. [pull/3424](https://github.com/sourcegraph/cody/pull/3424)

### Changed

- Autocomplete: Upgrade tree-sitter and expand language support. [pull/3373](https://github.com/sourcegraph/cody/pull/3373)
- Autocomplete: Do not cut off completions when they are almost identical to the following non-empty line. [pull/3377](https://github.com/sourcegraph/cody/pull/3377)
- Autocomplete: Enabled dynamic multiline completions by default. [pull/3392](https://github.com/sourcegraph/cody/pull/3392)
- Autocomplete: Improve StarCoder2 Ollama support. [pull/3452](https://github.com/sourcegraph/cody/pull/3452)
- Autocomplete: Upgrade tree-sitter grammars and add Dart support. [pull/3476](https://github.com/sourcegraph/cody/pull/3476)
- Autocomplete: Wrap tree-sitter parse calls in OpenTelemetry spans. [pull/3419](https://github.com/sourcegraph/cody/pull/3419)
- Chat: The <kbd>UpArrow</kbd> key in an empty chat editor now edits the most recently sent message instead of populating the editor with the last message's text.
- Chat: The chat editor uses a new rich editor component. If you open an old chat added before this version and edit a message in the transcript with @-mentions, the @-mentions will show up as plain text and will not actually include the mentioned files unless you re-type them.
- Command: Enhanced the context provided to the Test command to help the language model determine the appropriate testing framework to use. [pull/3344](https://github.com/sourcegraph/cody/pull/3344)
- Document: Upgraded to use a faster model. [pull/3275](https://github.com/sourcegraph/cody/pull/3275)
- Properly throw an error when attempting to parse an incomplete SSE stream with the nodeClient. [pull/3479](https://github.com/sourcegraph/cody/pull/3479)

## [1.8.3]

### Fixed

- Fix crash upon initialization in the stable build if a prerelease version of the VS Code extension was used for chat after 2024-03-08. [pull/3394](https://github.com/sourcegraph/cody/pull/3394)

## [1.8.2]

### Added

- Debug: Added new commands (`Cody Debug: Enable Debug Mode` and `Cody Debug: Open Output Channel`) to the editor Command Palette and the `Settings & Support` sidebar to streamline the process of getting started with debugging Cody. [pull/3342](https://github.com/sourcegraph/cody/pull/3342)

### Fixed

- Chat: Fixed an issue where in some cases the entire document instead of just the visible portion would be included as context. [pull/3351](https://github.com/sourcegraph/cody/pull/3351)
- Chat: Fixed an issue where user aborts was not handled correctly for Claude 3. [pull/3355](https://github.com/sourcegraph/cody/pull/3355)

### Changed

- Autocomplete: Improved the stop sequences list for Ollama models. [pull/3352](https://github.com/sourcegraph/cody/pull/3352)
- Chat: Welcome message is only shown on new chat panel. [pull/3341](https://github.com/sourcegraph/cody/pull/3341)
- Chat: Wrap pasted code blocks in triple-backticks automatically. [pull/3357](https://github.com/sourcegraph/cody/pull/3357)
- Command: You can now choose a LLM model for the Generate Unit Test command. [pull/3343](https://github.com/sourcegraph/cody/pull/3343)

## [1.8.1]

### Added

### Fixed

- Fixed an issue with the new auth experience that could prevent you from opening a sign in link. [pull/3339](https://github.com/sourcegraph/cody/pull/3339)
- Custom Commands: Fixed an issue that blocked shell commands from running on Windows. [pull/3333](https://github.com/sourcegraph/cody/pull/3333)

### Changed

## [1.8.0]

### Added

- Chat: Adds experimental support for local Ollama chat models. Simply start the Ollama app. You should be able to find the models you have pulled from Ollama in the model dropdown list in your chat panel after restarting VS Code. For detailed instructions, see [pull/3282](https://github.com/sourcegraph/cody/pull/3282)
- Chat: Adds support for line ranges with @-mentioned files (Example: `Explain @src/README.md:1-5`). [pull/3174](https://github.com/sourcegraph/cody/pull/3174)
- Chat: Command prompts are now editable and compatible with @ mentions. [pull/3243](https://github.com/sourcegraph/cody/pull/3243)
- Chat: Add Claude 3 Sonnet and Claude 3 Opus for Pro users. [pull/3301](https://github.com/sourcegraph/cody/pull/3301)
- Commands: Updated the prompts for the `Explain Code` and `Find Code Smell` commands to include file ranges. [pull/3243](https://github.com/sourcegraph/cody/pull/3243)
- Custom Command: All custom commands are now listed individually under the `Custom Commands` section in the Cody sidebar. [pull/3245](https://github.com/sourcegraph/cody/pull/3245)
- Custom Commands: You can now assign keybindings to individual custom commands. Simply search for `cody.command.custom.{CUSTOM_COMMAND_NAME}` (e.g. `cody.command.custom.commit`) in the Keyboard Shortcuts editor to add keybinding. [pull/3242](https://github.com/sourcegraph/cody/pull/3242)
- Chat/Search: Local indexes are rebuilt automatically on a daily cadence when they are stale. Staleness is determined by checking whether files have changed across Git commits and in the set of working file updates not yet committed. [pull/3261](https://github.com/sourcegraph/cody/pull/3261)
- Debug: Added `Export Logs` functionality to `Settings & Support` sidebar for exporting output logs when `cody.debug.enabled` is enabled. Also available in the Command Palette under `Cody: Export Logs`. [pull/3256](https://github.com/sourcegraph/cody/pull/3256)
- Auth: Adds a new onboarding flow that does not require the redirect back to VS Code behind a feature flag. [pull/3244](https://github.com/sourcegraph/cody/pull/3244)
- Font: Adds Ollama logo. [pull/3281](https://github.com/sourcegraph/cody/pull/3281)

### Fixed

- Auth: Logging in via redirect should now work in Cursor. This requires Sourcegraph 5.3.2 or later. [pull/3241](https://github.com/sourcegraph/cody/pull/3241)
- Chat: Fixed error `found consecutive messages with the same speaker 'assistant'` that occurred when prompt length exceeded limit. [pull/3228](https://github.com/sourcegraph/cody/pull/3228)
- Edit: Fixed an issue where preceding and following text would not be included for instruction-based Edits. [pull/3309](https://github.com/sourcegraph/cody/pull/3309)

### Changed

- Debug: The `cody.debug.enabled` setting is now set to `true` by default. [pull/](https://github.com/sourcegraph/cody/pull/)

## [1.6.1]

### Changed

- Autocomplete: Reduce the adaptive timeout to match latency improvements. [pull/3283](https://github.com/sourcegraph/cody/pull/3283)

## [1.6.0]

### Added

- Autocomplete: Adds a new experimental throttling mechanism that should decrease latency and backend load. [pull/3186](https://github.com/sourcegraph/cody/pull/3186)
- Edit: Added keyboard shortcuts for codelens actions such as "Undo" and "Retry" [pull/2757][https://github.com/sourcegraph/cody/pull/2757]
- Chat: Displays warnings for large @-mentioned files during selection. [pull/3118](https://github.com/sourcegraph/cody/pull/3118)
- Once [sourcegraph/sourcegraph#60515](https://github.com/sourcegraph/sourcegraph/pull/60515) is deployed, login works in VSCodium. [pull/3167](https://github.com/sourcegraph/cody/pull/3167)

### Fixed

- Autocomplete: Fixed an issue where the loading indicator might get stuck in the loading state. [pull/3178](https://github.com/sourcegraph/cody/pull/3178)
- Autocomplete: Fixes an issue where Ollama results were sometimes not visible when the current line has text after the cursor. [pull/3213](https://github.com/sourcegraph/cody/pull/3213)
- Chat: Fixed an issue where Cody Chat steals focus from file editor after a request is completed. [pull/3147](https://github.com/sourcegraph/cody/pull/3147)
- Chat: Fixed an issue where the links in the welcome message for chat are unclickable. [pull/3155](https://github.com/sourcegraph/cody/pull/3155)
- Chat: File range is now displayed correctly in the chat view. [pull/3172](https://github.com/sourcegraph/cody/pull/3172)

### Changed

- Autocomplete: Removes the latency for cached completions. [pull/3138](https://github.com/sourcegraph/cody/pull/3138)
- Autocomplete: Enable the recent jaccard similarity improvements by default. [pull/3135](https://github.com/sourcegraph/cody/pull/3135)
- Autocomplete: Start retrieval phase earlier to improve latency. [pull/3149](https://github.com/sourcegraph/cody/pull/3149)
- Autocomplete: Trigger one LLM request instead of three for multiline completions to reduce the response latency. [pull/3176](https://github.com/sourcegraph/cody/pull/3176)
- Autocomplete: Allow the client to pick up feature flag changes that were previously requiring a client restart. [pull/2992](https://github.com/sourcegraph/cody/pull/2992)
- Chat: Add tracing. [pull/3168](https://github.com/sourcegraph/cody/pull/3168)
- Command: Leading slashes are removed from command names in the command menu. [pull/3061](https://github.com/sourcegraph/cody/pull/3061)

## [1.4.4]

### Added

### Fixed

- The signin menu now displays a warning for invalid URL input. [pull/3156](https://github.com/sourcegraph/cody/pull/3156)

### Changed

## [1.4.3]

### Added

- Autocomplete: Updated the BFG binary version. [pull/3130](https://github.com/sourcegraph/cody/pull/3130)

### Changed

## [1.4.2]

### Fixed

- Chat: Fixed an issue where Cody would sometimes exceed the context window limit for shorter context OpenAI models. [pull/3121](https://github.com/sourcegraph/cody/pull/3121)

## [1.4.1]

### Added

- Chat: Support `@-mentioned` in mid sentences. [pull/3043](https://github.com/sourcegraph/cody/pull/3043)
- Chat: Support `@-mentioned` in editing mode. [pull/3091](https://github.com/sourcegraph/cody/pull/3091)

### Fixed

- Autocomplete: Fixed the completion partial removal upon acceptance caused by `cody.autocomplete.formatOnAccept`. [pull/3083](https://github.com/sourcegraph/cody/pull/3083)

### Changed

- Autocomplete: Improve client side tracing to get a better understanding of the E2E latency. [pull/3034](https://github.com/sourcegraph/cody/pull/3034)
- Autocomplete: Move some work off the critical path in an attempt to further reduce latency. [pull/3096](https://github.com/sourcegraph/cody/pull/3096)
- Custom Command: The `description` field is now optional and will default to use the command prompt. [pull/3025](https://github.com/sourcegraph/cody/pull/3025)

## [1.4.0]

### Added

- Autocomplete: Add a new `cody.autocomplete.disableInsideComments` option to prevent completions from being displayed while writing code comments. [pull/3049](https://github.com/sourcegraph/cody/pull/3049)
- Autocomplete: Added a shortcut to go to the Autocomplete settings from the Cody Settings overlay. [pull/3048](https://github.com/sourcegraph/cody/pull/3048)
- Chat: Display Cody icon in the editor title of the chat panels when `cody.editorTitleCommandIcon` is enabled. [pull/2937](https://github.com/sourcegraph/cody/pull/2937)
- Command: The `Generate Unit Tests` command now functions as an inline edit command. When executed, the new tests will be automatically appended to the test file. If no existing test file is found, a temporary one will be created. [pull/2959](https://github.com/sourcegraph/cody/pull/2959)
- Command: You can now highlight the output in your terminal panel and right-click to `Ask Cody to Explain`. [pull/3008](https://github.com/sourcegraph/cody/pull/3008)
- Edit: Added a multi-model selector to the Edit input, allowing quick access to change the Edit LLM. [pull/2951](https://github.com/sourcegraph/cody/pull/2951)
- Edit: Added Cody Pro support for models: GPT-4, GPT-3.5, Claude 2.1 and Claude Instant. [pull/2951](https://github.com/sourcegraph/cody/pull/2951)
- Edit: Added new keyboard shortcuts for Edit (`Alt+K`) and Chat (`Alt+L`). [pull/2865](https://github.com/sourcegraph/cody/pull/2865)
- Edit: Improved the input UX. You can now adjust the range of the Edit, select from available symbols in the document, and get quick access to the "Document" and "Test" commands. [pull/2884](https://github.com/sourcegraph/cody/pull/2884)
- Edit/Chat: Added "ghost" text alongside code to showcase Edit and Chat commands. Enable it by setting `cody.commandHints.enabled` to true. [pull/2865](https://github.com/sourcegraph/cody/pull/2865)
- [Internal] Command: Added new code lenses for generating additional unit tests. [pull/2959](https://github.com/sourcegraph/cody/pull/2959)

### Fixed

- Chat: Messages without enhanced context should not include the sparkle emoji in context list. [pull/3006](https://github.com/sourcegraph/cody/pull/3006)
- Custom Command: Fixed an issue where custom commands could fail to load due to an invalid entry (e.g. missing prompt). [pull/3012](https://github.com/sourcegraph/cody/pull/3012)
- Edit: Fixed an issue where "Ask Cody to Explain" would result in an error. [pull/3015](https://github.com/sourcegraph/cody/pull/3015)

### Changed

- Autocomplete: Expanded the configuration list to include `astro`, `rust`, `svelte`, and `elixir` for enhanced detection of multiline triggers. [pulls/3044](https://github.com/sourcegraph/cody/pull/3044)
- Autocomplete: Improved the new jaccard similarity retriever and context mixing experiments. [pull/2898](https://github.com/sourcegraph/cody/pull/2898)
- Autocomplete: Multiline completions are now enabled only for languages from a predefined list. [pulls/3044](https://github.com/sourcegraph/cody/pull/3044)
- Autocomplete: Remove obvious prompt-continuations. [pull/2974](https://github.com/sourcegraph/cody/pull/2974)
- Autocomplete: Enables the new fast-path mode for all Cody community users to directly connect with our inference service. [pull/2927](https://github.com/sourcegraph/cody/pull/2927)
- Autocomplete: Rename `unstable-ollama` option to `experimental-ollama` to better communicate the current state. We still support `unstable-ollama` in the config for backward compatibility. [pull/3077](https://github.com/sourcegraph/cody/pull/3077)
- Chat: Edit buttons are disabled on messages generated by the default commands. [pull/3005](https://github.com/sourcegraph/cody/pull/3005)

## [1.2.3]

### Added

- Autocomplete: local inference support with [deepseek-coder](https://ollama.ai/library/deepseek-coder) powered by ollama. [pull/2966](https://github.com/sourcegraph/cody/pull/2966)
- Autocomplete: Add a new experimental fast-path mode for Cody community users that directly connections to our inference services. [pull/2927](https://github.com/sourcegraph/cody/pull/2927)

## [1.2.2]

### Fixed

- Fixed an issue where the natural language search panel would disappear instead of showing results. [pull/2981](https://github.com/sourcegraph/cody/pull/2981)

## [1.2.1]

### Fixed

- Fixed an authentication issue that caused users to be unable to sign in. [pull/2943](https://github.com/sourcegraph/cody/pull/2943)
- Chat: Updated Chat input tips as commands are no longer executable from chat. [pull/2934](https://github.com/sourcegraph/cody/pull/2934)
- Custom Command: Removed codebase as context option from the custom command menu. [pull/2932](https://github.com/sourcegraph/cody/pull/2932)
- Command: Add `/ask` back to the Cody command menu, which was removed by accident. [pull/2939](https://github.com/sourcegraph/cody/pull/2939)

### Changed

- Chat: Updated message placeholder to mention you can @# to include symbols. [pull/2866](https://github.com/sourcegraph/cody/pull/2866)

## [1.2.0]

### Added

- Chat: Add a history quick in the editor panel for chats grouped by last interaction timestamp. [pull/2250](https://github.com/sourcegraph/cody/pull/2250)
- Added support for the new `fireworks/starcoder` virtual model name when used in combination with an Enterprise instance. [pull/2714](https://github.com/sourcegraph/cody/pull/2714)
- Chat: Added support for editing any non-command chat messages. [pull/2826](https://github.com/sourcegraph/cody/pull/2826)
- Chat: New action buttons added above the chat input area for easy keyboard access. [pull/2826](https://github.com/sourcegraph/cody/pull/2826)
- Chat: Using 'Up'/'Down' to reuse previous chat messages will now correctly bring `@`-mentioned files [pull/2473](https://github.com/sourcegraph/cody/pull/2473)
- Chat: Enterprise users can now search multiple repositories for context. [pull/2879](https://github.com/sourcegraph/cody/pull/2879)
- [Internal] Edit/Chat: Added "ghost" text alongside code to showcase Edit and Chat commands. [pull/2611](https://github.com/sourcegraph/cody/pull/2611)
- [Internal] Edit/Chat: Added Cmd/Ctrl+K and Cmd/Ctrl+L commands to trigger Edit and Chat [pull/2611](https://github.com/sourcegraph/cody/pull/2611)

### Fixed

- Edit: Fixed an issue where concurrent applying edits could result in the incorrect insertion point for a new edit. [pull/2707](https://github.com/sourcegraph/cody/pull/2707)
- Edit: Fixed an issue where the file/symbol hint would remain even after the file/symbol prefix had been deleted. [pull/2712](https://github.com/sourcegraph/cody/pull/2712)
- Commands: Fixed an issue where Cody failed to register additional instructions followed by the command key when submitted from the command menu. [pull/2789](https://github.com/sourcegraph/cody/pull/2789)
- Chat: The title for the chat panel is now reset correctly on "Restart Chat Session"/"New Chat Session" button click. [pull/2786](https://github.com/sourcegraph/cody/pull/2786)
- Chat: Fixed an issue where Ctrl+Enter on Windows would not work (did not send a follow-on chat). [pull/2823](https://github.com/sourcegraph/cody/pull/2823)
- Fixes an issue where the codebase URL was not properly inferred for a git repo when the repo name contains dots. [pull/2901](https://github.com/sourcegraph/cody/pull/2901)
- Chat: Fixed an issue where the user authentication view appeared in the chat panel. [pull/2904](https://github.com/sourcegraph/cody/pull/2904)

### Changed

- Changed code block UI to show actions immediately instead of waiting for Cody's response to be completed. [pull/2737](https://github.com/sourcegraph/cody/pull/2737)
- Removed recipes, which were replaced by commands in November 2023 (version 0.18.0).
- Edit: Updated the codelens display to be more descriptive. [pull/2710](https://github.com/sourcegraph/cody/pull/2710)
- New chats are now the default when the user submits a new quesetion. Previously, follow-up questions were the default, but this frequently led to exceeding the LLM context window, which users interpreted as an error state. Follow-up questions are still accessible via ⌘-Enter or Ctrl-Enter. [pull/2768](https://github.com/sourcegraph/cody/pull/2768)
- We now allocate no more than 60% of the overall LLM context window for enhanced context. This preserves more room for follow-up questions and context. [pull/2768](https://github.com/sourcegraph/cody/pull/2768)
- Chat: Renamed the "Restart Chat Session" button to "New Chat Session". [pull/2786](https://github.com/sourcegraph/cody/pull/2786)
- Removed the `cody.experimental.chatPredictions` setting. [pull/2848](https://github.com/sourcegraph/cody/pull/2848)
- Removed support for the `context.codebase` custom command property. [pull/2848](https://github.com/sourcegraph/cody/pull/2848)
- Autocomplete: Better cancellation of requests that are no longer relevant. [pull/2855](https://github.com/sourcegraph/cody/pull/2855)
- Updated Enhanced Context popover copy and added a link to the docs. [pull/2864](https://github.com/sourcegraph/cody/pull/2864)
- Include meta information about unit test files in Autocomplete analytics. [pull/2868](https://github.com/sourcegraph/cody/pull/2868)
- Moved the Context Limit errors in chat into the deboug log output. [pull/2891](https://github.com/sourcegraph/cody/pull/2891)
- Cleaned up chat editor title buttons & history separators. [pull/2895](https://github.com/sourcegraph/cody/pull/2895)
- Context: Embeddings search by sourcegraph.com have been removed. For the moment, remote embeddings may still affect results for Sourcegraph Enterprise users through the new multi-repo search feature described above. Local embeddings are not affected by this change. [pull/2879](https://github.com/sourcegraph/cody/pull/2879)
- [Internal] New generate unit test available behind `cody.internal.unstable`. [pull/2646](https://github.com/sourcegraph/cody/pull/2646)
- Commands: Slash commands are no longer supported in chat panel. [pull/2869](https://github.com/sourcegraph/cody/pull/2869)
- Commands: The underlying prompt for the default chat commands will be displayed in the chat panel. [pull/2869](https://github.com/sourcegraph/cody/pull/2869)

## [1.1.3]

### Added

### Fixed

- Autocomplete: Fixes an issue where the context retriever would truncate the results too aggressively. [pull/2652](https://github.com/sourcegraph/cody/pull/2652)
- Autocomplete: Improve the stability of multiline completion truncation during streaming by gracefully handling missing brackets in incomplete code segments. [pull/2682](https://github.com/sourcegraph/cody/pull/2682)
- Autocomplete: Improves the jaccard similarity retriever to find better matches. [pull/2662](https://github.com/sourcegraph/cody/pull/2662)
- Fixed prompt construction issue for the edit command. [pull/2716](https://github.com/sourcegraph/cody/pull/2716)

### Changed

- Made the Enterprise login button more prominent. [pull/2672](https://github.com/sourcegraph/cody/pull/2672)
- Edit: Cody will now always generate new code when the cursor is on an empty line. [pull/2611](https://github.com/sourcegraph/cody/pull/2611)

## [1.1.2]

### Fixed

- Fixing Steal the cursor issue https://github.com/sourcegraph/cody/pull/2674

## [1.1.1]

### Fixed

- Fixed authentication issue when trying to connect to an enterprise instance. [pull/2667](https://github.com/sourcegraph/cody/pull/2667)

## [1.1.0]

### Added

- Edit: Added support for user-provided context. Use "@" to include files and "@#" to include specific symbols. [pull/2574](https://github.com/sourcegraph/cody/pull/2574)
- Autocomplete: Experimental support for inline completions with Code Llama via [Ollama](https://ollama.ai/) running locally. [pull/2635](https://github.com/sourcegraph/cody/pull/2635)

### Fixed

- Chat no longer shows "embeddings" as the source for all automatically included context files [issues/2244](https://github.com/sourcegraph/cody/issues/2244)/[pull/2408](https://github.com/sourcegraph/cody/pull/2408)
- Display the source and range of enhanced context correctly in UI. [pull/2542](https://github.com/sourcegraph/cody/pull/2542)
- Context from directory for commands and custom commands now shows up correctly under enhanced context. [issues/2548](https://github.com/sourcegraph/cody/issues/2548)/[pull/2542](https://github.com/sourcegraph/cody/pull/2542)
- @-mentioning the same file a second time in chat no longer duplicates the filename prefix [issues/2243](https://github.com/sourcegraph/cody/issues/2243)/[pull/2474](https://github.com/sourcegraph/cody/pull/2474)
- Do not automatically append open file name to display text for chat questions. [pull/2580](https://github.com/sourcegraph/cody/pull/2580)
- Fixed unresponsive stop button in chat when an error is presented. [pull/2588](https://github.com/sourcegraph/cody/pull/2588)
- Added existing `cody.useContext` config to chat to control context fetching strategy. [pull/2616](https://github.com/sourcegraph/cody/pull/2616)
- Fixed extension start up issue for enterprise users who do not have primary email set up. [pull/2665](https://github.com/sourcegraph/cody/pull/2665)
- All Chat windows are now closed properly on sign out. [pull/2665](https://github.com/sourcegraph/cody/pull/2665)
- Fixed issue with incorrect chat model selected on first chat session for DotCom users after reauthorization. [issues/2648](https://github.com/sourcegraph/cody/issues/2648)
- Fixed unresponsive dropdown menu for selecting chat model in Chat view. [pull/2627](https://github.com/sourcegraph/cody/pull/2627)
- [Internal] Opening files with non-file schemed URLs no longer breaks Autocomplete when `.cody/ignore` is enabled. [pull/2640](https://github.com/sourcegraph/cody/pull/2640)

### Changed

- Chat: Display chats in the treeview provider grouped by last interaction timestamp. [pull/2250](https://github.com/sourcegraph/cody/pull/2250)
- Autocomplete: Accepting a full line completion will not immedialty start another completion request on the same line. [pulls/2446](https://github.com/sourcegraph/cody/pull/2446)
- Folders named 'bin/' are no longer filtered out from chat `@`-mentions but instead ranked lower. [pull/2472](https://github.com/sourcegraph/cody/pull/2472)
- Files ignored in `.cody/ignore` (if the internal experiment is enabled) will no longer show up in chat `@`-mentions. [pull/2472](https://github.com/sourcegraph/cody/pull/2472)
- Adds a new experiment to test a higher parameter StarCoder model for single-line completions. [pull/2632](https://github.com/sourcegraph/cody/pull/2632)
- [Internal] All non-file schemed URLs are now ignored by default when `.cody/ignore` is enabled. [pull/2640](https://github.com/sourcegraph/cody/pull/2640)

## [1.0.5]

### Added

- [Internal] New `cody.internal.unstable` setting for enabling unstable experimental features for internal use only. Included `.cody/ignore` for internal testing. [pulls/1382](https://github.com/sourcegraph/cody/pull/1382)

### Fixed

- @-mentioning files on Windows no longer sometimes renders visible markdown for the links in the chat [issues/2388](https://github.com/sourcegraph/cody/issues/2388)/[pull/2398](https://github.com/sourcegraph/cody/pull/2398)
- Mentioning multiple files in chat no longer only includes the first file [issues/2402](https://github.com/sourcegraph/cody/issues/2402)/[pull/2405](https://github.com/sourcegraph/cody/pull/2405)
- Enhanced context is no longer added to commands and custom commands that do not require codebase context. [pulls/2537](https://github.com/sourcegraph/cody/pull/2537)
- Unblock `AltGraph` key on chat inputs. [pulls/2558](https://github.com/sourcegraph/cody/pull/2558)
- Display error messages from the LLM without replacing existing responses from Cody in the Chat UI. [pull/2566](https://github.com/sourcegraph/cody/pull/2566)

### Changed

- The `inline` mode for Custom Commands has been removed. [pull/2551](https://github.com/sourcegraph/cody/pull/2551)

## [1.0.4]

### Added

### Fixed

- Fixed config parsing to ensure we read the right remote server endpoint everywhere. [pulls/2456](https://github.com/sourcegraph/cody/pull/2456)

### Changed

- Autocomplete: Accepting a full line completion will not immediately start another completion request on the same line. [pulls/2446](https://github.com/sourcegraph/cody/pull/2446)
- Changes to the model in the new chat experience on the Cody Pro plan will now be remembered. [pull/2438](https://github.com/sourcegraph/cody/pull/2438)

## [1.0.3]

### Added

### Fixed

### Changed

- Logging improvements for accuracy. [pulls/2444](https://github.com/sourcegraph/cody/pull/2444)

## [1.0.2]

### Added

### Fixed

- Chat: Honor the cody.codebase setting for manually setting the remote codebase context. [pulls/2415](https://github.com/sourcegraph/cody/pull/2415)
- Fixes the Code Lenses feature. [issues/2428](https://github.com/sourcegraph/cody/issues/2428)

### Changed

- The chat history is now associated to the currently logged in account. [issues/2261](https://github.com/sourcegraph/cody/issues/2261)

## [1.0.1]

### Added

### Fixed

- Fixes an issue where GPT 3.5 requests were sometimes left hanging. [pull/2386](https://github.com/sourcegraph/cody/pull/2386)
- Chat: Use the proper token limits for enterprise users. [pulls/2395](https://github.com/sourcegraph/cody/pull/2395)

### Changed

- Hide the LLM dropdown in the new Chat UX for enterprise instances where there is no choice to switch models. [pulls/2393](https://github.com/sourcegraph/cody/pull/2393)

## [1.0.0]

### Added

- Adds support for Mixtral by Mistral in the LLM dropdown list. [issues/2307](https://github.com/sourcegraph/cody/issues/2307)

### Fixed

- Context: The "Continue Indexing" button works on Windows. [issues/2328](https://github.com/sourcegraph/cody/issues/2328)
- Context: The "Embeddings Incomplete" status bar item shows an accurate percent completion. Previously we showed the percent *in*complete, but labeled it percent complete. We no longer display a spurious "Cody Embeddings Index Complete" toast if indexing fails a second time. [pull/2368](https://github.com/sourcegraph/cody/pull/2368)

### Changed

- Updates the code smell icon so it does not stand out in some VS Code themes.

## [0.18.6]

### Added

- Context: Incomplete embeddings indexing status can seen in the status bar. On macOS and Linux, indexing can be resumed by clicking there. However Windows users will still see an OS error 5 (access denied) when retrying indexing. [pull/2265](https://github.com/sourcegraph/cody/pull/2265)
- Autocomplete: Add the `cody.autocomplete.formatOnAccept` user setting, which allows users to enable or disable the automatic formatting of autocomplete suggestions upon acceptance. [pull/2327](https://github.com/sourcegraph/cody/pull/2327)

### Fixed

- Autocomplete: Don't show loading indicator when a user is rate limited. [pull/2314](https://github.com/sourcegraph/cody/pull/2314)
- Fixes an issue where the wrong rate limit count was shown. [pull/2312](https://github.com/sourcegraph/cody/pull/2312)
- Chat: Fix icon rendering on the null state. [pull/2336](https://github.com/sourcegraph/cody/pull/2336)
- Chat: The current file, when included as context, is now shown as a relative path and is a clickable link. [pull/2344](https://github.com/sourcegraph/cody/pull/2344)
- Chat: Reopened chat panels now use the correct chat title. [pull/2345](https://github.com/sourcegraph/cody/pull/2345)
- Chat: Fixed an issue where the command settings menu would not open when clicked. [pull/2346](https://github.com/sourcegraph/cody/pull/2346)
- Fixed an issue where `/reset` command throws an error in the chat panel. [pull/2313](https://github.com/sourcegraph/cody/pull/2313)

### Changed

- Update Getting Started Guide. [pull/2279](https://github.com/sourcegraph/cody/pull/2279)
- Commands: Edit commands are no longer shown in the chat slash command menu. [pull/2339](https://github.com/sourcegraph/cody/pull/2339)
- Change Natural Language Search to Beta [pull/2351](https://github.com/sourcegraph/cody/pull/2351)

## [0.18.5]

### Added

### Fixed

- Chat: Fixed support for the `cody.chat.preInstruction` setting. [pull/2255](https://github.com/sourcegraph/cody/pull/2255)
- Fixes an issue where pasting into the document was not properly tracked. [pull/2293](https://github.com/sourcegraph/cody/pull/2293)
- Edit: Fixed an issue where the documentation command would incorrectly position inserted edits. [pull/2290](https://github.com/sourcegraph/cody/pull/2290)
- Edit: Fixed an issue where the documentation command would scroll to code that is already visible [pull/2296](https://github.com/sourcegraph/cody/pull/2296)

### Changed

- Settings: Relabel "symf Context" as "Search Context". [pull/2285](https://github.com/sourcegraph/cody/pull/2285)
- Chat: Removed 'Chat Suggestions' setting. [pull/2284](https://github.com/sourcegraph/cody/pull/2284)
- Edit: Completed edits are no longer scrolled back into view in the active file. [pull/2297](https://github.com/sourcegraph/cody/pull/2297)
- Chat: Update welcome message. [pull/2298](https://github.com/sourcegraph/cody/pull/2298)
- Edit: Decorations are no longer shown once an edit has been applied. [pull/2304](https://github.com/sourcegraph/cody/pull/2304)

## [0.18.4]

### Added

### Fixed

- Fixes an issue where the sidebar would not properly load when not signed in. [pull/2267](https://github.com/sourcegraph/cody/pull/2267)
- Fixes an issue where telemetry events were not properly logged with the new chat experience. [pull/2291](https://github.com/sourcegraph/cody/pull/2291)

### Changed

## [0.18.3]

### Added

- Autocomplete: Adds a new experimental option to improve the latency when showing the next line after accepting a completion (hot streak mode). [pull/2118](https://github.com/sourcegraph/cody/pull/2118)
- Chat: Add a settings button in the Chat panel to open extension settings. [pull/2117](https://github.com/sourcegraph/cody/pull/2117)

### Fixed

- Fix pre-release version numbers not being correctly detected. [pull/2240](https://github.com/sourcegraph/cody/pull/2240)
- Embeddings appear in the enhanced context selector when the user is already signed in and loads/reloads VSCode. [pull/2247](https://github.com/sourcegraph/cody/pull/2247)
- Embeddings status in the enhanced context selector has accurate messages when working in workspaces that aren't git repositories, or in git repositories which don't have remotes. [pull/2235](https://github.com/sourcegraph/cody/pull/2235)

### Changed

- Replace "Sign Out" with an account dialog. [pull/2233](https://github.com/sourcegraph/cody/pull/2233)
- Chat: Update chat icon and transcript gradient. [pull/2254](https://github.com/sourcegraph/cody/pull/2254)
- Remove the experimental `syntacticPostProcessing` flag. This behavior is now the default.

## [0.18.2]

### Added

### Fixed

- Chat: You can @-mention files starting with a dot. [pull/2209](https://github.com/sourcegraph/cody/pull/2209)
- Chat: Typing a complete filename when @-mentioning files and then pressing `<tab>` will no longer duplicate the filename [pull/2218](https://github.com/sourcegraph/cody/pull/2218)
- Autocomplete: Fixes an issue where changing user accounts caused some configuration issues. [pull/2182](https://github.com/sourcegraph/cody/pull/2182)
- Fixes an issue where focusing the VS Code extension window caused unexpected errors when connected to an Enterprise instance. [pull/2182](https://github.com/sourcegraph/cody/pull/2182)
- Embeddings: Send embeddings/initialize to the local embeddings controller. [pull/2183](https://github.com/sourcegraph/cody/pull/2183)
- Chat: Do not parse Windows file paths as URIs. [pull/2197](https://github.com/sourcegraph/cody/pull/2197)
- Search: Fix symf index dir on Windows. [pull/2207](https://github.com/sourcegraph/cody/pull/2207)
- Chat: You can @-mention files on Windows without generating an error. [pull/2197](https://github.com/sourcegraph/cody/pull/2197)
- Chat: You can @-mention files on Windows using backslashes and displayed filenames will use backslashes [pull/2215](https://github.com/sourcegraph/cody/pull/2215)
- Sidebar: Fix "Release Notes" label & link for pre-releases in sidebar. [pull/2210](https://github.com/sourcegraph/cody/pull/2210)
- Search: Send sigkill to symf when extension exits. [pull/2225](https://github.com/sourcegraph/cody/pull/2225)
- Search: Support cancelling index. [pull/2202](https://github.com/sourcegraph/cody/pull/2202)
- Chat Fix cursor blink issue and ensure proper chat initialization synchronization. [pull/2193](https://github.com/sourcegraph/cody/pull/2193)
- plg: display errors when autocomplete rate limits trigger [pull/2193](https://github.com/sourcegraph/cody/pull/2135)
- Mark Upgrade/Usage links as dot-com only [pull/2219](https://github.com/sourcegraph/cody/pull/2219)

### Changed

- Search: Only show search instructions on hover or focus [pull/2212](https://github.com/sourcegraph/cody/pull/2212)

## [0.18.1]

### Added

### Fixed

- Chat: Always include selection in Enhanced Context. [pull/2144](https://github.com/sourcegraph/cody/pull/2144)
- Chat: Fix abort. [pull/2159](https://github.com/sourcegraph/cody/pull/2159)
- Autocomplete: Fix rate limits messages for short time spans. [pull/2152](https://github.com/sourcegraph/cody/pull/2152)

### Changed

- Chat: Improve slash command heading padding. [pull/2173](https://github.com/sourcegraph/cody/pull/2173)

## [0.18.0]

### Added

- Edit: "Ask Cody to Generate" or the "Edit" command now stream incoming code directly to the document when only inserting new code. [pull/1883](https://github.com/sourcegraph/cody/pull/1883)
- Chat: New chat preview models `claude-2.1` is now avaliable for sourcegraph.com users. [pull/1860](https://github.com/sourcegraph/cody/pull/1860)
- Edit: Added context-aware code actions for "Generate", "Edit" and "Document" commands. [pull/1724](https://github.com/sourcegraph/cody/pull/1724)
- Chat: @'ing files now uses a case insensitive fuzzy search. [pull/1889](https://github.com/sourcegraph/cody/pull/1889)
- Edit: Added a faster, more optimized response for the "document" command. [pull/1900](https://github.com/sourcegraph/cody/pull/1900)
- Chat: Restore last opened chat panel on reload. [pull/1918](https://github.com/sourcegraph/cody/pull/1918)

### Fixed

- Chat: Display OS specific keybinding in chat welcome message. [pull/2051](https://github.com/sourcegraph/cody/pull/2051)
- Embeddings indexes can be generated and stored locally in repositories with a default fetch URL that is not already indexed by sourcegraph.com through the Enhanced Context selector. [pull/2069](https://github.com/sourcegraph/cody/pull/2069)
- Chat: Support chat input history on "up" and "down" arrow keys again. [pull/2059](https://github.com/sourcegraph/cody/pull/2059)
- Chat: Decreased debounce time for creating chat panels to improve responsiveness. [pull/2115](https://github.com/sourcegraph/cody/pull/2115)
- Chat: Fix infinite loop when searching for symbols. [pull/2114](https://github.com/sourcegraph/cody/pull/2114)
- Chat: Speed up chat panel debounce w/ trigger on leading edge too. [pull/2126](https://github.com/sourcegraph/cody/pull/2126)
- Chat: Fix message input overlapping with enhanced context button. [pull/2141](https://github.com/sourcegraph/cody/pull/2141)
- Support chat input history on "up" and "down" arrow keys again. [pull/2059](https://github.com/sourcegraph/cody/pull/2059)
- Edit: Fixed an issue where Cody would regularly include unrelated XML tags in the generated output. [pull/1789](https://github.com/sourcegraph/cody/pull/1789)
- Chat: Fixed an issue that caused Cody to be unable to locate active editors when running commands from the new chat panel. [pull/1793](https://github.com/sourcegraph/cody/pull/1793)
- Chat: Replaced uses of deprecated getWorkspaceRootPath that caused Cody to be unable to determine the current workspace in the chat panel. [pull/1793](https://github.com/sourcegraph/cody/pull/1793)
- Chat: Input history is now preserved between chat sessions. [pull/1826](https://github.com/sourcegraph/cody/pull/1826)
- Chat: Fixed chat command selection behavior in chat input box. [pull/1828](https://github.com/sourcegraph/cody/pull/1828)
- Chat: Add delays before sending webview ready events to prevent premature sending. This fixes issue where chat panel fails to load when multiple chat panels are opened simultaneously. [pull/1836](https://github.com/sourcegraph/cody/pull/1836)
- Autocomplete: Fixes a bug that caused autocomplete to be triggered at the end of a block or function invocation. [pull/1864](https://github.com/sourcegraph/cody/pull/1864)
- Edit: Incoming edits that are afixed to the selected code and now handled properly (e.g. docstrings). [pull/1724](https://github.com/sourcegraph/cody/pull/1724)
- Chat: Allowed backspace and delete keys to remove characters in chat messages input box.
- Edit: Retrying an edit will now correctly use the original intended range. [pull/1926](https://github.com/sourcegraph/cody/pull/1926)
- Chat: Allowed backspace and delete keys to remove characters in chat messages input box. [pull/1906](https://github.com/sourcegraph/cody/pull/1906)
- Chat: The commands display box in the chat input box now uses the same styles as the @ command results box. [pull/1962](https://github.com/sourcegraph/cody/pull/1962)
- Chat: Sort commands and prompts alphabetically in commands menu and chat. [pull/1998](https://github.com/sourcegraph/cody/pull/1998)
- Chat: Fix chat command selection to only filter on '/' prefix. [pull/1980](https://github.com/sourcegraph/cody/pull/1980)
- Chat: Improve @-file completion to better preserve input value. [pull/1980](https://github.com/sourcegraph/cody/pull/1980)
- Edit: Fixed "Ask Cody: Edit Code" no longer showing in the command palette. [pull/2004](https://github.com/sourcegraph/cody/pull/2004)
- Edit: Fixed an issue where Cody could incorrectly produce edits when repositioning code or moving your cursor onto new lines. [pull/2005](https://github.com/sourcegraph/cody/pull/2005)

### Changed

- Chat: Uses the new Chat UI by default. [pull/2079](https://github.com/sourcegraph/cody/pull/2079)
- Inline Chat is now deprecated and removed. [pull/2079](https://github.com/sourcegraph/cody/pull/2079)
- Fixup Tree View is now deprecated and removed. [pull/2079](https://github.com/sourcegraph/cody/pull/2079)
- Enhanced Context used to turn off automatically after the first chat. Now it stays enabled until you disable it. [pull/2069](https://github.com/sourcegraph/cody/pull/2069)
- Chat: Reuse existing New Chat panel to prevent having multiple new chats open at once. [pull/2087](https://github.com/sourcegraph/cody/pull/2087)
- Chat: Close the Enhanced Context popover on chat input focus. [pull/2091](https://github.com/sourcegraph/cody/pull/2091)
- Chat: Show onboarding glowy dot guide until first time opening Enhanced Context. [pull/2097](https://github.com/sourcegraph/cody/pull/2097)
- In 0.12, we simplified the sign-in process and removed the option to sign into
  Cody App from VScode. If you were still signed in to Cody App, we invite you to
  sign in to Sourcegraph.com directly. The extension will do this automatically if
  possible but you may need to sign in again. If you have set up embeddings in
  Cody App, VScode will now search your local embeddings automatically: You no
  longer need to have the Cody App open. Note, the sidebar chat indicator may
  say embeddings were not found while we work on improving chat.
  [pull/2099](https://github.com/sourcegraph/cody/pull/2099)
- Commands: Expose commands in the VS Code command palette and clean up the context menu. [pull/1209](https://github.com/sourcegraph/cody/pull/2109)
- Search: Style and UX improvements to the search panel. [pull/2138](https://github.com/sourcegraph/cody/pull/2138)
- Chat: Reduce size of chats list blank copy. [pull/2137](https://github.com/sourcegraph/cody/pull/2137)
- Chat: Update message input placeholder to mention slash commands. [pull/2142](https://github.com/sourcegraph/cody/pull/2142)
- Inline Chat will soon be deprecated in favor of the improved chat and command experience. It is now disabled by default and does not work when the new chat panel is enabled. [pull/1797](https://github.com/sourcegraph/cody/pull/1797)
- Chat: Updated the design and location for the `chat submit` button and `stop generating` button. [pull/1782](https://github.com/sourcegraph/cody/pull/1782)
- Commands: `Command Code Lenses` has been moved out of experimental feature and is now available to general. [pull/0000](https://github.com/sourcegraph/cody/pull/0000)
- Commands: `Custom Commands` has been moved out of experimental and is now at Beta. [pull/0000](https://github.com/sourcegraph/cody/pull/0000)
- Commands: The Custom Commands Menu now closes on click outside of the menu. [pull/1854](https://github.com/sourcegraph/cody/pull/1854)
- Autocomplete: Remove the frequency of unhelpful autocompletions. [pull/1862](https://github.com/sourcegraph/cody/pull/1862)
- Chat: The default chat model `claude-2` has been replaced with the pinned version `claude-2.0`. [pull/1860](https://github.com/sourcegraph/cody/pull/1860)
- Edit: Improved the response consistency for edits. Incoming code should now better match the surrounding code and contain less formatting errors [pull/1892](https://github.com/sourcegraph/cody/pull/1892)
- Command: Editor title icon will only show up in non-readonly file editor views. [pull/1909](https://github.com/sourcegraph/cody/pull/1909)
- Chat: Include text in dotCom chat events. [pull/1910](https://github.com/sourcegraph/cody/pull/1910)
- Chat: Replaced vscode links with custom "cody.chat.open.file" protocol when displaying file names in chat. [pull/1919](https://github.com/sourcegraph/cody/pull/1919)
- Chat: Change "Restart Chat Session" icon and add a confirmation. [pull/2002](https://github.com/sourcegraph/cody/pull/2002)
- Chat; Improve enhanced context popover and button styles. [pull/2075](https://github.com/sourcegraph/cody/pull/2075)

## [0.16.3]

### Added

### Fixed

### Changed

- Reverting back to v0.16.1 due to critical issue found in v0.16.2.

## [0.16.2]

### Added

- Chat: New chat preview models `claude-2.1` is now avaliable for sourcegraph.com users. [pull/1860](https://github.com/sourcegraph/cody/pull/1860)
- Edit: Added context-aware code actions for "Generate", "Edit" and "Document" commands. [pull/1724](https://github.com/sourcegraph/cody/pull/1724)
- Chat: @'ing files now uses a case insensitive fuzzy search. [pull/1889](https://github.com/sourcegraph/cody/pull/1889)
- Edit: Added a faster, more optimized response for the "document" command. [pull/1900](https://github.com/sourcegraph/cody/pull/1900)
- Chat: Restore last opened chat panel on reload. [pull/1918](https://github.com/sourcegraph/cody/pull/1918)
- Chat: Edit button to rename the chat history. [pull/1818](https://github.com/sourcegraph/cody/pull/1818)

### Fixed

- Edit: Fixed an issue where Cody would regularly include unrelated XML tags in the generated output. [pull/1789](https://github.com/sourcegraph/cody/pull/1789)
- Chat: Fixed an issue that caused Cody to be unable to locate active editors when running commands from the new chat panel. [pull/1793](https://github.com/sourcegraph/cody/pull/1793)
- Chat: Replaced uses of deprecated getWorkspaceRootPath that caused Cody to be unable to determine the current workspace in the chat panel. [pull/1793](https://github.com/sourcegraph/cody/pull/1793)
- Chat: Input history is now preserved between chat sessions. [pull/1826](https://github.com/sourcegraph/cody/pull/1826)
- Chat: Fixed chat command selection behavior in chat input box. [pull/1828](https://github.com/sourcegraph/cody/pull/1828)
- Chat: Add delays before sending webview ready events to prevent premature sending. This fixes issue where chat panel fails to load when multiple chat panels are opened simultaneously. [pull/1836](https://github.com/sourcegraph/cody/pull/1836)
- Autocomplete: Fixes a bug that caused autocomplete to be triggered at the end of a block or function invocation. [pull/1864](https://github.com/sourcegraph/cody/pull/1864)
- Edit: Incoming edits that are afixed to the selected code and now handled properly (e.g. docstrings). [pull/1724](https://github.com/sourcegraph/cody/pull/1724)
- Chat: Allowed backspace and delete keys to remove characters in chat messages input box.
- Edit: Retrying an edit will now correctly use the original intended range. [pull/1926](https://github.com/sourcegraph/cody/pull/1926)
- Chat: Allowed backspace and delete keys to remove characters in chat messages input box. [pull/1906](https://github.com/sourcegraph/cody/pull/1906)
- Chat: The commands display box in the chat input box now uses the same styles as the @ command results box. [pull/1962](https://github.com/sourcegraph/cody/pull/1962)
- Chat: Sort commands and prompts alphabetically in commands menu and chat. [pull/1998](https://github.com/sourcegraph/cody/pull/1998)
- Chat: Fix chat command selection to only filter on '/' prefix. [pull/1980](https://github.com/sourcegraph/cody/pull/1980)
- Chat: Improve @-file completion to better preserve input value. [pull/1980](https://github.com/sourcegraph/cody/pull/1980)
- Edit: Fixed "Ask Cody: Edit Code" no longer showing in the command palette. [pull/2004](https://github.com/sourcegraph/cody/pull/2004)
- Edit: Fixed an issue where Cody could incorrectly produce edits when repositioning code or moving your cursor onto new lines. [pull/2005](https://github.com/sourcegraph/cody/pull/2005)

### Changed

- Inline Chat will soon be deprecated in favor of the improved chat and command experience. It is now disabled by default and does not work when the new chat panel is enabled. [pull/1797](https://github.com/sourcegraph/cody/pull/1797)
- Chat: Updated the design and location for the `chat submit` button and `stop generating` button. [pull/1782](https://github.com/sourcegraph/cody/pull/1782)
- Commands: `Command Code Lenses` has been moved out of experimental feature and is now available to general. [pull/0000](https://github.com/sourcegraph/cody/pull/0000)
- Commands: `Custom Commands` has been moved out of experimental and is now at Beta. [pull/0000](https://github.com/sourcegraph/cody/pull/0000)
- Commands: The Custom Commands Menu now closes on click outside of the menu. [pull/1854](https://github.com/sourcegraph/cody/pull/1854)
- Autocomplete: Remove the frequency of unhelpful autocompletions. [pull/1862](https://github.com/sourcegraph/cody/pull/1862)
- Chat: The default chat model `claude-2` has been replaced with the pinned version `claude-2.0`. [pull/1860](https://github.com/sourcegraph/cody/pull/1860)
- Edit: Improved the response consistency for edits. Incoming code should now better match the surrounding code and contain less formatting errors [pull/1892](https://github.com/sourcegraph/cody/pull/1892)
- Command: Editor title icon will only show up in non-readonly file editor views. [pull/1909](https://github.com/sourcegraph/cody/pull/1909)
- Chat: Include text in dotCom chat events. [pull/1910](https://github.com/sourcegraph/cody/pull/1910)
- Chat: Replaced vscode links with custom "cody.chat.open.file" protocol when displaying file names in chat. [pull/1919](https://github.com/sourcegraph/cody/pull/1919)
- Chat: Change "Restart Chat Session" icon and add a confirmation. [pull/2002](https://github.com/sourcegraph/cody/pull/2002)
- Chat; Improve enhanced context popover and button styles. [pull/2075](https://github.com/sourcegraph/cody/pull/2075)

## [0.16.1]

### Added

### Fixed

### Changed

- Move decision about which autocomplete deployment to use for StarCoder to the server. [pull/1845](https://github.com/sourcegraph/cody/pull/1845)

## [0.16.0]

### Added

- Chat: A new chat model selection dropdown that allows selecting between different chat models when connected to the sourcegraph.com instance. [pull/1676](https://github.com/sourcegraph/cody/pull/1676)
- Chat: New button in editor title for restarting chat session in current chat panel (non-sidebar chat view). [pull/1687](https://github.com/sourcegraph/cody/pull/1687)
- Chat: New `@` command that allows you to attach files via the chat input box. [pull/1631](https://github.com/sourcegraph/cody/pull/1631)
- Edit: Added a specific, faster, response flow for fixes when triggered directly from code actions. [pull/1639](https://github.com/sourcegraph/cody/pull/1639)
- Edit: Improved context fetching for quick fixes to better include code related to the problem. [pull/1723](https://github.com/sourcegraph/cody/pull/1723)
- Chat: Added option to configure whether to add enhanced context from codebase for chat question in the new chat panel. [pull/1738](https://github.com/sourcegraph/cody/pull/1738)
- Autocomplete: Added new retrieval and mixing strategies to improve Autocomplete context. [pull/1752](https://github.com/sourcegraph/cody/pull/1752)
- Commands: Supports passing additional input text to commands via the chat input box. For example, adds additional instruction after the command key: `/explain response in Spanish`. [pull/1731](https://github.com/sourcegraph/cody/pull/1731)

### Fixed

- Edit: Updated the fixup create task to just use the previous command text. [pull/1615](https://github.com/sourcegraph/cody/pull/1615)
- Fixed an issue that would cause an aborted chat message to show an error "Cody did not respond with any text". [pull/1668](https://github.com/sourcegraph/cody/pull/1668)
- Chat: Opening files from the new chat panel will now show up beside the chat panel instead of on top of the chat panel. [pull/1677](https://github.com/sourcegraph/cody/pull/1677)
- Chat: Prevented default events on certain key combos when chat box is focused. [pull/1690](https://github.com/sourcegraph/cody/pull/1690)
- Command: Fixed an issue that opened a new chat window when running `/doc` and `/edit` commands from the command palette. [pull/1678](https://github.com/sourcegraph/cody/pull/1678)
- Chat: Prevent sidebar from opening when switching editor chat panels. [pull/1691](https://github.com/sourcegraph/cody/pull/1691)
- Chat: Prevent `"command 'cody.chat'panel.new' not found"` error when the new chat panel UI is disabled. [pull/1696](https://github.com/sourcegraph/cody/pull/1696)
- Autocomplete: Improved the multiline completions truncation logic. [pull/1709](https://github.com/sourcegraph/cody/pull/1709)
- Autocomplete: Fix an issue where typing as suggested causes the completion to behave unexpectedly. [pull/1701](https://github.com/sourcegraph/cody/pull/1701)
- Chat: Forbid style tags in DOMPurify config to prevent code block rendering issues. [pull/1747](https://github.com/sourcegraph/cody/pull/1747)
- Edit: Fix `selectedCode` and `problemCode` sometimes being added to the document after an edit. [pull/1765](https://github.com/sourcegraph/cody/pull/1765)
- Edit: Fix the code lens containing options to diff, undo and retry being automatically dismissed for users who have `autoSave` enabled. [pull/1767](https://github.com/sourcegraph/cody/pull/1767)

### Changed

- Edit: Fixed formatting issues with some editor formatters that required explict indendation configuration. [pull/1620](https://github.com/sourcegraph/cody/pull/1620)
- Edit: Fixed an issue where the diff for an edit could expand recursively each time it is viewed. [pull/1621](https://github.com/sourcegraph/cody/pull/1621)
- Editor Title Icon has been moved out of the experimental stage and is now enabled by default. [pull/1651](https://github.com/sourcegraph/cody/pull/1651)
- Clean up login page styles and make Enterprise login more prominent. [pull/1708](https://github.com/sourcegraph/cody/pull/1708)
- Autocomplete: Slightly increase the amount of time we wait for another keystroke before starting completion requests. [pull/1737](https://github.com/sourcegraph/cody/pull/1737)
- Improved new chat model selector styles. [pull/1750](https://github.com/sourcegraph/cody/pull/1750)
- Improved response time for chat, commands and edits on repositories without embeddings. [pull/1722](https://github.com/sourcegraph/cody/pull/1722)

## [0.14.5]

### Added

### Fixed

### Changed

- Added support to test a Sourcegraph specific StarCoder setup for dotcom. [pull/1670]

## [0.14.4]

### Added

### Fixed

- Chat: Fixed an issue where multiple action buttons were appended to each Code Block per chat message. [pull/1617](https://github.com/sourcegraph/cody/pull/1617)

### Changed

## [0.14.3]

### Added

- Autocomplete: Add completion intent to analytics events. [pull/1457](https://github.com/sourcegraph/cody/pull/1457)
- Edit: Added the ability to provide instructions when retrying an edit. [pull/1411](https://github.com/sourcegraph/cody/pull/1411)
- Edit: Added the ability to undo an applied edit. [pull/1411](https://github.com/sourcegraph/cody/pull/1411)
- Edit: Support applying edits in the background, instead of relying on the users' open file. [pull/1411](https://github.com/sourcegraph/cody/pull/1411)
- Assign requestID to each Code Block actions. [pull/1586](https://github.com/sourcegraph/cody/pull/1586)
- [Internal Experimental] Chat: New Experimental Chat View that appears in the editor panel instead of the sidebar when `cody.experimental.chatPanel` is enabled. [pull/1509](https://github.com/sourcegraph/cody/pull/1509)

### Fixed

- Commands: Smart selection not working on the first line of code. [pull/1508](https://github.com/sourcegraph/cody/pull/1508)
- Chat: Aborted messages are now saved to local chat history properly. [pull/1550](https://github.com/sourcegraph/cody/pull/1550)
- Adjust a completion range if it does not match the current line suffix. [pull/1507](https://github.com/sourcegraph/cody/pull/1507)
- Chat: Fix heading styles and inline code colors. [pull/1528](https://github.com/sourcegraph/cody/pull/1528)
- Custom Commands: Fix custom command menu not showing for a single custom command. [pull/1532](https://github.com/sourcegraph/cody/pull/1532)
- Chat: Focus chat input on mount even when notification for version update is shown. [pull/1556](https://github.com/sourcegraph/cody/pull/1556)
- Commands: Commands selector in chat will now scroll to the selected item's viewport automatically. [pull/1556](https://github.com/sourcegraph/cody/pull/1556)
- Edit: Errors are now shown separately to incoming edits, and will not be applied to the document. [pull/1376](https://github.com/sourcegraph/cody/pull/1376)
- Chat: Prevent cursor from moving during chat command selection. [pull/1592](https://github.com/sourcegraph/cody/pull/1592)

### Changed

- Chat: Start prompt mixin by default. [pull/1479](https://github.com/sourcegraph/cody/pull/1479)
- Edit: Incoming changes are now applied by default. [pull/1411](https://github.com/sourcegraph/cody/pull/1411)

## [0.14.2]

### Added

- Code applied from the `/edit` command will be formatted automatically through the VS Code `formatDocument` API. [pull/1441](https://github.com/sourcegraph/cody/pull/1441)

### Fixed

- User selection in active editor will not be replaced by smart selections for the `/edit` command. [pull/1429](https://github.com/sourcegraph/cody/pull/1429)
- Fixes an issue that caused part of the autocomplete response to be completed when selecting an item from the suggest widget. [pull/1477](https://github.com/sourcegraph/cody/pull/1477)
- Fixed issues where autocomplete suggestions displayed on the wrong line when connected to Anthropic as provider. [pull/1440](https://github.com/sourcegraph/cody/pull/1440)

### Changed

- Changed the "Ask Cody to Explain" Code Action to respond in the Cody sidebar instead of Inline Chat. [pull/1427](https://github.com/sourcegraph/cody/pull/1427)
- Updated prompt preambles and mixin for chat to mitigate hallucinations. [pull/1442](https://github.com/sourcegraph/cody/pull/1442)
- Cody can now respond in languages other than the default language of the user's editor. [pull/1442](https://github.com/sourcegraph/cody/pull/1442)

## [0.14.1]

### Added

- Added client-side request timeouts to Autocomplete requests. [pull/1355](https://github.com/sourcegraph/cody/pull/1355)
- Added telemetry on how long accepted autocomplete requests are kept in the document. [pull/1380](https://github.com/sourcegraph/cody/pull/1380)
- Added support for using (workspace) relative paths in `filePath`and `directoryPath` fields as context for Custom Commands. [pull/1385](https://github.com/sourcegraph/cody/pull/1385)
- [Internal] Added `CodyAutocompleteLowPerformanceDebounce` feature flag to increase debounce interval for autocomplete requests in low-performance environments. [pull/1409](https://github.com/sourcegraph/cody/pull/1409)
- New `Regenerate` Code Lens for `/edit` command that allows users to easily ask Cody to generate a new response for the current request. [pull/1383](https://github.com/sourcegraph/cody/pull/1383)

### Fixed

- Fixed an issue where autocomplete suggestions where sometimes not shown when the overlap with the next line was too large. [pull/1320](https://github.com/sourcegraph/cody/pull/1320)
- Fixed unresponsive UI for the `Configure Custom Commands` option inside the `Cody: Custom Command (Experimental)` menu. [pull/1416](https://github.com/sourcegraph/cody/pull/1416)
- Fixed last 5 used commands not showing up in the custom command history menu. [pull/1416](https://github.com/sourcegraph/cody/pull/1416)

### Changed

- Removed the unused `unstable-codegen` autocomplete provider. [pull/1364](https://github.com/sourcegraph/cody/pull/1364)
- The Fireworks autocomplete provider is now considered stable. [pull/1363](https://github.com/sourcegraph/cody/pull/1363)
- The `CodyAutocompleteMinimumLatency` feature flag is now split into three independent feature flags: `CodyAutocompleteLanguageLatency`, `CodyAutocompleteProviderLatency`, and `CodyAutocompleteUserLatency`. [pull/1351](https://github.com/sourcegraph/cody/pull/1351)
- Prevents unhelpful autocomplete suggestions at the end of file when cursor position is at 0 and the line above is also empty. [pull/1330](https://github.com/sourcegraph/cody/pull/1330)
- Adds popups to show the state of indexing for dotcom/Cody App in more situations. Fixes an issue where the database icon below the chat input status box was low contrast in some dark themes. [pull/1374](https://github.com/sourcegraph/cody/pull/1374)
- Workspace-level custom commands now works in [trusted workspaces](https://code.visualstudio.com/api/extension-guides/workspace-trust#what-is-workspace-trust) only. This does not apply to user-level custom commands. [pull/1415](https://github.com/sourcegraph/cody/pull/1415)
- Custom commands can no longer override default commands. [pull/1414](https://github.com/sourcegraph/cody/pull/1414)

## [0.14.0]

### Added

- Added information to host operating system to our analytic events. [pull/1254](https://github.com/sourcegraph/cody/pull/1254)
- Executed the `/doc` command now automatically adds the documentation directly above your selected code in your editor, instead of shown in chat. [pull/1116](https://github.com/sourcegraph/cody/pull/1116)
- New `mode` field in the Custom Commands config file enables a command to be configured on how the prompt should be run by Cody. Currently supports `inline` (run command prompt in inline chat), `edit` (run command prompt on selected code for refactoring purpose), and `insert` (run command prompt on selected code where Cody's response will be inserted on top of the selected code) modes. [pull/1116](https://github.com/sourcegraph/cody/pull/1116)
- Experimentally added `smart selection` which removes the need to manually highlight code before running the `/doc` and `/test` commands. [pull/1116](https://github.com/sourcegraph/cody/pull/1116)
- Show a notice on first autocomplete. [pull/1071](https://github.com/sourcegraph/cody/pull/1071)
- Autocomplete now takes the currently selected item in the suggest widget into account. This behavior can be disabled by setting `cody.autocomplete.suggestWidgetSelection` to `false`.
- Add the `cody.autocomplete.languages` user setting to enable or disable inline code suggestions for specified languages. [pull/1290](https://github.com/sourcegraph/cody/pull/1290)

### Fixed

- Improved quality of documentation created by the `/doc` command. [pull/1198](https://github.com/sourcegraph/cody/pull/1198)
- Removed chat and chat history created by `/edit` and `/doc` commands. [pull/1220](https://github.com/sourcegraph/cody/pull/1220)
- Only show "Ask Cody Inline" context menu item when signed in. [pull/1281](https://github.com/sourcegraph/cody/pull/1281)

### Changed

- Improved detection for the most common test runner files. [pull/1297](https://github.com/sourcegraph/cody/pull/1297)

## [0.12.4]

### Added

- New "Save Code to File.." button on code blocks. [pull/1119](https://github.com/sourcegraph/cody/pull/1119)
- Add logging for partially accepting completions. [pull/1214](https://github.com/sourcegraph/cody/pull/1214)

### Fixed

- Removed invalid variable from logs that stopped rate-limit errors from displaying properly. [pull/1205](https://github.com/sourcegraph/cody/pull/1205)
- Disable `Ask Cody Inline` in Cody Context Menu when `cody.InlineChat.enabled` is set to false. [pull/1209](https://github.com/sourcegraph/cody/pull/1209)

### Changed

- Moved "Insert at Cursor" and "Copy" buttons to the bottom of code blocks, and no longer just show on hover. [pull/1119](https://github.com/sourcegraph/cody/pull/1119)
- Increased the token limit for the selection Cody uses for the `/edit` command. [pull/1139](https://github.com/sourcegraph/cody/pull/1139)
- Autocomplete now supports infilling through the customized `claude-instant-infill` model created for Anthropic Claude Instant by default. [pull/1164](https://github.com/sourcegraph/cody/pull/1164)
- Expand the range used for code actions (thought `smart selection`) to the top-level enclosing range rather than just the line. This improves the quality of fixup actions by providing more context. [pull/1163](https://github.com/sourcegraph/cody/pull/1163)
- Autocomplete no longer triggers after the end of a block of function invocation. [pull/1218](https://github.com/sourcegraph/cody/pull/1218)

## [0.12.3]

### Added

- Add situation-based latency for unwanted autocomplete suggestions. [pull/1202](https://github.com/sourcegraph/cody/pull/1202)

### Fixed

### Changed

- Simplified sign-in in, added in 0.12.0 [pull/1036,](https://github.com/sourcegraph/cody/pull/1036) is now rolled out to 100% of new installs. [pull/1235](https://github.com/sourcegraph/cody/pull/1235)
- VScode can communicate with Cody App, even if App is started after the user has signed in to sourcegraph.com. VScode continues to monitor Cody App if it is started and stopped. [pull/1210](https://github.com/sourcegraph/cody/pull/1210)

## [0.12.2]

### Added

- Adds information about completion `items` to the `CompletionEvent` we send on every completion suggestion. [pull/1144](https://github.com/sourcegraph/cody/pull/1144)
- Clicking on the status indicator under the chat input box displays a popup to install Cody App, open Cody App, etc. The popups are only displayed under certain circumstances where Cody App can provide embeddings. [pull/1089](https://github.com/sourcegraph/cody/pull/1089)

### Fixed

### Changed

- Improves interop with the VS Code suggest widget when using the `completeSuggestWidgetSelection` feature flag. [pull/1158](https://github.com/sourcegraph/cody/pull/1158)
- Removes the need to set an Anthropic API key for the `/symf` command. The `symf` binary is now automatically downloaded. [pull/1207](https://github.com/sourcegraph/cody/pull/1207)
- Replace the "Fixup ready | Apply" buttons when you do a code edit with a single "Apply Edits" button. [pull/1201](https://github.com/sourcegraph/cody/pull/1201)
- Updated "Refactor Code" to be "Edit Code" in right click context menu. [pull/1200](https://github.com/sourcegraph/cody/pull/1200)

## [0.12.1]

### Added

### Fixed

- Fixes an issue that caused the `cody-autocomplete-claude-instant-infill` feature flag to have no effect. [pull/1132](https://github.com/sourcegraph/cody/pull/1132)

### Changed

## [0.12.0]

### Added

- Add a UI indicator when you're not signed in. [pull/970](https://github.com/sourcegraph/cody/pull/970)
- Added a completion statistics summary to the autocomplete trace view. [pull/973](https://github.com/sourcegraph/cody/pull/973)
- Add experimental option `claude-instant-infill` to the `cody.autocomplete.advanced.model` config option that enables users using the Claude Instant model to get suggestions with context awareness (infill). [pull/974](https://github.com/sourcegraph/cody/pull/974)
- New `cody.chat.preInstruction` configuration option for adding custom message at the start of all chat messages sent to Cody. Extension reload required. [pull/963](https://github.com/sourcegraph/cody/pull/963)
- Add a simplified sign-in. 50% of people will see these new sign-in buttons. [pull/1036](https://github.com/sourcegraph/cody/pull/1036)
- Now removes completions from cache when the initial suggestion prefix is deleted by users after a suggestion was displayed. This avoids unhelpful/stale suggestions from persisting. [pull/1105](https://github.com/sourcegraph/cody/pull/1105)
- VScode can now share a dotcom access token with future versions of Cody App. [pull/1090](https://github.com/sourcegraph/cody/pull/1090)

### Fixed

- Fix a potential race condition for autocomplete requests that happen when a completion is stored as the last shown candidate when it will not be shown. [pull/1059](https://github.com/sourcegraph/cody/pull/1059)
- Use `insert` instead of `replace` for `Insert at Cursor` button for inserting code to current cursor position. [pull/1118](https://github.com/sourcegraph/cody/pull/1118)
- Autocomplete: Fix support for working with CRLF line endings. [pull/1124](https://github.com/sourcegraph/cody/pull/1124)
- Fix issue that caused the custom commands menu to unable to execute commands. [pull/1123](https://github.com/sourcegraph/cody/pull/1123)

### Changed

- Remove `starter` and `premade` fields from the configuration files for custom commands (cody.json). [pull/939](https://github.com/sourcegraph/cody/pull/939)
- Enabled streaming responses for all autocomplete requests. [pull/995](https://github.com/sourcegraph/cody/pull/995)
- Sign out immediately instead of showing the quick-pick menu. [pull/1032](https://github.com/sourcegraph/cody/pull/1032)
- UX improvements to the custom command workflow (and new [custom command docs](https://sourcegraph.com/docs/cody/custom-commands)). [pull/992](https://github.com/sourcegraph/cody/pull/992)
- You can now use `alt` + `\` to trigger autocomplete requests manually. [pull/1060](https://github.com/sourcegraph/cody/pull/1060)
- Slightly reduce latency when manually triggering autocomplete requests. [pull/1060](https://github.com/sourcegraph/cody/pull/1060)
- Configure autocomplete provider based on cody LLM settings in site config. [pull/1035](https://github.com/sourcegraph/cody/pull/1035)
- Filters out single character autocomplete results. [pull/1109](https://github.com/sourcegraph/cody/pull/1109)
- Register inline completion provider for text files and notebooks only to ensure autocomplete works in environments that are fully supported. [pull/1114](https://github.com/sourcegraph/cody/pull/1114)
- The `Generate Unit Tests` command has been improved with an enhanced context fetching process that produces test results with better quality. [pull/907](https://github.com/sourcegraph/cody/pull/907)

## [0.10.2]

### Added

### Fixed

### Changed

- Use the same token limits for StarCoder as we do for Anthropic for the current experiments. [pull/1058](https://github.com/sourcegraph/cody/pull/1058)

## [0.10.1]

### Added

### Fixed

- Fix feature flag initialization for autocomplete providers. [pull/965](https://github.com/sourcegraph/cody/pull/965)

### Changed

## [0.10.0]

### Added

- New button in Chat UI to export chat history to a JSON file. [pull/829](https://github.com/sourcegraph/cody/pull/829)
- Rank autocomplete suggestion with tree-sitter when `cody.autocomplete.experimental.syntacticPostProcessing` is enabled. [pull/837](https://github.com/sourcegraph/cody/pull/837)
- Rate limit during autocomplete will now surface to the user through the status bar item. [pull/851](https://github.com/sourcegraph/cody/pull/851)

### Fixed

- Do not display error messages after clicking on the "stop-generating" button. [pull/776](https://github.com/sourcegraph/cody/pull/776)
- Add null check to Inline Controller on file change that caused the `Cannot read properties of undefined (reading 'scheme')` error when starting a new chat session. [pull/781](https://github.com/sourcegraph/cody/pull/781)
- Fixup: Resolved issue where `/fix` command incorrectly returned error "/fix is not a valid command". The `/fix` command now functions as expected when invoked in the sidebar chat. [pull/790](https://github.com/sourcegraph/cody/pull/790)
- Set font family and size in side chat code blocks to match editor font. [pull/813](https://github.com/sourcegraph/cody/pull/813)
- Add error handling to unblock Command Menu from being started up when invalid json file for custom commands is detected. [pull/827](https://github.com/sourcegraph/cody/pull/827)
- Enhanced the main quick pick menu items filtering logic. [pull/852](https://github.com/sourcegraph/cody/pull/852)
- Sidebar chat commands now match main quick pick menu commands. [pull/902](https://github.com/sourcegraph/cody/pull/902)

### Changed

- Trigger single-line completion instead of multi-line completion if the cursor is at the start of a non-empty block. [pull/913](https://github.com/sourcegraph/cody/pull/913)
- Autocomplete on VS Code desktop instances now reuses TCP connections to reduce latency. [pull/868](https://github.com/sourcegraph/cody/pull/868)
- Errors are now always logged to the output console, even if the debug mode is not enabled. [pull/851](https://github.com/sourcegraph/cody/pull/851)
- Changed default and custom commands format: slash command is now required. [pull/841](https://github.com/sourcegraph/cody/pull/841)
- The `Generate Unit Tests` command has been improved with an enhanced context fetching process that produces test results with better quality. [pull/907](https://github.com/sourcegraph/cody/pull/907)

## [0.8.0]

### Added

- Cody Commands: New `/smell` command, an improved version of the old `Find Code Smell` recipe. [pull/602](https://github.com/sourcegraph/cody/pull/602)
- Cody Commands: Display of clickable file path for current selection in chat view after executing a command. [pull/602](https://github.com/sourcegraph/cody/pull/602)
- Add a settings button to Cody pane header. [pull/701](https://github.com/sourcegraph/cody/pull/701)
- Compute suggestions based on the currently selected option in the suggest widget when `cody.autocomplete.experimental.completeSuggestWidgetSelection` is enabled. [pull/636](https://github.com/sourcegraph/cody/pull/636)
- Fixup: New `Discard` code lens to remove suggestions and decorations. [pull/711](https://github.com/sourcegraph/cody/pull/711)
- Adds an experiment to stream autocomplete responses in order to improve latency. [pull/723](https://github.com/sourcegraph/cody/pull/723)
- New chat message input, with auto-resizing and a command button. [pull/718](https://github.com/sourcegraph/cody/pull/718)
- Increased autocomplete debounce time feature flag support. [pull/733](https://github.com/sourcegraph/cody/pull/733)
- Show an update notice after extension updates. [pull/746](https://github.com/sourcegraph/cody/pull/746)
- Experimental user setting `cody.experimental.localSymbols` to enable inclusion of symbol definitions in the LLM context window. [pull/692](https://github.com/sourcegraph/cody/pull/692)
- Experimental command `/symf`, which uses a local keyword index to perform searches for symbols. Requires setting `cody.experimental.symf.path` and `cody.experimental.symf.anthropicKey`. [pull/728](https://github.com/sourcegraph/cody/pull/728).

### Fixed

- Inline Chat: Fix issue where state was not being set correctly, causing Cody Commands to use the selection range from the last created Inline Chat instead of the current selection. [pull/602](https://github.com/sourcegraph/cody/pull/602)
- Cody Commands: Commands that use the current file as context now correctly generate context message for the current file instead of using codebase context generated from current selection. [pull/683](https://github.com/sourcegraph/cody/pull/683)
- Improves the autocomplete responses on a new line after a comment. [pull/727](https://github.com/sourcegraph/cody/pull/727)
- Fixes an issue where the inline chat UI would render briefly when starting VS Code even when the feature is disabled. [pull/764](https://github.com/sourcegraph/cody/pull/764)

### Changed

- `Explain Code` command now includes visible content of the current file when no code is selected. [pull/602](https://github.com/sourcegraph/cody/pull/602)
- Cody Commands: Show errors in chat view instead of notification windows. [pull/602](https://github.com/sourcegraph/cody/pull/602)
- Cody Commands: Match commands on description in Cody menu. [pull/702](https://github.com/sourcegraph/cody/pull/702)
- Cody Commands: Don't require Esc to dismiss Cody menu. [pull/700](https://github.com/sourcegraph/cody/pull/700)
- Updated welcome chat words. [pull/748](https://github.com/sourcegraph/cody/pull/748)
- Autocomplete: Reduce network bandwidth with requests are resolved by previous responses. [pull/762](https://github.com/sourcegraph/cody/pull/762)
- Fixup: Remove `/document` and other command handling from the Refactor Menu. [pull/766](https://github.com/sourcegraph/cody/pull/766)
- The `/test` (Generate Unit Test) command was updated to use file dependencies and test examples when fetching context, in order to produce better results. To use this command, select code in your editor and run the `/test` command. It is recommended to set up test files before running the command to get optimal results. [pull/683](https://github.com/sourcegraph/cody/pull/683) [pull/602](https://github.com/sourcegraph/cody/pull/602)

## [0.6.7]

### Added

- Include token count for code generated and button click events. [pull/675](https://github.com/sourcegraph/cody/pull/675)

### Fixed

### Changed

- Include the number of accepted characters per autocomplete suggestion. [pull/674](https://github.com/sourcegraph/cody/pull/674)

## [0.6.6]

### Added

- Cody Commands: Add tab-to-complete & enter-to-complete behavior. [pull/606](https://github.com/sourcegraph/cody/pull/606)
- Option to toggle `cody.experimental.editorTitleCommandIcon` setting through status bar. [pull/611](https://github.com/sourcegraph/cody/pull/611)
- New walkthrough for Cody Commands. [pull/648](https://github.com/sourcegraph/cody/pull/648)

### Fixed

- Update file link color to match buttons. [pull/600](https://github.com/sourcegraph/cody/pull/600)
- Handle `socket hung up` errors that are not caused by the `stop generating` button. [pull/598](https://github.com/sourcegraph/cody/pull/598)
- Fix "Reload Window" appearing in all VS Code views. [pull/603](https://github.com/sourcegraph/cody/pull/603)
- Fixes issues where in some instances, suggested autocomplete events were under counted. [pull/649](https://github.com/sourcegraph/cody/pull/649)
- Various smaller tweaks to autocomplete analytics. [pull/644](https://github.com/sourcegraph/cody/pull/644)
- Includes the correct pre-release version in analytics events. [pull/641](https://github.com/sourcegraph/cody/pull/641)

### Changed

- Removed beta labels from Autocomplete and Inline Chat features. [pull/605](https://github.com/sourcegraph/cody/pull/605)
- Update shortcut for Cody Commands to `alt` + `c` due to conflict with existing keybinding for `fixup`. [pull/648](https://github.com/sourcegraph/cody/pull/648)

## [0.6.5]

### Added

- Custom Commands: An experimental feature for creating Cody chat commands with custom prompts and context. [pull/386](https://github.com/sourcegraph/cody/pull/386)
- Custom Commands: Quick pick menu for running default and custom commands. [pull/386](https://github.com/sourcegraph/cody/pull/386)
- New commands:
  - `/explain`: Explain Code
  - `/doc`: Document Code
  - `/fix`: Inline Fixup
  - `/test`: Generate Unit Tests
- Code Actions: You can now ask Cody to explain or fix errors and warnings that are highlighted in your editor. [pull/510](https://github.com/sourcegraph/cody/pull/510)
- Inline Fixup: You can now run parallel inline fixes, you do not need to wait for the previous fix to complete. [pull/510](https://github.com/sourcegraph/cody/pull/510)
- Inline Fixup: You no longer need to select code to generate an inline fix. [pull/510](https://github.com/sourcegraph/cody/pull/510)

### Fixed

- Bug: Fixes an issue where the codebase context was not correctly inferred to load embeddings context for autocomplete. [pull/525](https://github.com/sourcegraph/cody/pull/525)
- Inline Fixup: `/chat` will now redirect your question to the chat view correctly through the Non-Stop Fixup input box. [pull/386](https://github.com/sourcegraph/cody/pull/386)
- Fix REGEX issue for existing `/reset`, `/search`, and `/fix` commands. [pull/594](https://github.com/sourcegraph/cody/pull/594)

### Changed

- `Recipes` are removed in favor of `Commands`, which is the improved version of `Recipes`. [pull/386](https://github.com/sourcegraph/cody/pull/386)
- Remove `Header` and `Navbar` from `Chat` view due to removal of the `Recipes` tab. [pull/386](https://github.com/sourcegraph/cody/pull/386)
- Replace `Custom Recipes` with `Custom Commands`. [pull/386](https://github.com/sourcegraph/cody/pull/386)
- Inline Fixup: Integrated the input field into the command palette. [pull/510](https://github.com/sourcegraph/cody/pull/510)
- Inline Fixup: Using `/fix` from Inline Chat now triggers an improved fixup experience. [pull/510](https://github.com/sourcegraph/cody/pull/510)
- Autocomplete: Include current file name in anthropic prompt. [580](https://github.com/sourcegraph/cody/pull/580)
- Autocomplete: Requests can now be resolved while the network request is still in progress. [pull/559](https://github.com/sourcegraph/cody/pull/559)

## [0.6.4]

### Added

- Inline Fixups: Cody is now aware of errors, warnings and hints within your editor selection. [pull/376](https://github.com/sourcegraph/cody/pull/376)
- Experimental user setting `cody.experimental.localTokenPath` to store authentication token in local file system when keychain access is unavailable. This provides alternative to [settings sync keychain storage](https://code.visualstudio.com/docs/editor/settings-sync#_troubleshooting-keychain-issues), but is not the recommended method for storing tokens securely. Use at your own risk. [pull/471](https://github.com/sourcegraph/cody/pull/471)

### Fixed

- Bug: Chat History command shows chat view instead of history view. [pull/414](https://github.com/sourcegraph/cody/pull/414)
- Fix some bad trailing `}` autocomplete results. [pull/378](https://github.com/sourcegraph/cody/pull/378)

### Changed

- Inline Fixups: Added intent detection to improve prompt and context quality. [pull/376](https://github.com/sourcegraph/cody/pull/376)
- Layout cleanups: smaller header and single line message input. [pull/449](https://github.com/sourcegraph/cody/pull/449)
- Improve response feedback button behavior. [pull/451](https://github.com/sourcegraph/cody/pull/451)
- Remove in-chat onboarding buttons for new chats. [pull/450](https://github.com/sourcegraph/cody/pull/450)
- Improve the stability of autocomplete results. [pull/442](https://github.com/sourcegraph/cody/pull/442)

## [0.6.3]

### Added

- Added the functionality to drag and reorder the recipes. [pull/314](https://github.com/sourcegraph/cody/pull/314)

### Fixed

### Changed

- Removed the experimental hallucination detection that highlighted nonexistent file paths.
- Hide the feedback button in case of error assistant response. [pull/448](https://github.com/sourcegraph/cody/pull/448)

## [0.6.2]

### Added

- [Internal] `Custom Recipes`: An experimental feature now available behind the `cody.experimental.customRecipes` feature flag for internal testing purpose. [pull/348](https://github.com/sourcegraph/cody/pull/348)
- Inline Chat: Improved response quality by ensuring each inline chat maintains its own unique context, and doesn't share with the sidebar and other inline chats. This should also benefit response quality for inline /fix and /touch commands.
- Inline Chat: Added the option to 'Stop generating' from within the inline chat window.
- Inline Chat: Added the option to transfer a chat from the inline window to the Cody sidebar.

### Fixed

### Changed

- The setting `cody.autocomplete.experimental.triggerMoreEagerly` (which causes autocomplete to trigger earlier, before you type a space or other non-word character) now defaults to `true`.
- If you run the `Trigger Inline Suggestion` VS Code action, 3 suggestions instead of just 1 will be shown.

## [0.6.1]

### Added

- A new experimental user setting `cody.autocomplete.experimental.triggerMoreEagerly` causes autocomplete to trigger earlier, before you type a space or other non-word character.
- [Internal Only] `Custom Recipe`: Support context type selection when creating a new recipe via UI. [pull/279](https://github.com/sourcegraph/cody/pull/279)
- New `/open` command for opening workspace files from chat box. [pull/327](https://github.com/sourcegraph/cody/pull/327)

### Fixed

- Insert at Cusor now inserts the complete code snippets at cursor position. [pull/282](https://github.com/sourcegraph/cody/pull/282)
- Minimizing the change of Cody replying users with response related to the language-uage prompt. [pull/279](https://github.com/sourcegraph/cody/pull/279)
- Inline Chat: Add missing icons for Inline Chat and Inline Fixups decorations. [pull/320](https://github.com/sourcegraph/cody/pull/320)
- Fix the behaviour of input history down button. [pull/328](https://github.com/sourcegraph/cody/pull/328)

### Changed

- Exclude context for chat input with only one word. [pull/279](https://github.com/sourcegraph/cody/pull/279)
- [Internal Only] `Custom Recipe`: Store `cody.json` file for user recipes within the `.vscode` folder located in the $HOME directory. [pull/279](https://github.com/sourcegraph/cody/pull/279)
- Various autocomplete improvements. [pull/344](https://github.com/sourcegraph/cody/pull/344)

## [0.4.4]

### Added

- Added support for the CMD+K hotkey to clear the code chat history. [pull/245](https://github.com/sourcegraph/cody/pull/245)
- [Internal Only] `Custom Recipe` is available for S2 internal users for testing purpose. [pull/81](https://github.com/sourcegraph/cody/pull/81)

### Fixed

- Fixed a bug that caused messages to disappear when signed-in users encounter an authentication error. [pull/201](https://github.com/sourcegraph/cody/pull/201)
- Inline Chat: Since last version, running Inline Fixups would add an additional `</selection>` tag to the end of the code edited by Cody, which has now been removed. [pull/182](https://github.com/sourcegraph/cody/pull/182)
- Chat Command: Fixed an issue where /r(est) had a trailing space. [pull/245](https://github.com/sourcegraph/cody/pull/245)
- Inline Fixups: Fixed a regression where Cody's inline fixup suggestions were not properly replacing the user's selection. [pull/70](https://github.com/sourcegraph/cody/pull/70)

### Changed

## [0.4.3]

### Added

- Added support for server-side token limits to Chat. [pull/54488](https://github.com/sourcegraph/sourcegraph/pull/54488)
- Add "Find code smells" recipe to editor context menu and command pallette [pull/54432](https://github.com/sourcegraph/sourcegraph/pull/54432)
- Add a typewriter effect to Cody's responses to mimic typing in characters rather than varying chunks [pull/54522](https://github.com/sourcegraph/sourcegraph/pull/54522)
- Add suggested recipes to the new chat welcome message. [pull/54277](https://github.com/sourcegraph/sourcegraph/pull/54277)
- Inline Chat: Added the option to collapse all inline chats from within the inline chat window. [pull/54675](https://github.com/sourcegraph/sourcegraph/pull/54675)
- Inline Chat: We now stream messages rather than waiting for the response to be fully complete. This means you can read Cody's response as it is being generated. [pull/54665](https://github.com/sourcegraph/sourcegraph/pull/54665)
- Show network error message when connection is lost and a reload button to get back when network is restored. [pull/107](https://github.com/sourcegraph/cody/pull/107)

### Fixed

- Inline Chat: Update keybind when condition to `editorFocus`. [pull/54437](https://github.com/sourcegraph/sourcegraph/pull/54437)
- Inline Touch: Create a new `.test.` file when `test` or `tests` is included in the instruction. [pull/54437](https://github.com/sourcegraph/sourcegraph/pull/54437)
- Prevents errors from being displayed for a cancelled requests. [pull/54429](https://github.com/sourcegraph/sourcegraph/pull/54429)

### Changed

- Inline Touch: Remove Inline Touch from submenu and command palette. It can be started with `/touch` or `/t` from the Inline Chat due to current limitation. [pull/54437](https://github.com/sourcegraph/sourcegraph/pull/54437)
- Removed the Optimize Code recipe. [pull/54471](https://github.com/sourcegraph/sourcegraph/pull/54471)

## [0.4.2]

### Added

- Add support for onboarding Cody App users on Intel Mac and Linux. [pull/54405](https://github.com/sourcegraph/sourcegraph/pull/54405)

### Fixed

- Fixed HTML escaping in inline chat markdown. [pull/1349](https://github.com/sourcegraph/sourcegraph/pull/1349)

### Changed

## [0.4.1]

### Fixed

- Fixed `cody.customHeaders` never being passed through. [pull/54354](https://github.com/sourcegraph/sourcegraph/pull/54354)
- Fixed users are signed out on 0.4.0 update [pull/54367](https://github.com/sourcegraph/sourcegraph/pull/54367)

### Changed

- Provide more information on Cody App, and improved the login page design for Enterprise customers. [pull/54362](https://github.com/sourcegraph/sourcegraph/pull/54362)

## [0.4.0]

### Added

- The range of the editor selection, if present, is now displayed alongside the file name in the chat footer. [pull/53742](https://github.com/sourcegraph/sourcegraph/pull/53742)
- Support switching between multiple instances with `Switch Account`. [pull/53434](https://github.com/sourcegraph/sourcegraph/pull/53434)
- Automate sign-in flow with Cody App. [pull/53908](https://github.com/sourcegraph/sourcegraph/pull/53908)
- Add a warning message to recipes when the selection gets truncated. [pull/54025](https://github.com/sourcegraph/sourcegraph/pull/54025)
- Start up loading screen. [pull/54106](https://github.com/sourcegraph/sourcegraph/pull/54106)

### Fixed

- Autocomplete: Include the number of lines of an accepted autocomplete recommendation and fix an issue where sometimes accepted completions would not be logged correctly. [pull/53878](https://github.com/sourcegraph/sourcegraph/pull/53878)
- Stop-Generating button does not stop Cody from responding if pressed before answer is generating. [pull/53827](https://github.com/sourcegraph/sourcegraph/pull/53827)
- Endpoint setting out of sync issue. [pull/53434](https://github.com/sourcegraph/sourcegraph/pull/53434)
- Endpoint URL without protocol causing sign-ins to fail. [pull/53908](https://github.com/sourcegraph/sourcegraph/pull/53908)
- Autocomplete: Fix network issues when using remote VS Code setups. [pull/53956](https://github.com/sourcegraph/sourcegraph/pull/53956)
- Autocomplete: Fix an issue where the loading indicator would not reset when a network error ocurred. [pull/53956](https://github.com/sourcegraph/sourcegraph/pull/53956)
- Autocomplete: Improve local context performance. [pull/54124](https://github.com/sourcegraph/sourcegraph/pull/54124)
- Chat: Fix an issue where the window would automatically scroll to the bottom as Cody responds regardless of where the users scroll position was. [pull/54188](https://github.com/sourcegraph/sourcegraph/pull/54188)
- Codebase index status does not get updated on workspace change. [pull/54106](https://github.com/sourcegraph/sourcegraph/pull/54106)
- Button for connect to App after user is signed out. [pull/54106](https://github.com/sourcegraph/sourcegraph/pull/54106)
- Fixes an issue with link formatting. [pull/54200](https://github.com/sourcegraph/sourcegraph/pull/54200)
- Fixes am issue where Cody would sometimes not respond. [pull/54268](https://github.com/sourcegraph/sourcegraph/pull/54268)
- Fixes authentication related issues. [pull/54237](https://github.com/sourcegraph/sourcegraph/pull/54237)

### Changed

- Autocomplete: Improve completion quality. [pull/53720](https://github.com/sourcegraph/sourcegraph/pull/53720)
- Autocomplete: Completions are now referred to as autocomplete. [pull/53851](https://github.com/sourcegraph/sourcegraph/pull/53851)
- Autocomplete: Autocomplete is now turned on by default. [pull/54166](https://github.com/sourcegraph/sourcegraph/pull/54166)
- Improved the response quality when Cody is asked about a selected piece of code through the chat window. [pull/53742](https://github.com/sourcegraph/sourcegraph/pull/53742)
- Refactored authentication process. [pull/53434](https://github.com/sourcegraph/sourcegraph/pull/53434)
- New sign-in and sign-out flow. [pull/53434](https://github.com/sourcegraph/sourcegraph/pull/53434)
- Analytical logs are now displayed in the Output view. [pull/53870](https://github.com/sourcegraph/sourcegraph/pull/53870)
- Inline Chat: Renamed Inline Assist to Inline Chat. [pull/53725](https://github.com/sourcegraph/sourcegraph/pull/53725) [pull/54315](https://github.com/sourcegraph/sourcegraph/pull/54315)
- Chat: Link to the "Getting Started" guide directly from the first chat message instead of the external documentation website. [pull/54175](https://github.com/sourcegraph/sourcegraph/pull/54175)
- Codebase status icons. [pull/54262](https://github.com/sourcegraph/sourcegraph/pull/54262)
- Changed the keyboard shortcut for the file touch recipe to `ctrl+alt+/` to avoid conflicts. [pull/54275](https://github.com/sourcegraph/sourcegraph/pull/54275)
- Inline Chat: Do not change current focus when Inline Fixup is done. [pull/53980](https://github.com/sourcegraph/sourcegraph/pull/53980)
- Inline Chat: Replace Close CodeLens with Accept. [pull/53980](https://github.com/sourcegraph/sourcegraph/pull/53980)
- Inline Chat: Moved to Beta state. It is now enabled by default. [pull/54315](https://github.com/sourcegraph/sourcegraph/pull/54315)

## [0.2.5]

### Added

- `Stop Generating` button to cancel a request and stop Cody's response. [pull/53332](https://github.com/sourcegraph/sourcegraph/pull/53332)

### Fixed

- Fixes the rendering of duplicate context files in response. [pull/53662](https://github.com/sourcegraph/sourcegraph/pull/53662)
- Fixes an issue where local keyword context was trying to open binary files. [pull/53662](https://github.com/sourcegraph/sourcegraph/pull/53662)
- Fixes the hallucination detection behavior for directory, API and git refs pattern. [pull/53553](https://github.com/sourcegraph/sourcegraph/pull/53553)

### Changed

- Completions: Updating configuration no longer requires reloading the extension. [pull/53401](https://github.com/sourcegraph/sourcegraph/pull/53401)
- New chat layout. [pull/53332](https://github.com/sourcegraph/sourcegraph/pull/53332)
- Completions: Completions can now be used on unsaved files. [pull/53495](https://github.com/sourcegraph/sourcegraph/pull/53495)
- Completions: Add multi-line heuristics for C, C++, C#, and Java. [pull/53631](https://github.com/sourcegraph/sourcegraph/pull/53631)
- Completions: Add context summaries and language information to analytics. [pull/53746](https://github.com/sourcegraph/sourcegraph/pull/53746)
- More compact chat suggestion buttons. [pull/53755](https://github.com/sourcegraph/sourcegraph/pull/53755)

## [0.2.4]

### Added

- Hover tooltips to intent-detection underlines. [pull/52029](https://github.com/sourcegraph/sourcegraph/pull/52029)
- Notification to prompt users to setup Cody if it wasn't configured initially. [pull/53321](https://github.com/sourcegraph/sourcegraph/pull/53321)
- Added a new Cody status bar item to relay global loading states and allowing you to quickly enable/disable features. [pull/53307](https://github.com/sourcegraph/sourcegraph/pull/53307)

### Fixed

- Fix `Continue with Sourcegraph.com` callback URL. [pull/53418](https://github.com/sourcegraph/sourcegraph/pull/53418)

### Changed

- Simplified the appearance of commands in various parts of the UI [pull/53395](https://github.com/sourcegraph/sourcegraph/pull/53395)

## [0.2.3]

### Added

- Add delete button for removing individual history. [pull/52904](https://github.com/sourcegraph/sourcegraph/pull/52904)
- Load the recent ongoing chat on reload of window. [pull/52904](https://github.com/sourcegraph/sourcegraph/pull/52904)
- Handle URL callbacks from `vscode-insiders`. [pull/53313](https://github.com/sourcegraph/sourcegraph/pull/53313)
- Inline Assist: New Code Lens to undo `inline fix` performed by Cody. [pull/53348](https://github.com/sourcegraph/sourcegraph/pull/53348)

### Fixed

- Fix the loading of files and scroll chat to the end while restoring the history. [pull/52904](https://github.com/sourcegraph/sourcegraph/pull/52904)
- Open file paths from Cody's responses in a workspace with the correct protocol. [pull/53103](https://github.com/sourcegraph/sourcegraph/pull/53103)
- Cody completions: Fixes an issue where completions would often start in the next line. [pull/53246](https://github.com/sourcegraph/sourcegraph/pull/53246)

### Changed

- Save the current ongoing conversation to the chat history [pull/52904](https://github.com/sourcegraph/sourcegraph/pull/52904)
- Inline Assist: Updating configuration no longer requires reloading the extension. [pull/53348](https://github.com/sourcegraph/sourcegraph/pull/53348)
- Context quality has been improved when the repository has not been indexed. The LLM is used to generate keyword and filename queries, and the LLM also reranks results from multiple sources. Response latency has also improved on long user queries. [pull/52815](https://github.com/sourcegraph/sourcegraph/pull/52815)

## [0.2.2]

### Added

- New recipe: `Generate PR description`. Generate the PR description using the PR template guidelines for the changes made in the current branch. [pull/51721](https://github.com/sourcegraph/sourcegraph/pull/51721)
- Open context search results links as workspace file. [pull/52856](https://github.com/sourcegraph/sourcegraph/pull/52856)
- Cody Inline Assist: Decorations for `/fix` errors. [pull/52796](https://github.com/sourcegraph/sourcegraph/pull/52796)
- Open file paths from Cody's responses in workspace. [pull/53069](https://github.com/sourcegraph/sourcegraph/pull/53069)
- Help & Getting Started: Walkthrough to help users get setup with Cody and discover new features. [pull/52560](https://github.com/sourcegraph/sourcegraph/pull/52560)

### Fixed

- Cody Inline Assist: Decorations for `/fix` on light theme. [pull/52796](https://github.com/sourcegraph/sourcegraph/pull/52796)
- Cody Inline Assist: Use more than 1 context file for `/touch`. [pull/52796](https://github.com/sourcegraph/sourcegraph/pull/52796)
- Cody Inline Assist: Fixes cody processing indefinitely issue. [pull/52796](https://github.com/sourcegraph/sourcegraph/pull/52796)
- Cody completions: Various fixes for completion analytics. [pull/52935](https://github.com/sourcegraph/sourcegraph/pull/52935)
- Cody Inline Assist: Indentation on `/fix` [pull/53068](https://github.com/sourcegraph/sourcegraph/pull/53068)

### Changed

- Internal: Do not log events during tests. [pull/52865](https://github.com/sourcegraph/sourcegraph/pull/52865)
- Cody completions: Improved the number of completions presented and reduced the latency. [pull/52935](https://github.com/sourcegraph/sourcegraph/pull/52935)
- Cody completions: Various improvements to the context. [pull/53043](https://github.com/sourcegraph/sourcegraph/pull/53043)

## [0.2.1]

### Fixed

- Escape Windows path separator in fast file finder path pattern. [pull/52754](https://github.com/sourcegraph/sourcegraph/pull/52754)
- Only display errors from the embeddings clients for users connected to an indexed codebase. [pull/52780](https://github.com/sourcegraph/sourcegraph/pull/52780)

### Changed

## [0.2.0]

### Added

- Cody Inline Assist: New recipe for creating new files with `/touch` command. [pull/52511](https://github.com/sourcegraph/sourcegraph/pull/52511)
- Cody completions: Experimental support for multi-line inline completions for JavaScript, TypeScript, Go, and Python using indentation based truncation. [issues/52588](https://github.com/sourcegraph/sourcegraph/issues/52588)
- Display embeddings search, and connection error to the webview panel. [pull/52491](https://github.com/sourcegraph/sourcegraph/pull/52491)
- New recipe: `Optimize Code`. Optimize the time and space consumption of code. [pull/51974](https://github.com/sourcegraph/sourcegraph/pull/51974)
- Button to insert code block text at cursor position in text editor. [pull/52528](https://github.com/sourcegraph/sourcegraph/pull/52528)

### Fixed

- Cody completions: Fixed interop between spaces and tabs. [pull/52497](https://github.com/sourcegraph/sourcegraph/pull/52497)
- Fixes an issue where new conversations did not bring the chat into the foreground. [pull/52363](https://github.com/sourcegraph/sourcegraph/pull/52363)
- Cody completions: Prevent completions for lines that have a word in the suffix. [issues/52582](https://github.com/sourcegraph/sourcegraph/issues/52582)
- Cody completions: Fixes an issue where multi-line inline completions closed the current block even if it already had content. [pull/52615](https://github.com/sourcegraph/sourcegraph/52615)
- Cody completions: Fixed an issue where the Cody response starts with a newline and was previously ignored. [issues/52586](https://github.com/sourcegraph/sourcegraph/issues/52586)

### Changed

- Cody is now using `major.EVEN_NUMBER.patch` for release versions and `major.ODD_NUMBER.patch` for pre-release versions. [pull/52412](https://github.com/sourcegraph/sourcegraph/pull/52412)
- Cody completions: Fixed an issue where the Cody response starts with a newline and was previously ignored [issues/52586](https://github.com/sourcegraph/sourcegraph/issues/52586)
- Cody completions: Improves the behavior of the completions cache when characters are deleted from the editor. [pull/52695](https://github.com/sourcegraph/sourcegraph/pull/52695)

### Changed

- Cody completions: Improve completion logger and measure the duration a completion is displayed for. [pull/52695](https://github.com/sourcegraph/sourcegraph/pull/52695)

## [0.1.5]

### Added

### Fixed

- Inline Assist broken decorations for Inline-Fixup tasks [pull/52322](https://github.com/sourcegraph/sourcegraph/pull/52322)

### Changed

- Various Cody completions related improvements [pull/52365](https://github.com/sourcegraph/sourcegraph/pull/52365)

## [0.1.4]

### Added

- Added support for local keyword search on Windows. [pull/52251](https://github.com/sourcegraph/sourcegraph/pull/52251)

### Fixed

- Setting `cody.useContext` to `none` will now limit Cody to using only the currently open file. [pull/52126](https://github.com/sourcegraph/sourcegraph/pull/52126)
- Fixes race condition in telemetry. [pull/52279](https://github.com/sourcegraph/sourcegraph/pull/52279)
- Don't search for file paths if no file paths to validate. [pull/52267](https://github.com/sourcegraph/sourcegraph/pull/52267)
- Fix handling of embeddings search backward compatibility. [pull/52286](https://github.com/sourcegraph/sourcegraph/pull/52286)

### Changed

- Cleanup the design of the VSCode history view. [pull/51246](https://github.com/sourcegraph/sourcegraph/pull/51246)
- Changed menu icons and order. [pull/52263](https://github.com/sourcegraph/sourcegraph/pull/52263)
- Deprecate `cody.debug` for three new settings: `cody.debug.enable`, `cody.debug.verbose`, and `cody.debug.filter`. [pull/52236](https://github.com/sourcegraph/sourcegraph/pull/52236)

## [0.1.3]

### Added

- Add support for connecting to Sourcegraph App when a supported version is installed. [pull/52075](https://github.com/sourcegraph/sourcegraph/pull/52075)

### Fixed

- Displays error banners on all view instead of chat view only. [pull/51883](https://github.com/sourcegraph/sourcegraph/pull/51883)
- Surfaces errors for corrupted token from secret storage. [pull/51883](https://github.com/sourcegraph/sourcegraph/pull/51883)
- Inline Assist add code lenses to all open files [pull/52014](https://github.com/sourcegraph/sourcegraph/pull/52014)

### Changed

- Removes unused configuration option: `cody.enabled`. [pull/51883](https://github.com/sourcegraph/sourcegraph/pull/51883)
- Arrow key behavior: you can now navigate forwards through messages with the down arrow; additionally the up and down arrows will navigate backwards and forwards only if you're at the start or end of the drafted text, respectively. [pull/51586](https://github.com/sourcegraph/sourcegraph/pull/51586)
- Display a more user-friendly error message when the user is connected to sourcegraph.com and doesn't have a verified email. [pull/51870](https://github.com/sourcegraph/sourcegraph/pull/51870)
- Keyword context: Excludes files larger than 1M and adds a 30sec timeout period [pull/52038](https://github.com/sourcegraph/sourcegraph/pull/52038)

## [0.1.2]

### Added

- `Inline Assist`: a new way to interact with Cody inside your files. To enable this feature, please set the `cody.experimental.inline` option to true. [pull/51679](https://github.com/sourcegraph/sourcegraph/pull/51679)

### Fixed

- UI bug that capped buttons at 300px max-width with visible border [pull/51726](https://github.com/sourcegraph/sourcegraph/pull/51726)
- Fixes anonymous user id resetting after logout [pull/51532](https://github.com/sourcegraph/sourcegraph/pull/51532)
- Add error message on top of Cody's response instead of overriding it [pull/51762](https://github.com/sourcegraph/sourcegraph/pull/51762)
- Fixes an issue where chat input messages where not rendered in the UI immediately [pull/51783](https://github.com/sourcegraph/sourcegraph/pull/51783)
- Fixes an issue where file where the hallucination detection was not working properly [pull/51785](https://github.com/sourcegraph/sourcegraph/pull/51785)
- Aligns Edit button style with feedback buttons [pull/51767](https://github.com/sourcegraph/sourcegraph/pull/51767)

### Changed

- Pressing the icon to reset the clear history now makes sure that the chat tab is shown [pull/51786](https://github.com/sourcegraph/sourcegraph/pull/51786)
- Rename the extension from "Sourcegraph Cody" to "Cody AI by Sourcegraph" [pull/51702](https://github.com/sourcegraph/sourcegraph/pull/51702)
- Remove HTML escaping artifacts [pull/51797](https://github.com/sourcegraph/sourcegraph/pull/51797)

## [0.1.1]

### Fixed

- Remove system alerts from non-actionable items [pull/51714](https://github.com/sourcegraph/sourcegraph/pull/51714)

## [0.1.0]

### Added

- New recipe: `Codebase Context Search`. Run an approximate search across the codebase. It searches within the embeddings when available to provide relevant code context. [pull/51077](https://github.com/sourcegraph/sourcegraph/pull/51077)
- Add support to slash commands `/` in chat. [pull/51077](https://github.com/sourcegraph/sourcegraph/pull/51077)
  - `/r` or `/reset` to reset chat
  - `/s` or `/search` to perform codebase context search
- Adds usage metrics to the experimental chat predictions feature [pull/51474](https://github.com/sourcegraph/sourcegraph/pull/51474)
- Add highlighted code to context message automatically [pull/51585](https://github.com/sourcegraph/sourcegraph/pull/51585)
- New recipe: `Generate Release Notes` --generate release notes based on the available tags or the selected commits for the time period. It summarises the git commits into standard release notes format of new features, bugs fixed, docs improvements. [pull/51481](https://github.com/sourcegraph/sourcegraph/pull/51481)
- New recipe: `Generate Release Notes`. Generate release notes based on the available tags or the selected commits for the time period. It summarizes the git commits into standard release notes format of new features, bugs fixed, docs improvements. [pull/51481](https://github.com/sourcegraph/sourcegraph/pull/51481)

### Fixed

- Error notification display pattern for rate limit [pull/51521](https://github.com/sourcegraph/sourcegraph/pull/51521)
- Fixes issues with branch switching and file deletions when using the experimental completions feature [pull/51565](https://github.com/sourcegraph/sourcegraph/pull/51565)
- Improves performance of hallucination detection for file paths and supports paths relative to the project root [pull/51558](https://github.com/sourcegraph/sourcegraph/pull/51558), [pull/51625](https://github.com/sourcegraph/sourcegraph/pull/51625)
- Fixes an issue where inline code blocks were unexpectedly escaped [pull/51576](https://github.com/sourcegraph/sourcegraph/pull/51576)

### Changed

- Promote Cody from experimental to beta [pull/](https://github.com/sourcegraph/sourcegraph/pull/)
- Various improvements to the experimental completions feature

## [0.0.10]

### Added

- Adds usage metrics to the experimental completions feature [pull/51350](https://github.com/sourcegraph/sourcegraph/pull/51350)
- Updating `cody.codebase` does not require reloading VS Code [pull/51274](https://github.com/sourcegraph/sourcegraph/pull/51274)

### Fixed

- Fixes an issue where code blocks were unexpectedly escaped [pull/51247](https://github.com/sourcegraph/sourcegraph/pull/51247)

### Changed

- Improved Cody header and layout details [pull/51348](https://github.com/sourcegraph/sourcegraph/pull/51348)
- Replace `Cody: Set Access Token` command with `Cody: Sign in` [pull/51274](https://github.com/sourcegraph/sourcegraph/pull/51274)
- Various improvements to the experimental completions feature

## [0.0.9]

### Added

- Adds new experimental chat predictions feature to suggest follow-up conversations. Enable it with the new `cody.experimental.chatPredictions` feature flag. [pull/51201](https://github.com/sourcegraph/sourcegraph/pull/51201)
- Auto update `cody.codebase` setting from current open file [pull/51045](https://github.com/sourcegraph/sourcegraph/pull/51045)
- Properly render rate-limiting on requests [pull/51200](https://github.com/sourcegraph/sourcegraph/pull/51200)
- Error display in UI [pull/51005](https://github.com/sourcegraph/sourcegraph/pull/51005)
- Edit buttons for editing last submitted message [pull/51009](https://github.com/sourcegraph/sourcegraph/pull/51009)
- [Security] Content security policy to webview [pull/51152](https://github.com/sourcegraph/sourcegraph/pull/51152)

### Fixed

- Escaped HTML issue [pull/51144](https://github.com/sourcegraph/sourcegraph/pull/51151)
- Unauthorized sessions [pull/51005](https://github.com/sourcegraph/sourcegraph/pull/51005)

### Changed

- Various improvements to the experimental completions feature [pull/51161](https://github.com/sourcegraph/sourcegraph/pull/51161) [51046](https://github.com/sourcegraph/sourcegraph/pull/51046)
- Visual improvements to the history page, ability to resume past conversations [pull/51159](https://github.com/sourcegraph/sourcegraph/pull/51159)

## [Template]

### Added

### Fixed

### Changed<|MERGE_RESOLUTION|>--- conflicted
+++ resolved
@@ -15,13 +15,10 @@
 
 - Generate Unit Tests: Fixed an issue where Cody would generate tests for the wrong code in the file. [pull/3759](https://github.com/sourcegraph/cody/pull/3759)
 - Chat: Fixed an issue where changing the chat model did not update the token limit for the model. [pull/3762](https://github.com/sourcegraph/cody/pull/3762)
-<<<<<<< HEAD
 - Troubleshoot: Don't show SignIn page if the authentication error is because of network connectivity issues [pull/3750](https://github.com/sourcegraph/cody/pull/3750)
   
-=======
 - Edit: Large file warnings for @-mentions are now updated dynamically as you add or remove them. [pull/3767](https://github.com/sourcegraph/cody/pull/3767)
 
->>>>>>> f0e9550b
 ### Changed
 
 - Command: Ghost text hint for `Document Code` ("Alt+D to Document") now only shows on documentable symbols without an existing docstring. [pull/3622](https://github.com/sourcegraph/cody/pull/3622)
