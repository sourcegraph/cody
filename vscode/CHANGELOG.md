# Changelog

This is a log of all notable changes to Cody for VS Code. [Unreleased] changes are included in the nightly pre-release builds.

## [Unreleased]

### Added

- Chat: Displays warnings for large @-mentioned files during selection. [pull/3118](https://github.com/sourcegraph/cody/pull/3118)

### Fixed

<<<<<<< HEAD
- Chat: Fixed an issue where Cody Chat steals focus from file editor after a request is completed. [pull/3147](https://github.com/sourcegraph/cody/pull/3147)
=======
- Chat: Fixed an issue where the links in the welcome message for chat are unclickable. [pull/3155](https://github.com/sourcegraph/cody/pull/3155)
>>>>>>> 3fc07bc3

### Changed

- Autocomplete: Removes the latency for cached completions. [https://github.com/sourcegraph/cody/pull/3138](https://github.com/sourcegraph/cody/pull/3138)
- Autocomplete: Enable the recent jaccard similarity improvements by default. [pull/3135](https://github.com/sourcegraph/cody/pull/3135)
- Autocomplete: Start retrieval phase earlier to improve latency. [pull/3149](https://github.com/sourcegraph/cody/pull/3149)
- Command: Leading slashes are removed from command names in the command menu. [pull/3061](https://github.com/sourcegraph/cody/pull/3061)

## [1.4.4]

### Added

### Fixed

- The signin menu now displays a warning for invalid URL input. [pull/3156](https://github.com/sourcegraph/cody/pull/3156)

### Changed

## [1.4.3]

### Added

- Autocomplete: Updated the BFG binary version. [pull/3130](https://github.com/sourcegraph/cody/pull/3130)

### Changed

## [1.4.2]

### Fixed

- Chat: Fixed an issue where Cody would sometimes exceed the context window limit for shorter context OpenAI models. [pull/3121](https://github.com/sourcegraph/cody/pull/3121)

## [1.4.1]

### Added

- Chat: Support `@-mentioned` in mid sentences. [pull/3043](https://github.com/sourcegraph/cody/pull/3043)
- Chat: Support `@-mentioned` in editing mode. [pull/3091](https://github.com/sourcegraph/cody/pull/3091)

### Fixed

- Autocomplete: Fixed the completion partial removal upon acceptance caused by `cody.autocomplete.formatOnAccept`. [pull/3083](https://github.com/sourcegraph/cody/pull/3083)

### Changed

- Autocomplete: Improve client side tracing to get a better understanding of the E2E latency. [pull/3034](https://github.com/sourcegraph/cody/pull/3034)
- Autocomplete: Move some work off the critical path in an attempt to further reduce latency. [pull/3096](https://github.com/sourcegraph/cody/pull/3096)
- Custom Command: The `description` field is now optional and will default to use the command prompt. [pull/3025](https://github.com/sourcegraph/cody/pull/3025)

## [1.4.0]

### Added

- Autocomplete: Add a new `cody.autocomplete.disableInsideComments` option to prevent completions from being displayed while writing code comments. [pull/3049](https://github.com/sourcegraph/cody/pull/3049)
- Autocomplete: Added a shortcut to go to the Autocomplete settings from the Cody Settings overlay. [pull/3048](https://github.com/sourcegraph/cody/pull/3048)
- Chat: Display Cody icon in the editor title of the chat panels when `cody.editorTitleCommandIcon` is enabled. [pull/2937](https://github.com/sourcegraph/cody/pull/2937)
- Command: The `Generate Unit Tests` command now functions as an inline edit command. When executed, the new tests will be automatically appended to the test file. If no existing test file is found, a temporary one will be created. [pull/2959](https://github.com/sourcegraph/cody/pull/2959)
- Command: You can now highlight the output in your terminal panel and right-click to `Ask Cody to Explain`. [pull/3008](https://github.com/sourcegraph/cody/pull/3008)
- Edit: Added a multi-model selector to the Edit input, allowing quick access to change the Edit LLM. [pull/2951](https://github.com/sourcegraph/cody/pull/2951)
- Edit: Added Cody Pro support for models: GPT-4, GPT-3.5, Claude 2.1 and Claude Instant. [pull/2951](https://github.com/sourcegraph/cody/pull/2951)
- Edit: Added new keyboard shortcuts for Edit (`Alt+K`) and Chat (`Alt+L`). [pull/2865](https://github.com/sourcegraph/cody/pull/2865)
- Edit: Improved the input UX. You can now adjust the range of the Edit, select from available symbols in the document, and get quick access to the "Document" and "Test" commands. [pull/2884](https://github.com/sourcegraph/cody/pull/2884)
- Edit/Chat: Added "ghost" text alongside code to showcase Edit and Chat commands. Enable it by setting `cody.commandHints.enabled` to true. [pull/2865](https://github.com/sourcegraph/cody/pull/2865)
- [Internal] Command: Added new code lenses for generating additional unit tests. [pull/2959](https://github.com/sourcegraph/cody/pull/2959)

### Fixed

- Chat: Messages without enhanced context should not include the sparkle emoji in context list. [pull/3006](https://github.com/sourcegraph/cody/pull/3006)
- Custom Command: Fixed an issue where custom commands could fail to load due to an invalid entry (e.g. missing prompt). [pull/3012](https://github.com/sourcegraph/cody/pull/3012)
- Edit: Fixed an issue where "Ask Cody to Explain" would result in an error. [pull/3015](https://github.com/sourcegraph/cody/pull/3015)

### Changed

- Autocomplete: Expanded the configuration list to include `astro`, `rust`, `svelte`, and `elixir` for enhanced detection of multiline triggers. [pulls/3044](https://github.com/sourcegraph/cody/pull/3044)
- Autocomplete: Improved the new jaccard similarity retriever and context mixing experiments. [pull/2898](https://github.com/sourcegraph/cody/pull/2898)
- Autocomplete: Multiline completions are now enabled only for languages from a predefined list. [pulls/3044](https://github.com/sourcegraph/cody/pull/3044)
- Autocomplete: Remove obvious prompt-continuations. [pull/2974](https://github.com/sourcegraph/cody/pull/2974)
- Autocomplete: Enables the new fast-path mode for all Cody community users to directly connect with our inference service. [pull/2927](https://github.com/sourcegraph/cody/pull/2927)
- Autocomplete: Rename `unstable-ollama` option to `experimental-ollama` to better communicate the current state. We still support `unstable-ollama` in the config for backward compatibility. [pull/3077](https://github.com/sourcegraph/cody/pull/3077)
- Chat: Edit buttons are disabled on messages generated by the default commands. [pull/3005](https://github.com/sourcegraph/cody/pull/3005)

## [1.2.3]

### Added

- Autocomplete: local inference support with [deepseek-coder](https://ollama.ai/library/deepseek-coder) powered by ollama. [pull/2966](https://github.com/sourcegraph/cody/pull/2966)
- Autocomplete: Add a new experimental fast-path mode for Cody community users that directly connections to our inference services. [pull/2927](https://github.com/sourcegraph/cody/pull/2927)

## [1.2.2]

### Fixed

- Fixed an issue where the natural language search panel would disappear instead of showing results. [pull/2981](https://github.com/sourcegraph/cody/pull/2981)

## [1.2.1]

### Fixed

- Fixed an authentication issue that caused users to be unable to sign in. [pull/2943](https://github.com/sourcegraph/cody/pull/2943)
- Chat: Updated Chat input tips as commands are no longer executable from chat. [pull/2934](https://github.com/sourcegraph/cody/pull/2934)
- Custom Command: Removed codebase as context option from the custom command menu. [pull/2932](https://github.com/sourcegraph/cody/pull/2932)
- Command: Add `/ask` back to the Cody command menu, which was removed by accident. [pull/2939](https://github.com/sourcegraph/cody/pull/2939)

### Changed

- Chat: Updated message placeholder to mention you can @# to include symbols. [pull/2866](https://github.com/sourcegraph/cody/pull/2866)

## [1.2.0]

### Added

- Chat: Add a history quick in the editor panel for chats grouped by last interaction timestamp. [pull/2250](https://github.com/sourcegraph/cody/pull/2250)
- Added support for the new `fireworks/starcoder` virtual model name when used in combination with an Enterprise instance. [pull/2714](https://github.com/sourcegraph/cody/pull/2714)
- Chat: Added support for editing any non-command chat messages. [pull/2826](https://github.com/sourcegraph/cody/pull/2826)
- Chat: New action buttons added above the chat input area for easy keyboard access. [pull/2826](https://github.com/sourcegraph/cody/pull/2826)
- Chat: Using 'Up'/'Down' to reuse previous chat messages will now correctly bring `@`-mentioned files [pull/2473](https://github.com/sourcegraph/cody/pull/2473)
- Chat: Enterprise users can now search multiple repositories for context. [pull/2879](https://github.com/sourcegraph/cody/pull/2879)
- [Internal] Edit/Chat: Added "ghost" text alongside code to showcase Edit and Chat commands. [pull/2611](https://github.com/sourcegraph/cody/pull/2611)
- [Internal] Edit/Chat: Added Cmd/Ctrl+K and Cmd/Ctrl+L commands to trigger Edit and Chat [pull/2611](https://github.com/sourcegraph/cody/pull/2611)

### Fixed

- Edit: Fixed an issue where concurrent applying edits could result in the incorrect insertion point for a new edit. [pull/2707](https://github.com/sourcegraph/cody/pull/2707)
- Edit: Fixed an issue where the file/symbol hint would remain even after the file/symbol prefix had been deleted. [pull/2712](https://github.com/sourcegraph/cody/pull/2712)
- Commands: Fixed an issue where Cody failed to register additional instructions followed by the command key when submitted from the command menu. [pull/2789](https://github.com/sourcegraph/cody/pull/2789)
- Chat: The title for the chat panel is now reset correctly on "Restart Chat Session"/"New Chat Session" button click. [pull/2786](https://github.com/sourcegraph/cody/pull/2786)
- Chat: Fixed an issue where Ctrl+Enter on Windows would not work (did not send a follow-on chat). [pull/2823](https://github.com/sourcegraph/cody/pull/2823)
- Fixes an issue where the codebase URL was not properly inferred for a git repo when the repo name contains dots. [pull/2901](https://github.com/sourcegraph/cody/pull/2901)
- Chat: Fixed an issue where the user authentication view appeared in the chat panel. [pull/2904](https://github.com/sourcegraph/cody/pull/2904)

### Changed

- Changed code block UI to show actions immediately instead of waiting for Cody's response to be completed. [pull/2737](https://github.com/sourcegraph/cody/pull/2737)
- Removed recipes, which were replaced by commands in November 2023 (version 0.18.0).
- Edit: Updated the codelens display to be more descriptive. [pull/2710](https://github.com/sourcegraph/cody/pull/2710)
- New chats are now the default when the user submits a new quesetion. Previously, follow-up questions were the default, but this frequently led to exceeding the LLM context window, which users interpreted as an error state. Follow-up questions are still accessible via ⌘-Enter or Ctrl-Enter. [pull/2768](https://github.com/sourcegraph/cody/pull/2768)
- We now allocate no more than 60% of the overall LLM context window for enhanced context. This preserves more room for follow-up questions and context. [pull/2768](https://github.com/sourcegraph/cody/pull/2768)
- Chat: Renamed the "Restart Chat Session" button to "New Chat Session". [pull/2786](https://github.com/sourcegraph/cody/pull/2786)
- Removed the `cody.experimental.chatPredictions` setting. [pull/2848](https://github.com/sourcegraph/cody/pull/2848)
- Removed support for the `context.codebase` custom command property. [pull/2848](https://github.com/sourcegraph/cody/pull/2848)
- Autocomplete: Better cancellation of requests that are no longer relevant. [pull/2855](https://github.com/sourcegraph/cody/pull/2855)
- Updated Enhanced Context popover copy and added a link to the docs. [pull/2864](https://github.com/sourcegraph/cody/pull/2864)
- Include meta information about unit test files in Autocomplete analytics. [pull/2868](https://github.com/sourcegraph/cody/pull/2868)
- Moved the Context Limit errors in chat into the deboug log output. [pull/2891](https://github.com/sourcegraph/cody/pull/2891)
- Cleaned up chat editor title buttons & history separators. [pull/2895](https://github.com/sourcegraph/cody/pull/2895)
- Context: Embeddings search by sourcegraph.com have been removed. For the moment, remote embeddings may still affect results for Sourcegraph Enterprise users through the new multi-repo search feature described above. Local embeddings are not affected by this change. [pull/2879](https://github.com/sourcegraph/cody/pull/2879)
- [Internal] New generate unit test available behind `cody.internal.unstable`. [pull/2646](https://github.com/sourcegraph/cody/pull/2646)
- Commands: Slash commands are no longer supported in chat panel. [pull/2869](https://github.com/sourcegraph/cody/pull/2869)
- Commands: The underlying prompt for the default chat commands will be displayed in the chat panel. [pull/2869](https://github.com/sourcegraph/cody/pull/2869)

## [1.1.3]

### Added

### Fixed

- Autocomplete: Fixes an issue where the context retriever would truncate the results too aggressively. [pull/2652](https://github.com/sourcegraph/cody/pull/2652)
- Autocomplete: Improve the stability of multiline completion truncation during streaming by gracefully handling missing brackets in incomplete code segments. [pull/2682](https://github.com/sourcegraph/cody/pull/2682)
- Autocomplete: Improves the jaccard similarity retriever to find better matches. [pull/2662](https://github.com/sourcegraph/cody/pull/2662)
- Fixed prompt construction issue for the edit command. [pull/2716](https://github.com/sourcegraph/cody/pull/2716)

### Changed

- Made the Enterprise login button more prominent. [pull/2672](https://github.com/sourcegraph/cody/pull/2672)
- Edit: Cody will now always generate new code when the cursor is on an empty line. [pull/2611](https://github.com/sourcegraph/cody/pull/2611)

## [1.1.2]

### Fixed

- Fixing Steal the cursor issue https://github.com/sourcegraph/cody/pull/2674

## [1.1.1]

### Fixed

- Fixed authentication issue when trying to connect to an enterprise instance. [pull/2667](https://github.com/sourcegraph/cody/pull/2667)

## [1.1.0]

### Added

- Edit: Added support for user-provided context. Use "@" to include files and "@#" to include specific symbols. [pull/2574](https://github.com/sourcegraph/cody/pull/2574)
- Autocomplete: Experimental support for inline completions with Code Llama via [Ollama](https://ollama.ai/) running locally. [pull/2635](https://github.com/sourcegraph/cody/pull/2635)

### Fixed

- Chat no longer shows "embeddings" as the source for all automatically included context files [issues/2244](https://github.com/sourcegraph/cody/issues/2244)/[pull/2408](https://github.com/sourcegraph/cody/pull/2408)
- Display the source and range of enhanced context correctly in UI. [pull/2542](https://github.com/sourcegraph/cody/pull/2542)
- Context from directory for commands and custom commands now shows up correctly under enhanced context. [issues/2548](https://github.com/sourcegraph/cody/issues/2548)/[pull/2542](https://github.com/sourcegraph/cody/pull/2542)
- @-mentioning the same file a second time in chat no longer duplicates the filename prefix [issues/2243](https://github.com/sourcegraph/cody/issues/2243)/[pull/2474](https://github.com/sourcegraph/cody/pull/2474)
- Do not automatically append open file name to display text for chat questions. [pull/2580](https://github.com/sourcegraph/cody/pull/2580)
- Fixed unresponsive stop button in chat when an error is presented. [pull/2588](https://github.com/sourcegraph/cody/pull/2588)
- Added existing `cody.useContext` config to chat to control context fetching strategy. [pull/2616](https://github.com/sourcegraph/cody/pull/2616)
- Fixed extension start up issue for enterprise users who do not have primary email set up. [pull/2665](https://github.com/sourcegraph/cody/pull/2665)
- All Chat windows are now closed properly on sign out. [pull/2665](https://github.com/sourcegraph/cody/pull/2665)
- Fixed issue with incorrect chat model selected on first chat session for DotCom users after reauthorization. [issues/2648](https://github.com/sourcegraph/cody/issues/2648)
- Fixed unresponsive dropdown menu for selecting chat model in Chat view. [pull/2627](https://github.com/sourcegraph/cody/pull/2627)
- [Internal] Opening files with non-file schemed URLs no longer breaks Autocomplete when `.cody/ignore` is enabled. [pull/2640](https://github.com/sourcegraph/cody/pull/2640)

### Changed

- Chat: Display chats in the treeview provider grouped by last interaction timestamp. [pull/2250](https://github.com/sourcegraph/cody/pull/2250)
- Autocomplete: Accepting a full line completion will not immedialty start another completion request on the same line. [pulls/2446](https://github.com/sourcegraph/cody/pull/2446)
- Folders named 'bin/' are no longer filtered out from chat `@`-mentions but instead ranked lower. [pull/2472](https://github.com/sourcegraph/cody/pull/2472)
- Files ignored in `.cody/ignore` (if the internal experiment is enabled) will no longer show up in chat `@`-mentions. [pull/2472](https://github.com/sourcegraph/cody/pull/2472)
- Adds a new experiment to test a higher parameter StarCoder model for single-line completions. [pull/2632](https://github.com/sourcegraph/cody/pull/2632)
- [Internal] All non-file schemed URLs are now ignored by default when `.cody/ignore` is enabled. [pull/2640](https://github.com/sourcegraph/cody/pull/2640)

## [1.0.5]

### Added

- [Internal] New `cody.internal.unstable` setting for enabling unstable experimental features for internal use only. Included `.cody/ignore` for internal testing. [pulls/1382](https://github.com/sourcegraph/cody/pull/1382)

### Fixed

- @-mentioning files on Windows no longer sometimes renders visible markdown for the links in the chat [issues/2388](https://github.com/sourcegraph/cody/issues/2388)/[pull/2398](https://github.com/sourcegraph/cody/pull/2398)
- Mentioning multiple files in chat no longer only includes the first file [issues/2402](https://github.com/sourcegraph/cody/issues/2402)/[pull/2405](https://github.com/sourcegraph/cody/pull/2405)
- Enhanced context is no longer added to commands and custom commands that do not require codebase context. [pulls/2537](https://github.com/sourcegraph/cody/pull/2537)
- Unblock `AltGraph` key on chat inputs. [pulls/2558](https://github.com/sourcegraph/cody/pull/2558)
- Display error messages from the LLM without replacing existing responses from Cody in the Chat UI. [pull/2566](https://github.com/sourcegraph/cody/pull/2566)

### Changed

- The `inline` mode for Custom Commands has been removed. [pull/2551](https://github.com/sourcegraph/cody/pull/2551)

## [1.0.4]

### Added

### Fixed

- Fixed config parsing to ensure we read the right remote server endpoint everywhere. [pulls/2456](https://github.com/sourcegraph/cody/pull/2456)

### Changed

- Autocomplete: Accepting a full line completion will not immediately start another completion request on the same line. [pulls/2446](https://github.com/sourcegraph/cody/pull/2446)
- Changes to the model in the new chat experience on the Cody Pro plan will now be remembered. [pull/2438](https://github.com/sourcegraph/cody/pull/2438)

## [1.0.3]

### Added

### Fixed

### Changed

- Logging improvements for accuracy. [pulls/2444](https://github.com/sourcegraph/cody/pull/2444)

## [1.0.2]

### Added

### Fixed

- Chat: Honor the cody.codebase setting for manually setting the remote codebase context. [pulls/2415](https://github.com/sourcegraph/cody/pull/2415)
- Fixes the Code Lenses feature. [issues/2428](https://github.com/sourcegraph/cody/issues/2428)

### Changed

- The chat history is now associated to the currently logged in account. [issues/2261](https://github.com/sourcegraph/cody/issues/2261)

## [1.0.1]

### Added

### Fixed

- Fixes an issue where GPT 3.5 requests were sometimes left hanging. [pull/2386](https://github.com/sourcegraph/cody/pull/2386)
- Chat: Use the proper token limits for enterprise users. [pulls/2395](https://github.com/sourcegraph/cody/pull/2395)

### Changed

- Hide the LLM dropdown in the new Chat UX for enterprise instances where there is no choice to switch models. [pulls/2393](https://github.com/sourcegraph/cody/pull/2393)

## [1.0.0]

### Added

- Adds support for Mixtral by Mistral in the LLM dropdown list. [issues/2307](https://github.com/sourcegraph/cody/issues/2307)

### Fixed

- Context: The "Continue Indexing" button works on Windows. [issues/2328](https://github.com/sourcegraph/cody/issues/2328)
- Context: The "Embeddings Incomplete" status bar item shows an accurate percent completion. Previously we showed the percent *in*complete, but labeled it percent complete. We no longer display a spurious "Cody Embeddings Index Complete" toast if indexing fails a second time. [pull/2368](https://github.com/sourcegraph/cody/pull/2368)

### Changed

- Updates the code smell icon so it does not stand out in some VS Code themes.

## [0.18.6]

### Added

- Context: Incomplete embeddings indexing status can seen in the status bar. On macOS and Linux, indexing can be resumed by clicking there. However Windows users will still see an OS error 5 (access denied) when retrying indexing. [pull/2265](https://github.com/sourcegraph/cody/pull/2265)
- Autocomplete: Add the `cody.autocomplete.formatOnAccept` user setting, which allows users to enable or disable the automatic formatting of autocomplete suggestions upon acceptance. [pull/2327](https://github.com/sourcegraph/cody/pull/2327)

### Fixed

- Autocomplete: Don't show loading indicator when a user is rate limited. [pull/2314](https://github.com/sourcegraph/cody/pull/2314)
- Fixes an issue where the wrong rate limit count was shown. [pull/2312](https://github.com/sourcegraph/cody/pull/2312)
- Chat: Fix icon rendering on the null state. [pull/2336](https://github.com/sourcegraph/cody/pull/2336)
- Chat: The current file, when included as context, is now shown as a relative path and is a clickable link. [pull/2344](https://github.com/sourcegraph/cody/pull/2344)
- Chat: Reopened chat panels now use the correct chat title. [pull/2345](https://github.com/sourcegraph/cody/pull/2345)
- Chat: Fixed an issue where the command settings menu would not open when clicked. [pull/2346](https://github.com/sourcegraph/cody/pull/2346)
- Fixed an issue where `/reset` command throws an error in the chat panel. [pull/2313](https://github.com/sourcegraph/cody/pull/2313)

### Changed

- Update Getting Started Guide. [pull/2279](https://github.com/sourcegraph/cody/pull/2279)
- Commands: Edit commands are no longer shown in the chat slash command menu. [pull/2339](https://github.com/sourcegraph/cody/pull/2339)
- Change Natural Language Search to Beta [pull/2351](https://github.com/sourcegraph/cody/pull/2351)

## [0.18.5]

### Added

### Fixed

- Chat: Fixed support for the `cody.chat.preInstruction` setting. [pull/2255](https://github.com/sourcegraph/cody/pull/2255)
- Fixes an issue where pasting into the document was not properly tracked. [pull/2293](https://github.com/sourcegraph/cody/pull/2293)
- Edit: Fixed an issue where the documentation command would incorrectly position inserted edits. [pull/2290](https://github.com/sourcegraph/cody/pull/2290)
- Edit: Fixed an issue where the documentation command would scroll to code that is already visible [pull/2296](https://github.com/sourcegraph/cody/pull/2296)

### Changed

- Settings: Relabel "symf Context" as "Search Context". [pull/2285](https://github.com/sourcegraph/cody/pull/2285)
- Chat: Removed 'Chat Suggestions' setting. [pull/2284](https://github.com/sourcegraph/cody/pull/2284)
- Edit: Completed edits are no longer scrolled back into view in the active file. [pull/2297](https://github.com/sourcegraph/cody/pull/2297)
- Chat: Update welcome message. [pull/2298](https://github.com/sourcegraph/cody/pull/2298)
- Edit: Decorations are no longer shown once an edit has been applied. [pull/2304](https://github.com/sourcegraph/cody/pull/2304)

## [0.18.4]

### Added

### Fixed

- Fixes an issue where the sidebar would not properly load when not signed in. [pull/2267](https://github.com/sourcegraph/cody/pull/2267)
- Fixes an issue where telemetry events were not properly logged with the new chat experience. [pull/2291](https://github.com/sourcegraph/cody/pull/2291)

### Changed

## [0.18.3]

### Added

- Autocomplete: Adds a new experimental option to improve the latency when showing the next line after accepting a completion (hot streak mode). [pull/2118](https://github.com/sourcegraph/cody/pull/2118)
- Chat: Add a settings button in the Chat panel to open extension settings. [pull/2117](https://github.com/sourcegraph/cody/pull/2117)

### Fixed

- Fix pre-release version numbers not being correctly detected. [pull/2240](https://github.com/sourcegraph/cody/pull/2240)
- Embeddings appear in the enhanced context selector when the user is already signed in and loads/reloads VSCode. [pull/2247](https://github.com/sourcegraph/cody/pull/2247)
- Embeddings status in the enhanced context selector has accurate messages when working in workspaces that aren't git repositories, or in git repositories which don't have remotes. [pull/2235](https://github.com/sourcegraph/cody/pull/2235)

### Changed

- Replace "Sign Out" with an account dialog. [pull/2233](https://github.com/sourcegraph/cody/pull/2233)
- Chat: Update chat icon and transcript gradient. [pull/2254](https://github.com/sourcegraph/cody/pull/2254)
- Remove the experimental `syntacticPostProcessing` flag. This behavior is now the default.

## [0.18.2]

### Added

### Fixed

- Chat: You can @-mention files starting with a dot. [pull/2209](https://github.com/sourcegraph/cody/pull/2209)
- Chat: Typing a complete filename when @-mentioning files and then pressing `<tab>` will no longer duplicate the filename [pull/2218](https://github.com/sourcegraph/cody/pull/2218)
- Autocomplete: Fixes an issue where changing user accounts caused some configuration issues. [pull/2182](https://github.com/sourcegraph/cody/pull/2182)
- Fixes an issue where focusing the VS Code extension window caused unexpected errors when connected to an Enterprise instance. [pull/2182](https://github.com/sourcegraph/cody/pull/2182)
- Embeddings: Send embeddings/initialize to the local embeddings controller. [pull/2183](https://github.com/sourcegraph/cody/pull/2183)
- Chat: Do not parse Windows file paths as URIs. [pull/2197](https://github.com/sourcegraph/cody/pull/2197)
- Search: Fix symf index dir on Windows. [pull/2207](https://github.com/sourcegraph/cody/pull/2207)
- Chat: You can @-mention files on Windows without generating an error. [pull/2197](https://github.com/sourcegraph/cody/pull/2197)
- Chat: You can @-mention files on Windows using backslashes and displayed filenames will use backslashes [pull/2215](https://github.com/sourcegraph/cody/pull/2215)
- Sidebar: Fix "Release Notes" label & link for pre-releases in sidebar. [pull/2210](https://github.com/sourcegraph/cody/pull/2210)
- Search: Send sigkill to symf when extension exits. [pull/2225](https://github.com/sourcegraph/cody/pull/2225)
- Search: Support cancelling index. [pull/2202](https://github.com/sourcegraph/cody/pull/2202)
- Chat Fix cursor blink issue and ensure proper chat initialization synchronization. [pull/2193](https://github.com/sourcegraph/cody/pull/2193)
- plg: display errors when autocomplete rate limits trigger [pull/2193](https://github.com/sourcegraph/cody/pull/2135)
- Mark Upgrade/Usage links as dot-com only [pull/2219](https://github.com/sourcegraph/cody/pull/2219)

### Changed

- Search: Only show search instructions on hover or focus [pull/2212](https://github.com/sourcegraph/cody/pull/2212)

## [0.18.1]

### Added

### Fixed

- Chat: Always include selection in Enhanced Context. [pull/2144](https://github.com/sourcegraph/cody/pull/2144)
- Chat: Fix abort. [pull/2159](https://github.com/sourcegraph/cody/pull/2159)
- Autocomplete: Fix rate limits messages for short time spans. [pull/2152](https://github.com/sourcegraph/cody/pull/2152)

### Changed

- Chat: Improve slash command heading padding. [pull/2173](https://github.com/sourcegraph/cody/pull/2173)

## [0.18.0]

### Added

- Edit: "Ask Cody to Generate" or the "Edit" command now stream incoming code directly to the document when only inserting new code. [pull/1883](https://github.com/sourcegraph/cody/pull/1883)
- Chat: New chat preview models `claude-2.1` is now avaliable for sourcegraph.com users. [pull/1860](https://github.com/sourcegraph/cody/pull/1860)
- Edit: Added context-aware code actions for "Generate", "Edit" and "Document" commands. [pull/1724](https://github.com/sourcegraph/cody/pull/1724)
- Chat: @'ing files now uses a case insensitive fuzzy search. [pull/1889](https://github.com/sourcegraph/cody/pull/1889)
- Edit: Added a faster, more optimized response for the "document" command. [pull/1900](https://github.com/sourcegraph/cody/pull/1900)
- Chat: Restore last opened chat panel on reload. [pull/1918](https://github.com/sourcegraph/cody/pull/1918)

### Fixed

- Chat: Display OS specific keybinding in chat welcome message. [pull/2051](https://github.com/sourcegraph/cody/pull/2051)
- Embeddings indexes can be generated and stored locally in repositories with a default fetch URL that is not already indexed by sourcegraph.com through the Enhanced Context selector. [pull/2069](https://github.com/sourcegraph/cody/pull/2069)
- Chat: Support chat input history on "up" and "down" arrow keys again. [pull/2059](https://github.com/sourcegraph/cody/pull/2059)
- Chat: Decreased debounce time for creating chat panels to improve responsiveness. [pull/2115](https://github.com/sourcegraph/cody/pull/2115)
- Chat: Fix infinite loop when searching for symbols. [pull/2114](https://github.com/sourcegraph/cody/pull/2114)
- Chat: Speed up chat panel debounce w/ trigger on leading edge too. [pull/2126](https://github.com/sourcegraph/cody/pull/2126)
- Chat: Fix message input overlapping with enhanced context button. [pull/2141](https://github.com/sourcegraph/cody/pull/2141)
- Support chat input history on "up" and "down" arrow keys again. [pull/2059](https://github.com/sourcegraph/cody/pull/2059)
- Edit: Fixed an issue where Cody would regularly include unrelated XML tags in the generated output. [pull/1789](https://github.com/sourcegraph/cody/pull/1789)
- Chat: Fixed an issue that caused Cody to be unable to locate active editors when running commands from the new chat panel. [pull/1793](https://github.com/sourcegraph/cody/pull/1793)
- Chat: Replaced uses of deprecated getWorkspaceRootPath that caused Cody to be unable to determine the current workspace in the chat panel. [pull/1793](https://github.com/sourcegraph/cody/pull/1793)
- Chat: Input history is now preserved between chat sessions. [pull/1826](https://github.com/sourcegraph/cody/pull/1826)
- Chat: Fixed chat command selection behavior in chat input box. [pull/1828](https://github.com/sourcegraph/cody/pull/1828)
- Chat: Add delays before sending webview ready events to prevent premature sending. This fixes issue where chat panel fails to load when multiple chat panels are opened simultaneously. [pull/1836](https://github.com/sourcegraph/cody/pull/1836)
- Autocomplete: Fixes a bug that caused autocomplete to be triggered at the end of a block or function invocation. [pull/1864](https://github.com/sourcegraph/cody/pull/1864)
- Edit: Incoming edits that are afixed to the selected code and now handled properly (e.g. docstrings). [pull/1724](https://github.com/sourcegraph/cody/pull/1724)
- Chat: Allowed backspace and delete keys to remove characters in chat messages input box.
- Edit: Retrying an edit will now correctly use the original intended range. [pull/1926](https://github.com/sourcegraph/cody/pull/1926)
- Chat: Allowed backspace and delete keys to remove characters in chat messages input box. [pull/1906](https://github.com/sourcegraph/cody/pull/1906)
- Chat: The commands display box in the chat input box now uses the same styles as the @ command results box. [pull/1962](https://github.com/sourcegraph/cody/pull/1962)
- Chat: Sort commands and prompts alphabetically in commands menu and chat. [pull/1998](https://github.com/sourcegraph/cody/pull/1998)
- Chat: Fix chat command selection to only filter on '/' prefix. [pull/1980](https://github.com/sourcegraph/cody/pull/1980)
- Chat: Improve @-file completion to better preserve input value. [pull/1980](https://github.com/sourcegraph/cody/pull/1980)
- Edit: Fixed "Ask Cody: Edit Code" no longer showing in the command palette. [pull/2004](https://github.com/sourcegraph/cody/pull/2004)
- Edit: Fixed an issue where Cody could incorrectly produce edits when repositioning code or moving your cursor onto new lines. [pull/2005](https://github.com/sourcegraph/cody/pull/2005)

### Changed

- Chat: Uses the new Chat UI by default. [pull/2079](https://github.com/sourcegraph/cody/pull/2079)
- Inline Chat is now deprecated and removed. [pull/2079](https://github.com/sourcegraph/cody/pull/2079)
- Fixup Tree View is now deprecated and removed. [pull/2079](https://github.com/sourcegraph/cody/pull/2079)
- Enhanced Context used to turn off automatically after the first chat. Now it stays enabled until you disable it. [pull/2069](https://github.com/sourcegraph/cody/pull/2069)
- Chat: Reuse existing New Chat panel to prevent having multiple new chats open at once. [pull/2087](https://github.com/sourcegraph/cody/pull/2087)
- Chat: Close the Enhanced Context popover on chat input focus. [pull/2091](https://github.com/sourcegraph/cody/pull/2091)
- Chat: Show onboarding glowy dot guide until first time opening Enhanced Context. [pull/2097](https://github.com/sourcegraph/cody/pull/2097)
- In 0.12, we simplified the sign-in process and removed the option to sign into
  Cody App from VScode. If you were still signed in to Cody App, we invite you to
  sign in to Sourcegraph.com directly. The extension will do this automatically if
  possible but you may need to sign in again. If you have set up embeddings in
  Cody App, VScode will now search your local embeddings automatically: You no
  longer need to have the Cody App open. Note, the sidebar chat indicator may
  say embeddings were not found while we work on improving chat.
  [pull/2099](https://github.com/sourcegraph/cody/pull/2099)
- Commands: Expose commands in the VS Code command palette and clean up the context menu. [pull/1209](https://github.com/sourcegraph/cody/pull/2109)
- Search: Style and UX improvements to the search panel. [pull/2138](https://github.com/sourcegraph/cody/pull/2138)
- Chat: Reduce size of chats list blank copy. [pull/2137](https://github.com/sourcegraph/cody/pull/2137)
- Chat: Update message input placeholder to mention slash commands. [pull/2142](https://github.com/sourcegraph/cody/pull/2142)
- Inline Chat will soon be deprecated in favor of the improved chat and command experience. It is now disabled by default and does not work when the new chat panel is enabled. [pull/1797](https://github.com/sourcegraph/cody/pull/1797)
- Chat: Updated the design and location for the `chat submit` button and `stop generating` button. [pull/1782](https://github.com/sourcegraph/cody/pull/1782)
- Commands: `Command Code Lenses` has been moved out of experimental feature and is now available to general. [pull/0000](https://github.com/sourcegraph/cody/pull/0000)
- Commands: `Custom Commands` has been moved out of experimental and is now at Beta. [pull/0000](https://github.com/sourcegraph/cody/pull/0000)
- Commands: The Custom Commands Menu now closes on click outside of the menu. [pull/1854](https://github.com/sourcegraph/cody/pull/1854)
- Autocomplete: Remove the frequency of unhelpful autocompletions. [pull/1862](https://github.com/sourcegraph/cody/pull/1862)
- Chat: The default chat model `claude-2` has been replaced with the pinned version `claude-2.0`. [pull/1860](https://github.com/sourcegraph/cody/pull/1860)
- Edit: Improved the response consistency for edits. Incoming code should now better match the surrounding code and contain less formatting errors [pull/1892](https://github.com/sourcegraph/cody/pull/1892)
- Command: Editor title icon will only show up in non-readonly file editor views. [pull/1909](https://github.com/sourcegraph/cody/pull/1909)
- Chat: Include text in dotCom chat events. [pull/1910](https://github.com/sourcegraph/cody/pull/1910)
- Chat: Replaced vscode links with custom "cody.chat.open.file" protocol when displaying file names in chat. [pull/1919](https://github.com/sourcegraph/cody/pull/1919)
- Chat: Change "Restart Chat Session" icon and add a confirmation. [pull/2002](https://github.com/sourcegraph/cody/pull/2002)
- Chat; Improve enhanced context popover and button styles. [pull/2075](https://github.com/sourcegraph/cody/pull/2075)

## [0.16.3]

### Added

### Fixed

### Changed

- Reverting back to v0.16.1 due to critical issue found in v0.16.2.

## [0.16.2]

### Added

- Chat: New chat preview models `claude-2.1` is now avaliable for sourcegraph.com users. [pull/1860](https://github.com/sourcegraph/cody/pull/1860)
- Edit: Added context-aware code actions for "Generate", "Edit" and "Document" commands. [pull/1724](https://github.com/sourcegraph/cody/pull/1724)
- Chat: @'ing files now uses a case insensitive fuzzy search. [pull/1889](https://github.com/sourcegraph/cody/pull/1889)
- Edit: Added a faster, more optimized response for the "document" command. [pull/1900](https://github.com/sourcegraph/cody/pull/1900)
- Chat: Restore last opened chat panel on reload. [pull/1918](https://github.com/sourcegraph/cody/pull/1918)
- Chat: Edit button to rename the chat history. [pull/1818](https://github.com/sourcegraph/cody/pull/1818)

### Fixed

- Edit: Fixed an issue where Cody would regularly include unrelated XML tags in the generated output. [pull/1789](https://github.com/sourcegraph/cody/pull/1789)
- Chat: Fixed an issue that caused Cody to be unable to locate active editors when running commands from the new chat panel. [pull/1793](https://github.com/sourcegraph/cody/pull/1793)
- Chat: Replaced uses of deprecated getWorkspaceRootPath that caused Cody to be unable to determine the current workspace in the chat panel. [pull/1793](https://github.com/sourcegraph/cody/pull/1793)
- Chat: Input history is now preserved between chat sessions. [pull/1826](https://github.com/sourcegraph/cody/pull/1826)
- Chat: Fixed chat command selection behavior in chat input box. [pull/1828](https://github.com/sourcegraph/cody/pull/1828)
- Chat: Add delays before sending webview ready events to prevent premature sending. This fixes issue where chat panel fails to load when multiple chat panels are opened simultaneously. [pull/1836](https://github.com/sourcegraph/cody/pull/1836)
- Autocomplete: Fixes a bug that caused autocomplete to be triggered at the end of a block or function invocation. [pull/1864](https://github.com/sourcegraph/cody/pull/1864)
- Edit: Incoming edits that are afixed to the selected code and now handled properly (e.g. docstrings). [pull/1724](https://github.com/sourcegraph/cody/pull/1724)
- Chat: Allowed backspace and delete keys to remove characters in chat messages input box.
- Edit: Retrying an edit will now correctly use the original intended range. [pull/1926](https://github.com/sourcegraph/cody/pull/1926)
- Chat: Allowed backspace and delete keys to remove characters in chat messages input box. [pull/1906](https://github.com/sourcegraph/cody/pull/1906)
- Chat: The commands display box in the chat input box now uses the same styles as the @ command results box. [pull/1962](https://github.com/sourcegraph/cody/pull/1962)
- Chat: Sort commands and prompts alphabetically in commands menu and chat. [pull/1998](https://github.com/sourcegraph/cody/pull/1998)
- Chat: Fix chat command selection to only filter on '/' prefix. [pull/1980](https://github.com/sourcegraph/cody/pull/1980)
- Chat: Improve @-file completion to better preserve input value. [pull/1980](https://github.com/sourcegraph/cody/pull/1980)
- Edit: Fixed "Ask Cody: Edit Code" no longer showing in the command palette. [pull/2004](https://github.com/sourcegraph/cody/pull/2004)
- Edit: Fixed an issue where Cody could incorrectly produce edits when repositioning code or moving your cursor onto new lines. [pull/2005](https://github.com/sourcegraph/cody/pull/2005)

### Changed

- Inline Chat will soon be deprecated in favor of the improved chat and command experience. It is now disabled by default and does not work when the new chat panel is enabled. [pull/1797](https://github.com/sourcegraph/cody/pull/1797)
- Chat: Updated the design and location for the `chat submit` button and `stop generating` button. [pull/1782](https://github.com/sourcegraph/cody/pull/1782)
- Commands: `Command Code Lenses` has been moved out of experimental feature and is now available to general. [pull/0000](https://github.com/sourcegraph/cody/pull/0000)
- Commands: `Custom Commands` has been moved out of experimental and is now at Beta. [pull/0000](https://github.com/sourcegraph/cody/pull/0000)
- Commands: The Custom Commands Menu now closes on click outside of the menu. [pull/1854](https://github.com/sourcegraph/cody/pull/1854)
- Autocomplete: Remove the frequency of unhelpful autocompletions. [pull/1862](https://github.com/sourcegraph/cody/pull/1862)
- Chat: The default chat model `claude-2` has been replaced with the pinned version `claude-2.0`. [pull/1860](https://github.com/sourcegraph/cody/pull/1860)
- Edit: Improved the response consistency for edits. Incoming code should now better match the surrounding code and contain less formatting errors [pull/1892](https://github.com/sourcegraph/cody/pull/1892)
- Command: Editor title icon will only show up in non-readonly file editor views. [pull/1909](https://github.com/sourcegraph/cody/pull/1909)
- Chat: Include text in dotCom chat events. [pull/1910](https://github.com/sourcegraph/cody/pull/1910)
- Chat: Replaced vscode links with custom "cody.chat.open.file" protocol when displaying file names in chat. [pull/1919](https://github.com/sourcegraph/cody/pull/1919)
- Chat: Change "Restart Chat Session" icon and add a confirmation. [pull/2002](https://github.com/sourcegraph/cody/pull/2002)
- Chat; Improve enhanced context popover and button styles. [pull/2075](https://github.com/sourcegraph/cody/pull/2075)

## [0.16.1]

### Added

### Fixed

### Changed

- Move decision about which autocomplete deployment to use for StarCoder to the server. [pull/1845](https://github.com/sourcegraph/cody/pull/1845)

## [0.16.0]

### Added

- Chat: A new chat model selection dropdown that allows selecting between different chat models when connected to the sourcegraph.com instance. [pull/1676](https://github.com/sourcegraph/cody/pull/1676)
- Chat: New button in editor title for restarting chat session in current chat panel (non-sidebar chat view). [pull/1687](https://github.com/sourcegraph/cody/pull/1687)
- Chat: New `@` command that allows you to attach files via the chat input box. [pull/1631](https://github.com/sourcegraph/cody/pull/1631)
- Edit: Added a specific, faster, response flow for fixes when triggered directly from code actions. [pull/1639](https://github.com/sourcegraph/cody/pull/1639)
- Edit: Improved context fetching for quick fixes to better include code related to the problem. [pull/1723](https://github.com/sourcegraph/cody/pull/1723)
- Chat: Added option to configure whether to add enhanced context from codebase for chat question in the new chat panel. [pull/1738](https://github.com/sourcegraph/cody/pull/1738)
- Autocomplete: Added new retrieval and mixing strategies to improve Autocomplete context. [pull/1752](https://github.com/sourcegraph/cody/pull/1752)
- Commands: Supports passing additional input text to commands via the chat input box. For example, adds additional instruction after the command key: `/explain response in Spanish`. [pull/1731](https://github.com/sourcegraph/cody/pull/1731)

### Fixed

- Edit: Updated the fixup create task to just use the previous command text. [pull/1615](https://github.com/sourcegraph/cody/pull/1615)
- Fixed an issue that would cause an aborted chat message to show an error "Cody did not respond with any text". [pull/1668](https://github.com/sourcegraph/cody/pull/1668)
- Chat: Opening files from the new chat panel will now show up beside the chat panel instead of on top of the chat panel. [pull/1677](https://github.com/sourcegraph/cody/pull/1677)
- Chat: Prevented default events on certain key combos when chat box is focused. [pull/1690](https://github.com/sourcegraph/cody/pull/1690)
- Command: Fixed an issue that opened a new chat window when running `/doc` and `/edit` commands from the command palette. [pull/1678](https://github.com/sourcegraph/cody/pull/1678)
- Chat: Prevent sidebar from opening when switching editor chat panels. [pull/1691](https://github.com/sourcegraph/cody/pull/1691)
- Chat: Prevent `"command 'cody.chat'panel.new' not found"` error when the new chat panel UI is disabled. [pull/1696](https://github.com/sourcegraph/cody/pull/1696)
- Autocomplete: Improved the multiline completions truncation logic. [pull/1709](https://github.com/sourcegraph/cody/pull/1709)
- Autocomplete: Fix an issue where typing as suggested causes the completion to behave unexpectedly. [pull/1701](https://github.com/sourcegraph/cody/pull/1701)
- Chat: Forbid style tags in DOMPurify config to prevent code block rendering issues. [pull/1747](https://github.com/sourcegraph/cody/pull/1747)
- Edit: Fix `selectedCode` and `problemCode` sometimes being added to the document after an edit. [pull/1765](https://github.com/sourcegraph/cody/pull/1765)
- Edit: Fix the code lens containing options to diff, undo and retry being automatically dismissed for users who have `autoSave` enabled. [pull/1767](https://github.com/sourcegraph/cody/pull/1767)

### Changed

- Edit: Fixed formatting issues with some editor formatters that required explict indendation configuration. [pull/1620](https://github.com/sourcegraph/cody/pull/1620)
- Edit: Fixed an issue where the diff for an edit could expand recursively each time it is viewed. [pull/1621](https://github.com/sourcegraph/cody/pull/1621)
- Editor Title Icon has been moved out of the experimental stage and is now enabled by default. [pull/1651](https://github.com/sourcegraph/cody/pull/1651)
- Clean up login page styles and make Enterprise login more prominent. [pull/1708](https://github.com/sourcegraph/cody/pull/1708)
- Autocomplete: Slightly increase the amount of time we wait for another keystroke before starting completion requests. [pull/1737](https://github.com/sourcegraph/cody/pull/1737)
- Improved new chat model selector styles. [pull/1750](https://github.com/sourcegraph/cody/pull/1750)
- Improved response time for chat, commands and edits on repositories without embeddings. [pull/1722](https://github.com/sourcegraph/cody/pull/1722)

## [0.14.5]

### Added

### Fixed

### Changed

- Added support to test a Sourcegraph specific StarCoder setup for dotcom. [pull/1670]

## [0.14.4]

### Added

### Fixed

- Chat: Fixed an issue where multiple action buttons were appended to each Code Block per chat message. [pull/1617](https://github.com/sourcegraph/cody/pull/1617)

### Changed

## [0.14.3]

### Added

- Autocomplete: Add completion intent to analytics events. [pull/1457](https://github.com/sourcegraph/cody/pull/1457)
- Edit: Added the ability to provide instructions when retrying an edit. [pull/1411](https://github.com/sourcegraph/cody/pull/1411)
- Edit: Added the ability to undo an applied edit. [pull/1411](https://github.com/sourcegraph/cody/pull/1411)
- Edit: Support applying edits in the background, instead of relying on the users' open file. [pull/1411](https://github.com/sourcegraph/cody/pull/1411)
- Assign requestID to each Code Block actions. [pull/1586](https://github.com/sourcegraph/cody/pull/1586)
- [Internal Experimental] Chat: New Experimental Chat View that appears in the editor panel instead of the sidebar when `cody.experimental.chatPanel` is enabled. [pull/1509](https://github.com/sourcegraph/cody/pull/1509)

### Fixed

- Commands: Smart selection not working on the first line of code. [pull/1508](https://github.com/sourcegraph/cody/pull/1508)
- Chat: Aborted messages are now saved to local chat history properly. [pull/1550](https://github.com/sourcegraph/cody/pull/1550)
- Adjust a completion range if it does not match the current line suffix. [pull/1507](https://github.com/sourcegraph/cody/pull/1507)
- Chat: Fix heading styles and inline code colors. [pull/1528](https://github.com/sourcegraph/cody/pull/1528)
- Custom Commands: Fix custom command menu not showing for a single custom command. [pull/1532](https://github.com/sourcegraph/cody/pull/1532)
- Chat: Focus chat input on mount even when notification for version update is shown. [pull/1556](https://github.com/sourcegraph/cody/pull/1556)
- Commands: Commands selector in chat will now scroll to the selected item's viewport automatically. [pull/1556](https://github.com/sourcegraph/cody/pull/1556)
- Edit: Errors are now shown separately to incoming edits, and will not be applied to the document. [pull/1376](https://github.com/sourcegraph/cody/pull/1376)
- Chat: Prevent cursor from moving during chat command selection. [pull/1592](https://github.com/sourcegraph/cody/pull/1592)

### Changed

- Chat: Start prompt mixin by default. [pull/1479](https://github.com/sourcegraph/cody/pull/1479)
- Edit: Incoming changes are now applied by default. [pull/1411](https://github.com/sourcegraph/cody/pull/1411)

## [0.14.2]

### Added

- Code applied from the `/edit` command will be formatted automatically through the VS Code `formatDocument` API. [pull/1441](https://github.com/sourcegraph/cody/pull/1441)

### Fixed

- User selection in active editor will not be replaced by smart selections for the `/edit` command. [pull/1429](https://github.com/sourcegraph/cody/pull/1429)
- Fixes an issue that caused part of the autocomplete response to be completed when selecting an item from the suggest widget. [pull/1477](https://github.com/sourcegraph/cody/pull/1477)
- Fixed issues where autocomplete suggestions displayed on the wrong line when connected to Anthropic as provider. [pull/1440](https://github.com/sourcegraph/cody/pull/1440)

### Changed

- Changed the "Ask Cody to Explain" Code Action to respond in the Cody sidebar instead of Inline Chat. [pull/1427](https://github.com/sourcegraph/cody/pull/1427)
- Updated prompt preambles and mixin for chat to mitigate hallucinations. [pull/1442](https://github.com/sourcegraph/cody/pull/1442)
- Cody can now respond in languages other than the default language of the user's editor. [pull/1442](https://github.com/sourcegraph/cody/pull/1442)

## [0.14.1]

### Added

- Added client-side request timeouts to Autocomplete requests. [pull/1355](https://github.com/sourcegraph/cody/pull/1355)
- Added telemetry on how long accepted autocomplete requests are kept in the document. [pull/1380](https://github.com/sourcegraph/cody/pull/1380)
- Added support for using (workspace) relative paths in `filePath`and `directoryPath` fields as context for Custom Commands. [pull/1385](https://github.com/sourcegraph/cody/pull/1385)
- [Internal] Added `CodyAutocompleteLowPerformanceDebounce` feature flag to increase debounce interval for autocomplete requests in low-performance environments. [pull/1409](https://github.com/sourcegraph/cody/pull/1409)
- New `Regenerate` Code Lens for `/edit` command that allows users to easily ask Cody to generate a new response for the current request. [pull/1383](https://github.com/sourcegraph/cody/pull/1383)

### Fixed

- Fixed an issue where autocomplete suggestions where sometimes not shown when the overlap with the next line was too large. [pull/1320](https://github.com/sourcegraph/cody/pull/1320)
- Fixed unresponsive UI for the `Configure Custom Commands` option inside the `Cody: Custom Command (Experimental)` menu. [pull/1416](https://github.com/sourcegraph/cody/pull/1416)
- Fixed last 5 used commands not showing up in the custom command history menu. [pull/1416](https://github.com/sourcegraph/cody/pull/1416)

### Changed

- Removed the unused `unstable-codegen` autocomplete provider. [pull/1364](https://github.com/sourcegraph/cody/pull/1364)
- The Fireworks autocomplete provider is now considered stable. [pull/1363](https://github.com/sourcegraph/cody/pull/1363)
- The `CodyAutocompleteMinimumLatency` feature flag is now split into three independent feature flags: `CodyAutocompleteLanguageLatency`, `CodyAutocompleteProviderLatency`, and `CodyAutocompleteUserLatency`. [pull/1351](https://github.com/sourcegraph/cody/pull/1351)
- Prevents unhelpful autocomplete suggestions at the end of file when cursor position is at 0 and the line above is also empty. [pull/1330](https://github.com/sourcegraph/cody/pull/1330)
- Adds popups to show the state of indexing for dotcom/Cody App in more situations. Fixes an issue where the database icon below the chat input status box was low contrast in some dark themes. [pull/1374](https://github.com/sourcegraph/cody/pull/1374)
- Workspace-level custom commands now works in [trusted workspaces](https://code.visualstudio.com/api/extension-guides/workspace-trust#what-is-workspace-trust) only. This does not apply to user-level custom commands. [pull/1415](https://github.com/sourcegraph/cody/pull/1415)
- Custom commands can no longer override default commands. [pull/1414](https://github.com/sourcegraph/cody/pull/1414)

## [0.14.0]

### Added

- Added information to host operating system to our analytic events. [pull/1254](https://github.com/sourcegraph/cody/pull/1254)
- Executed the `/doc` command now automatically adds the documentation directly above your selected code in your editor, instead of shown in chat. [pull/1116](https://github.com/sourcegraph/cody/pull/1116)
- New `mode` field in the Custom Commands config file enables a command to be configured on how the prompt should be run by Cody. Currently supports `inline` (run command prompt in inline chat), `edit` (run command prompt on selected code for refactoring purpose), and `insert` (run command prompt on selected code where Cody's response will be inserted on top of the selected code) modes. [pull/1116](https://github.com/sourcegraph/cody/pull/1116)
- Experimentally added `smart selection` which removes the need to manually highlight code before running the `/doc` and `/test` commands. [pull/1116](https://github.com/sourcegraph/cody/pull/1116)
- Show a notice on first autocomplete. [pull/1071](https://github.com/sourcegraph/cody/pull/1071)
- Autocomplete now takes the currently selected item in the suggest widget into account. This behavior can be disabled by setting `cody.autocomplete.suggestWidgetSelection` to `false`.
- Add the `cody.autocomplete.languages` user setting to enable or disable inline code suggestions for specified languages. [pull/1290](https://github.com/sourcegraph/cody/pull/1290)

### Fixed

- Improved quality of documentation created by the `/doc` command. [pull/1198](https://github.com/sourcegraph/cody/pull/1198)
- Removed chat and chat history created by `/edit` and `/doc` commands. [pull/1220](https://github.com/sourcegraph/cody/pull/1220)
- Only show "Ask Cody Inline" context menu item when signed in. [pull/1281](https://github.com/sourcegraph/cody/pull/1281)

### Changed

- Improved detection for the most common test runner files. [pull/1297](https://github.com/sourcegraph/cody/pull/1297)

## [0.12.4]

### Added

- New "Save Code to File.." button on code blocks. [pull/1119](https://github.com/sourcegraph/cody/pull/1119)
- Add logging for partially accepting completions. [pull/1214](https://github.com/sourcegraph/cody/pull/1214)

### Fixed

- Removed invalid variable from logs that stopped rate-limit errors from displaying properly. [pull/1205](https://github.com/sourcegraph/cody/pull/1205)
- Disable `Ask Cody Inline` in Cody Context Menu when `cody.InlineChat.enabled` is set to false. [pull/1209](https://github.com/sourcegraph/cody/pull/1209)

### Changed

- Moved "Insert at Cursor" and "Copy" buttons to the bottom of code blocks, and no longer just show on hover. [pull/1119](https://github.com/sourcegraph/cody/pull/1119)
- Increased the token limit for the selection Cody uses for the `/edit` command. [pull/1139](https://github.com/sourcegraph/cody/pull/1139)
- Autocomplete now supports infilling through the customized `claude-instant-infill` model created for Anthropic Claude Instant by default. [pull/1164](https://github.com/sourcegraph/cody/pull/1164)
- Expand the range used for code actions (thought `smart selection`) to the top-level enclosing range rather than just the line. This improves the quality of fixup actions by providing more context. [pull/1163](https://github.com/sourcegraph/cody/pull/1163)
- Autocomplete no longer triggers after the end of a block of function invocation. [pull/1218](https://github.com/sourcegraph/cody/pull/1218)

## [0.12.3]

### Added

- Add situation-based latency for unwanted autocomplete suggestions. [pull/1202](https://github.com/sourcegraph/cody/pull/1202)

### Fixed

### Changed

- Simplified sign-in in, added in 0.12.0 [pull/1036,](https://github.com/sourcegraph/cody/pull/1036) is now rolled out to 100% of new installs. [pull/1235](https://github.com/sourcegraph/cody/pull/1235)
- VScode can communicate with Cody App, even if App is started after the user has signed in to sourcegraph.com. VScode continues to monitor Cody App if it is started and stopped. [pull/1210](https://github.com/sourcegraph/cody/pull/1210)

## [0.12.2]

### Added

- Adds information about completion `items` to the `CompletionEvent` we send on every completion suggestion. [pull/1144](https://github.com/sourcegraph/cody/pull/1144)
- Clicking on the status indicator under the chat input box displays a popup to install Cody App, open Cody App, etc. The popups are only displayed under certain circumstances where Cody App can provide embeddings. [pull/1089](https://github.com/sourcegraph/cody/pull/1089)

### Fixed

### Changed

- Improves interop with the VS Code suggest widget when using the `completeSuggestWidgetSelection` feature flag. [pull/1158](https://github.com/sourcegraph/cody/pull/1158)
- Removes the need to set an Anthropic API key for the `/symf` command. The `symf` binary is now automatically downloaded. [pull/1207](https://github.com/sourcegraph/cody/pull/1207)
- Replace the "Fixup ready | Apply" buttons when you do a code edit with a single "Apply Edits" button. [pull/1201](https://github.com/sourcegraph/cody/pull/1201)
- Updated "Refactor Code" to be "Edit Code" in right click context menu. [pull/1200](https://github.com/sourcegraph/cody/pull/1200)

## [0.12.1]

### Added

### Fixed

- Fixes an issue that caused the `cody-autocomplete-claude-instant-infill` feature flag to have no effect. [pull/1132](https://github.com/sourcegraph/cody/pull/1132)

### Changed

## [0.12.0]

### Added

- Add a UI indicator when you're not signed in. [pull/970](https://github.com/sourcegraph/cody/pull/970)
- Added a completion statistics summary to the autocomplete trace view. [pull/973](https://github.com/sourcegraph/cody/pull/973)
- Add experimental option `claude-instant-infill` to the `cody.autocomplete.advanced.model` config option that enables users using the Claude Instant model to get suggestions with context awareness (infill). [pull/974](https://github.com/sourcegraph/cody/pull/974)
- New `cody.chat.preInstruction` configuration option for adding custom message at the start of all chat messages sent to Cody. Extension reload required. [pull/963](https://github.com/sourcegraph/cody/pull/963)
- Add a simplified sign-in. 50% of people will see these new sign-in buttons. [pull/1036](https://github.com/sourcegraph/cody/pull/1036)
- Now removes completions from cache when the initial suggestion prefix is deleted by users after a suggestion was displayed. This avoids unhelpful/stale suggestions from persisting. [pull/1105](https://github.com/sourcegraph/cody/pull/1105)
- VScode can now share a dotcom access token with future versions of Cody App. [pull/1090](https://github.com/sourcegraph/cody/pull/1090)

### Fixed

- Fix a potential race condition for autocomplete requests that happen when a completion is stored as the last shown candidate when it will not be shown. [pull/1059](https://github.com/sourcegraph/cody/pull/1059)
- Use `insert` instead of `replace` for `Insert at Cursor` button for inserting code to current cursor position. [pull/1118](https://github.com/sourcegraph/cody/pull/1118)
- Autocomplete: Fix support for working with CRLF line endings. [pull/1124](https://github.com/sourcegraph/cody/pull/1124)
- Fix issue that caused the custom commands menu to unable to execute commands. [pull/1123](https://github.com/sourcegraph/cody/pull/1123)

### Changed

- Remove `starter` and `premade` fields from the configuration files for custom commands (cody.json). [pull/939](https://github.com/sourcegraph/cody/pull/939)
- Enabled streaming responses for all autocomplete requests. [pull/995](https://github.com/sourcegraph/cody/pull/995)
- Sign out immediately instead of showing the quick-pick menu. [pull/1032](https://github.com/sourcegraph/cody/pull/1032)
- UX improvements to the custom command workflow (and new [custom command docs](https://sourcegraph.com/docs/cody/custom-commands)). [pull/992](https://github.com/sourcegraph/cody/pull/992)
- You can now use `alt` + `\` to trigger autocomplete requests manually. [pull/1060](https://github.com/sourcegraph/cody/pull/1060)
- Slightly reduce latency when manually triggering autocomplete requests. [pull/1060](https://github.com/sourcegraph/cody/pull/1060)
- Configure autocomplete provider based on cody LLM settings in site config. [pull/1035](https://github.com/sourcegraph/cody/pull/1035)
- Filters out single character autocomplete results. [pull/1109](https://github.com/sourcegraph/cody/pull/1109)
- Register inline completion provider for text files and notebooks only to ensure autocomplete works in environments that are fully supported. [pull/1114](https://github.com/sourcegraph/cody/pull/1114)
- The `Generate Unit Tests` command has been improved with an enhanced context fetching process that produces test results with better quality. [pull/907](https://github.com/sourcegraph/cody/pull/907)

## [0.10.2]

### Added

### Fixed

### Changed

- Use the same token limits for StarCoder as we do for Anthropic for the current experiments. [pull/1058](https://github.com/sourcegraph/cody/pull/1058)

## [0.10.1]

### Added

### Fixed

- Fix feature flag initialization for autocomplete providers. [pull/965](https://github.com/sourcegraph/cody/pull/965)

### Changed

## [0.10.0]

### Added

- New button in Chat UI to export chat history to a JSON file. [pull/829](https://github.com/sourcegraph/cody/pull/829)
- Rank autocomplete suggestion with tree-sitter when `cody.autocomplete.experimental.syntacticPostProcessing` is enabled. [pull/837](https://github.com/sourcegraph/cody/pull/837)
- Rate limit during autocomplete will now surface to the user through the status bar item. [pull/851](https://github.com/sourcegraph/cody/pull/851)

### Fixed

- Do not display error messages after clicking on the "stop-generating" button. [pull/776](https://github.com/sourcegraph/cody/pull/776)
- Add null check to Inline Controller on file change that caused the `Cannot read properties of undefined (reading 'scheme')` error when starting a new chat session. [pull/781](https://github.com/sourcegraph/cody/pull/781)
- Fixup: Resolved issue where `/fix` command incorrectly returned error "/fix is not a valid command". The `/fix` command now functions as expected when invoked in the sidebar chat. [pull/790](https://github.com/sourcegraph/cody/pull/790)
- Set font family and size in side chat code blocks to match editor font. [pull/813](https://github.com/sourcegraph/cody/pull/813)
- Add error handling to unblock Command Menu from being started up when invalid json file for custom commands is detected. [pull/827](https://github.com/sourcegraph/cody/pull/827)
- Enhanced the main quick pick menu items filtering logic. [pull/852](https://github.com/sourcegraph/cody/pull/852)
- Sidebar chat commands now match main quick pick menu commands. [pull/902](https://github.com/sourcegraph/cody/pull/902)

### Changed

- Trigger single-line completion instead of multi-line completion if the cursor is at the start of a non-empty block. [pull/913](https://github.com/sourcegraph/cody/pull/913)
- Autocomplete on VS Code desktop instances now reuses TCP connections to reduce latency. [pull/868](https://github.com/sourcegraph/cody/pull/868)
- Errors are now always logged to the output console, even if the debug mode is not enabled. [pull/851](https://github.com/sourcegraph/cody/pull/851)
- Changed default and custom commands format: slash command is now required. [pull/841](https://github.com/sourcegraph/cody/pull/841)
- The `Generate Unit Tests` command has been improved with an enhanced context fetching process that produces test results with better quality. [pull/907](https://github.com/sourcegraph/cody/pull/907)

## [0.8.0]

### Added

- Cody Commands: New `/smell` command, an improved version of the old `Find Code Smell` recipe. [pull/602](https://github.com/sourcegraph/cody/pull/602)
- Cody Commands: Display of clickable file path for current selection in chat view after executing a command. [pull/602](https://github.com/sourcegraph/cody/pull/602)
- Add a settings button to Cody pane header. [pull/701](https://github.com/sourcegraph/cody/pull/701)
- Compute suggestions based on the currently selected option in the suggest widget when `cody.autocomplete.experimental.completeSuggestWidgetSelection` is enabled. [pull/636](https://github.com/sourcegraph/cody/pull/636)
- Fixup: New `Discard` code lens to remove suggestions and decorations. [pull/711](https://github.com/sourcegraph/cody/pull/711)
- Adds an experiment to stream autocomplete responses in order to improve latency. [pull/723](https://github.com/sourcegraph/cody/pull/723)
- New chat message input, with auto-resizing and a command button. [pull/718](https://github.com/sourcegraph/cody/pull/718)
- Increased autocomplete debounce time feature flag support. [pull/733](https://github.com/sourcegraph/cody/pull/733)
- Show an update notice after extension updates. [pull/746](https://github.com/sourcegraph/cody/pull/746)
- Experimental user setting `cody.experimental.localSymbols` to enable inclusion of symbol definitions in the LLM context window. [pull/692](https://github.com/sourcegraph/cody/pull/692)
- Experimental command `/symf`, which uses a local keyword index to perform searches for symbols. Requires setting `cody.experimental.symf.path` and `cody.experimental.symf.anthropicKey`. [pull/728](https://github.com/sourcegraph/cody/pull/728).

### Fixed

- Inline Chat: Fix issue where state was not being set correctly, causing Cody Commands to use the selection range from the last created Inline Chat instead of the current selection. [pull/602](https://github.com/sourcegraph/cody/pull/602)
- Cody Commands: Commands that use the current file as context now correctly generate context message for the current file instead of using codebase context generated from current selection. [pull/683](https://github.com/sourcegraph/cody/pull/683)
- Improves the autocomplete responses on a new line after a comment. [pull/727](https://github.com/sourcegraph/cody/pull/727)
- Fixes an issue where the inline chat UI would render briefly when starting VS Code even when the feature is disabled. [pull/764](https://github.com/sourcegraph/cody/pull/764)

### Changed

- `Explain Code` command now includes visible content of the current file when no code is selected. [pull/602](https://github.com/sourcegraph/cody/pull/602)
- Cody Commands: Show errors in chat view instead of notification windows. [pull/602](https://github.com/sourcegraph/cody/pull/602)
- Cody Commands: Match commands on description in Cody menu. [pull/702](https://github.com/sourcegraph/cody/pull/702)
- Cody Commands: Don't require Esc to dismiss Cody menu. [pull/700](https://github.com/sourcegraph/cody/pull/700)
- Updated welcome chat words. [pull/748](https://github.com/sourcegraph/cody/pull/748)
- Autocomplete: Reduce network bandwidth with requests are resolved by previous responses. [pull/762](https://github.com/sourcegraph/cody/pull/762)
- Fixup: Remove `/document` and other command handling from the Refactor Menu. [pull/766](https://github.com/sourcegraph/cody/pull/766)
- The `/test` (Generate Unit Test) command was updated to use file dependencies and test examples when fetching context, in order to produce better results. To use this command, select code in your editor and run the `/test` command. It is recommended to set up test files before running the command to get optimal results. [pull/683](https://github.com/sourcegraph/cody/pull/683) [pull/602](https://github.com/sourcegraph/cody/pull/602)

## [0.6.7]

### Added

- Include token count for code generated and button click events. [pull/675](https://github.com/sourcegraph/cody/pull/675)

### Fixed

### Changed

- Include the number of accepted characters per autocomplete suggestion. [pull/674](https://github.com/sourcegraph/cody/pull/674)

## [0.6.6]

### Added

- Cody Commands: Add tab-to-complete & enter-to-complete behavior. [pull/606](https://github.com/sourcegraph/cody/pull/606)
- Option to toggle `cody.experimental.editorTitleCommandIcon` setting through status bar. [pull/611](https://github.com/sourcegraph/cody/pull/611)
- New walkthrough for Cody Commands. [pull/648](https://github.com/sourcegraph/cody/pull/648)

### Fixed

- Update file link color to match buttons. [pull/600](https://github.com/sourcegraph/cody/pull/600)
- Handle `socket hung up` errors that are not caused by the `stop generating` button. [pull/598](https://github.com/sourcegraph/cody/pull/598)
- Fix "Reload Window" appearing in all VS Code views. [pull/603](https://github.com/sourcegraph/cody/pull/603)
- Fixes issues where in some instances, suggested autocomplete events were under counted. [pull/649](https://github.com/sourcegraph/cody/pull/649)
- Various smaller tweaks to autocomplete analytics. [pull/644](https://github.com/sourcegraph/cody/pull/644)
- Includes the correct pre-release version in analytics events. [pull/641](https://github.com/sourcegraph/cody/pull/641)

### Changed

- Removed beta labels from Autocomplete and Inline Chat features. [pull/605](https://github.com/sourcegraph/cody/pull/605)
- Update shortcut for Cody Commands to `alt` + `c` due to conflict with existing keybinding for `fixup`. [pull/648](https://github.com/sourcegraph/cody/pull/648)

## [0.6.5]

### Added

- Custom Commands: An experimental feature for creating Cody chat commands with custom prompts and context. [pull/386](https://github.com/sourcegraph/cody/pull/386)
- Custom Commands: Quick pick menu for running default and custom commands. [pull/386](https://github.com/sourcegraph/cody/pull/386)
- New commands:
  - `/explain`: Explain Code
  - `/doc`: Document Code
  - `/fix`: Inline Fixup
  - `/test`: Generate Unit Tests
- Code Actions: You can now ask Cody to explain or fix errors and warnings that are highlighted in your editor. [pull/510](https://github.com/sourcegraph/cody/pull/510)
- Inline Fixup: You can now run parallel inline fixes, you do not need to wait for the previous fix to complete. [pull/510](https://github.com/sourcegraph/cody/pull/510)
- Inline Fixup: You no longer need to select code to generate an inline fix. [pull/510](https://github.com/sourcegraph/cody/pull/510)

### Fixed

- Bug: Fixes an issue where the codebase context was not correctly inferred to load embeddings context for autocomplete. [pull/525](https://github.com/sourcegraph/cody/pull/525)
- Inline Fixup: `/chat` will now redirect your question to the chat view correctly through the Non-Stop Fixup input box. [pull/386](https://github.com/sourcegraph/cody/pull/386)
- Fix REGEX issue for existing `/reset`, `/search`, and `/fix` commands. [pull/594](https://github.com/sourcegraph/cody/pull/594)

### Changed

- `Recipes` are removed in favor of `Commands`, which is the improved version of `Recipes`. [pull/386](https://github.com/sourcegraph/cody/pull/386)
- Remove `Header` and `Navbar` from `Chat` view due to removal of the `Recipes` tab. [pull/386](https://github.com/sourcegraph/cody/pull/386)
- Replace `Custom Recipes` with `Custom Commands`. [pull/386](https://github.com/sourcegraph/cody/pull/386)
- Inline Fixup: Integrated the input field into the command palette. [pull/510](https://github.com/sourcegraph/cody/pull/510)
- Inline Fixup: Using `/fix` from Inline Chat now triggers an improved fixup experience. [pull/510](https://github.com/sourcegraph/cody/pull/510)
- Autocomplete: Include current file name in anthropic prompt. [580](https://github.com/sourcegraph/cody/pull/580)
- Autocomplete: Requests can now be resolved while the network request is still in progress. [pull/559](https://github.com/sourcegraph/cody/pull/559)

## [0.6.4]

### Added

- Inline Fixups: Cody is now aware of errors, warnings and hints within your editor selection. [pull/376](https://github.com/sourcegraph/cody/pull/376)
- Experimental user setting `cody.experimental.localTokenPath` to store authentication token in local file system when keychain access is unavailable. This provides alternative to [settings sync keychain storage](https://code.visualstudio.com/docs/editor/settings-sync#_troubleshooting-keychain-issues), but is not the recommended method for storing tokens securely. Use at your own risk. [pull/471](https://github.com/sourcegraph/cody/pull/471)

### Fixed

- Bug: Chat History command shows chat view instead of history view. [pull/414](https://github.com/sourcegraph/cody/pull/414)
- Fix some bad trailing `}` autocomplete results. [pull/378](https://github.com/sourcegraph/cody/pull/378)

### Changed

- Inline Fixups: Added intent detection to improve prompt and context quality. [pull/376](https://github.com/sourcegraph/cody/pull/376)
- Layout cleanups: smaller header and single line message input. [pull/449](https://github.com/sourcegraph/cody/pull/449)
- Improve response feedback button behavior. [pull/451](https://github.com/sourcegraph/cody/pull/451)
- Remove in-chat onboarding buttons for new chats. [pull/450](https://github.com/sourcegraph/cody/pull/450)
- Improve the stability of autocomplete results. [pull/442](https://github.com/sourcegraph/cody/pull/442)

## [0.6.3]

### Added

- Added the functionality to drag and reorder the recipes. [pull/314](https://github.com/sourcegraph/cody/pull/314)

### Fixed

### Changed

- Removed the experimental hallucination detection that highlighted nonexistent file paths.
- Hide the feedback button in case of error assistant response. [pull/448](https://github.com/sourcegraph/cody/pull/448)

## [0.6.2]

### Added

- [Internal] `Custom Recipes`: An experimental feature now available behind the `cody.experimental.customRecipes` feature flag for internal testing purpose. [pull/348](https://github.com/sourcegraph/cody/pull/348)
- Inline Chat: Improved response quality by ensuring each inline chat maintains its own unique context, and doesn't share with the sidebar and other inline chats. This should also benefit response quality for inline /fix and /touch commands.
- Inline Chat: Added the option to 'Stop generating' from within the inline chat window.
- Inline Chat: Added the option to transfer a chat from the inline window to the Cody sidebar.

### Fixed

### Changed

- The setting `cody.autocomplete.experimental.triggerMoreEagerly` (which causes autocomplete to trigger earlier, before you type a space or other non-word character) now defaults to `true`.
- If you run the `Trigger Inline Suggestion` VS Code action, 3 suggestions instead of just 1 will be shown.

## [0.6.1]

### Added

- A new experimental user setting `cody.autocomplete.experimental.triggerMoreEagerly` causes autocomplete to trigger earlier, before you type a space or other non-word character.
- [Internal Only] `Custom Recipe`: Support context type selection when creating a new recipe via UI. [pull/279](https://github.com/sourcegraph/cody/pull/279)
- New `/open` command for opening workspace files from chat box. [pull/327](https://github.com/sourcegraph/cody/pull/327)

### Fixed

- Insert at Cusor now inserts the complete code snippets at cursor position. [pull/282](https://github.com/sourcegraph/cody/pull/282)
- Minimizing the change of Cody replying users with response related to the language-uage prompt. [pull/279](https://github.com/sourcegraph/cody/pull/279)
- Inline Chat: Add missing icons for Inline Chat and Inline Fixups decorations. [pull/320](https://github.com/sourcegraph/cody/pull/320)
- Fix the behaviour of input history down button. [pull/328](https://github.com/sourcegraph/cody/pull/328)

### Changed

- Exclude context for chat input with only one word. [pull/279](https://github.com/sourcegraph/cody/pull/279)
- [Internal Only] `Custom Recipe`: Store `cody.json` file for user recipes within the `.vscode` folder located in the $HOME directory. [pull/279](https://github.com/sourcegraph/cody/pull/279)
- Various autocomplete improvements. [pull/344](https://github.com/sourcegraph/cody/pull/344)

## [0.4.4]

### Added

- Added support for the CMD+K hotkey to clear the code chat history. [pull/245](https://github.com/sourcegraph/cody/pull/245)
- [Internal Only] `Custom Recipe` is available for S2 internal users for testing purpose. [pull/81](https://github.com/sourcegraph/cody/pull/81)

### Fixed

- Fixed a bug that caused messages to disappear when signed-in users encounter an authentication error. [pull/201](https://github.com/sourcegraph/cody/pull/201)
- Inline Chat: Since last version, running Inline Fixups would add an additional `</selection>` tag to the end of the code edited by Cody, which has now been removed. [pull/182](https://github.com/sourcegraph/cody/pull/182)
- Chat Command: Fixed an issue where /r(est) had a trailing space. [pull/245](https://github.com/sourcegraph/cody/pull/245)
- Inline Fixups: Fixed a regression where Cody's inline fixup suggestions were not properly replacing the user's selection. [pull/70](https://github.com/sourcegraph/cody/pull/70)

### Changed

## [0.4.3]

### Added

- Added support for server-side token limits to Chat. [pull/54488](https://github.com/sourcegraph/sourcegraph/pull/54488)
- Add "Find code smells" recipe to editor context menu and command pallette [pull/54432](https://github.com/sourcegraph/sourcegraph/pull/54432)
- Add a typewriter effect to Cody's responses to mimic typing in characters rather than varying chunks [pull/54522](https://github.com/sourcegraph/sourcegraph/pull/54522)
- Add suggested recipes to the new chat welcome message. [pull/54277](https://github.com/sourcegraph/sourcegraph/pull/54277)
- Inline Chat: Added the option to collapse all inline chats from within the inline chat window. [pull/54675](https://github.com/sourcegraph/sourcegraph/pull/54675)
- Inline Chat: We now stream messages rather than waiting for the response to be fully complete. This means you can read Cody's response as it is being generated. [pull/54665](https://github.com/sourcegraph/sourcegraph/pull/54665)
- Show network error message when connection is lost and a reload button to get back when network is restored. [pull/107](https://github.com/sourcegraph/cody/pull/107)

### Fixed

- Inline Chat: Update keybind when condition to `editorFocus`. [pull/54437](https://github.com/sourcegraph/sourcegraph/pull/54437)
- Inline Touch: Create a new `.test.` file when `test` or `tests` is included in the instruction. [pull/54437](https://github.com/sourcegraph/sourcegraph/pull/54437)
- Prevents errors from being displayed for a cancelled requests. [pull/54429](https://github.com/sourcegraph/sourcegraph/pull/54429)

### Changed

- Inline Touch: Remove Inline Touch from submenu and command palette. It can be started with `/touch` or `/t` from the Inline Chat due to current limitation. [pull/54437](https://github.com/sourcegraph/sourcegraph/pull/54437)
- Removed the Optimize Code recipe. [pull/54471](https://github.com/sourcegraph/sourcegraph/pull/54471)

## [0.4.2]

### Added

- Add support for onboarding Cody App users on Intel Mac and Linux. [pull/54405](https://github.com/sourcegraph/sourcegraph/pull/54405)

### Fixed

- Fixed HTML escaping in inline chat markdown. [pull/1349](https://github.com/sourcegraph/sourcegraph/pull/1349)

### Changed

## [0.4.1]

### Fixed

- Fixed `cody.customHeaders` never being passed through. [pull/54354](https://github.com/sourcegraph/sourcegraph/pull/54354)
- Fixed users are signed out on 0.4.0 update [pull/54367](https://github.com/sourcegraph/sourcegraph/pull/54367)

### Changed

- Provide more information on Cody App, and improved the login page design for Enterprise customers. [pull/54362](https://github.com/sourcegraph/sourcegraph/pull/54362)

## [0.4.0]

### Added

- The range of the editor selection, if present, is now displayed alongside the file name in the chat footer. [pull/53742](https://github.com/sourcegraph/sourcegraph/pull/53742)
- Support switching between multiple instances with `Switch Account`. [pull/53434](https://github.com/sourcegraph/sourcegraph/pull/53434)
- Automate sign-in flow with Cody App. [pull/53908](https://github.com/sourcegraph/sourcegraph/pull/53908)
- Add a warning message to recipes when the selection gets truncated. [pull/54025](https://github.com/sourcegraph/sourcegraph/pull/54025)
- Start up loading screen. [pull/54106](https://github.com/sourcegraph/sourcegraph/pull/54106)

### Fixed

- Autocomplete: Include the number of lines of an accepted autocomplete recommendation and fix an issue where sometimes accepted completions would not be logged correctly. [pull/53878](https://github.com/sourcegraph/sourcegraph/pull/53878)
- Stop-Generating button does not stop Cody from responding if pressed before answer is generating. [pull/53827](https://github.com/sourcegraph/sourcegraph/pull/53827)
- Endpoint setting out of sync issue. [pull/53434](https://github.com/sourcegraph/sourcegraph/pull/53434)
- Endpoint URL without protocol causing sign-ins to fail. [pull/53908](https://github.com/sourcegraph/sourcegraph/pull/53908)
- Autocomplete: Fix network issues when using remote VS Code setups. [pull/53956](https://github.com/sourcegraph/sourcegraph/pull/53956)
- Autocomplete: Fix an issue where the loading indicator would not reset when a network error ocurred. [pull/53956](https://github.com/sourcegraph/sourcegraph/pull/53956)
- Autocomplete: Improve local context performance. [pull/54124](https://github.com/sourcegraph/sourcegraph/pull/54124)
- Chat: Fix an issue where the window would automatically scroll to the bottom as Cody responds regardless of where the users scroll position was. [pull/54188](https://github.com/sourcegraph/sourcegraph/pull/54188)
- Codebase index status does not get updated on workspace change. [pull/54106](https://github.com/sourcegraph/sourcegraph/pull/54106)
- Button for connect to App after user is signed out. [pull/54106](https://github.com/sourcegraph/sourcegraph/pull/54106)
- Fixes an issue with link formatting. [pull/54200](https://github.com/sourcegraph/sourcegraph/pull/54200)
- Fixes am issue where Cody would sometimes not respond. [pull/54268](https://github.com/sourcegraph/sourcegraph/pull/54268)
- Fixes authentication related issues. [pull/54237](https://github.com/sourcegraph/sourcegraph/pull/54237)

### Changed

- Autocomplete: Improve completion quality. [pull/53720](https://github.com/sourcegraph/sourcegraph/pull/53720)
- Autocomplete: Completions are now referred to as autocomplete. [pull/53851](https://github.com/sourcegraph/sourcegraph/pull/53851)
- Autocomplete: Autocomplete is now turned on by default. [pull/54166](https://github.com/sourcegraph/sourcegraph/pull/54166)
- Improved the response quality when Cody is asked about a selected piece of code through the chat window. [pull/53742](https://github.com/sourcegraph/sourcegraph/pull/53742)
- Refactored authentication process. [pull/53434](https://github.com/sourcegraph/sourcegraph/pull/53434)
- New sign-in and sign-out flow. [pull/53434](https://github.com/sourcegraph/sourcegraph/pull/53434)
- Analytical logs are now displayed in the Output view. [pull/53870](https://github.com/sourcegraph/sourcegraph/pull/53870)
- Inline Chat: Renamed Inline Assist to Inline Chat. [pull/53725](https://github.com/sourcegraph/sourcegraph/pull/53725) [pull/54315](https://github.com/sourcegraph/sourcegraph/pull/54315)
- Chat: Link to the "Getting Started" guide directly from the first chat message instead of the external documentation website. [pull/54175](https://github.com/sourcegraph/sourcegraph/pull/54175)
- Codebase status icons. [pull/54262](https://github.com/sourcegraph/sourcegraph/pull/54262)
- Changed the keyboard shortcut for the file touch recipe to `ctrl+alt+/` to avoid conflicts. [pull/54275](https://github.com/sourcegraph/sourcegraph/pull/54275)
- Inline Chat: Do not change current focus when Inline Fixup is done. [pull/53980](https://github.com/sourcegraph/sourcegraph/pull/53980)
- Inline Chat: Replace Close CodeLens with Accept. [pull/53980](https://github.com/sourcegraph/sourcegraph/pull/53980)
- Inline Chat: Moved to Beta state. It is now enabled by default. [pull/54315](https://github.com/sourcegraph/sourcegraph/pull/54315)

## [0.2.5]

### Added

- `Stop Generating` button to cancel a request and stop Cody's response. [pull/53332](https://github.com/sourcegraph/sourcegraph/pull/53332)

### Fixed

- Fixes the rendering of duplicate context files in response. [pull/53662](https://github.com/sourcegraph/sourcegraph/pull/53662)
- Fixes an issue where local keyword context was trying to open binary files. [pull/53662](https://github.com/sourcegraph/sourcegraph/pull/53662)
- Fixes the hallucination detection behavior for directory, API and git refs pattern. [pull/53553](https://github.com/sourcegraph/sourcegraph/pull/53553)

### Changed

- Completions: Updating configuration no longer requires reloading the extension. [pull/53401](https://github.com/sourcegraph/sourcegraph/pull/53401)
- New chat layout. [pull/53332](https://github.com/sourcegraph/sourcegraph/pull/53332)
- Completions: Completions can now be used on unsaved files. [pull/53495](https://github.com/sourcegraph/sourcegraph/pull/53495)
- Completions: Add multi-line heuristics for C, C++, C#, and Java. [pull/53631](https://github.com/sourcegraph/sourcegraph/pull/53631)
- Completions: Add context summaries and language information to analytics. [pull/53746](https://github.com/sourcegraph/sourcegraph/pull/53746)
- More compact chat suggestion buttons. [pull/53755](https://github.com/sourcegraph/sourcegraph/pull/53755)

## [0.2.4]

### Added

- Hover tooltips to intent-detection underlines. [pull/52029](https://github.com/sourcegraph/sourcegraph/pull/52029)
- Notification to prompt users to setup Cody if it wasn't configured initially. [pull/53321](https://github.com/sourcegraph/sourcegraph/pull/53321)
- Added a new Cody status bar item to relay global loading states and allowing you to quickly enable/disable features. [pull/53307](https://github.com/sourcegraph/sourcegraph/pull/53307)

### Fixed

- Fix `Continue with Sourcegraph.com` callback URL. [pull/53418](https://github.com/sourcegraph/sourcegraph/pull/53418)

### Changed

- Simplified the appearance of commands in various parts of the UI [pull/53395](https://github.com/sourcegraph/sourcegraph/pull/53395)

## [0.2.3]

### Added

- Add delete button for removing individual history. [pull/52904](https://github.com/sourcegraph/sourcegraph/pull/52904)
- Load the recent ongoing chat on reload of window. [pull/52904](https://github.com/sourcegraph/sourcegraph/pull/52904)
- Handle URL callbacks from `vscode-insiders`. [pull/53313](https://github.com/sourcegraph/sourcegraph/pull/53313)
- Inline Assist: New Code Lens to undo `inline fix` performed by Cody. [pull/53348](https://github.com/sourcegraph/sourcegraph/pull/53348)

### Fixed

- Fix the loading of files and scroll chat to the end while restoring the history. [pull/52904](https://github.com/sourcegraph/sourcegraph/pull/52904)
- Open file paths from Cody's responses in a workspace with the correct protocol. [pull/53103](https://github.com/sourcegraph/sourcegraph/pull/53103)
- Cody completions: Fixes an issue where completions would often start in the next line. [pull/53246](https://github.com/sourcegraph/sourcegraph/pull/53246)

### Changed

- Save the current ongoing conversation to the chat history [pull/52904](https://github.com/sourcegraph/sourcegraph/pull/52904)
- Inline Assist: Updating configuration no longer requires reloading the extension. [pull/53348](https://github.com/sourcegraph/sourcegraph/pull/53348)
- Context quality has been improved when the repository has not been indexed. The LLM is used to generate keyword and filename queries, and the LLM also reranks results from multiple sources. Response latency has also improved on long user queries. [pull/52815](https://github.com/sourcegraph/sourcegraph/pull/52815)

## [0.2.2]

### Added

- New recipe: `Generate PR description`. Generate the PR description using the PR template guidelines for the changes made in the current branch. [pull/51721](https://github.com/sourcegraph/sourcegraph/pull/51721)
- Open context search results links as workspace file. [pull/52856](https://github.com/sourcegraph/sourcegraph/pull/52856)
- Cody Inline Assist: Decorations for `/fix` errors. [pull/52796](https://github.com/sourcegraph/sourcegraph/pull/52796)
- Open file paths from Cody's responses in workspace. [pull/53069](https://github.com/sourcegraph/sourcegraph/pull/53069)
- Help & Getting Started: Walkthrough to help users get setup with Cody and discover new features. [pull/52560](https://github.com/sourcegraph/sourcegraph/pull/52560)

### Fixed

- Cody Inline Assist: Decorations for `/fix` on light theme. [pull/52796](https://github.com/sourcegraph/sourcegraph/pull/52796)
- Cody Inline Assist: Use more than 1 context file for `/touch`. [pull/52796](https://github.com/sourcegraph/sourcegraph/pull/52796)
- Cody Inline Assist: Fixes cody processing indefinitely issue. [pull/52796](https://github.com/sourcegraph/sourcegraph/pull/52796)
- Cody completions: Various fixes for completion analytics. [pull/52935](https://github.com/sourcegraph/sourcegraph/pull/52935)
- Cody Inline Assist: Indentation on `/fix` [pull/53068](https://github.com/sourcegraph/sourcegraph/pull/53068)

### Changed

- Internal: Do not log events during tests. [pull/52865](https://github.com/sourcegraph/sourcegraph/pull/52865)
- Cody completions: Improved the number of completions presented and reduced the latency. [pull/52935](https://github.com/sourcegraph/sourcegraph/pull/52935)
- Cody completions: Various improvements to the context. [pull/53043](https://github.com/sourcegraph/sourcegraph/pull/53043)

## [0.2.1]

### Fixed

- Escape Windows path separator in fast file finder path pattern. [pull/52754](https://github.com/sourcegraph/sourcegraph/pull/52754)
- Only display errors from the embeddings clients for users connected to an indexed codebase. [pull/52780](https://github.com/sourcegraph/sourcegraph/pull/52780)

### Changed

## [0.2.0]

### Added

- Cody Inline Assist: New recipe for creating new files with `/touch` command. [pull/52511](https://github.com/sourcegraph/sourcegraph/pull/52511)
- Cody completions: Experimental support for multi-line inline completions for JavaScript, TypeScript, Go, and Python using indentation based truncation. [issues/52588](https://github.com/sourcegraph/sourcegraph/issues/52588)
- Display embeddings search, and connection error to the webview panel. [pull/52491](https://github.com/sourcegraph/sourcegraph/pull/52491)
- New recipe: `Optimize Code`. Optimize the time and space consumption of code. [pull/51974](https://github.com/sourcegraph/sourcegraph/pull/51974)
- Button to insert code block text at cursor position in text editor. [pull/52528](https://github.com/sourcegraph/sourcegraph/pull/52528)

### Fixed

- Cody completions: Fixed interop between spaces and tabs. [pull/52497](https://github.com/sourcegraph/sourcegraph/pull/52497)
- Fixes an issue where new conversations did not bring the chat into the foreground. [pull/52363](https://github.com/sourcegraph/sourcegraph/pull/52363)
- Cody completions: Prevent completions for lines that have a word in the suffix. [issues/52582](https://github.com/sourcegraph/sourcegraph/issues/52582)
- Cody completions: Fixes an issue where multi-line inline completions closed the current block even if it already had content. [pull/52615](https://github.com/sourcegraph/sourcegraph/52615)
- Cody completions: Fixed an issue where the Cody response starts with a newline and was previously ignored. [issues/52586](https://github.com/sourcegraph/sourcegraph/issues/52586)

### Changed

- Cody is now using `major.EVEN_NUMBER.patch` for release versions and `major.ODD_NUMBER.patch` for pre-release versions. [pull/52412](https://github.com/sourcegraph/sourcegraph/pull/52412)
- Cody completions: Fixed an issue where the Cody response starts with a newline and was previously ignored [issues/52586](https://github.com/sourcegraph/sourcegraph/issues/52586)
- Cody completions: Improves the behavior of the completions cache when characters are deleted from the editor. [pull/52695](https://github.com/sourcegraph/sourcegraph/pull/52695)

### Changed

- Cody completions: Improve completion logger and measure the duration a completion is displayed for. [pull/52695](https://github.com/sourcegraph/sourcegraph/pull/52695)

## [0.1.5]

### Added

### Fixed

- Inline Assist broken decorations for Inline-Fixup tasks [pull/52322](https://github.com/sourcegraph/sourcegraph/pull/52322)

### Changed

- Various Cody completions related improvements [pull/52365](https://github.com/sourcegraph/sourcegraph/pull/52365)

## [0.1.4]

### Added

- Added support for local keyword search on Windows. [pull/52251](https://github.com/sourcegraph/sourcegraph/pull/52251)

### Fixed

- Setting `cody.useContext` to `none` will now limit Cody to using only the currently open file. [pull/52126](https://github.com/sourcegraph/sourcegraph/pull/52126)
- Fixes race condition in telemetry. [pull/52279](https://github.com/sourcegraph/sourcegraph/pull/52279)
- Don't search for file paths if no file paths to validate. [pull/52267](https://github.com/sourcegraph/sourcegraph/pull/52267)
- Fix handling of embeddings search backward compatibility. [pull/52286](https://github.com/sourcegraph/sourcegraph/pull/52286)

### Changed

- Cleanup the design of the VSCode history view. [pull/51246](https://github.com/sourcegraph/sourcegraph/pull/51246)
- Changed menu icons and order. [pull/52263](https://github.com/sourcegraph/sourcegraph/pull/52263)
- Deprecate `cody.debug` for three new settings: `cody.debug.enable`, `cody.debug.verbose`, and `cody.debug.filter`. [pull/52236](https://github.com/sourcegraph/sourcegraph/pull/52236)

## [0.1.3]

### Added

- Add support for connecting to Sourcegraph App when a supported version is installed. [pull/52075](https://github.com/sourcegraph/sourcegraph/pull/52075)

### Fixed

- Displays error banners on all view instead of chat view only. [pull/51883](https://github.com/sourcegraph/sourcegraph/pull/51883)
- Surfaces errors for corrupted token from secret storage. [pull/51883](https://github.com/sourcegraph/sourcegraph/pull/51883)
- Inline Assist add code lenses to all open files [pull/52014](https://github.com/sourcegraph/sourcegraph/pull/52014)

### Changed

- Removes unused configuration option: `cody.enabled`. [pull/51883](https://github.com/sourcegraph/sourcegraph/pull/51883)
- Arrow key behavior: you can now navigate forwards through messages with the down arrow; additionally the up and down arrows will navigate backwards and forwards only if you're at the start or end of the drafted text, respectively. [pull/51586](https://github.com/sourcegraph/sourcegraph/pull/51586)
- Display a more user-friendly error message when the user is connected to sourcegraph.com and doesn't have a verified email. [pull/51870](https://github.com/sourcegraph/sourcegraph/pull/51870)
- Keyword context: Excludes files larger than 1M and adds a 30sec timeout period [pull/52038](https://github.com/sourcegraph/sourcegraph/pull/52038)

## [0.1.2]

### Added

- `Inline Assist`: a new way to interact with Cody inside your files. To enable this feature, please set the `cody.experimental.inline` option to true. [pull/51679](https://github.com/sourcegraph/sourcegraph/pull/51679)

### Fixed

- UI bug that capped buttons at 300px max-width with visible border [pull/51726](https://github.com/sourcegraph/sourcegraph/pull/51726)
- Fixes anonymous user id resetting after logout [pull/51532](https://github.com/sourcegraph/sourcegraph/pull/51532)
- Add error message on top of Cody's response instead of overriding it [pull/51762](https://github.com/sourcegraph/sourcegraph/pull/51762)
- Fixes an issue where chat input messages where not rendered in the UI immediately [pull/51783](https://github.com/sourcegraph/sourcegraph/pull/51783)
- Fixes an issue where file where the hallucination detection was not working properly [pull/51785](https://github.com/sourcegraph/sourcegraph/pull/51785)
- Aligns Edit button style with feedback buttons [pull/51767](https://github.com/sourcegraph/sourcegraph/pull/51767)

### Changed

- Pressing the icon to reset the clear history now makes sure that the chat tab is shown [pull/51786](https://github.com/sourcegraph/sourcegraph/pull/51786)
- Rename the extension from "Sourcegraph Cody" to "Cody AI by Sourcegraph" [pull/51702](https://github.com/sourcegraph/sourcegraph/pull/51702)
- Remove HTML escaping artifacts [pull/51797](https://github.com/sourcegraph/sourcegraph/pull/51797)

## [0.1.1]

### Fixed

- Remove system alerts from non-actionable items [pull/51714](https://github.com/sourcegraph/sourcegraph/pull/51714)

## [0.1.0]

### Added

- New recipe: `Codebase Context Search`. Run an approximate search across the codebase. It searches within the embeddings when available to provide relevant code context. [pull/51077](https://github.com/sourcegraph/sourcegraph/pull/51077)
- Add support to slash commands `/` in chat. [pull/51077](https://github.com/sourcegraph/sourcegraph/pull/51077)
  - `/r` or `/reset` to reset chat
  - `/s` or `/search` to perform codebase context search
- Adds usage metrics to the experimental chat predictions feature [pull/51474](https://github.com/sourcegraph/sourcegraph/pull/51474)
- Add highlighted code to context message automatically [pull/51585](https://github.com/sourcegraph/sourcegraph/pull/51585)
- New recipe: `Generate Release Notes` --generate release notes based on the available tags or the selected commits for the time period. It summarises the git commits into standard release notes format of new features, bugs fixed, docs improvements. [pull/51481](https://github.com/sourcegraph/sourcegraph/pull/51481)
- New recipe: `Generate Release Notes`. Generate release notes based on the available tags or the selected commits for the time period. It summarizes the git commits into standard release notes format of new features, bugs fixed, docs improvements. [pull/51481](https://github.com/sourcegraph/sourcegraph/pull/51481)

### Fixed

- Error notification display pattern for rate limit [pull/51521](https://github.com/sourcegraph/sourcegraph/pull/51521)
- Fixes issues with branch switching and file deletions when using the experimental completions feature [pull/51565](https://github.com/sourcegraph/sourcegraph/pull/51565)
- Improves performance of hallucination detection for file paths and supports paths relative to the project root [pull/51558](https://github.com/sourcegraph/sourcegraph/pull/51558), [pull/51625](https://github.com/sourcegraph/sourcegraph/pull/51625)
- Fixes an issue where inline code blocks were unexpectedly escaped [pull/51576](https://github.com/sourcegraph/sourcegraph/pull/51576)

### Changed

- Promote Cody from experimental to beta [pull/](https://github.com/sourcegraph/sourcegraph/pull/)
- Various improvements to the experimental completions feature

## [0.0.10]

### Added

- Adds usage metrics to the experimental completions feature [pull/51350](https://github.com/sourcegraph/sourcegraph/pull/51350)
- Updating `cody.codebase` does not require reloading VS Code [pull/51274](https://github.com/sourcegraph/sourcegraph/pull/51274)

### Fixed

- Fixes an issue where code blocks were unexpectedly escaped [pull/51247](https://github.com/sourcegraph/sourcegraph/pull/51247)

### Changed

- Improved Cody header and layout details [pull/51348](https://github.com/sourcegraph/sourcegraph/pull/51348)
- Replace `Cody: Set Access Token` command with `Cody: Sign in` [pull/51274](https://github.com/sourcegraph/sourcegraph/pull/51274)
- Various improvements to the experimental completions feature

## [0.0.9]

### Added

- Adds new experimental chat predictions feature to suggest follow-up conversations. Enable it with the new `cody.experimental.chatPredictions` feature flag. [pull/51201](https://github.com/sourcegraph/sourcegraph/pull/51201)
- Auto update `cody.codebase` setting from current open file [pull/51045](https://github.com/sourcegraph/sourcegraph/pull/51045)
- Properly render rate-limiting on requests [pull/51200](https://github.com/sourcegraph/sourcegraph/pull/51200)
- Error display in UI [pull/51005](https://github.com/sourcegraph/sourcegraph/pull/51005)
- Edit buttons for editing last submitted message [pull/51009](https://github.com/sourcegraph/sourcegraph/pull/51009)
- [Security] Content security policy to webview [pull/51152](https://github.com/sourcegraph/sourcegraph/pull/51152)

### Fixed

- Escaped HTML issue [pull/51144](https://github.com/sourcegraph/sourcegraph/pull/51151)
- Unauthorized sessions [pull/51005](https://github.com/sourcegraph/sourcegraph/pull/51005)

### Changed

- Various improvements to the experimental completions feature [pull/51161](https://github.com/sourcegraph/sourcegraph/pull/51161) [51046](https://github.com/sourcegraph/sourcegraph/pull/51046)
- Visual improvements to the history page, ability to resume past conversations [pull/51159](https://github.com/sourcegraph/sourcegraph/pull/51159)

## [Template]

### Added

### Fixed

### Changed<|MERGE_RESOLUTION|>--- conflicted
+++ resolved
@@ -10,11 +10,8 @@
 
 ### Fixed
 
-<<<<<<< HEAD
 - Chat: Fixed an issue where Cody Chat steals focus from file editor after a request is completed. [pull/3147](https://github.com/sourcegraph/cody/pull/3147)
-=======
 - Chat: Fixed an issue where the links in the welcome message for chat are unclickable. [pull/3155](https://github.com/sourcegraph/cody/pull/3155)
->>>>>>> 3fc07bc3
 
 ### Changed
 
