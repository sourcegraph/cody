# Changelog

This is a log of all notable changes to Cody for VS Code.

## [Unreleased]

### Added

### Fixed

### Changed

- Telemetry support for Sourcegraph versions older than [5.2.5 (released 12/2023)](https://github.com/sourcegraph/sourcegraph-public-snapshot/releases/tag/v5.2.5) has been removed  [pull/6265](https://github.com/sourcegraph/cody/pull/6265)

<<<<<<< HEAD
=======
### Uncategorized

## [1.48.1]

### Added

### Fixed

- backport/vscode/1.48: chore(telemetry): remove legacy back-compat (#6265)  [pull/6275](https://github.com/sourcegraph/cody/pulls/6275)

### Changed

>>>>>>> 216c11a7
### Uncategorized

## 1.48.0

### Added
- Add account switcher component in the Accounts webview tab  [pull/6159](https://github.com/sourcegraph/cody/pulls/6159)
- Prompts Picker  [pull/6160](https://github.com/sourcegraph/cody/pulls/6160)
- Add Sourcegraph CLI installation description to README.md  [pull/6170](https://github.com/sourcegraph/cody/pulls/6170)
- Fetch standard prompts from remote prompts API  [pull/6150](https://github.com/sourcegraph/cody/pulls/6150)

#### Autoedits
- feat(autoedit): combine inline completion provider and selection change  [pull/6147](https://github.com/sourcegraph/cody/pulls/6147)
- feat(autoedit): use code completion feature for auto edits  [pull/6161](https://github.com/sourcegraph/cody/pulls/6161)
- add 10 sec diff for autoedit experiments  [pull/6191](https://github.com/sourcegraph/cody/pulls/6191)
- adding line level diff strategy for the recent edits diff calculation  [pull/6188](https://github.com/sourcegraph/cody/pulls/6188)
- Hitesh/add diff stratagies  [pull/6190](https://github.com/sourcegraph/cody/pulls/6190)
- Hitesh/add diff strategies logging  [pull/6189](https://github.com/sourcegraph/cody/pulls/6189)

### Fixed
- [Backport vscode-v1.48.x] Make signout as non-blocking as possible  [pull/6213](https://github.com/sourcegraph/cody/pulls/6213)
- do not block chat panel initialization or human message handling on current session save  [pull/6186](https://github.com/sourcegraph/cody/pulls/6186)
- patch highlight.js to address memory leak  [pull/6146](https://github.com/sourcegraph/cody/pulls/6146)
- fix(api): Set API identifying headers on all HTTP requests (CODY-4209)  [pull/6102](https://github.com/sourcegraph/cody/pulls/6102)
#### Autoedits
- feat(autoedit): fix cursor jumping issue  [pull/6156](https://github.com/sourcegraph/cody/pulls/6156)
- fix(autoedit): fix suffix matching logic  [pull/6171](https://github.com/sourcegraph/cody/pulls/6171)
- fix(audoedit): fix the scrollbar issue  [pull/6158](https://github.com/sourcegraph/cody/pulls/6158)
- fix added lines sorting in autoedits  [pull/6155](https://github.com/sourcegraph/cody/pulls/6155)

### Changed
- Add default value for 'search.useIgnoreFiles' in agent config  [pull/6202](https://github.com/sourcegraph/cody/pulls/6202)
- Deep Cody: Move shell context behind feature flag  [pull/6199](https://github.com/sourcegraph/cody/pulls/6199)
- Add built-in prompts related fields to prompt select analytic event  [pull/6180](https://github.com/sourcegraph/cody/pulls/6180)
#### Autoedits
- feat(autoedit): restrict autoedit to vscode  [pull/6184](https://github.com/sourcegraph/cody/pulls/6184)
- chore(audoedit): test diff logic with different new line chars  [pull/6176](https://github.com/sourcegraph/cody/pulls/6176)
- chore(audoedit): simplify diff utils and renderer data structures  [pull/6172](https://github.com/sourcegraph/cody/pulls/6172)
- feat(autoedit): refactor renderer code to simplify iteration on decor…  [pull/6163](https://github.com/sourcegraph/cody/pulls/6163)

### Build & Test
- [Backport vscode-v1.48.x] remove last line in backport GHA  [pull/6205](https://github.com/sourcegraph/cody/pulls/6205)
- remove last line in backport GHA  [pull/6204](https://github.com/sourcegraph/cody/pulls/6204)
- add changelog templating and tooling  [pull/6195](https://github.com/sourcegraph/cody/pulls/6195)
- Bench: make sure to respect CODY_RECORDING_MODE  [pull/6167](https://github.com/sourcegraph/cody/pulls/6167)
- Revert "Update backport.yml (#6137)"  [pull/6164](https://github.com/sourcegraph/cody/pulls/6164)

## [1.46.0]

### Added

### Fixed

### Changed

- Chat: Update keyboard shortcuts:
  - Removed `Shift+Ctrl+L` (previously created a new chat) due to conflict with Windows default shortcut
  - Updated `Shift+Alt+L` to create a new chat when the focus is not in the editor. When the focus is in the editor, the behavior remains unchanged (the current selection is added to the chat context).

### Uncategorized
- [Backport vscode-v1.46.x] Add built-in prompts related fields to prompt select analytic event  [pull/6181](https://github.com/sourcegraph/cody/pulls/6181)
- [Backport vscode-v1.46.x] Fetch standard prompts from remote prompts API  [pull/6166](https://github.com/sourcegraph/cody/pulls/6166)
- [Backport vscode-v1.46.x] Prompts Picker  [pull/6168](https://github.com/sourcegraph/cody/pulls/6168)
- [Backport vscode-v1.46.x] VS Code: Release v1.44.0  [pull/6169](https://github.com/sourcegraph/cody/pulls/6169)
- feat(autoedit): fix cursor jumping issue  [pull/6156](https://github.com/sourcegraph/cody/pulls/6156)
- only activate autoedits command when experimental setting is enabled  [pull/6157](https://github.com/sourcegraph/cody/pulls/6157)
- Chat: ensure ScrollDown button only takes it's width  [pull/6143](https://github.com/sourcegraph/cody/pulls/6143)
- autoedit: Add feature flag to enable/disable autoedit feature  [pull/6145](https://github.com/sourcegraph/cody/pulls/6145)
- remove ctrl+shift+L shortcut and update shift+alt+L shortcut  [pull/6148](https://github.com/sourcegraph/cody/pulls/6148)
- Fix various JetBrains styling issues  [pull/6153](https://github.com/sourcegraph/cody/pulls/6153)
- Autoedits Context Improvements  [pull/6141](https://github.com/sourcegraph/cody/pulls/6141)
- Better rendering for auto edits  [pull/6132](https://github.com/sourcegraph/cody/pulls/6132)
- Chat: context cell improvements  [pull/6115](https://github.com/sourcegraph/cody/pulls/6115)
- Fix inline-edit prompts chat building  [pull/6003](https://github.com/sourcegraph/cody/pulls/6003)
- Cody Web: Polish cody web Prompts  [pull/6135](https://github.com/sourcegraph/cody/pulls/6135)
- Simplify protocol's TelemetryEvent  [pull/6144](https://github.com/sourcegraph/cody/pulls/6144)
- Use font size variable providd by JetBrains in webview  [pull/6134](https://github.com/sourcegraph/cody/pulls/6134)
- Update backport.yml  [pull/6137](https://github.com/sourcegraph/cody/pulls/6137)
- fix(release): Update backport action to override team_reviews  [pull/6136](https://github.com/sourcegraph/cody/pulls/6136)
- autoedit: add speculative decoding  [pull/6130](https://github.com/sourcegraph/cody/pulls/6130)
- Fix for VSCode Marketplace description getting cut-off  [pull/6098](https://github.com/sourcegraph/cody/pulls/6098)
- Fix prompt name generation during prompts/commands migration  [pull/6126](https://github.com/sourcegraph/cody/pulls/6126)

## 1.44.0

### Added

### Fixed

### Changed

### Uncategorized

- Network: CA Cert loading fixes [pull/6101](https://github.com/sourcegraph/cody/pull/6101)
- feat(rel): add backport workflow [pull/6119](https://github.com/sourcegraph/cody/pull/6119)
- Cody Chat: fixed missing syntax highlighting of CSharp files and load only one copy of highlight.js in the WebView build [pull/6118](https://github.com/sourcegraph/cody/pull/6118)
- fix rendering issue on the same line for ghost text [pull/6120](https://github.com/sourcegraph/cody/pull/6120)
- chat input: '@' -> '@ Context' toolbar button [pull/6114](https://github.com/sourcegraph/cody/pull/6114)
- feat(edit): enable predicted outputs for gpt-4o models [pull/6116](https://github.com/sourcegraph/cody/pull/6116)
- Edit: prep for the gpt-4o-mini edit a/b test [pull/6110](https://github.com/sourcegraph/cody/pull/6110)
- Trigger autoedit on the cursor movements [pull/6112](https://github.com/sourcegraph/cody/pull/6112)
- Remove old test renderer [pull/6113](https://github.com/sourcegraph/cody/pull/6113)
- Add a command for testing auto-edit examples [pull/6108](https://github.com/sourcegraph/cody/pull/6108)
- Chat: brought back syntax highlighting for most common languages [pull/5953](https://github.com/sourcegraph/cody/pull/5953)
- Chat: brought back syntax highlighting for most common languages [pull/5874](https://github.com/sourcegraph/cody/pull/5874)
- Add a command for testing auto-edit examples [pull/6108](https://github.com/sourcegraph/cody/pull/6108)
- Fail hard on errors in input context bench CSV, remove unused column [pull/6107](https://github.com/sourcegraph/cody/pull/6107)
- Add more detailed results to context benchmark [pull/5992](https://github.com/sourcegraph/cody/pull/5992)
- Edit: collect more analytics data [pull/6095](https://github.com/sourcegraph/cody/pull/6095)
- fix indentation issue [pull/6103](https://github.com/sourcegraph/cody/pull/6103)
- Cody Web: Add support running prompts from consumer [pull/6081](https://github.com/sourcegraph/cody/pull/6081)
- fix recent edits context source [pull/6071](https://github.com/sourcegraph/cody/pull/6071)
- Hitesh/autoedits improvements [pull/5956](https://github.com/sourcegraph/cody/pull/5956)
- Agent: disable the flaky edit test [pull/6093](https://github.com/sourcegraph/cody/pull/6093)
- VS Code: point releases to `./vscode/changelog.md` [pull/6080](https://github.com/sourcegraph/cody/pull/6080)
- Fix issue with merging configs [pull/6084](https://github.com/sourcegraph/cody/pull/6084)
- Deep Cody: skip query rewrite for search tool [pull/6082](https://github.com/sourcegraph/cody/pull/6082)
- chore/build: VSCode Insiders builds are manually triggered and automatically tagged [pull/6083](https://github.com/sourcegraph/cody/pull/6083)
- Deep Cody: remove TOOL context item after review [pull/6079](https://github.com/sourcegraph/cody/pull/6079)

## 1.42.0

Hey Cody users! For those who want to track detailed technical changes, we will be updating this changelog to provide more comprehensive updates on new features, improvements, and fixes. For major releases and announcements, check out our [public changelog](https://sourcegraph.com/changelog).

### Added

- Autocomplete: Enabled completions preloading on cursor movement. [pull/6043](https://github.com/sourcegraph/cody/pull/6043)
- Telemetry: Added `cody.debug.logCharacterCounters` for debugging. [pull/6057](https://github.com/sourcegraph/cody/pull/6057)

### Fixed

- Chat: This patch updates the chat keyboard shortcuts to be as follows, thereby avoiding the tendency to "double-add" a code snippet when using the `alt+L` shortcut:
  - `Alt+L`: between chat and editor (this is unchanged)
  - `Shift+Alt+L` (previously alt+L): add selection as context:
  - `Shift+Ctrl+L` (previously shift+alt+L): new chat
- Markdown files were not bundled in the VSIX leading to onboarding views not displaying or showing an error.
- Ensured that a correct http/https agent is loaded depending on endpoint protocol and that secureConnection correclty passes CA certs via [hpagent](https://github.com/delvedor/hpagent)

### Changed

- Networking: In addition to Node and user configured manual CA certs, we now automatically attempt to load CA certs in your system's trust store. This is done using [rustls](https://github.com/rustls/rustls) via a new [napi-rs](https://napi.rs/) library `lib/noxide`. This behaviour is enabled by default but can be diasabled by setting the `experimental.noxide.enabled` to `false` in your settings. Any issues loading the library will be logged to the usual error output channels and we will fallback to the previous behaviour. This will replace the previous method of loading system CA certs using shell commands or bundled executables such as `win-ca.exe`.

### Uncategorized

- Fix issue with merging configs [pull/6084](https://github.com/sourcegraph/cody/pull/6084)
- chore/build: VSCode Insiders builds are manually triggered and automatically tagged [pull/6083](https://github.com/sourcegraph/cody/pull/6083)
- Add Deep Cody back to model list, revert button change [pull/6077](https://github.com/sourcegraph/cody/pull/6077)
- Fix configuration inspect method [pull/6075](https://github.com/sourcegraph/cody/pull/6075)
- Improve Cody logging agent protocol [pull/6069](https://github.com/sourcegraph/cody/pull/6069)
- Ensure CompletionBookkeepingEvent timestamps are not floating point [pull/6073](https://github.com/sourcegraph/cody/pull/6073)
- VS Code: Release v1.40.2 [pull/6062](https://github.com/sourcegraph/cody/pull/6062)
- Autocomplete: remove the extended language pool option [pull/6072](https://github.com/sourcegraph/cody/pull/6072)
- Deep Cody: Allow toggle in UI & implement CodyChatMemory [pull/6066](https://github.com/sourcegraph/cody/pull/6066)
- Autocomplete: add characters logger metadata to `accepted` events [pull/6068](https://github.com/sourcegraph/cody/pull/6068)
- fix: rewrite symf query only once [pull/6070](https://github.com/sourcegraph/cody/pull/6070)
- Run prompts migration only over local user commands [pull/6056](https://github.com/sourcegraph/cody/pull/6056)
- Context: make error message more concise [pull/6065](https://github.com/sourcegraph/cody/pull/6065)
- prevent double-adding selected context [pull/6059](https://github.com/sourcegraph/cody/pull/6059)
- Fix bugs in workspace::getConfiguration vscode shim [pull/6058](https://github.com/sourcegraph/cody/pull/6058)
- Autocomplete: deflake hot-streak tests [pull/6040](https://github.com/sourcegraph/cody/pull/6040)
- Remove repo chip from default context (feature flagged) [pull/6034](https://github.com/sourcegraph/cody/pull/6034)
- update insider cron schedule to MWF @ 1500 UTC [pull/6052](https://github.com/sourcegraph/cody/pull/6052)
- VS Code: Release v1.40.1 [pull/6051](https://github.com/sourcegraph/cody/pull/6051)
- Auth: UI conditional rendering logic [pull/6047](https://github.com/sourcegraph/cody/pull/6047)
- Change nested configuration object handling to match VSCode behavior. [pull/6041](https://github.com/sourcegraph/cody/pull/6041)
- Update marketplace description [pull/6046](https://github.com/sourcegraph/cody/pull/6046)
- Fix OpenCtx include initial context integeration. [pull/6045](https://github.com/sourcegraph/cody/pull/6045)
- Network: Fallback to CODY_NODE_TLS_REJECT_UNAUTHORIZED for cert auth [pull/6037](https://github.com/sourcegraph/cody/pull/6037)
- Autocomplete: cleanup the fast-path a/b test [pull/6039](https://github.com/sourcegraph/cody/pull/6039)
- fix(ci): Increase test timeout for uninstall test [pull/6038](https://github.com/sourcegraph/cody/pull/6038)
- Fix Prompts welcome screen initial state [pull/6036](https://github.com/sourcegraph/cody/pull/6036)
- VS Code: add characters logger metadata to chat code-gen events [pull/6019](https://github.com/sourcegraph/cody/pull/6019)

## 1.40.2

### Fixed

- Agent: Fixed bugs in `workspace::getConfiguration` vscode shim [pull/6058](https://github.com/sourcegraph/cody/pull/6058)

## 1.40.1

### Fixed

- Auth: Fixed UI conditional rendering logic for non VS Code clients. [pull/6047](https://github.com/sourcegraph/cody/pull/6047)

## 1.40.0

### Added

- Proxy: Support for `cody.net.proxy` settings that enable configuation a cody specific proxy server. This also supports `cody.net.proxy.path` to provide a UNIX domain socket directly. [pull/5883](https://github.com/sourcegraph/cody/pull/5883)

### Fixed

- Context Filters: fixed repo name resolution cache. [pull/5978](https://github.com/sourcegraph/cody/pull/5978)

### Uncategorized

- Fix support for merging multiple nested objects [pull/6029](https://github.com/sourcegraph/cody/pull/6029)
- Change tip text to reflect new key command [pull/6030](https://github.com/sourcegraph/cody/pull/6030)
- add code llama model for the a/b test [pull/6022](https://github.com/sourcegraph/cody/pull/6022)
- Add new custom configuration field which supports dotted names [pull/6027](https://github.com/sourcegraph/cody/pull/6027)
- Add shortcut for recently used prompts [pull/6016](https://github.com/sourcegraph/cody/pull/6016)
- Use simplified token counting method in case of the big files [pull/6014](https://github.com/sourcegraph/cody/pull/6014)
- fix: Change chat input placeholder text [pull/6011](https://github.com/sourcegraph/cody/pull/6011)
- Reduce padding of container around search input. [pull/5778](https://github.com/sourcegraph/cody/pull/5778)
- VS Code: add characters logger stats to `fixup.apply:succeeded` events [pull/6009](https://github.com/sourcegraph/cody/pull/6009)
- Don't select first prompt by default [pull/6015](https://github.com/sourcegraph/cody/pull/6015)
- fix(chat): Hide insert and new file buttons if there is no `edit` capability [pull/6018](https://github.com/sourcegraph/cody/pull/6018)
- bump openctx to incorporate HTTP provider invocation [pull/6010](https://github.com/sourcegraph/cody/pull/6010)
- Promisify PromptEditorRefAPI [pull/6006](https://github.com/sourcegraph/cody/pull/6006)

## 1.38.3

### Fixed

- Autocomplete: Fix the feature flag used for the fast-path A/B test. [pull/5998](https://github.com/sourcegraph/cody/pull/5998)

## 1.38.2

### Changed

- Telemetry: Account for visible ranges in the characters logger. [pull/5931](https://github.com/sourcegraph/cody/pull/5931)

### Fixed

- Chat: Improved handling of duplicated priority context items. [pull/5860](https://github.com/sourcegraph/cody/pull/5860)
- Chat: Improved handling of duplicated priority context items. [pull/5860](https://github.com/sourcegraph/cody/pull/5860)

### Changed

- Network: Changed configuration of network libraries to better support VSCode's patching of `http` and `https` modules. Also disabled the use of `keep-alive` headers until more robust testing is in place around VSCode's ongoing network changes. No performance changes are expected as the previous use of `keep-alive` didn't properly create re-usable connections.

## 1.38.1

### Changed

- Telemetry: Add document change reasons to characters logger. [pull/5855](https://github.com/sourcegraph/cody/pull/5855)
- Autocomplete: Prepare for the fast-path and completion-preloading A/B tests. [pull/5905](https://github.com/sourcegraph/cody/pull/5905)

## 1.38.0

### Fixed

- Chat: Improve webview performance in long chats. [pull/5866](https://github.com/sourcegraph/cody/pull/5866), [pull/5875](https://github.com/sourcegraph/cody/pull/5875), [pull/5879](https://github.com/sourcegraph/cody/pull/5879)

- Autocomplete: Remove support for the deprecated `experimental-openaicompatible` provider. Use `openaicompatible` instead. [pull/5872](https://github.com/sourcegraph/cody/pull/5872)

## 1.36.3

### Added

- Autocomplete: re-enable the agent tests. [pull/5784](https://github.com/sourcegraph/cody/pull/5784)
- Autocomplete: Using the current document instead of precalculated text to get insertion text. [pull/5812](https://github.com/sourcegraph/cody/pull/5812)

## 1.36.2

### Added

- Autocomplete: Change the feature flag names for experiment to prevent older client quering deprecated models. [pull/5805](https://github.com/sourcegraph/cody/pull/5805)

### Fixed

- Chat: Fix an issue in repository name resolution for workspaces that caused Chat to hang. [pull/5808](https://github.com/sourcegraph/cody/pull/5808)

## 1.36.1

### Fixed

- Autocomplete: The PR fixes the slowness in vscode because because of completions by using local cache instead of querying vscode localStorage. [pull/5798](https://github.com/sourcegraph/cody/pull/5798)
- Sourcegraph API GraphQL: Increase the default timeout from 6sec to 20sec. [pull/5789](https://github.com/sourcegraph/cody/pull/5789)

## 1.36.0

### Added

- The [new OpenAI models (OpenAI o1-preview & OpenAI o1-mini)](https://sourcegraph.com/blog/openai-o1-for-cody) are now available to selected Cody Pro users for early access. [pull/5508](https://github.com/sourcegraph/cody/pull/5508)
- Cody Pro users can join the waitlist for the new models by clicking the "Join Waitlist" button. [pull/5508](https://github.com/sourcegraph/cody/pull/5508)
- Chat: Support non-streaming requests. [pull/5565](https://github.com/sourcegraph/cody/pull/5565)
- Chat: Ability to execute terminal commands generated by Cody directly from the chat interface on button click. [pull/5684](https://github.com/sourcegraph/cody/pull/5684)

### Fixed

- Chat: Fixed feedback buttons not working in chat. [pull/5509](https://github.com/sourcegraph/cody/pull/5509)
- Command: Removed duplicated default commands from the Cody Commands menu that were incorrectly listed as custom commands.
- Enterprise: Smart context window is now correctly set for all Claude Sonnet models configured on the server side. [pull/5677](https://github.com/sourcegraph/cody/pull/5677)
- Chat: Display the correct loading state during codebase context retrieval instead of 0 item by default. [pull/5761](https://github.com/sourcegraph/cody/pull/5761)

### Changed

- Enterprise: Remote Repository items in the mention menu now display only the org/repo part of the title, omitting the code host name to prevent repository names from being truncated in the UI. [pull/5518](https://github.com/sourcegraph/cody/pull/5518)
- Cody Ignore: This internal experimental feature is now deprecated and the use of `.cody/ignore` file is no longer supported. [pull/5537](https://github.com/sourcegraph/cody/pull/5537)
- Autocomplete: removed the `cody.autocomplete.advanced.model` setting and updated supported values for `cody.autocomplete.advanced.provider`.

## 1.34.3

### Fixed

- Autocomplete Logging: Fix the diff for recent edits by replacing psDedent with ps to preserve the indentation. [pull/5574](https://github.com/sourcegraph/cody/pull/5574)

## 1.34.2

### Fixed

- Autocomplete Logging: The PR fixes the contextCandidates logged in the inlineCompletionItemContext. [pull/5507](https://github.com/sourcegraph/cody/pull/5507)

## 1.34.1

### Added

### Fixed

- Cody Ignore: Fixed an issue where Cody would treat Notebook cells as ignored files when .cody/ignore is enabled. [pull/5473](https://github.com/sourcegraph/cody/pull/5473)
- Command: Fixed the `Generate Commit Message` command on Windows caused by file path. [pull/5483](https://github.com/sourcegraph/cody/pull/5483)
- Dev: Fixed an issue where incorrect request parameters caused stream requests to fail when using BYOK OpenAI-compatible models. [pull/5490](https://github.com/sourcegraph/cody/pull/5490)

### Changed

## 1.34.0

### Added

### Fixed

- Command: Fixed an issue where the experimental `Generate Commit Message` command would fail on Windows due to incorrect parsing of the git diff output. [pull/5449](https://github.com/sourcegraph/cody/pull/5449)
- Chat: Model list now shows the correct icon based on the model provider. [pull/5469](https://github.com/sourcegraph/cody/pull/5469)
- Chat: Fixed an issue where local models were duplicated in the model list. [pull/5469](https://github.com/sourcegraph/cody/pull/5469)

### Changed

- Edit: Implemented cursor feedback for Generate Tests and Document Code commands to improve user experience by indicating command execution. [pull/5341](https://github.com/sourcegraph/cody/pull/5341)
- Dev: Added support for configurable "options" field in locally configured LLM providers, available behind the `cody.dev.models` setting. [pull/5467](https://github.com/sourcegraph/cody/pull/5467)
- Autocomplete Trigger Delay: Introduced a configurable setting to add a delay before returning autocomplete results, enhancing user control over completion suggestion timing. [pull/5350](https://github.com/sourcegraph/cody/pull/5350)

## 1.32.5

### Fixed

- Autocomplete: Fix autocomplete character trimming from hot-streak. [pull/5378](https://github.com/sourcegraph/cody/pull/5378)
- Autocomplete: Fix anthropic model for PLG users. [pull/5380](https://github.com/sourcegraph/cody/pull/5380)
- Chat: Adjust context windows for Mistral models configured in the site config. [pull/5434](https://github.com/sourcegraph/cody/pull/5434)

## 1.32.4

### Added

- Refactoring: refactoring configurations to make more reactive. [pull/5330](https://github.com/sourcegraph/cody/pull/5330)
- Autocomplete: Enable smart throttle and hot streak. [pull/5339](https://github.com/sourcegraph/cody/pull/5339)
- Autocomplete: Fix model mapping for deepseek-coder-v2. [pull/5272](https://github.com/sourcegraph/cody/pull/5272)
- Autocomplete: Prompt caching and direct routing experiment. [pull/5246](https://github.com/sourcegraph/cody/pull/5246)

## 1.32.3

### Added

- Autocomplete Refactoring: Extract fast-path client for the fireworks provider. [pull/5284](https://github.com/sourcegraph/cody/pull/5284)
- Autocomplete Refactoring: Reduce `createProviderConfig` duplication. [pull/5282](https://github.com/sourcegraph/cody/pull/5282)
- Autocomplete Refactoring: Remove starcoder2. [pull/5283](https://github.com/sourcegraph/cody/pull/5283)
- Autocomplete Refactoring: Remove unused models in the fireworks provider. [pull/5286](https://github.com/sourcegraph/cody/pull/5286)
- Autocomplete Refactoring: Refactor the Fireworks provider. [pull/5307](https://github.com/sourcegraph/cody/pull/5307)

## 1.32.2

### Fixed

- Fixed an issue where chats could hang if there have been no changes since the last local indexing. [pull/5319](https://github.com/sourcegraph/cody/pull/5319)

## 1.32.1

### Fixed

- Revert: A recent version bump of a dependency was potentially causing some Out-of-Memory issues resultling in a grey screen. The `rehype-highlight` version has been reverted. [pull/5315](https://github.com/sourcegraph/cody/pull/5315)
- Chat: General improvements to how Cody responds to messages that include code blocks. [pull/5290](https://github.com/sourcegraph/cody/pull/5290)

## 1.32.0

### Added

- Chat/Edit: Added an experimental "Smart Apply" button to code blocks that will attempt to apply the changes to the correct file via the Edit command. [pull/5038](https://github.com/sourcegraph/cody/pull/5038)
- Edit: Added support to accept/reject specific changes when displaying a diff. [pull/4976](https://github.com/sourcegraph/cody/pull/4976)
- Agent: Support for multiple workspace roots. [pull/5211](https://github.com/sourcegraph/cody/pull/5211)

### Fixed

- Edit: Fixed a case where multiple, duplicate, edit commands would be created unintentionally. [pull/5183](https://github.com/sourcegraph/cody/pull/5183)
- Debug: Commands for debugging purposes (e.g., "Cody Debug: Export Logs") are available outside of development mode again. [pull/5197](https://github.com/sourcegraph/cody/pull/5197)
- Edit: Fixed an issue where the inline diff would not be shown if a file became hidden before the edit was applied. [pull/5270](https://github.com/sourcegraph/cody/pull/5270)
- Edit: Fixed an issue where single-line/short edits would not be correctly applied to the document. [pull/5271](https://github.com/sourcegraph/cody/pull/5271)

### Changed

- Chat: Improved how Cody associates code to existing files in chat responses. [pull/5038](https://github.com/sourcegraph/cody/pull/5038)
- Chat: Added an experimental simpler code block UI, that can accomodate the "Smart Apply" button. [pull/5038](https://github.com/sourcegraph/cody/pull/5038)

## 1.30.3

### Added

### Fixed

- Chat: Fixed an issue where @-mentions move focus to the chat input box at the top. [pull/5170](https://github.com/sourcegraph/cody/pull/5170)

### Changed

## 1.30.2

### Added

Autocomplete: Experiment flag for deepseek context increase experiment. [pull/5159](https://github.com/sourcegraph/cody/pull/5159)

### Fixed

### Changed

## 1.30.1

### Added

Autocomplete: Add a feature flag for DeepSeek-coder-v2 lite base model. [pull/5151](https://github.com/sourcegraph/cody/pull/5079)

### Fixed

### Changed

## 1.30.0

### Added

Chat: Added ability to remove individual chats from chat history in the sidebar. [pull/5114](https://github.com/sourcegraph/cody/pull/5114)

### Fixed

### Changed

- Chat: the local search index is now rebuilt more frequently when many files are changed since the last index (such as when the user checks out a revision that differs from the current revision).

## 1.28.1

Chat: Cody is now defaulted to run in the sidebar for both Enterprise and Non-Enterprise users. [pull/5039](https://github.com/sourcegraph/cody/pull/5039)

### Fixed

- Edit: Fixed an issue where we would generate an inefficient diff due to a mismatch in the end-of-line sequence between the user and the LLM. [pull/5069](https://github.com/sourcegraph/cody/pull/5069)
- Chat: Fixed an issue where buttons to start a new Cody chat and show Chat History were visible in non-Cody views. [pull/5106](https://github.com/sourcegraph/cody/pull/5106)

### Changed

- Autocomplete: Ignores leading empty new lines for autocomplete suggestions to reduce the number of cases when Cody doesn't suggest anything. [pull/4864](https://github.com/sourcegraph/cody/pull/4864)
- Autocomplete: Preload completions on cursor movement. [pull/4901](https://github.com/sourcegraph/cody/pull/4901)
- Chat: The shortcuts for starting starting and toggling the chat have changed:
  - `Alt+L`: Toggles between the chat view and the last text editor. If a chat view doesn't exist, it opens a new one. From a text editor with an active selection, it adds the active selection to the chat.
  - `Shift+Alt+L`: starts a new chat session.
  - The `cody.chat.defaultLocation` setting controls the default location of chat sessions. The values are "sidebar", "editor", or "sticky". The default is "sticky", which defaults to the sidebar but switches whenever the user moves the chat to the editor panel, or vice versa.

## 1.28.0

### Added

- Chat: Chat has been added back to the VS Code sidebar (after being removed about 6 months ago). By default, new chats open in the sidebar. New chats can still be opened in an editor panel with the `New Chat in Sidebar` command. Currently open chats can be moved from the sidebar into an editor panel and vice versa. Enterprise users are not affected. [pull/4832](https://github.com/sourcegraph/cody/pull/4832)
- Chat: Chat History, commands, and settings are now accessible through the chat view for Non-Enterprise users. [pull/4900](https://github.com/sourcegraph/cody/pull/4900)
- Edit: Added support to select the full range of a file for an edit. [pull/4864](https://github.com/sourcegraph/cody/pull/4864)

### Fixed

- Command: The "Ask Cody to Explain" command for explaining terminal output has been removed from the command palette, as it is only callable from the terminal context menu. [pull/4860](https://github.com/sourcegraph/cody/pull/4860)
- Command: Make "Open Diff" button maximize current editor if multiple are open. [pull/4957](https://github.com/sourcegraph/cody/pull/4957)
- Chat: Design cleanups of the new chat UI. [pull/4959](https://github.com/sourcegraph/cody/pull/4959)
- Autocomplete: Fixed an issue where completions would incorrectly be marked as "read" if the cursor position or active document no longer passes the visibility checks. [pull/4984](https://github.com/sourcegraph/cody/pull/4984)

### Changed

- For non-Enterprise users, the sidebar for commands, chat history, and settings has been removed and replaced by the sidebar chat. [pull/4832](https://github.com/sourcegraph/cody/pull/4832)

## 1.26.7

### Fixed

- Autocomplete: Fixed an issue where autocomplete context requests were never resolved. [pull/4961](https://github.com/sourcegraph/cody/pull/4961)

## 1.26.6

### Fixed

- Autocomplete: Fixed an issue where the cached retriever was attempting to open removed files. [pull/4942](https://github.com/sourcegraph/cody/pull/4942)

## 1.26.5

### Fixed

- Chat context: Fixed an issue where querying context retrievers with context chips included in the query returned poor results. [pull/4936](https://github.com/sourcegraph/cody/pull/4936)

## 1.26.4

### Fixed

- Autocomplete: Fixed the request manager cache keys computation. [pull/4902](https://github.com/sourcegraph/cody/pull/4902)
- Autocomplete: Fixed the default model value for the Anthropic autocomplete provider. [pull/4803](https://github.com/sourcegraph/cody/pull/4803)
- It is no longer possible to add a file to chat context by right clicking the file in the file explorer.

## 1.26.3

### Fixed

- Autocomplete: Characters logger now accounts for multiline deletions. [pull/4865](https://github.com/sourcegraph/cody/pull/4865)
- Autocomplete: Fixed an issue where subsequent completions would be marked as "suggested" multiple times, if they resolved to an already visible completion. [pull/4866](https://github.com/sourcegraph/cody/pull/4866)

## 1.26.2

### Added

- Autocomplete: Added an extended experimental throttling mechanism that should decrease latency. [pull/4852](https://github.com/sourcegraph/cody/pull/4852)

### Fixed

- Autocomplete: Fixed an issue where in-flight requests would sometimes be incorrectly resolved if the cursor position changed. [pull/4827](https://github.com/sourcegraph/cody/pull/4827)

### Changed

## 1.26.1

### Fixed

- A no-op command `New Chat in Sidebar` was removed. (This will be added back with functionality in the next minor stable release version.) [pull/4837](https://github.com/sourcegraph/cody/pull/4837)

## 1.26.0

### Added

- Ollama: Added support for running Cody offline with local Ollama models. [pull/4691](https://github.com/sourcegraph/cody/pull/4691)
- Edit: Added support for users' to edit the applied edit before the diff view is removed. [pull/4684](https://github.com/sourcegraph/cody/pull/4684)
- Autocomplete: Added experimental support for Gemini 1.5 Flash as the autocomplete model. To enable this experimental feature, update the `autocomplete.advanced.provider` configuration setting to `unstable-gemini`. Prerequisite: Your Sourcegraph instance (v5.5.0+) must first be configured to use Gemini 1.5 Flash as the autocomplete model. [pull/4743](https://github.com/sourcegraph/cody/pull/4743)
- Enterprise: Enabled support for multiple dynaic models if the Sourcegraph backend provides them. Requires the experimental flag `modelsAPIEnabled` to be sent by the client config API. [pull/4780](https://github.com/sourcegraph/cody/pull/4780)
- Autocomplete: Fixed hot-streak cache keys for long documents. [pull/4817](https://github.com/sourcegraph/cody/pull/4817)
- Autocomplete: Added an extra abort call to ensure request cancellation. [pull/4818](https://github.com/sourcegraph/cody/pull/4818)

### Fixed

- Edit: Fixed an issue where, when unable to detect the indentation of a file, Cody would remove all indentation from a response. [pull/4704](https://github.com/sourcegraph/cody/pull/4704)
- Edit: Fixed an issue where Cody would sometimes remove unintended parts of the code when an edit was accepted on save. [pull/4720](https://github.com/sourcegraph/cody/pull/4720)
- Chat: The loading dots in the loading page are now centered correctly. [pull/4808](https://github.com/sourcegraph/cody/pull/4808)

### Changed

- Chat: Added a stop button and cleaned up the vertical space layout of the chat. [pull/4580](https://github.com/sourcegraph/cody/pull/4580)
- Autocomplete: Added a caching layer to Jaccard Similarity to reduce the load of context gathering during autocompletion. [pull/4608](https://github.com/sourcegraph/cody/pull/4608)
- Autocomplete: Added Fireworks headers to analytics events. [pull/4804](https://github.com/sourcegraph/cody/pull/4804)
- Chat: Simplify the Enterprise docs in the model selector [pull/4745](https://github.com/sourcegraph/cody/pull/4745)
- Edit: We now collapse the selection down to the cursor position after an edit is triggered. [pull/4781](https://github.com/sourcegraph/cody/pull/4781)
- Autocomplete: requests timeout decreased from 15s to 7s. [pull/4813](https://github.com/sourcegraph/cody/pull/4813)
- Chat & Edit: Claude 3.5 Sonnet is now the default model for Chat and Commands. [pull/4822](https://github.com/sourcegraph/cody/pull/4822)

## 1.24.2

### Added

- Autocomplete: Added a new experimental throttling mechanism that should decrease latency. [pull/4735](https://github.com/sourcegraph/cody/pull/4735)

### Changed

- Autocomplete: When the last completion candidate is not applicable at the current document position, it remains in the cache even after the user backspaces or deletes characters from the current line. [pull/4704](https://github.com/sourcegraph/cody/pull/4704)
- Autocomplete: Increase request manager cache size. [pull/4778](https://github.com/sourcegraph/cody/pull/4778)

## 1.24.1

- Autocomplete: Restrict the number of lines we await during hot-streak completion generation to prevent overwhelming inference providers. [pull/4737](https://github.com/sourcegraph/cody/pull/4737)

## 1.24.0

### Added

- Edit: Added a new visual inline diff output for applied edits. [pull/4525](https://github.com/sourcegraph/cody/pull/4525)
- Edit: Added a visual animation showing the progress of the LLM as it produces a final output. [pull/4525](https://github.com/sourcegraph/cody/pull/4525)

### Fixed

- Edit: Fixed incorrect codelens for "Generate Code". [pull/4525](https://github.com/sourcegraph/cody/pull/4525)
- Chat: Display the appropriate error message when input has exceeded the model's context window, instead of "Chat token usage must be updated before Context". [pull/4674](https://github.com/sourcegraph/cody/pull/4674)

### Changed

- Chat: @-mentions are shown as chips instead of text. [pull/4539](https://github.com/sourcegraph/cody/pull/4539)
- Edit: Removed usage of the users' default formatter, instead choosing to apply basic formatting and indentation matching before the edit is applied to the document. [pull/4525](https://github.com/sourcegraph/cody/pull/4525)
- Edit: Removed the manual "Show Diff" option, in favour of showing the diff directly in the editor. [pull/4525](https://github.com/sourcegraph/cody/pull/4525)

## 1.22.4

### Added

- Autocomplete: Support Google Vertex provider exclusively for Anthropic-based models. [pull/4606](https://github.com/sourcegraph/cody/pull/4606)
- Chat & Commands: New model Anthropic Claude 3.5 Sonnet available for Cody Pro users. [pull/4631](https://github.com/sourcegraph/cody/pull/4631)

### Fixed

### Changed

## 1.22.3

### Added

### Fixed

### Changed

## 1.22.2

### Added

- Autocomplete: Finetuned model shipment for code completions in py, jsx and jsx language. [pull/4533](https://github.com/sourcegraph/cody/pull/4533)
- Telemetry: Context logging for the autocomplete feature in private metadata. [pull/4501](https://github.com/sourcegraph/cody/pull/4501)
- Autocomplete: Feature flags for the fine-tuning model and deepseek experiment for code completions. [pull/4577](https://github.com/sourcegraph/cody/pull/4577)
- Telemetry: Added autocomplete stage counter logger. [pull/4595](https://github.com/sourcegraph/cody/pull/4595)
- Telemetry: Added resolved model to autocomplete events. [pull/4565](https://github.com/sourcegraph/cody/pull/4565)

## 1.22.1

### Added

- Enterprise: Expand the context window for Gemini 1.5 models. [pull/4563](https://github.com/sourcegraph/cody/pull/4563)

### Fixed

- Chat: Fix hover tooltips on overflowed paths in the @-mention file picker. [pull/4553](https://github.com/sourcegraph/cody/pull/4553)
- Custom Commands: Creating a new custom command through the menu without an existing cody.json file now creates a new cody.json file with the command added. [pull/4561](https://github.com/sourcegraph/cody/pull/4561)
- Ollama: Fix a bug where Ollama models were not connected to the correct client. [pull/4564](https://github.com/sourcegraph/cody/pull/4564)
- Windows: Fix a bug where Cody failed to load on Windows with the latest VS Code Insiders due to local certificates. [pull/4598](https://github.com/sourcegraph/cody/pull/4598)

### Changed

## 1.22.0

### Added

- Chat & Commands: New models available for Cody Pro users:
  - Google Gemini 1.5 Pro [#4360](https://github.com/sourcegraph/cody/pull/4360)
  - Google Gemini 1.5 Flash [#4360](https://github.com/sourcegraph/cody/pull/4360)
- Chat: Followup responses now more clearly indicate that prior context in the thread was used to generate the response. [pull/4479](https://github.com/sourcegraph/cody/pull/4479)

### Fixed

- Chat: Don't append @ when "Add context" is pressed multiple times. [pull/4439](https://github.com/sourcegraph/cody/pull/4439)
- Chat: Fix an issue where copying code (with right-click or Cmd/Ctrl+C) causes many event logs and may trip rate limits. [pull/4469](https://github.com/sourcegraph/cody/pull/4469)
- Chat: Fix an issue where it was difficult to copy code from responses that were still streaming in. [pull/4472](https://github.com/sourcegraph/cody/pull/4472)
- Chat: Fix an issue where opening the @-mention menu in a followup input would scroll the window to the top. [pull/4475](https://github.com/sourcegraph/cody/pull/4475)
- Chat: Show "Explain Code" and other commands in a more pleasant way, with @-mentions, in the chat. [pull/4424](https://github.com/sourcegraph/cody/pull/4424)
- Chat: Scrollbars are now shown in the @-mention menu when it overflows, same as chat models. [pull/4523](https://github.com/sourcegraph/cody/pull/4523)
- Chat: Prevent the chat from remaining in a loading state when using ESC to stop Cody's response mid-stream. [pull/4532](https://github.com/sourcegraph/cody/pull/4532)
- Chat: Large files added to new chats as @-mentions are now correctly displayed as invalid. [pull/4534](https://github.com/sourcegraph/cody/pull/4534)

### Changed

- Autocomplete: Improve finding of related code snippets by breaking camelCase and snake_case words. [pull/4467](https://github.com/sourcegraph/cody/pull/4467)
- The natural language search quickpick was removed. To perform a natural-language search, run a Cody chat and view the items in the context row. [pull/4506](https://github.com/sourcegraph/cody/pull/4506)
- Temporary Fix for [Win-ca package Certs] Issue(https://github.com/sourcegraph/cody/issues/4491): Bypassed problematic codepath to prevent system hang, resulting in temporary loss of self-signed certs import on Windows. Proper fix planned before July 1.

## [1.20.3]

### Fixed

- Chat: Fix an issue where copying code (with right-click or Cmd/Ctrl+C) causes many event logs and may trip rate limits. [pull/4469](https://github.com/sourcegraph/cody/pull/4469)

## [1.20.2]

### Fixed

- Performance: Reduced the performance overhead for certain types of context fetching, especially for larger files. This might have caused issues with slow autocomplete before. [pull/4446](https://github.com/sourcegraph/cody/pull/4446)
- Chat: Fixed an issue where the chat view would crash and display a gray screen in VS Code due to an out-of-memory situation. [pull/4459](https://github.com/sourcegraph/cody/pull/4459)

## [1.20.1]

### Fixed

- Chat: The @-mentions for workspace repositories, which are added to the input box by default for new messages, now take context filters into consideration and do not mention the excluded repos. [pull/4427](https://github.com/sourcegraph/cody/pull/4427)
- Chat: Fixed an issue where the buttons for copying and inserting code in assistant responses were not showing. [pull/4422](https://github.com/sourcegraph/cody/pull/4422)
- Edit: Fixed an issue where the edit commands context was removed from the final prompt. [pull/4432](https://github.com/sourcegraph/cody/pull/4432)
- Agent: Fixed an issue where the agent incorrectly calculated document range for out of bounds line numbers. [pull/4435](https://github.com/sourcegraph/cody/pull/4435)
- Chat: Fixed the contrast and colors of send button. [pull/4436](https://github.com/sourcegraph/cody/pull/4436)

## [1.20.0]

### Added

- Chat: Integrated OpenCtx providers with @-mention context menu. [pull/4201](https://github.com/sourcegraph/cody/pull/4201)
- Enterprise: Adds support for the `completions.smartContextWindow` (available in Sourcegraph v5.5.0+) site configuration. [pull/4236](https://github.com/sourcegraph/cody/pull/4236)
- Chat: Integrated OpenCtx providers with @-mention context menu. [pull/4201](https://github.com/sourcegraph/cody/pull/4201/files)
- Keybinding: Assign the same keyboard shortcut for starting a new chat to the "New Chat with Selection" command. [pull/4255](https://github.com/sourcegraph/cody/pull/4255)
- Telemetry: Adds a new telemetry event when users uninstall the extension. [pull/4246](https://github.com/sourcegraph/cody/pull/4246)
- Chat: Added @-mention remote repositories search provider for enterprise. [pull/4311](https://github.com/sourcegraph/cody/pull/4311)
- Chat: Editor selection is now included in all chats by default. [pull/4292](https://github.com/sourcegraph/cody/pull/4292)
- Chat: Assistant responses now have a "Try again with different context" line at the bottom with ways you can improve the context used to generate the response. [pull/4317](https://github.com/sourcegraph/cody/pull/4317)
- Document Code: Adds additional languages support for range expansion:
  - Java: [pull/4353](https://github.com/sourcegraph/cody/pull/4353)
  - Kotlin: [pull/4355](https://github.com/sourcegraph/cody/pull/4355)
  - Rust: [pull/4358](https://github.com/sourcegraph/cody/pull/4358)
  - PHP: [pull/4359](https://github.com/sourcegraph/cody/pull/4359)
  - C: [pull/4391](https://github.com/sourcegraph/cody/pull/4391)
  - C++: [pull/4392](https://github.com/sourcegraph/cody/pull/4392)

### Fixed

- Autocomplete: Fixed an issue where formatting on save could cause completions to show duplicated characters. [pull/4404](https://github.com/sourcegraph/cody/pull/4404)
- Edit: Fixed an issue where streamed insertions used invalid document ranges. [pull/4172](https://github.com/sourcegraph/cody/pull/4172)
- Chat: Fixed issues with chat commands where selection context is removed from context items. [pull/4229](https://github.com/sourcegraph/cody/pull/4229)
- Auth: Fixes an issue where Login page is not reloaded when proxy settings have changed. [pull/4233](https://github.com/sourcegraph/cody/pull/4233)
- Chat: Fixes issues with chat commands where selection context is removed from context items. [pull/4229](https://github.com/sourcegraph/cody/pull/4229)
- Chat: Fixes intermittent issues with `Add Selection to Cody Chat` where sometimes the @-mention would not actually be added. [pull/4237](https://github.com/sourcegraph/cody/pull/4237)
- Menu: Fixes an issue where the `Add Selection to Cody Chat` context menu item was incorrectly disabled when no new chat was open. [pull/4242](https://github.com/sourcegraph/cody/pull/4242)
- Fixed an issue where the test file name was incorrectly inserted with the unit test command. [pull/4262](https://github.com/sourcegraph/cody/pull/4262)
- Chat: Fixed a long-standing bug where it was not possible to copy code from Cody's response before it was finished. [pull/4268](https://github.com/sourcegraph/cody/pull/4268)
- Chat: Fixed a bug where list bullets or numbers were not shown in chat responses. [pull/4294](https://github.com/sourcegraph/cody/pull/4294)
- Chat: Fixed a bug where long messages could not be scrolled vertically in the input. [pull/4313](https://github.com/sourcegraph/cody/pull/4313)
- Chat: Copying and pasting @-mentions in the chat input now works. [pull/4319](https://github.com/sourcegraph/cody/pull/4319)
- Document Code: Fixed an issue where documentation would be incorrectly inserted in the middle of a line. [pull/4325](https://github.com/sourcegraph/cody/pull/4325)
- Edit: Fixed an issue where an invalid prompt would be used, resulting in an error in certain enterprise configurations. [pull/4350](https://github.com/sourcegraph/cody/pull/4350)

### Changed

- Chat: Pressing <kbd>Space</kbd> no longer accepts an @-mention item. Press <kbd>Tab</kbd> or <kbd>Enter</kbd> instead. [pull/4154](https://github.com/sourcegraph/cody/pull/4154)
- Chat: You can now change the model after you send a chat message. Subsequent messages will be sent using your selected model. [pull/4189](https://github.com/sourcegraph/cody/pull/4189)
- Chat: The @-mention menu now shows the types of context you can include. [pull/4188](https://github.com/sourcegraph/cody/pull/4188)
- Increases the context window for the new `GPT-4o` model. [pull/4180](https://github.com/sourcegraph/cody/pull/4180)
- Commands/Chat: Increased the maximum output limit of LLM responses for recommended Enterprise models. [pull/4203](https://github.com/sourcegraph/cody/pull/4203)
- Chat: The chat UI has been updated to make messages editable in-place and stream down from the top. [pull/4209](https://github.com/sourcegraph/cody/pull/4209)
- Chat: Improved chat model selector UI with GPT-4o now as a recommended model, improved usability for Cody Free users, and a chat models documentation link. [pull/4254](https://github.com/sourcegraph/cody/pull/4254)
- Chat: New welcome screen. [pull/4303](https://github.com/sourcegraph/cody/pull/4303)
- Chat: Added @-mention provider icons. [pull/4336](https://github.com/sourcegraph/cody/pull/4336)
- Chat: New chats now start with @-mentions of your current repository and file. Use @-mentions to include other context. Enterprise users can @-mention remote repositories to chat across multiple repositories. [pull/4364](https://github.com/sourcegraph/cody/pull/4364)

### Removed

- Chat: The `Rename Chat` functionality.

## [1.18.2]

### Added

- Feature flags for the fine-tuning model experiment for code completions. [pull/4245](https://github.com/sourcegraph/cody/pull/4245)

### Fixed

### Changed

## [1.18.1]

### Added

- Automatically start embeddings indexing using Sourcegraph embeddings API. [pull/4091](https://github.com/sourcegraph/cody/pull/4091/)
- Simplify upstream latency collector and measure Cody Gateway latency[pull/4193](https://github.com/sourcegraph/cody/pull/4193)

### Fixed

### Changed

## [1.18.0]

### Added

- Search: A new `Search Code` command added to the `Commands` sidebar for Cody's Natural Language Search. [pull/3991](https://github.com/sourcegraph/cody/pull/3991)
- Context Menu: Added commands to send file to chat as @-mention from the explorer context menu. [pull/4000](https://github.com/sourcegraph/cody/pull/4000)
  - `Add File to Chat`: Add file to the current opened chat, or start a new chat if no panel is opened.
  - `New Chat with File Content`: Opens a new chat with the file content when no existing chat panel is open.
- Chat: New optimization for prompt quality and token usage, deduplicating context items, and optimizing token allocation. [pull/3929](https://github.com/sourcegraph/cody/pull/3929)
- Document Code/Generate Tests: User selections are now matched against known symbol ranges, and adjusted in cases where a user selection in a suitable subset of one of these ranges. [pull/4031](https://github.com/sourcegraph/cody/pull/4031)
- Extension: Added the `vscode.git` extension to the `extensionDependencies` list. [pull/4110](https://github.com/sourcegraph/cody/pull/4110)
- Command: Add a new `Generate Commit Message` command for generating commit messages, available in the Cody sidebar, command palette, and Source Control panel. [pull/4130](https://github.com/sourcegraph/cody/pull/4130)
- Chat: The new `GPT-4o` model is available for Cody Pro users. [pull/4164](https://github.com/sourcegraph/cody/pull/4164)

### Fixed

- Autocomplete: Handle incomplete Ollama response chunks gracefully. [pull/4066](https://github.com/sourcegraph/cody/pull/4066)
- Edit: Improved handling of responses that contain HTML entities. [pull/4085](https://github.com/sourcegraph/cody/pull/4085)
- Chat: Fixed an issue where the chat message editor field was not able to be scrolled with the mouse or trackpad. [pull/4127](https://github.com/sourcegraph/cody/pull/4127)

### Changed

- Extension has been renamed from `Cody AI` to `Cody: AI Coding Assistant with Autocomplete & Chat`. [pull/4079](https://github.com/sourcegraph/cody/pull/4079)
- Search: Cody's Natural Language Search has been moved to a new quick pick interface, and the search box has been removed from the sidebar. [pull/3991](https://github.com/sourcegraph/cody/pull/3991)
- Editor Context Menu: Updated the existing `Cody Chat: Add context` command to handle selected code from the editor as @-mention . [pull/4000](https://github.com/sourcegraph/cody/pull/4000)
  - `Add Code to Chat`: Add selected code to the current opened chat, or new chat if no panel is opened.
  - `New Chat with Code`: Opens a new chat with the selected code when no existing chat panel is open and code is selected in the editor.
- Fixes an issue where triggering a recipe with no open editor window will cause unexpected behavior. [pull/3911](https://github.com/sourcegraph/cody/pull/3911)
- Edit: The "Document Code" and "Generate Tests" commands now execute with a single click/action, rather than requiring the user to specify the range first. The range can be modified from the normal Edit input. [pull/4071](https://github.com/sourcegraph/cody/pull/4071)
- Chat: The model selector now groups chat model choices by characteristics (such as "Optimized for Accuracy", "Balanced", "Optimized for Speed", and "Ollama") and indicates the default choice. [pull/4033](https://github.com/sourcegraph/cody/pull/4033) and [pull/4133](https://github.com/sourcegraph/cody/pull/4133)

## [1.16.7]

### Added

### Fixed

- Chat: Fixed a bug where the chat model dropdown would not work on first click. [pull/4122](https://github.com/sourcegraph/cody/pull/4122)

### Changed

## [1.16.6]

### Added

- Edit: Added a maximum timeout to the formatting logic, so the Edit does not appear stuck if the users' formatter takes a particularly long amount of time. [pull/4113](https://github.com/sourcegraph/cody/pull/4113)

### Fixed

- Edit: Fixed cases where the formatting of an Edit would not respect the editor tab size with certain formatters. [pull/4111](https://github.com/sourcegraph/cody/pull/4111)

### Changed

## [1.16.5]

### Added

### Fixed

- Tutorial: Fixed a bug where the tutorial would not open on first authentication. [pull/4108](https://github.com/sourcegraph/cody/pull/4108)

### Changed

## [1.16.4]

### Added

### Fixed

- Chat: Fixed a bug where the entire Cody chat view would appear blank when clicking the chat model dropdown. [pull/4098](https://github.com/sourcegraph/cody/pull/4098)

### Changed

## [1.16.3]

### Added

### Fixed

- Tutorial: Fixed telemetry when activating the tutorial on first authentication. [pull/4068](https://github.com/sourcegraph/cody/pull/4068)
- Tutorial: Improved the reliability and discoverability of the Edit command. [pull/4068](https://github.com/sourcegraph/cody/pull/4068)

### Changed

## [1.16.2]

### Added

### Fixed

- Chat: Fixed a bug where the entire Cody chat view would appear blank. [pull/4062](https://github.com/sourcegraph/cody/pull/4062)

### Changed

## [1.16.1]

### Added

### Fixed

- Fixed a bug where old Sourcegraph instances' error messages caused Cody to ignore all context files. [pull/4024](https://github.com/sourcegraph/cody/pull/4024)
- Fixed a visually distracting drop shadow on some text labels in the model selection dropdown menu. [pull/4026](https://github.com/sourcegraph/cody/pull/4026)

### Changed

## [1.16.0]

### Added

- Chat: The context window for the `Claude 3 Sonnet` and `Claude 3 Opus` models is now increased by default for all non-Enterprise users, without requiring a feature flag. [pull/3953](https://github.com/sourcegraph/cody/pull/3953)
- Custom Commands: Added the ability to create new custom Edit commands via the Custom Command Menu. [pull/3862](https://github.com/sourcegraph/cody/pull/3862)
- Custom Commands: Added 'currentFile' option to include the full file content in the Custom Commands menu. [pull/3960](https://github.com/sourcegraph/cody/pull/3960)
- Chat: Pressing <kbd>Alt+Enter</kbd> or <kbd>Opt+Enter</kbd> will submit a chat message without enhanced context (only @-mentions). [pull/3996](https://github.com/sourcegraph/cody/pull/3996)

### Fixed

- Chat: Fixed an issue where Cody's responses were not visible in small windows. [pull/3865](https://github.com/sourcegraph/cody/pull/3865)
- Edit: Fixed an issue where an Edit task would not correctly respin when an irresolvable conflict is encountered. [pull/3872](https://github.com/sourcegraph/cody/pull/3872)
- Chat: Fixed an issue where older chats were displaying as 'N months ago' instead of the number in the Chat History sidebar. [pull/3864](https://github.com/sourcegraph/cody/pull/3864)
- Custom Commands: Fixed an issue where the "selection" option was not being toggled correctly based on the user's selection in the Custom Command menu. [pull/3960](https://github.com/sourcegraph/cody/pull/3960)
- Chat: Fixed an issue where the chat title showed up as "New Chat" when the question started with a new line. [pull/3977](https://github.com/sourcegraph/cody/pull/3977)

### Changed

- Sidebar (Settings & Support): For Pro & Enterprise, moved 'Account' up to the top. For Pro only, removed 'Usage' as it can be accessed via 'Account' → 'Manage Account'. [pull/3868](https://github.com/sourcegraph/cody/pull/3868)
- Debug: Removed the `cody.debug.enabled` setting. Baseline debugging is now enabled by default [pull/3873](https://github.com/sourcegraph/cody/pull/3873)
- Chat: The experimental Ollama Chat feature, which allows using local Ollama models for chat and commands, is now enabled by default. [pull/3914](https://github.com/sourcegraph/cody/pull/3914)
- Removed Claude 2, Claude 2.1 and Claude Instant from Cody Free and Cody Pro. All users are now upgraded to use Claude 3 by default [pull/3971](https://github.com/sourcegraph/cody/pull/3971)

## [1.14.0]

### Added

- Chat: Add highlighted code to Cody Chat as `@-mentions` context by right-clicking on the code and selecting `Cody Chat: Add context`. [pull/3713](https://github.com/sourcegraph/cody/pull/3713)
- Autocomplete: Add the proper infilling prompt for Codegemma when using Ollama. [pull/3754](https://github.com/sourcegraph/cody/pull/3754)
- Chat: The new `Mixtral 8x22B` chat model is available for Cody Pro users. [pull/3768](https://github.com/sourcegraph/cody/pull/3768)
- Chat: Add a "Pop out" button to the chat title bar that allows you to move Cody chat into a floating window. [pull/3773](https://github.com/sourcegraph/cody/pull/3773)
- Sidebar: A new button to copy the current Cody extension version to the clipboard shows up next to the Release Notes item in the SETTINGS & SUPPORT sidebar on hover. This is useful for reporting issues or getting information about the installed version. [pull/3802](https://github.com/sourcegraph/cody/pull/3802)
- Generate Unit Tests: Added a new code action "Ask Cody to Test" currently shows against functions in JS, TS, Go and Python. [pull/3763](https://github.com/sourcegraph/cody/pull/3763)
- Chat: @-mentions that exceed the context window will be displayed as invalid to make it easier to identify them during input. [pull/3742](https://github.com/sourcegraph/cody/pull/3742)

### Fixed

- Generate Unit Tests: Fixed an issue where Cody would generate tests for the wrong code in the file. [pull/3759](https://github.com/sourcegraph/cody/pull/3759)
- Chat: Fixed an issue where changing the chat model did not update the token limit for the model. [pull/3762](https://github.com/sourcegraph/cody/pull/3762)
- Troubleshoot: Don't show SignIn page if the authentication error is because of network connectivity issues [pull/3750](https://github.com/sourcegraph/cody/pull/3750)
- Edit: Large file warnings for @-mentions are now updated dynamically as you add or remove them. [pull/3767](https://github.com/sourcegraph/cody/pull/3767)
- Generate Unit Tests: Improved quality for creating file names. [pull/3763](https://github.com/sourcegraph/cody/pull/3763)
- Custom Commands: Fixed an issue where newly added custom commands were not working when clicked in the sidebar tree view. [pull/3804](https://github.com/sourcegraph/cody/pull/3804)
- Chat: Fixed an issue where whitespaces in messages submitted by users were omitted. [pull/3817](https://github.com/sourcegraph/cody/pull/3817)
- Chat: Improved token counting mechanism that allows more context to be correctly included or excluded. [pull/3742](https://github.com/sourcegraph/cody/pull/3742)
- Chat: Fixed an issue where context files were opened with an incorrect link for Enterprise users due to double encoding. [pull/3818](https://github.com/sourcegraph/cody/pull/3818)
- Chat: Line numbers for @-mentions are now included and counted toward the "x lines from y files" section in the UI. [pull/3842](https://github.com/sourcegraph/cody/pull/3842)

### Changed

- Command: Ghost text hint for `Document Code` ("Alt+D to Document") now only shows on documentable symbols without an existing docstring. [pull/3622](https://github.com/sourcegraph/cody/pull/3622)
- Chat: Updates to the latest GPT 4 Turbo model. [pull/3790](https://github.com/sourcegraph/cody/pull/3790)
- Chat: Slightly speeds up enhanced context fetching on Cody Free and Cody Pro when both embeddings and search is used. [pull/3798](https://github.com/sourcegraph/cody/pull/3798)
- Support Sidebar: Consolidated all support links to our new [Support page](https://srcgr.ph/cody-support), which includes a new [Community Forum](https://community.sourcegraph.com/c/cody/vs-code/6) for user discussion.. [pull/3803](https://github.com/sourcegraph/cody/pull/3803)
- Support Sidebar: Update the icon for Discord to use the official Discord logo. [pull/3803](https://github.com/sourcegraph/cody/pull/3803)
- Commands/Chat: Increased the maximum output limit of LLM responses. [pull/3797](https://github.com/sourcegraph/cody/pull/3797)
- Commands: Updated the naming of various code actions to be more descriptive. [pull/3831](https://github.com/sourcegraph/cody/pull/3831)
- Chat: Adds chat model to more telemetry events. [pull/3829](https://github.com/sourcegraph/cody/pull/3829)
- Telemetry: Adds a new telemetry event when users sign-in the first time. [pull/3836](https://github.com/sourcegraph/cody/pull/3836)

### Feature Flags

> This section covers experiments that run behind feature flags for non-Enterprise users.

- Chat: Increased context window size when using the `Claude 3 Sonnet` and `Claude 3 Opus` models. [pull/3742](https://github.com/sourcegraph/cody/pull/3742)

## [1.12.0]

### Added

- Edit/Chat: Cody now expands the selection to the nearest enclosing function, if available, before attempting to expand to the nearest enclosing block. [pull/3507](https://github.com/sourcegraph/cody/pull/3507)
- Edit: New `cody.edit.preInstruction` configuration option for adding custom instruction at the end of all your requests. [pull/3542](https://github.com/sourcegraph/cody/pull/3542)
- Edit: Add support for the new `cody.edit.preInstruction` setting. [pull/3542](https://github.com/sourcegraph/cody/pull/3542)
- Edit: Added telemetry to measure the persistence of edits in the document. [pull/3550](https://github.com/sourcegraph/cody/pull/3550)
- Edit: "Ask Cody to Fix" now uses Claude 3 Sonnet. [pull/3555](https://github.com/sourcegraph/cody/pull/3555)
- Chat: Added buttons in the chat input box for enabling/disabling Enhanced Context. [pull/3547](https://github.com/sourcegraph/cody/pull/3547)
- Edit: Display warnings for large @-mentioned files during selection. [pull/3494](https://github.com/sourcegraph/cody/pull/3494)
- Edit: Automatically show open tabs as available options when triggering an @-mention. [pull/3494](https://github.com/sourcegraph/cody/pull/3494)
- `Cody Debug: Report Issue` command to easily file a pre-filled GitHub issue form for reporting bugs and issues directly inside VS Code. The `Cody Debug: Report Issue` command is accessible from the command palette and the `...` menu in the Cody Support sidebar. [pull/3624](https://github.com/sourcegraph/cody/pull/3624)

### Fixed

- Chat: Fixed issue where large files could not be added via @-mention. You can now @-mention line ranges within large files. [pull/3531](https://github.com/sourcegraph/cody/pull/3531) & [pull/3585](https://github.com/sourcegraph/cody/pull/3585)
- Edit: Improved the response reliability, Edit commands should no longer occasionally produce Markdown outputs.[pull/3192](https://github.com/sourcegraph/cody/pull/3192)
- Chat: Handle empty chat message input and prevent submission of empty messages. [pull/3554](https://github.com/sourcegraph/cody/pull/3554)
- Chat: Warnings are now displayed correctly for large files in the @-mention file selection list. [pull/3526](https://github.com/sourcegraph/cody/pull/3526)
- Custom Commands: Errors when running context command scripts now show the error output in the notification message. [pull/3565](https://github.com/sourcegraph/cody/pull/3565)
- Edit: Improved the response reliability, Edit commands should no longer occasionally produce Markdown outputs. [pull/3192](https://github.com/sourcegraph/cody/pull/3192)
- Edit: The `document` command now defaults to Claude 3 Haiku. [pull/3572](https://github.com/sourcegraph/cody/pull/3572)

### Changed

- Chat: A new design for chat messages, with avatars and a separate context row. [pull/3639](https://github.com/sourcegraph/cody/pull/3639)
- Chat: The Enhanced Context Settings modal is opened by default for the first chat session. [pull/3547](https://github.com/sourcegraph/cody/pull/3547)
- Add information on which Cody tier is being used to analytics events. [pull/3508](https://github.com/sourcegraph/cody/pull/3508)
- Auth: Enable the new onboarding flow that does not require the redirect back to VS Code for everyone. [pull/3574](https://github.com/sourcegraph/cody/pull/3574)
- Chat: Claude 3 Sonnet is now the default model for every Cody Free or Pro user. [pull/3575](https://github.com/sourcegraph/cody/pull/3575)
- Edit: Removed a previous Edit shortcut (`Shift+Cmd/Ctrl+v`), use `Opt/Alt+K` to trigger Edits. [pull/3591](https://github.com/sourcegraph/cody/pull/3591)
- Commands: The `Editor Title Icon` configuration option has been removed from the Cody Settings menu. Users can configure the title bar icon by right-clicking on the title bar. [pull/3677](https://github.com/sourcegraph/cody/pull/3677)

### Feature Flags

> This section covers experiments that run behind feature flags for non-Enterprise users.

- Hover Commands: Cody commands are now integrated with the native hover provider, allowing you to seamlessly access essential commands on mouse hover. [pull/3585](https://github.com/sourcegraph/cody/pull/3585)

## [1.10.2]

### Added

- Cody Enterprise users now have access to an `experimental-openaicompatible` which allows bringing your own LLM via any OpenAI-compatible API. For now, this is only supported with Starchat and specific configurations - but we continue to generalize this work to support more models and OpenAI-compatible endpoints. [pull/3218](https://github.com/sourcegraph/cody/pull/3218)

## [1.10.1]

### Added

- Autocomplete: Add Claude 3 Haiku experimental autocomplete support. [pull/3538](https://github.com/sourcegraph/cody/pull/3538)

### Changed

- Telemetry: Upgrade Sentry version. [pull/3502](https://github.com/sourcegraph/cody/pull/3502)
- Autocomplete: Subsequent new lines are added to the singleline stop sequences. [pull/3549](https://github.com/sourcegraph/cody/pull/3549)

## [1.10.0]

### Added

- Added support links for Cody Pro and Enterprise users. [pull/3330](https://github.com/sourcegraph/cody/pull/3330)
- Autocomplete: Add StarCoder2 experimental support. [pull/61207](https://github.com/sourcegraph/cody/pull/61207)
- Autocomplete: Add `cody.autocomplete.experimental.fireworksOptions` for local debugging with Fireworks. [pull/3415](https://github.com/sourcegraph/cody/pull/3415)
- Chat: Add Claude 3 Haiku for Pro users. [pull/3423](https://github.com/sourcegraph/cody/pull/3423)
- Chat: Upgrade GPT 4 turbo model. [pull/3468](https://github.com/sourcegraph/cody/pull/3468)
- Chat: Added experimental support for including web pages as context by @-mentioning a URL (when the undocumented `cody.experimental.urlContext` VS Code setting is enabled). [pull/3436](https://github.com/sourcegraph/cody/pull/3436)
- Document: Added support for automatically determining the symbol and range of a documentable block from the users' cursor position. Currently supported in JavaScript, TypeScript, Go and Python. [pull/3275](https://github.com/sourcegraph/cody/pull/3275)
- Document: Added a ghost text hint ("Alt+D to Document") that shows when the users' cursor is on a documentable symbol. Currently supported in JavaScript, TypeScript, Go and Python. [pull/3275](https://github.com/sourcegraph/cody/pull/3275)
- Document: Added a shortcut (`Alt+D`) to immediately execute the document command. [pull/3275](https://github.com/sourcegraph/cody/pull/3275)
- Edit: Added a ghost text hint ("Alt+K to Generate Code") that shows on empty files. [pull/3275](https://github.com/sourcegraph/cody/pull/3275)

### Fixed

- Chat: When `@`-mentioning files in chat and edits, the list of fuzzy-matching files is shown much faster (which is especially noticeable in large workspaces).
- Chat: Fix abort related error messages with Claude 3. [pull/3466](https://github.com/sourcegraph/cody/pull/3466)
- Document: Fixed an issue where the generated documentation would be incorrectly inserted for Python. Cody will now follow PEP 257 – Docstring Conventions. [pull/3275](https://github.com/sourcegraph/cody/pull/3275)
- Edit: Fixed incorrect decorations being shown for edits that only insert new code. [pull/3424](https://github.com/sourcegraph/cody/pull/3424)

### Changed

- Autocomplete: Upgrade tree-sitter and expand language support. [pull/3373](https://github.com/sourcegraph/cody/pull/3373)
- Autocomplete: Do not cut off completions when they are almost identical to the following non-empty line. [pull/3377](https://github.com/sourcegraph/cody/pull/3377)
- Autocomplete: Enabled dynamic multiline completions by default. [pull/3392](https://github.com/sourcegraph/cody/pull/3392)
- Autocomplete: Improve StarCoder2 Ollama support. [pull/3452](https://github.com/sourcegraph/cody/pull/3452)
- Autocomplete: Upgrade tree-sitter grammars and add Dart support. [pull/3476](https://github.com/sourcegraph/cody/pull/3476)
- Autocomplete: Wrap tree-sitter parse calls in OpenTelemetry spans. [pull/3419](https://github.com/sourcegraph/cody/pull/3419)
- Chat: The <kbd>UpArrow</kbd> key in an empty chat editor now edits the most recently sent message instead of populating the editor with the last message's text.
- Chat: The chat editor uses a new rich editor component. If you open an old chat added before this version and edit a message in the transcript with @-mentions, the @-mentions will show up as plain text and will not actually include the mentioned files unless you re-type them.
- Command: Enhanced the context provided to the Test command to help the language model determine the appropriate testing framework to use. [pull/3344](https://github.com/sourcegraph/cody/pull/3344)
- Document: Upgraded to use a faster model. [pull/3275](https://github.com/sourcegraph/cody/pull/3275)
- Properly throw an error when attempting to parse an incomplete SSE stream with the nodeClient. [pull/3479](https://github.com/sourcegraph/cody/pull/3479)

## [1.8.3]

### Fixed

- Fix crash upon initialization in the stable build if a prerelease version of the VS Code extension was used for chat after 2024-03-08. [pull/3394](https://github.com/sourcegraph/cody/pull/3394)

## [1.8.2]

### Added

- Debug: Added new commands (`Cody Debug: Enable Debug Mode` and `Cody Debug: Open Output Channel`) to the editor Command Palette and the `Settings & Support` sidebar to streamline the process of getting started with debugging Cody. [pull/3342](https://github.com/sourcegraph/cody/pull/3342)

### Fixed

- Chat: Fixed an issue where in some cases the entire document instead of just the visible portion would be included as context. [pull/3351](https://github.com/sourcegraph/cody/pull/3351)
- Chat: Fixed an issue where user aborts was not handled correctly for Claude 3. [pull/3355](https://github.com/sourcegraph/cody/pull/3355)

### Changed

- Autocomplete: Improved the stop sequences list for Ollama models. [pull/3352](https://github.com/sourcegraph/cody/pull/3352)
- Chat: Welcome message is only shown on new chat panel. [pull/3341](https://github.com/sourcegraph/cody/pull/3341)
- Chat: Wrap pasted code blocks in triple-backticks automatically. [pull/3357](https://github.com/sourcegraph/cody/pull/3357)
- Command: You can now choose a LLM model for the Generate Unit Test command. [pull/3343](https://github.com/sourcegraph/cody/pull/3343)

## [1.8.1]

### Added

### Fixed

- Fixed an issue with the new auth experience that could prevent you from opening a sign in link. [pull/3339](https://github.com/sourcegraph/cody/pull/3339)
- Custom Commands: Fixed an issue that blocked shell commands from running on Windows. [pull/3333](https://github.com/sourcegraph/cody/pull/3333)

### Changed

## [1.8.0]

### Added

- Chat: Adds experimental support for local Ollama chat models. Simply start the Ollama app. You should be able to find the models you have pulled from Ollama in the model dropdown list in your chat panel after restarting VS Code. For detailed instructions, see [pull/3282](https://github.com/sourcegraph/cody/pull/3282)
- Chat: Adds support for line ranges with @-mentioned files (Example: `Explain @src/README.md:1-5`). [pull/3174](https://github.com/sourcegraph/cody/pull/3174)
- Chat: Command prompts are now editable and compatible with @ mentions. [pull/3243](https://github.com/sourcegraph/cody/pull/3243)
- Chat: Add Claude 3 Sonnet and Claude 3 Opus for Pro users. [pull/3301](https://github.com/sourcegraph/cody/pull/3301)
- Commands: Updated the prompts for the `Explain Code` and `Find Code Smell` commands to include file ranges. [pull/3243](https://github.com/sourcegraph/cody/pull/3243)
- Custom Command: All custom commands are now listed individually under the `Custom Commands` section in the Cody sidebar. [pull/3245](https://github.com/sourcegraph/cody/pull/3245)
- Custom Commands: You can now assign keybindings to individual custom commands. Simply search for `cody.command.custom.{CUSTOM_COMMAND_NAME}` (e.g. `cody.command.custom.commit`) in the Keyboard Shortcuts editor to add keybinding. [pull/3242](https://github.com/sourcegraph/cody/pull/3242)
- Chat/Search: Local indexes are rebuilt automatically on a daily cadence when they are stale. Staleness is determined by checking whether files have changed across Git commits and in the set of working file updates not yet committed. [pull/3261](https://github.com/sourcegraph/cody/pull/3261)
- Debug: Added `Export Logs` functionality to `Settings & Support` sidebar for exporting output logs when `cody.debug.enabled` is enabled. Also available in the Command Palette under `Cody: Export Logs`. [pull/3256](https://github.com/sourcegraph/cody/pull/3256)
- Auth: Adds a new onboarding flow that does not require the redirect back to VS Code behind a feature flag. [pull/3244](https://github.com/sourcegraph/cody/pull/3244)
- Font: Adds Ollama logo. [pull/3281](https://github.com/sourcegraph/cody/pull/3281)

### Fixed

- Auth: Logging in via redirect should now work in Cursor. This requires Sourcegraph 5.3.2 or later. [pull/3241](https://github.com/sourcegraph/cody/pull/3241)
- Chat: Fixed error `found consecutive messages with the same speaker 'assistant'` that occurred when prompt length exceeded limit. [pull/3228](https://github.com/sourcegraph/cody/pull/3228)
- Edit: Fixed an issue where preceding and following text would not be included for instruction-based Edits. [pull/3309](https://github.com/sourcegraph/cody/pull/3309)

### Changed

- Debug: The `cody.debug.enabled` setting is now set to `true` by default. [pull/](https://github.com/sourcegraph/cody/pull/)

## [1.6.1]

### Changed

- Autocomplete: Reduce the adaptive timeout to match latency improvements. [pull/3283](https://github.com/sourcegraph/cody/pull/3283)

## [1.6.0]

### Added

- Autocomplete: Adds a new experimental throttling mechanism that should decrease latency and backend load. [pull/3186](https://github.com/sourcegraph/cody/pull/3186)
- Edit: Added keyboard shortcuts for codelens actions such as "Undo" and "Retry" [pull/2757][https://github.com/sourcegraph/cody/pull/2757]
- Chat: Displays warnings for large @-mentioned files during selection. [pull/3118](https://github.com/sourcegraph/cody/pull/3118)
- Once [sourcegraph/sourcegraph#60515](https://github.com/sourcegraph/sourcegraph/pull/60515) is deployed, login works in VSCodium. [pull/3167](https://github.com/sourcegraph/cody/pull/3167)

### Fixed

- Autocomplete: Fixed an issue where the loading indicator might get stuck in the loading state. [pull/3178](https://github.com/sourcegraph/cody/pull/3178)
- Autocomplete: Fixes an issue where Ollama results were sometimes not visible when the current line has text after the cursor. [pull/3213](https://github.com/sourcegraph/cody/pull/3213)
- Chat: Fixed an issue where Cody Chat steals focus from file editor after a request is completed. [pull/3147](https://github.com/sourcegraph/cody/pull/3147)
- Chat: Fixed an issue where the links in the welcome message for chat are unclickable. [pull/3155](https://github.com/sourcegraph/cody/pull/3155)
- Chat: File range is now displayed correctly in the chat view. [pull/3172](https://github.com/sourcegraph/cody/pull/3172)

### Changed

- Autocomplete: Removes the latency for cached completions. [pull/3138](https://github.com/sourcegraph/cody/pull/3138)
- Autocomplete: Enable the recent jaccard similarity improvements by default. [pull/3135](https://github.com/sourcegraph/cody/pull/3135)
- Autocomplete: Start retrieval phase earlier to improve latency. [pull/3149](https://github.com/sourcegraph/cody/pull/3149)
- Autocomplete: Trigger one LLM request instead of three for multiline completions to reduce the response latency. [pull/3176](https://github.com/sourcegraph/cody/pull/3176)
- Autocomplete: Allow the client to pick up feature flag changes that were previously requiring a client restart. [pull/2992](https://github.com/sourcegraph/cody/pull/2992)
- Chat: Add tracing. [pull/3168](https://github.com/sourcegraph/cody/pull/3168)
- Command: Leading slashes are removed from command names in the command menu. [pull/3061](https://github.com/sourcegraph/cody/pull/3061)

## [1.4.4]

### Added

### Fixed

- The signin menu now displays a warning for invalid URL input. [pull/3156](https://github.com/sourcegraph/cody/pull/3156)

### Changed

## [1.4.3]

### Added

- Autocomplete: Updated the BFG binary version. [pull/3130](https://github.com/sourcegraph/cody/pull/3130)

### Changed

## [1.4.2]

### Fixed

- Chat: Fixed an issue where Cody would sometimes exceed the context window limit for shorter context OpenAI models. [pull/3121](https://github.com/sourcegraph/cody/pull/3121)

## [1.4.1]

### Added

- Chat: Support `@-mentioned` in mid sentences. [pull/3043](https://github.com/sourcegraph/cody/pull/3043)
- Chat: Support `@-mentioned` in editing mode. [pull/3091](https://github.com/sourcegraph/cody/pull/3091)

### Fixed

- Autocomplete: Fixed the completion partial removal upon acceptance caused by `cody.autocomplete.formatOnAccept`. [pull/3083](https://github.com/sourcegraph/cody/pull/3083)

### Changed

- Autocomplete: Improve client side tracing to get a better understanding of the E2E latency. [pull/3034](https://github.com/sourcegraph/cody/pull/3034)
- Autocomplete: Move some work off the critical path in an attempt to further reduce latency. [pull/3096](https://github.com/sourcegraph/cody/pull/3096)
- Custom Command: The `description` field is now optional and will default to use the command prompt. [pull/3025](https://github.com/sourcegraph/cody/pull/3025)

## [1.4.0]

### Added

- Autocomplete: Add a new `cody.autocomplete.disableInsideComments` option to prevent completions from being displayed while writing code comments. [pull/3049](https://github.com/sourcegraph/cody/pull/3049)
- Autocomplete: Added a shortcut to go to the Autocomplete settings from the Cody Settings overlay. [pull/3048](https://github.com/sourcegraph/cody/pull/3048)
- Chat: Display Cody icon in the editor title of the chat panels when `cody.editorTitleCommandIcon` is enabled. [pull/2937](https://github.com/sourcegraph/cody/pull/2937)
- Command: The `Generate Unit Tests` command now functions as an inline edit command. When executed, the new tests will be automatically appended to the test file. If no existing test file is found, a temporary one will be created. [pull/2959](https://github.com/sourcegraph/cody/pull/2959)
- Command: You can now highlight the output in your terminal panel and right-click to `Ask Cody to Explain`. [pull/3008](https://github.com/sourcegraph/cody/pull/3008)
- Edit: Added a multi-model selector to the Edit input, allowing quick access to change the Edit LLM. [pull/2951](https://github.com/sourcegraph/cody/pull/2951)
- Edit: Added Cody Pro support for models: GPT-4, GPT-3.5, Claude 2.1 and Claude Instant. [pull/2951](https://github.com/sourcegraph/cody/pull/2951)
- Edit: Added new keyboard shortcuts for Edit (`Alt+K`) and Chat (`Alt+L`). [pull/2865](https://github.com/sourcegraph/cody/pull/2865)
- Edit: Improved the input UX. You can now adjust the range of the Edit, select from available symbols in the document, and get quick access to the "Document" and "Test" commands. [pull/2884](https://github.com/sourcegraph/cody/pull/2884)
- Edit/Chat: Added "ghost" text alongside code to showcase Edit and Chat commands. Enable it by setting `cody.commandHints.enabled` to true. [pull/2865](https://github.com/sourcegraph/cody/pull/2865)
- [Internal] Command: Added new code lenses for generating additional unit tests. [pull/2959](https://github.com/sourcegraph/cody/pull/2959)

### Fixed

- Chat: Messages without enhanced context should not include the sparkle emoji in context list. [pull/3006](https://github.com/sourcegraph/cody/pull/3006)
- Custom Command: Fixed an issue where custom commands could fail to load due to an invalid entry (e.g. missing prompt). [pull/3012](https://github.com/sourcegraph/cody/pull/3012)
- Edit: Fixed an issue where "Ask Cody to Explain" would result in an error. [pull/3015](https://github.com/sourcegraph/cody/pull/3015)

### Changed

- Autocomplete: Expanded the configuration list to include `astro`, `rust`, `svelte`, and `elixir` for enhanced detection of multiline triggers. [pulls/3044](https://github.com/sourcegraph/cody/pull/3044)
- Autocomplete: Improved the new jaccard similarity retriever and context mixing experiments. [pull/2898](https://github.com/sourcegraph/cody/pull/2898)
- Autocomplete: Multiline completions are now enabled only for languages from a predefined list. [pulls/3044](https://github.com/sourcegraph/cody/pull/3044)
- Autocomplete: Remove obvious prompt-continuations. [pull/2974](https://github.com/sourcegraph/cody/pull/2974)
- Autocomplete: Enables the new fast-path mode for all Cody community users to directly connect with our inference service. [pull/2927](https://github.com/sourcegraph/cody/pull/2927)
- Autocomplete: Rename `unstable-ollama` option to `experimental-ollama` to better communicate the current state. We still support `unstable-ollama` in the config for backward compatibility. [pull/3077](https://github.com/sourcegraph/cody/pull/3077)
- Chat: Edit buttons are disabled on messages generated by the default commands. [pull/3005](https://github.com/sourcegraph/cody/pull/3005)

## [1.2.3]

### Added

- Autocomplete: local inference support with [deepseek-coder](https://ollama.ai/library/deepseek-coder) powered by ollama. [pull/2966](https://github.com/sourcegraph/cody/pull/2966)
- Autocomplete: Add a new experimental fast-path mode for Cody community users that directly connections to our inference services. [pull/2927](https://github.com/sourcegraph/cody/pull/2927)

## [1.2.2]

### Fixed

- Fixed an issue where the natural language search panel would disappear instead of showing results. [pull/2981](https://github.com/sourcegraph/cody/pull/2981)

## [1.2.1]

### Fixed

- Fixed an authentication issue that caused users to be unable to sign in. [pull/2943](https://github.com/sourcegraph/cody/pull/2943)
- Chat: Updated Chat input tips as commands are no longer executable from chat. [pull/2934](https://github.com/sourcegraph/cody/pull/2934)
- Custom Command: Removed codebase as context option from the custom command menu. [pull/2932](https://github.com/sourcegraph/cody/pull/2932)
- Command: Add `/ask` back to the Cody command menu, which was removed by accident. [pull/2939](https://github.com/sourcegraph/cody/pull/2939)

### Changed

- Chat: Updated message placeholder to mention you can @# to include symbols. [pull/2866](https://github.com/sourcegraph/cody/pull/2866)

## [1.2.0]

### Added

- Chat: Add a history quick in the editor panel for chats grouped by last interaction timestamp. [pull/2250](https://github.com/sourcegraph/cody/pull/2250)
- Added support for the new `fireworks/starcoder` virtual model name when used in combination with an Enterprise instance. [pull/2714](https://github.com/sourcegraph/cody/pull/2714)
- Chat: Added support for editing any non-command chat messages. [pull/2826](https://github.com/sourcegraph/cody/pull/2826)
- Chat: New action buttons added above the chat input area for easy keyboard access. [pull/2826](https://github.com/sourcegraph/cody/pull/2826)
- Chat: Using 'Up'/'Down' to reuse previous chat messages will now correctly bring `@`-mentioned files [pull/2473](https://github.com/sourcegraph/cody/pull/2473)
- Chat: Enterprise users can now search multiple repositories for context. [pull/2879](https://github.com/sourcegraph/cody/pull/2879)
- [Internal] Edit/Chat: Added "ghost" text alongside code to showcase Edit and Chat commands. [pull/2611](https://github.com/sourcegraph/cody/pull/2611)
- [Internal] Edit/Chat: Added Cmd/Ctrl+K and Cmd/Ctrl+L commands to trigger Edit and Chat [pull/2611](https://github.com/sourcegraph/cody/pull/2611)

### Fixed

- Edit: Fixed an issue where concurrent applying edits could result in the incorrect insertion point for a new edit. [pull/2707](https://github.com/sourcegraph/cody/pull/2707)
- Edit: Fixed an issue where the file/symbol hint would remain even after the file/symbol prefix had been deleted. [pull/2712](https://github.com/sourcegraph/cody/pull/2712)
- Commands: Fixed an issue where Cody failed to register additional instructions followed by the command key when submitted from the command menu. [pull/2789](https://github.com/sourcegraph/cody/pull/2789)
- Chat: The title for the chat panel is now reset correctly on "Restart Chat Session"/"New Chat Session" button click. [pull/2786](https://github.com/sourcegraph/cody/pull/2786)
- Chat: Fixed an issue where Ctrl+Enter on Windows would not work (did not send a follow-on chat). [pull/2823](https://github.com/sourcegraph/cody/pull/2823)
- Fixes an issue where the codebase URL was not properly inferred for a git repo when the repo name contains dots. [pull/2901](https://github.com/sourcegraph/cody/pull/2901)
- Chat: Fixed an issue where the user authentication view appeared in the chat panel. [pull/2904](https://github.com/sourcegraph/cody/pull/2904)

### Changed

- Changed code block UI to show actions immediately instead of waiting for Cody's response to be completed. [pull/2737](https://github.com/sourcegraph/cody/pull/2737)
- Removed recipes, which were replaced by commands in November 2023 (version 0.18.0).
- Edit: Updated the codelens display to be more descriptive. [pull/2710](https://github.com/sourcegraph/cody/pull/2710)
- New chats are now the default when the user submits a new quesetion. Previously, follow-up questions were the default, but this frequently led to exceeding the LLM context window, which users interpreted as an error state. Follow-up questions are still accessible via ⌘-Enter or Ctrl-Enter. [pull/2768](https://github.com/sourcegraph/cody/pull/2768)
- We now allocate no more than 60% of the overall LLM context window for enhanced context. This preserves more room for follow-up questions and context. [pull/2768](https://github.com/sourcegraph/cody/pull/2768)
- Chat: Renamed the "Restart Chat Session" button to "New Chat Session". [pull/2786](https://github.com/sourcegraph/cody/pull/2786)
- Removed the `cody.experimental.chatPredictions` setting. [pull/2848](https://github.com/sourcegraph/cody/pull/2848)
- Removed support for the `context.codebase` custom command property. [pull/2848](https://github.com/sourcegraph/cody/pull/2848)
- Autocomplete: Better cancellation of requests that are no longer relevant. [pull/2855](https://github.com/sourcegraph/cody/pull/2855)
- Updated Enhanced Context popover copy and added a link to the docs. [pull/2864](https://github.com/sourcegraph/cody/pull/2864)
- Include meta information about unit test files in Autocomplete analytics. [pull/2868](https://github.com/sourcegraph/cody/pull/2868)
- Moved the Context Limit errors in chat into the deboug log output. [pull/2891](https://github.com/sourcegraph/cody/pull/2891)
- Cleaned up chat editor title buttons & history separators. [pull/2895](https://github.com/sourcegraph/cody/pull/2895)
- Context: Embeddings search by sourcegraph.com have been removed. For the moment, remote embeddings may still affect results for Sourcegraph Enterprise users through the new multi-repo search feature described above. Local embeddings are not affected by this change. [pull/2879](https://github.com/sourcegraph/cody/pull/2879)
- [Internal] New generate unit test available behind `cody.internal.unstable`. [pull/2646](https://github.com/sourcegraph/cody/pull/2646)
- Commands: Slash commands are no longer supported in chat panel. [pull/2869](https://github.com/sourcegraph/cody/pull/2869)
- Commands: The underlying prompt for the default chat commands will be displayed in the chat panel. [pull/2869](https://github.com/sourcegraph/cody/pull/2869)

## [1.1.3]

### Added

### Fixed

- Autocomplete: Fixes an issue where the context retriever would truncate the results too aggressively. [pull/2652](https://github.com/sourcegraph/cody/pull/2652)
- Autocomplete: Improve the stability of multiline completion truncation during streaming by gracefully handling missing brackets in incomplete code segments. [pull/2682](https://github.com/sourcegraph/cody/pull/2682)
- Autocomplete: Improves the jaccard similarity retriever to find better matches. [pull/2662](https://github.com/sourcegraph/cody/pull/2662)
- Fixed prompt construction issue for the edit command. [pull/2716](https://github.com/sourcegraph/cody/pull/2716)

### Changed

- Made the Enterprise login button more prominent. [pull/2672](https://github.com/sourcegraph/cody/pull/2672)
- Edit: Cody will now always generate new code when the cursor is on an empty line. [pull/2611](https://github.com/sourcegraph/cody/pull/2611)

## [1.1.2]

### Fixed

- Fixing Steal the cursor issue https://github.com/sourcegraph/cody/pull/2674

## [1.1.1]

### Fixed

- Fixed authentication issue when trying to connect to an enterprise instance. [pull/2667](https://github.com/sourcegraph/cody/pull/2667)

## [1.1.0]

### Added

- Edit: Added support for user-provided context. Use "@" to include files and "@#" to include specific symbols. [pull/2574](https://github.com/sourcegraph/cody/pull/2574)
- Autocomplete: Experimental support for inline completions with Code Llama via [Ollama](https://ollama.ai/) running locally. [pull/2635](https://github.com/sourcegraph/cody/pull/2635)

### Fixed

- Chat no longer shows "embeddings" as the source for all automatically included context files [issues/2244](https://github.com/sourcegraph/cody/issues/2244)/[pull/2408](https://github.com/sourcegraph/cody/pull/2408)
- Display the source and range of enhanced context correctly in UI. [pull/2542](https://github.com/sourcegraph/cody/pull/2542)
- Context from directory for commands and custom commands now shows up correctly under enhanced context. [issues/2548](https://github.com/sourcegraph/cody/issues/2548)/[pull/2542](https://github.com/sourcegraph/cody/pull/2542)
- @-mentioning the same file a second time in chat no longer duplicates the filename prefix [issues/2243](https://github.com/sourcegraph/cody/issues/2243)/[pull/2474](https://github.com/sourcegraph/cody/pull/2474)
- Do not automatically append open file name to display text for chat questions. [pull/2580](https://github.com/sourcegraph/cody/pull/2580)
- Fixed unresponsive stop button in chat when an error is presented. [pull/2588](https://github.com/sourcegraph/cody/pull/2588)
- Added existing `cody.useContext` config to chat to control context fetching strategy. [pull/2616](https://github.com/sourcegraph/cody/pull/2616)
- Fixed extension start up issue for enterprise users who do not have primary email set up. [pull/2665](https://github.com/sourcegraph/cody/pull/2665)
- All Chat windows are now closed properly on sign out. [pull/2665](https://github.com/sourcegraph/cody/pull/2665)
- Fixed issue with incorrect chat model selected on first chat session for DotCom users after reauthorization. [issues/2648](https://github.com/sourcegraph/cody/issues/2648)
- Fixed unresponsive dropdown menu for selecting chat model in Chat view. [pull/2627](https://github.com/sourcegraph/cody/pull/2627)
- [Internal] Opening files with non-file schemed URLs no longer breaks Autocomplete when `.cody/ignore` is enabled. [pull/2640](https://github.com/sourcegraph/cody/pull/2640)

### Changed

- Chat: Display chats in the treeview provider grouped by last interaction timestamp. [pull/2250](https://github.com/sourcegraph/cody/pull/2250)
- Autocomplete: Accepting a full line completion will not immedialty start another completion request on the same line. [pulls/2446](https://github.com/sourcegraph/cody/pull/2446)
- Folders named 'bin/' are no longer filtered out from chat `@`-mentions but instead ranked lower. [pull/2472](https://github.com/sourcegraph/cody/pull/2472)
- Files ignored in `.cody/ignore` (if the internal experiment is enabled) will no longer show up in chat `@`-mentions. [pull/2472](https://github.com/sourcegraph/cody/pull/2472)
- Adds a new experiment to test a higher parameter StarCoder model for single-line completions. [pull/2632](https://github.com/sourcegraph/cody/pull/2632)
- [Internal] All non-file schemed URLs are now ignored by default when `.cody/ignore` is enabled. [pull/2640](https://github.com/sourcegraph/cody/pull/2640)

## [1.0.5]

### Added

- [Internal] New `cody.internal.unstable` setting for enabling unstable experimental features for internal use only. Included `.cody/ignore` for internal testing. [pulls/1382](https://github.com/sourcegraph/cody/pull/1382)

### Fixed

- @-mentioning files on Windows no longer sometimes renders visible markdown for the links in the chat [issues/2388](https://github.com/sourcegraph/cody/issues/2388)/[pull/2398](https://github.com/sourcegraph/cody/pull/2398)
- Mentioning multiple files in chat no longer only includes the first file [issues/2402](https://github.com/sourcegraph/cody/issues/2402)/[pull/2405](https://github.com/sourcegraph/cody/pull/2405)
- Enhanced context is no longer added to commands and custom commands that do not require codebase context. [pulls/2537](https://github.com/sourcegraph/cody/pull/2537)
- Unblock `AltGraph` key on chat inputs. [pulls/2558](https://github.com/sourcegraph/cody/pull/2558)
- Display error messages from the LLM without replacing existing responses from Cody in the Chat UI. [pull/2566](https://github.com/sourcegraph/cody/pull/2566)

### Changed

- The `inline` mode for Custom Commands has been removed. [pull/2551](https://github.com/sourcegraph/cody/pull/2551)

## [1.0.4]

### Added

### Fixed

- Fixed config parsing to ensure we read the right remote server endpoint everywhere. [pulls/2456](https://github.com/sourcegraph/cody/pull/2456)

### Changed

- Autocomplete: Accepting a full line completion will not immediately start another completion request on the same line. [pulls/2446](https://github.com/sourcegraph/cody/pull/2446)
- Changes to the model in the new chat experience on the Cody Pro plan will now be remembered. [pull/2438](https://github.com/sourcegraph/cody/pull/2438)

## [1.0.3]

### Added

### Fixed

### Changed

- Logging improvements for accuracy. [pulls/2444](https://github.com/sourcegraph/cody/pull/2444)

## [1.0.2]

### Added

### Fixed

- Chat: Honor the cody.codebase setting for manually setting the remote codebase context. [pulls/2415](https://github.com/sourcegraph/cody/pull/2415)
- Fixes the Code Lenses feature. [issues/2428](https://github.com/sourcegraph/cody/issues/2428)

### Changed

- The chat history is now associated to the currently logged in account. [issues/2261](https://github.com/sourcegraph/cody/issues/2261)

## [1.0.1]

### Added

### Fixed

- Fixes an issue where GPT 3.5 requests were sometimes left hanging. [pull/2386](https://github.com/sourcegraph/cody/pull/2386)
- Chat: Use the proper token limits for enterprise users. [pulls/2395](https://github.com/sourcegraph/cody/pull/2395)

### Changed

- Hide the LLM dropdown in the new Chat UX for enterprise instances where there is no choice to switch models. [pulls/2393](https://github.com/sourcegraph/cody/pull/2393)

## [1.0.0]

### Added

- Adds support for Mixtral by Mistral in the LLM dropdown list. [issues/2307](https://github.com/sourcegraph/cody/issues/2307)

### Fixed

- Context: The "Continue Indexing" button works on Windows. [issues/2328](https://github.com/sourcegraph/cody/issues/2328)
- Context: The "Embeddings Incomplete" status bar item shows an accurate percent completion. Previously we showed the percent *in*complete, but labeled it percent complete. We no longer display a spurious "Cody Embeddings Index Complete" toast if indexing fails a second time. [pull/2368](https://github.com/sourcegraph/cody/pull/2368)

### Changed

- Updates the code smell icon so it does not stand out in some VS Code themes.

## [0.18.6]

### Added

- Context: Incomplete embeddings indexing status can seen in the status bar. On macOS and Linux, indexing can be resumed by clicking there. However Windows users will still see an OS error 5 (access denied) when retrying indexing. [pull/2265](https://github.com/sourcegraph/cody/pull/2265)
- Autocomplete: Add the `cody.autocomplete.formatOnAccept` user setting, which allows users to enable or disable the automatic formatting of autocomplete suggestions upon acceptance. [pull/2327](https://github.com/sourcegraph/cody/pull/2327)

### Fixed

- Autocomplete: Don't show loading indicator when a user is rate limited. [pull/2314](https://github.com/sourcegraph/cody/pull/2314)
- Fixes an issue where the wrong rate limit count was shown. [pull/2312](https://github.com/sourcegraph/cody/pull/2312)
- Chat: Fix icon rendering on the null state. [pull/2336](https://github.com/sourcegraph/cody/pull/2336)
- Chat: The current file, when included as context, is now shown as a relative path and is a clickable link. [pull/2344](https://github.com/sourcegraph/cody/pull/2344)
- Chat: Reopened chat panels now use the correct chat title. [pull/2345](https://github.com/sourcegraph/cody/pull/2345)
- Chat: Fixed an issue where the command settings menu would not open when clicked. [pull/2346](https://github.com/sourcegraph/cody/pull/2346)
- Fixed an issue where `/reset` command throws an error in the chat panel. [pull/2313](https://github.com/sourcegraph/cody/pull/2313)

### Changed

- Update Getting Started Guide. [pull/2279](https://github.com/sourcegraph/cody/pull/2279)
- Commands: Edit commands are no longer shown in the chat slash command menu. [pull/2339](https://github.com/sourcegraph/cody/pull/2339)
- Change Natural Language Search to Beta [pull/2351](https://github.com/sourcegraph/cody/pull/2351)

## [0.18.5]

### Added

### Fixed

- Chat: Fixed support for the `cody.chat.preInstruction` setting. [pull/2255](https://github.com/sourcegraph/cody/pull/2255)
- Fixes an issue where pasting into the document was not properly tracked. [pull/2293](https://github.com/sourcegraph/cody/pull/2293)
- Edit: Fixed an issue where the documentation command would incorrectly position inserted edits. [pull/2290](https://github.com/sourcegraph/cody/pull/2290)
- Edit: Fixed an issue where the documentation command would scroll to code that is already visible [pull/2296](https://github.com/sourcegraph/cody/pull/2296)

### Changed

- Settings: Relabel "symf Context" as "Search Context". [pull/2285](https://github.com/sourcegraph/cody/pull/2285)
- Chat: Removed 'Chat Suggestions' setting. [pull/2284](https://github.com/sourcegraph/cody/pull/2284)
- Edit: Completed edits are no longer scrolled back into view in the active file. [pull/2297](https://github.com/sourcegraph/cody/pull/2297)
- Chat: Update welcome message. [pull/2298](https://github.com/sourcegraph/cody/pull/2298)
- Edit: Decorations are no longer shown once an edit has been applied. [pull/2304](https://github.com/sourcegraph/cody/pull/2304)

## [0.18.4]

### Added

### Fixed

- Fixes an issue where the sidebar would not properly load when not signed in. [pull/2267](https://github.com/sourcegraph/cody/pull/2267)
- Fixes an issue where telemetry events were not properly logged with the new chat experience. [pull/2291](https://github.com/sourcegraph/cody/pull/2291)

### Changed

## [0.18.3]

### Added

- Autocomplete: Adds a new experimental option to improve the latency when showing the next line after accepting a completion (hot streak mode). [pull/2118](https://github.com/sourcegraph/cody/pull/2118)
- Chat: Add a settings button in the Chat panel to open extension settings. [pull/2117](https://github.com/sourcegraph/cody/pull/2117)

### Fixed

- Fix pre-release version numbers not being correctly detected. [pull/2240](https://github.com/sourcegraph/cody/pull/2240)
- Embeddings appear in the enhanced context selector when the user is already signed in and loads/reloads VSCode. [pull/2247](https://github.com/sourcegraph/cody/pull/2247)
- Embeddings status in the enhanced context selector has accurate messages when working in workspaces that aren't git repositories, or in git repositories which don't have remotes. [pull/2235](https://github.com/sourcegraph/cody/pull/2235)

### Changed

- Replace "Sign Out" with an account dialog. [pull/2233](https://github.com/sourcegraph/cody/pull/2233)
- Chat: Update chat icon and transcript gradient. [pull/2254](https://github.com/sourcegraph/cody/pull/2254)
- Remove the experimental `syntacticPostProcessing` flag. This behavior is now the default.

## [0.18.2]

### Added

### Fixed

- Chat: You can @-mention files starting with a dot. [pull/2209](https://github.com/sourcegraph/cody/pull/2209)
- Chat: Typing a complete filename when @-mentioning files and then pressing `<tab>` will no longer duplicate the filename [pull/2218](https://github.com/sourcegraph/cody/pull/2218)
- Autocomplete: Fixes an issue where changing user accounts caused some configuration issues. [pull/2182](https://github.com/sourcegraph/cody/pull/2182)
- Fixes an issue where focusing the VS Code extension window caused unexpected errors when connected to an Enterprise instance. [pull/2182](https://github.com/sourcegraph/cody/pull/2182)
- Embeddings: Send embeddings/initialize to the local embeddings controller. [pull/2183](https://github.com/sourcegraph/cody/pull/2183)
- Chat: Do not parse Windows file paths as URIs. [pull/2197](https://github.com/sourcegraph/cody/pull/2197)
- Search: Fix symf index dir on Windows. [pull/2207](https://github.com/sourcegraph/cody/pull/2207)
- Chat: You can @-mention files on Windows without generating an error. [pull/2197](https://github.com/sourcegraph/cody/pull/2197)
- Chat: You can @-mention files on Windows using backslashes and displayed filenames will use backslashes [pull/2215](https://github.com/sourcegraph/cody/pull/2215)
- Sidebar: Fix "Release Notes" label & link for pre-releases in sidebar. [pull/2210](https://github.com/sourcegraph/cody/pull/2210)
- Search: Send sigkill to symf when extension exits. [pull/2225](https://github.com/sourcegraph/cody/pull/2225)
- Search: Support cancelling index. [pull/2202](https://github.com/sourcegraph/cody/pull/2202)
- Chat Fix cursor blink issue and ensure proper chat initialization synchronization. [pull/2193](https://github.com/sourcegraph/cody/pull/2193)
- plg: display errors when autocomplete rate limits trigger [pull/2193](https://github.com/sourcegraph/cody/pull/2135)
- Mark Upgrade/Usage links as dot-com only [pull/2219](https://github.com/sourcegraph/cody/pull/2219)

### Changed

- Search: Only show search instructions on hover or focus [pull/2212](https://github.com/sourcegraph/cody/pull/2212)

## [0.18.1]

### Added

### Fixed

- Chat: Always include selection in Enhanced Context. [pull/2144](https://github.com/sourcegraph/cody/pull/2144)
- Chat: Fix abort. [pull/2159](https://github.com/sourcegraph/cody/pull/2159)
- Autocomplete: Fix rate limits messages for short time spans. [pull/2152](https://github.com/sourcegraph/cody/pull/2152)

### Changed

- Chat: Improve slash command heading padding. [pull/2173](https://github.com/sourcegraph/cody/pull/2173)

## [0.18.0]

### Added

- Edit: "Ask Cody to Generate" or the "Edit" command now stream incoming code directly to the document when only inserting new code. [pull/1883](https://github.com/sourcegraph/cody/pull/1883)
- Chat: New chat preview models `claude-2.1` is now avaliable for sourcegraph.com users. [pull/1860](https://github.com/sourcegraph/cody/pull/1860)
- Edit: Added context-aware code actions for "Generate", "Edit" and "Document" commands. [pull/1724](https://github.com/sourcegraph/cody/pull/1724)
- Chat: @'ing files now uses a case insensitive fuzzy search. [pull/1889](https://github.com/sourcegraph/cody/pull/1889)
- Edit: Added a faster, more optimized response for the "document" command. [pull/1900](https://github.com/sourcegraph/cody/pull/1900)
- Chat: Restore last opened chat panel on reload. [pull/1918](https://github.com/sourcegraph/cody/pull/1918)

### Fixed

- Chat: Display OS specific keybinding in chat welcome message. [pull/2051](https://github.com/sourcegraph/cody/pull/2051)
- Embeddings indexes can be generated and stored locally in repositories with a default fetch URL that is not already indexed by sourcegraph.com through the Enhanced Context selector. [pull/2069](https://github.com/sourcegraph/cody/pull/2069)
- Chat: Support chat input history on "up" and "down" arrow keys again. [pull/2059](https://github.com/sourcegraph/cody/pull/2059)
- Chat: Decreased debounce time for creating chat panels to improve responsiveness. [pull/2115](https://github.com/sourcegraph/cody/pull/2115)
- Chat: Fix infinite loop when searching for symbols. [pull/2114](https://github.com/sourcegraph/cody/pull/2114)
- Chat: Speed up chat panel debounce w/ trigger on leading edge too. [pull/2126](https://github.com/sourcegraph/cody/pull/2126)
- Chat: Fix message input overlapping with enhanced context button. [pull/2141](https://github.com/sourcegraph/cody/pull/2141)
- Support chat input history on "up" and "down" arrow keys again. [pull/2059](https://github.com/sourcegraph/cody/pull/2059)
- Edit: Fixed an issue where Cody would regularly include unrelated XML tags in the generated output. [pull/1789](https://github.com/sourcegraph/cody/pull/1789)
- Chat: Fixed an issue that caused Cody to be unable to locate active editors when running commands from the new chat panel. [pull/1793](https://github.com/sourcegraph/cody/pull/1793)
- Chat: Replaced uses of deprecated getWorkspaceRootPath that caused Cody to be unable to determine the current workspace in the chat panel. [pull/1793](https://github.com/sourcegraph/cody/pull/1793)
- Chat: Input history is now preserved between chat sessions. [pull/1826](https://github.com/sourcegraph/cody/pull/1826)
- Chat: Fixed chat command selection behavior in chat input box. [pull/1828](https://github.com/sourcegraph/cody/pull/1828)
- Chat: Add delays before sending webview ready events to prevent premature sending. This fixes issue where chat panel fails to load when multiple chat panels are opened simultaneously. [pull/1836](https://github.com/sourcegraph/cody/pull/1836)
- Autocomplete: Fixes a bug that caused autocomplete to be triggered at the end of a block or function invocation. [pull/1864](https://github.com/sourcegraph/cody/pull/1864)
- Edit: Incoming edits that are afixed to the selected code and now handled properly (e.g. docstrings). [pull/1724](https://github.com/sourcegraph/cody/pull/1724)
- Chat: Allowed backspace and delete keys to remove characters in chat messages input box.
- Edit: Retrying an edit will now correctly use the original intended range. [pull/1926](https://github.com/sourcegraph/cody/pull/1926)
- Chat: Allowed backspace and delete keys to remove characters in chat messages input box. [pull/1906](https://github.com/sourcegraph/cody/pull/1906)
- Chat: The commands display box in the chat input box now uses the same styles as the @ command results box. [pull/1962](https://github.com/sourcegraph/cody/pull/1962)
- Chat: Sort commands and prompts alphabetically in commands menu and chat. [pull/1998](https://github.com/sourcegraph/cody/pull/1998)
- Chat: Fix chat command selection to only filter on '/' prefix. [pull/1980](https://github.com/sourcegraph/cody/pull/1980)
- Chat: Improve @-file completion to better preserve input value. [pull/1980](https://github.com/sourcegraph/cody/pull/1980)
- Edit: Fixed "Ask Cody: Edit Code" no longer showing in the command palette. [pull/2004](https://github.com/sourcegraph/cody/pull/2004)
- Edit: Fixed an issue where Cody could incorrectly produce edits when repositioning code or moving your cursor onto new lines. [pull/2005](https://github.com/sourcegraph/cody/pull/2005)

### Changed

- Chat: Uses the new Chat UI by default. [pull/2079](https://github.com/sourcegraph/cody/pull/2079)
- Inline Chat is now deprecated and removed. [pull/2079](https://github.com/sourcegraph/cody/pull/2079)
- Fixup Tree View is now deprecated and removed. [pull/2079](https://github.com/sourcegraph/cody/pull/2079)
- Enhanced Context used to turn off automatically after the first chat. Now it stays enabled until you disable it. [pull/2069](https://github.com/sourcegraph/cody/pull/2069)
- Chat: Reuse existing New Chat panel to prevent having multiple new chats open at once. [pull/2087](https://github.com/sourcegraph/cody/pull/2087)
- Chat: Close the Enhanced Context popover on chat input focus. [pull/2091](https://github.com/sourcegraph/cody/pull/2091)
- Chat: Show onboarding glowy dot guide until first time opening Enhanced Context. [pull/2097](https://github.com/sourcegraph/cody/pull/2097)
- In 0.12, we simplified the sign-in process and removed the option to sign into
  Cody App from VScode. If you were still signed in to Cody App, we invite you to
  sign in to Sourcegraph.com directly. The extension will do this automatically if
  possible but you may need to sign in again. If you have set up embeddings in
  Cody App, VScode will now search your local embeddings automatically: You no
  longer need to have the Cody App open. Note, the sidebar chat indicator may
  say embeddings were not found while we work on improving chat.
  [pull/2099](https://github.com/sourcegraph/cody/pull/2099)
- Commands: Expose commands in the VS Code command palette and clean up the context menu. [pull/1209](https://github.com/sourcegraph/cody/pull/2109)
- Search: Style and UX improvements to the search panel. [pull/2138](https://github.com/sourcegraph/cody/pull/2138)
- Chat: Reduce size of chats list blank copy. [pull/2137](https://github.com/sourcegraph/cody/pull/2137)
- Chat: Update message input placeholder to mention slash commands. [pull/2142](https://github.com/sourcegraph/cody/pull/2142)
- Inline Chat will soon be deprecated in favor of the improved chat and command experience. It is now disabled by default and does not work when the new chat panel is enabled. [pull/1797](https://github.com/sourcegraph/cody/pull/1797)
- Chat: Updated the design and location for the `chat submit` button and `stop generating` button. [pull/1782](https://github.com/sourcegraph/cody/pull/1782)
- Commands: `Command Code Lenses` has been moved out of experimental feature and is now available to general. [pull/0000](https://github.com/sourcegraph/cody/pull/0000)
- Commands: `Custom Commands` has been moved out of experimental and is now at Beta. [pull/0000](https://github.com/sourcegraph/cody/pull/0000)
- Commands: The Custom Commands Menu now closes on click outside of the menu. [pull/1854](https://github.com/sourcegraph/cody/pull/1854)
- Autocomplete: Remove the frequency of unhelpful autocompletions. [pull/1862](https://github.com/sourcegraph/cody/pull/1862)
- Chat: The default chat model `claude-2` has been replaced with the pinned version `claude-2.0`. [pull/1860](https://github.com/sourcegraph/cody/pull/1860)
- Edit: Improved the response consistency for edits. Incoming code should now better match the surrounding code and contain less formatting errors [pull/1892](https://github.com/sourcegraph/cody/pull/1892)
- Command: Editor title icon will only show up in non-readonly file editor views. [pull/1909](https://github.com/sourcegraph/cody/pull/1909)
- Chat: Include text in dotCom chat events. [pull/1910](https://github.com/sourcegraph/cody/pull/1910)
- Chat: Replaced vscode links with custom "cody.chat.open.file" protocol when displaying file names in chat. [pull/1919](https://github.com/sourcegraph/cody/pull/1919)
- Chat: Change "Restart Chat Session" icon and add a confirmation. [pull/2002](https://github.com/sourcegraph/cody/pull/2002)
- Chat; Improve enhanced context popover and button styles. [pull/2075](https://github.com/sourcegraph/cody/pull/2075)

## [0.16.3]

### Added

### Fixed

### Changed

- Reverting back to v0.16.1 due to critical issue found in v0.16.2.

## [0.16.2]

### Added

- Chat: New chat preview models `claude-2.1` is now avaliable for sourcegraph.com users. [pull/1860](https://github.com/sourcegraph/cody/pull/1860)
- Edit: Added context-aware code actions for "Generate", "Edit" and "Document" commands. [pull/1724](https://github.com/sourcegraph/cody/pull/1724)
- Chat: @'ing files now uses a case insensitive fuzzy search. [pull/1889](https://github.com/sourcegraph/cody/pull/1889)
- Edit: Added a faster, more optimized response for the "document" command. [pull/1900](https://github.com/sourcegraph/cody/pull/1900)
- Chat: Restore last opened chat panel on reload. [pull/1918](https://github.com/sourcegraph/cody/pull/1918)
- Chat: Edit button to rename the chat history. [pull/1818](https://github.com/sourcegraph/cody/pull/1818)

### Fixed

- Edit: Fixed an issue where Cody would regularly include unrelated XML tags in the generated output. [pull/1789](https://github.com/sourcegraph/cody/pull/1789)
- Chat: Fixed an issue that caused Cody to be unable to locate active editors when running commands from the new chat panel. [pull/1793](https://github.com/sourcegraph/cody/pull/1793)
- Chat: Replaced uses of deprecated getWorkspaceRootPath that caused Cody to be unable to determine the current workspace in the chat panel. [pull/1793](https://github.com/sourcegraph/cody/pull/1793)
- Chat: Input history is now preserved between chat sessions. [pull/1826](https://github.com/sourcegraph/cody/pull/1826)
- Chat: Fixed chat command selection behavior in chat input box. [pull/1828](https://github.com/sourcegraph/cody/pull/1828)
- Chat: Add delays before sending webview ready events to prevent premature sending. This fixes issue where chat panel fails to load when multiple chat panels are opened simultaneously. [pull/1836](https://github.com/sourcegraph/cody/pull/1836)
- Autocomplete: Fixes a bug that caused autocomplete to be triggered at the end of a block or function invocation. [pull/1864](https://github.com/sourcegraph/cody/pull/1864)
- Edit: Incoming edits that are afixed to the selected code and now handled properly (e.g. docstrings). [pull/1724](https://github.com/sourcegraph/cody/pull/1724)
- Chat: Allowed backspace and delete keys to remove characters in chat messages input box.
- Edit: Retrying an edit will now correctly use the original intended range. [pull/1926](https://github.com/sourcegraph/cody/pull/1926)
- Chat: Allowed backspace and delete keys to remove characters in chat messages input box. [pull/1906](https://github.com/sourcegraph/cody/pull/1906)
- Chat: The commands display box in the chat input box now uses the same styles as the @ command results box. [pull/1962](https://github.com/sourcegraph/cody/pull/1962)
- Chat: Sort commands and prompts alphabetically in commands menu and chat. [pull/1998](https://github.com/sourcegraph/cody/pull/1998)
- Chat: Fix chat command selection to only filter on '/' prefix. [pull/1980](https://github.com/sourcegraph/cody/pull/1980)
- Chat: Improve @-file completion to better preserve input value. [pull/1980](https://github.com/sourcegraph/cody/pull/1980)
- Edit: Fixed "Ask Cody: Edit Code" no longer showing in the command palette. [pull/2004](https://github.com/sourcegraph/cody/pull/2004)
- Edit: Fixed an issue where Cody could incorrectly produce edits when repositioning code or moving your cursor onto new lines. [pull/2005](https://github.com/sourcegraph/cody/pull/2005)

### Changed

- Inline Chat will soon be deprecated in favor of the improved chat and command experience. It is now disabled by default and does not work when the new chat panel is enabled. [pull/1797](https://github.com/sourcegraph/cody/pull/1797)
- Chat: Updated the design and location for the `chat submit` button and `stop generating` button. [pull/1782](https://github.com/sourcegraph/cody/pull/1782)
- Commands: `Command Code Lenses` has been moved out of experimental feature and is now available to general. [pull/0000](https://github.com/sourcegraph/cody/pull/0000)
- Commands: `Custom Commands` has been moved out of experimental and is now at Beta. [pull/0000](https://github.com/sourcegraph/cody/pull/0000)
- Commands: The Custom Commands Menu now closes on click outside of the menu. [pull/1854](https://github.com/sourcegraph/cody/pull/1854)
- Autocomplete: Remove the frequency of unhelpful autocompletions. [pull/1862](https://github.com/sourcegraph/cody/pull/1862)
- Chat: The default chat model `claude-2` has been replaced with the pinned version `claude-2.0`. [pull/1860](https://github.com/sourcegraph/cody/pull/1860)
- Edit: Improved the response consistency for edits. Incoming code should now better match the surrounding code and contain less formatting errors [pull/1892](https://github.com/sourcegraph/cody/pull/1892)
- Command: Editor title icon will only show up in non-readonly file editor views. [pull/1909](https://github.com/sourcegraph/cody/pull/1909)
- Chat: Include text in dotCom chat events. [pull/1910](https://github.com/sourcegraph/cody/pull/1910)
- Chat: Replaced vscode links with custom "cody.chat.open.file" protocol when displaying file names in chat. [pull/1919](https://github.com/sourcegraph/cody/pull/1919)
- Chat: Change "Restart Chat Session" icon and add a confirmation. [pull/2002](https://github.com/sourcegraph/cody/pull/2002)
- Chat; Improve enhanced context popover and button styles. [pull/2075](https://github.com/sourcegraph/cody/pull/2075)

## [0.16.1]

### Added

### Fixed

### Changed

- Move decision about which autocomplete deployment to use for StarCoder to the server. [pull/1845](https://github.com/sourcegraph/cody/pull/1845)

## [0.16.0]

### Added

- Chat: A new chat model selection dropdown that allows selecting between different chat models when connected to the sourcegraph.com instance. [pull/1676](https://github.com/sourcegraph/cody/pull/1676)
- Chat: New button in editor title for restarting chat session in current chat panel (non-sidebar chat view). [pull/1687](https://github.com/sourcegraph/cody/pull/1687)
- Chat: New `@` command that allows you to attach files via the chat input box. [pull/1631](https://github.com/sourcegraph/cody/pull/1631)
- Edit: Added a specific, faster, response flow for fixes when triggered directly from code actions. [pull/1639](https://github.com/sourcegraph/cody/pull/1639)
- Edit: Improved context fetching for quick fixes to better include code related to the problem. [pull/1723](https://github.com/sourcegraph/cody/pull/1723)
- Chat: Added option to configure whether to add enhanced context from codebase for chat question in the new chat panel. [pull/1738](https://github.com/sourcegraph/cody/pull/1738)
- Autocomplete: Added new retrieval and mixing strategies to improve Autocomplete context. [pull/1752](https://github.com/sourcegraph/cody/pull/1752)
- Commands: Supports passing additional input text to commands via the chat input box. For example, adds additional instruction after the command key: `/explain response in Spanish`. [pull/1731](https://github.com/sourcegraph/cody/pull/1731)

### Fixed

- Edit: Updated the fixup create task to just use the previous command text. [pull/1615](https://github.com/sourcegraph/cody/pull/1615)
- Fixed an issue that would cause an aborted chat message to show an error "Cody did not respond with any text". [pull/1668](https://github.com/sourcegraph/cody/pull/1668)
- Chat: Opening files from the new chat panel will now show up beside the chat panel instead of on top of the chat panel. [pull/1677](https://github.com/sourcegraph/cody/pull/1677)
- Chat: Prevented default events on certain key combos when chat box is focused. [pull/1690](https://github.com/sourcegraph/cody/pull/1690)
- Command: Fixed an issue that opened a new chat window when running `/doc` and `/edit` commands from the command palette. [pull/1678](https://github.com/sourcegraph/cody/pull/1678)
- Chat: Prevent sidebar from opening when switching editor chat panels. [pull/1691](https://github.com/sourcegraph/cody/pull/1691)
- Chat: Prevent `"command 'cody.chat'panel.new' not found"` error when the new chat panel UI is disabled. [pull/1696](https://github.com/sourcegraph/cody/pull/1696)
- Autocomplete: Improved the multiline completions truncation logic. [pull/1709](https://github.com/sourcegraph/cody/pull/1709)
- Autocomplete: Fix an issue where typing as suggested causes the completion to behave unexpectedly. [pull/1701](https://github.com/sourcegraph/cody/pull/1701)
- Chat: Forbid style tags in DOMPurify config to prevent code block rendering issues. [pull/1747](https://github.com/sourcegraph/cody/pull/1747)
- Edit: Fix `selectedCode` and `problemCode` sometimes being added to the document after an edit. [pull/1765](https://github.com/sourcegraph/cody/pull/1765)
- Edit: Fix the code lens containing options to diff, undo and retry being automatically dismissed for users who have `autoSave` enabled. [pull/1767](https://github.com/sourcegraph/cody/pull/1767)

### Changed

- Edit: Fixed formatting issues with some editor formatters that required explict indendation configuration. [pull/1620](https://github.com/sourcegraph/cody/pull/1620)
- Edit: Fixed an issue where the diff for an edit could expand recursively each time it is viewed. [pull/1621](https://github.com/sourcegraph/cody/pull/1621)
- Editor Title Icon has been moved out of the experimental stage and is now enabled by default. [pull/1651](https://github.com/sourcegraph/cody/pull/1651)
- Clean up login page styles and make Enterprise login more prominent. [pull/1708](https://github.com/sourcegraph/cody/pull/1708)
- Autocomplete: Slightly increase the amount of time we wait for another keystroke before starting completion requests. [pull/1737](https://github.com/sourcegraph/cody/pull/1737)
- Improved new chat model selector styles. [pull/1750](https://github.com/sourcegraph/cody/pull/1750)
- Improved response time for chat, commands and edits on repositories without embeddings. [pull/1722](https://github.com/sourcegraph/cody/pull/1722)

## [0.14.5]

### Added

### Fixed

### Changed

- Added support to test a Sourcegraph specific StarCoder setup for dotcom. [pull/1670]

## [0.14.4]

### Added

### Fixed

- Chat: Fixed an issue where multiple action buttons were appended to each Code Block per chat message. [pull/1617](https://github.com/sourcegraph/cody/pull/1617)

### Changed

## [0.14.3]

### Added

- Autocomplete: Add completion intent to analytics events. [pull/1457](https://github.com/sourcegraph/cody/pull/1457)
- Edit: Added the ability to provide instructions when retrying an edit. [pull/1411](https://github.com/sourcegraph/cody/pull/1411)
- Edit: Added the ability to undo an applied edit. [pull/1411](https://github.com/sourcegraph/cody/pull/1411)
- Edit: Support applying edits in the background, instead of relying on the users' open file. [pull/1411](https://github.com/sourcegraph/cody/pull/1411)
- Assign requestID to each Code Block actions. [pull/1586](https://github.com/sourcegraph/cody/pull/1586)
- [Internal Experimental] Chat: New Experimental Chat View that appears in the editor panel instead of the sidebar when `cody.experimental.chatPanel` is enabled. [pull/1509](https://github.com/sourcegraph/cody/pull/1509)

### Fixed

- Commands: Smart selection not working on the first line of code. [pull/1508](https://github.com/sourcegraph/cody/pull/1508)
- Chat: Aborted messages are now saved to local chat history properly. [pull/1550](https://github.com/sourcegraph/cody/pull/1550)
- Adjust a completion range if it does not match the current line suffix. [pull/1507](https://github.com/sourcegraph/cody/pull/1507)
- Chat: Fix heading styles and inline code colors. [pull/1528](https://github.com/sourcegraph/cody/pull/1528)
- Custom Commands: Fix custom command menu not showing for a single custom command. [pull/1532](https://github.com/sourcegraph/cody/pull/1532)
- Chat: Focus chat input on mount even when notification for version update is shown. [pull/1556](https://github.com/sourcegraph/cody/pull/1556)
- Commands: Commands selector in chat will now scroll to the selected item's viewport automatically. [pull/1556](https://github.com/sourcegraph/cody/pull/1556)
- Edit: Errors are now shown separately to incoming edits, and will not be applied to the document. [pull/1376](https://github.com/sourcegraph/cody/pull/1376)
- Chat: Prevent cursor from moving during chat command selection. [pull/1592](https://github.com/sourcegraph/cody/pull/1592)

### Changed

- Chat: Start prompt mixin by default. [pull/1479](https://github.com/sourcegraph/cody/pull/1479)
- Edit: Incoming changes are now applied by default. [pull/1411](https://github.com/sourcegraph/cody/pull/1411)

## [0.14.2]

### Added

- Code applied from the `/edit` command will be formatted automatically through the VS Code `formatDocument` API. [pull/1441](https://github.com/sourcegraph/cody/pull/1441)

### Fixed

- User selection in active editor will not be replaced by smart selections for the `/edit` command. [pull/1429](https://github.com/sourcegraph/cody/pull/1429)
- Fixes an issue that caused part of the autocomplete response to be completed when selecting an item from the suggest widget. [pull/1477](https://github.com/sourcegraph/cody/pull/1477)
- Fixed issues where autocomplete suggestions displayed on the wrong line when connected to Anthropic as provider. [pull/1440](https://github.com/sourcegraph/cody/pull/1440)

### Changed

- Changed the "Ask Cody to Explain" Code Action to respond in the Cody sidebar instead of Inline Chat. [pull/1427](https://github.com/sourcegraph/cody/pull/1427)
- Updated prompt preambles and mixin for chat to mitigate hallucinations. [pull/1442](https://github.com/sourcegraph/cody/pull/1442)
- Cody can now respond in languages other than the default language of the user's editor. [pull/1442](https://github.com/sourcegraph/cody/pull/1442)

## [0.14.1]

### Added

- Added client-side request timeouts to Autocomplete requests. [pull/1355](https://github.com/sourcegraph/cody/pull/1355)
- Added telemetry on how long accepted autocomplete requests are kept in the document. [pull/1380](https://github.com/sourcegraph/cody/pull/1380)
- Added support for using (workspace) relative paths in `filePath`and `directoryPath` fields as context for Custom Commands. [pull/1385](https://github.com/sourcegraph/cody/pull/1385)
- [Internal] Added `CodyAutocompleteLowPerformanceDebounce` feature flag to increase debounce interval for autocomplete requests in low-performance environments. [pull/1409](https://github.com/sourcegraph/cody/pull/1409)
- New `Regenerate` Code Lens for `/edit` command that allows users to easily ask Cody to generate a new response for the current request. [pull/1383](https://github.com/sourcegraph/cody/pull/1383)

### Fixed

- Fixed an issue where autocomplete suggestions where sometimes not shown when the overlap with the next line was too large. [pull/1320](https://github.com/sourcegraph/cody/pull/1320)
- Fixed unresponsive UI for the `Configure Custom Commands` option inside the `Cody: Custom Command (Experimental)` menu. [pull/1416](https://github.com/sourcegraph/cody/pull/1416)
- Fixed last 5 used commands not showing up in the custom command history menu. [pull/1416](https://github.com/sourcegraph/cody/pull/1416)

### Changed

- Removed the unused `unstable-codegen` autocomplete provider. [pull/1364](https://github.com/sourcegraph/cody/pull/1364)
- The Fireworks autocomplete provider is now considered stable. [pull/1363](https://github.com/sourcegraph/cody/pull/1363)
- The `CodyAutocompleteMinimumLatency` feature flag is now split into three independent feature flags: `CodyAutocompleteLanguageLatency`, `CodyAutocompleteProviderLatency`, and `CodyAutocompleteUserLatency`. [pull/1351](https://github.com/sourcegraph/cody/pull/1351)
- Prevents unhelpful autocomplete suggestions at the end of file when cursor position is at 0 and the line above is also empty. [pull/1330](https://github.com/sourcegraph/cody/pull/1330)
- Adds popups to show the state of indexing for dotcom/Cody App in more situations. Fixes an issue where the database icon below the chat input status box was low contrast in some dark themes. [pull/1374](https://github.com/sourcegraph/cody/pull/1374)
- Workspace-level custom commands now works in [trusted workspaces](https://code.visualstudio.com/api/extension-guides/workspace-trust#what-is-workspace-trust) only. This does not apply to user-level custom commands. [pull/1415](https://github.com/sourcegraph/cody/pull/1415)
- Custom commands can no longer override default commands. [pull/1414](https://github.com/sourcegraph/cody/pull/1414)

## [0.14.0]

### Added

- Added information to host operating system to our analytic events. [pull/1254](https://github.com/sourcegraph/cody/pull/1254)
- Executed the `/doc` command now automatically adds the documentation directly above your selected code in your editor, instead of shown in chat. [pull/1116](https://github.com/sourcegraph/cody/pull/1116)
- New `mode` field in the Custom Commands config file enables a command to be configured on how the prompt should be run by Cody. Currently supports `inline` (run command prompt in inline chat), `edit` (run command prompt on selected code for refactoring purpose), and `insert` (run command prompt on selected code where Cody's response will be inserted on top of the selected code) modes. [pull/1116](https://github.com/sourcegraph/cody/pull/1116)
- Experimentally added `smart selection` which removes the need to manually highlight code before running the `/doc` and `/test` commands. [pull/1116](https://github.com/sourcegraph/cody/pull/1116)
- Show a notice on first autocomplete. [pull/1071](https://github.com/sourcegraph/cody/pull/1071)
- Autocomplete now takes the currently selected item in the suggest widget into account. This behavior can be disabled by setting `cody.autocomplete.suggestWidgetSelection` to `false`.
- Add the `cody.autocomplete.languages` user setting to enable or disable inline code suggestions for specified languages. [pull/1290](https://github.com/sourcegraph/cody/pull/1290)

### Fixed

- Improved quality of documentation created by the `/doc` command. [pull/1198](https://github.com/sourcegraph/cody/pull/1198)
- Removed chat and chat history created by `/edit` and `/doc` commands. [pull/1220](https://github.com/sourcegraph/cody/pull/1220)
- Only show "Ask Cody Inline" context menu item when signed in. [pull/1281](https://github.com/sourcegraph/cody/pull/1281)

### Changed

- Improved detection for the most common test runner files. [pull/1297](https://github.com/sourcegraph/cody/pull/1297)

## [0.12.4]

### Added

- New "Save Code to File.." button on code blocks. [pull/1119](https://github.com/sourcegraph/cody/pull/1119)
- Add logging for partially accepting completions. [pull/1214](https://github.com/sourcegraph/cody/pull/1214)

### Fixed

- Removed invalid variable from logs that stopped rate-limit errors from displaying properly. [pull/1205](https://github.com/sourcegraph/cody/pull/1205)
- Disable `Ask Cody Inline` in Cody Context Menu when `cody.InlineChat.enabled` is set to false. [pull/1209](https://github.com/sourcegraph/cody/pull/1209)

### Changed

- Moved "Insert at Cursor" and "Copy" buttons to the bottom of code blocks, and no longer just show on hover. [pull/1119](https://github.com/sourcegraph/cody/pull/1119)
- Increased the token limit for the selection Cody uses for the `/edit` command. [pull/1139](https://github.com/sourcegraph/cody/pull/1139)
- Autocomplete now supports infilling through the customized `claude-instant-infill` model created for Anthropic Claude Instant by default. [pull/1164](https://github.com/sourcegraph/cody/pull/1164)
- Expand the range used for code actions (thought `smart selection`) to the top-level enclosing range rather than just the line. This improves the quality of fixup actions by providing more context. [pull/1163](https://github.com/sourcegraph/cody/pull/1163)
- Autocomplete no longer triggers after the end of a block of function invocation. [pull/1218](https://github.com/sourcegraph/cody/pull/1218)

## [0.12.3]

### Added

- Add situation-based latency for unwanted autocomplete suggestions. [pull/1202](https://github.com/sourcegraph/cody/pull/1202)

### Fixed

### Changed

- Simplified sign-in in, added in 0.12.0 [pull/1036,](https://github.com/sourcegraph/cody/pull/1036) is now rolled out to 100% of new installs. [pull/1235](https://github.com/sourcegraph/cody/pull/1235)
- VScode can communicate with Cody App, even if App is started after the user has signed in to sourcegraph.com. VScode continues to monitor Cody App if it is started and stopped. [pull/1210](https://github.com/sourcegraph/cody/pull/1210)

## [0.12.2]

### Added

- Adds information about completion `items` to the `CompletionEvent` we send on every completion suggestion. [pull/1144](https://github.com/sourcegraph/cody/pull/1144)
- Clicking on the status indicator under the chat input box displays a popup to install Cody App, open Cody App, etc. The popups are only displayed under certain circumstances where Cody App can provide embeddings. [pull/1089](https://github.com/sourcegraph/cody/pull/1089)

### Fixed

### Changed

- Improves interop with the VS Code suggest widget when using the `completeSuggestWidgetSelection` feature flag. [pull/1158](https://github.com/sourcegraph/cody/pull/1158)
- Removes the need to set an Anthropic API key for the `/symf` command. The `symf` binary is now automatically downloaded. [pull/1207](https://github.com/sourcegraph/cody/pull/1207)
- Replace the "Fixup ready | Apply" buttons when you do a code edit with a single "Apply Edits" button. [pull/1201](https://github.com/sourcegraph/cody/pull/1201)
- Updated "Refactor Code" to be "Edit Code" in right click context menu. [pull/1200](https://github.com/sourcegraph/cody/pull/1200)

## [0.12.1]

### Added

### Fixed

- Fixes an issue that caused the `cody-autocomplete-claude-instant-infill` feature flag to have no effect. [pull/1132](https://github.com/sourcegraph/cody/pull/1132)

### Changed

## [0.12.0]

### Added

- Add a UI indicator when you're not signed in. [pull/970](https://github.com/sourcegraph/cody/pull/970)
- Added a completion statistics summary to the autocomplete trace view. [pull/973](https://github.com/sourcegraph/cody/pull/973)
- Add experimental option `claude-instant-infill` to the `cody.autocomplete.advanced.model` config option that enables users using the Claude Instant model to get suggestions with context awareness (infill). [pull/974](https://github.com/sourcegraph/cody/pull/974)
- New `cody.chat.preInstruction` configuration option for adding custom message at the start of all chat messages sent to Cody. Extension reload required. [pull/963](https://github.com/sourcegraph/cody/pull/963)
- Add a simplified sign-in. 50% of people will see these new sign-in buttons. [pull/1036](https://github.com/sourcegraph/cody/pull/1036)
- Now removes completions from cache when the initial suggestion prefix is deleted by users after a suggestion was displayed. This avoids unhelpful/stale suggestions from persisting. [pull/1105](https://github.com/sourcegraph/cody/pull/1105)
- VScode can now share a dotcom access token with future versions of Cody App. [pull/1090](https://github.com/sourcegraph/cody/pull/1090)

### Fixed

- Fix a potential race condition for autocomplete requests that happen when a completion is stored as the last shown candidate when it will not be shown. [pull/1059](https://github.com/sourcegraph/cody/pull/1059)
- Use `insert` instead of `replace` for `Insert at Cursor` button for inserting code to current cursor position. [pull/1118](https://github.com/sourcegraph/cody/pull/1118)
- Autocomplete: Fix support for working with CRLF line endings. [pull/1124](https://github.com/sourcegraph/cody/pull/1124)
- Fix issue that caused the custom commands menu to unable to execute commands. [pull/1123](https://github.com/sourcegraph/cody/pull/1123)

### Changed

- Remove `starter` and `premade` fields from the configuration files for custom commands (cody.json). [pull/939](https://github.com/sourcegraph/cody/pull/939)
- Enabled streaming responses for all autocomplete requests. [pull/995](https://github.com/sourcegraph/cody/pull/995)
- Sign out immediately instead of showing the quick-pick menu. [pull/1032](https://github.com/sourcegraph/cody/pull/1032)
- UX improvements to the custom command workflow (and new [custom command docs](https://sourcegraph.com/docs/cody/custom-commands)). [pull/992](https://github.com/sourcegraph/cody/pull/992)
- You can now use `alt` + `\` to trigger autocomplete requests manually. [pull/1060](https://github.com/sourcegraph/cody/pull/1060)
- Slightly reduce latency when manually triggering autocomplete requests. [pull/1060](https://github.com/sourcegraph/cody/pull/1060)
- Configure autocomplete provider based on cody LLM settings in site config. [pull/1035](https://github.com/sourcegraph/cody/pull/1035)
- Filters out single character autocomplete results. [pull/1109](https://github.com/sourcegraph/cody/pull/1109)
- Register inline completion provider for text files and notebooks only to ensure autocomplete works in environments that are fully supported. [pull/1114](https://github.com/sourcegraph/cody/pull/1114)
- The `Generate Unit Tests` command has been improved with an enhanced context fetching process that produces test results with better quality. [pull/907](https://github.com/sourcegraph/cody/pull/907)

## [0.10.2]

### Added

### Fixed

### Changed

- Use the same token limits for StarCoder as we do for Anthropic for the current experiments. [pull/1058](https://github.com/sourcegraph/cody/pull/1058)

## [0.10.1]

### Added

### Fixed

- Fix feature flag initialization for autocomplete providers. [pull/965](https://github.com/sourcegraph/cody/pull/965)

### Changed

## [0.10.0]

### Added

- New button in Chat UI to export chat history to a JSON file. [pull/829](https://github.com/sourcegraph/cody/pull/829)
- Rank autocomplete suggestion with tree-sitter when `cody.autocomplete.experimental.syntacticPostProcessing` is enabled. [pull/837](https://github.com/sourcegraph/cody/pull/837)
- Rate limit during autocomplete will now surface to the user through the status bar item. [pull/851](https://github.com/sourcegraph/cody/pull/851)

### Fixed

- Do not display error messages after clicking on the "stop-generating" button. [pull/776](https://github.com/sourcegraph/cody/pull/776)
- Add null check to Inline Controller on file change that caused the `Cannot read properties of undefined (reading 'scheme')` error when starting a new chat session. [pull/781](https://github.com/sourcegraph/cody/pull/781)
- Fixup: Resolved issue where `/fix` command incorrectly returned error "/fix is not a valid command". The `/fix` command now functions as expected when invoked in the sidebar chat. [pull/790](https://github.com/sourcegraph/cody/pull/790)
- Set font family and size in side chat code blocks to match editor font. [pull/813](https://github.com/sourcegraph/cody/pull/813)
- Add error handling to unblock Command Menu from being started up when invalid json file for custom commands is detected. [pull/827](https://github.com/sourcegraph/cody/pull/827)
- Enhanced the main quick pick menu items filtering logic. [pull/852](https://github.com/sourcegraph/cody/pull/852)
- Sidebar chat commands now match main quick pick menu commands. [pull/902](https://github.com/sourcegraph/cody/pull/902)

### Changed

- Trigger single-line completion instead of multi-line completion if the cursor is at the start of a non-empty block. [pull/913](https://github.com/sourcegraph/cody/pull/913)
- Autocomplete on VS Code desktop instances now reuses TCP connections to reduce latency. [pull/868](https://github.com/sourcegraph/cody/pull/868)
- Errors are now always logged to the output console, even if the debug mode is not enabled. [pull/851](https://github.com/sourcegraph/cody/pull/851)
- Changed default and custom commands format: slash command is now required. [pull/841](https://github.com/sourcegraph/cody/pull/841)
- The `Generate Unit Tests` command has been improved with an enhanced context fetching process that produces test results with better quality. [pull/907](https://github.com/sourcegraph/cody/pull/907)

## [0.8.0]

### Added

- Cody Commands: New `/smell` command, an improved version of the old `Find Code Smell` recipe. [pull/602](https://github.com/sourcegraph/cody/pull/602)
- Cody Commands: Display of clickable file path for current selection in chat view after executing a command. [pull/602](https://github.com/sourcegraph/cody/pull/602)
- Add a settings button to Cody pane header. [pull/701](https://github.com/sourcegraph/cody/pull/701)
- Compute suggestions based on the currently selected option in the suggest widget when `cody.autocomplete.experimental.completeSuggestWidgetSelection` is enabled. [pull/636](https://github.com/sourcegraph/cody/pull/636)
- Fixup: New `Discard` code lens to remove suggestions and decorations. [pull/711](https://github.com/sourcegraph/cody/pull/711)
- Adds an experiment to stream autocomplete responses in order to improve latency. [pull/723](https://github.com/sourcegraph/cody/pull/723)
- New chat message input, with auto-resizing and a command button. [pull/718](https://github.com/sourcegraph/cody/pull/718)
- Increased autocomplete debounce time feature flag support. [pull/733](https://github.com/sourcegraph/cody/pull/733)
- Show an update notice after extension updates. [pull/746](https://github.com/sourcegraph/cody/pull/746)
- Experimental user setting `cody.experimental.localSymbols` to enable inclusion of symbol definitions in the LLM context window. [pull/692](https://github.com/sourcegraph/cody/pull/692)
- Experimental command `/symf`, which uses a local keyword index to perform searches for symbols. Requires setting `cody.experimental.symf.path` and `cody.experimental.symf.anthropicKey`. [pull/728](https://github.com/sourcegraph/cody/pull/728).

### Fixed

- Inline Chat: Fix issue where state was not being set correctly, causing Cody Commands to use the selection range from the last created Inline Chat instead of the current selection. [pull/602](https://github.com/sourcegraph/cody/pull/602)
- Cody Commands: Commands that use the current file as context now correctly generate context message for the current file instead of using codebase context generated from current selection. [pull/683](https://github.com/sourcegraph/cody/pull/683)
- Improves the autocomplete responses on a new line after a comment. [pull/727](https://github.com/sourcegraph/cody/pull/727)
- Fixes an issue where the inline chat UI would render briefly when starting VS Code even when the feature is disabled. [pull/764](https://github.com/sourcegraph/cody/pull/764)

### Changed

- `Explain Code` command now includes visible content of the current file when no code is selected. [pull/602](https://github.com/sourcegraph/cody/pull/602)
- Cody Commands: Show errors in chat view instead of notification windows. [pull/602](https://github.com/sourcegraph/cody/pull/602)
- Cody Commands: Match commands on description in Cody menu. [pull/702](https://github.com/sourcegraph/cody/pull/702)
- Cody Commands: Don't require Esc to dismiss Cody menu. [pull/700](https://github.com/sourcegraph/cody/pull/700)
- Updated welcome chat words. [pull/748](https://github.com/sourcegraph/cody/pull/748)
- Autocomplete: Reduce network bandwidth with requests are resolved by previous responses. [pull/762](https://github.com/sourcegraph/cody/pull/762)
- Fixup: Remove `/document` and other command handling from the Refactor Menu. [pull/766](https://github.com/sourcegraph/cody/pull/766)
- The `/test` (Generate Unit Test) command was updated to use file dependencies and test examples when fetching context, in order to produce better results. To use this command, select code in your editor and run the `/test` command. It is recommended to set up test files before running the command to get optimal results. [pull/683](https://github.com/sourcegraph/cody/pull/683) [pull/602](https://github.com/sourcegraph/cody/pull/602)

## [0.6.7]

### Added

- Include token count for code generated and button click events. [pull/675](https://github.com/sourcegraph/cody/pull/675)

### Fixed

### Changed

- Include the number of accepted characters per autocomplete suggestion. [pull/674](https://github.com/sourcegraph/cody/pull/674)

## [0.6.6]

### Added

- Cody Commands: Add tab-to-complete & enter-to-complete behavior. [pull/606](https://github.com/sourcegraph/cody/pull/606)
- Option to toggle `cody.experimental.editorTitleCommandIcon` setting through status bar. [pull/611](https://github.com/sourcegraph/cody/pull/611)
- New walkthrough for Cody Commands. [pull/648](https://github.com/sourcegraph/cody/pull/648)

### Fixed

- Update file link color to match buttons. [pull/600](https://github.com/sourcegraph/cody/pull/600)
- Handle `socket hung up` errors that are not caused by the `stop generating` button. [pull/598](https://github.com/sourcegraph/cody/pull/598)
- Fix "Reload Window" appearing in all VS Code views. [pull/603](https://github.com/sourcegraph/cody/pull/603)
- Fixes issues where in some instances, suggested autocomplete events were under counted. [pull/649](https://github.com/sourcegraph/cody/pull/649)
- Various smaller tweaks to autocomplete analytics. [pull/644](https://github.com/sourcegraph/cody/pull/644)
- Includes the correct pre-release version in analytics events. [pull/641](https://github.com/sourcegraph/cody/pull/641)

### Changed

- Removed beta labels from Autocomplete and Inline Chat features. [pull/605](https://github.com/sourcegraph/cody/pull/605)
- Update shortcut for Cody Commands to `alt` + `c` due to conflict with existing keybinding for `fixup`. [pull/648](https://github.com/sourcegraph/cody/pull/648)

## [0.6.5]

### Added

- Custom Commands: An experimental feature for creating Cody chat commands with custom prompts and context. [pull/386](https://github.com/sourcegraph/cody/pull/386)
- Custom Commands: Quick pick menu for running default and custom commands. [pull/386](https://github.com/sourcegraph/cody/pull/386)
- New commands:
  - `/explain`: Explain Code
  - `/doc`: Document Code
  - `/fix`: Inline Fixup
  - `/test`: Generate Unit Tests
- Code Actions: You can now ask Cody to explain or fix errors and warnings that are highlighted in your editor. [pull/510](https://github.com/sourcegraph/cody/pull/510)
- Inline Fixup: You can now run parallel inline fixes, you do not need to wait for the previous fix to complete. [pull/510](https://github.com/sourcegraph/cody/pull/510)
- Inline Fixup: You no longer need to select code to generate an inline fix. [pull/510](https://github.com/sourcegraph/cody/pull/510)

### Fixed

- Bug: Fixes an issue where the codebase context was not correctly inferred to load embeddings context for autocomplete. [pull/525](https://github.com/sourcegraph/cody/pull/525)
- Inline Fixup: `/chat` will now redirect your question to the chat view correctly through the Non-Stop Fixup input box. [pull/386](https://github.com/sourcegraph/cody/pull/386)
- Fix REGEX issue for existing `/reset`, `/search`, and `/fix` commands. [pull/594](https://github.com/sourcegraph/cody/pull/594)

### Changed

- `Recipes` are removed in favor of `Commands`, which is the improved version of `Recipes`. [pull/386](https://github.com/sourcegraph/cody/pull/386)
- Remove `Header` and `Navbar` from `Chat` view due to removal of the `Recipes` tab. [pull/386](https://github.com/sourcegraph/cody/pull/386)
- Replace `Custom Recipes` with `Custom Commands`. [pull/386](https://github.com/sourcegraph/cody/pull/386)
- Inline Fixup: Integrated the input field into the command palette. [pull/510](https://github.com/sourcegraph/cody/pull/510)
- Inline Fixup: Using `/fix` from Inline Chat now triggers an improved fixup experience. [pull/510](https://github.com/sourcegraph/cody/pull/510)
- Autocomplete: Include current file name in anthropic prompt. [580](https://github.com/sourcegraph/cody/pull/580)
- Autocomplete: Requests can now be resolved while the network request is still in progress. [pull/559](https://github.com/sourcegraph/cody/pull/559)

## [0.6.4]

### Added

- Inline Fixups: Cody is now aware of errors, warnings and hints within your editor selection. [pull/376](https://github.com/sourcegraph/cody/pull/376)
- Experimental user setting `cody.experimental.localTokenPath` to store authentication token in local file system when keychain access is unavailable. This provides alternative to [settings sync keychain storage](https://code.visualstudio.com/docs/editor/settings-sync#_troubleshooting-keychain-issues), but is not the recommended method for storing tokens securely. Use at your own risk. [pull/471](https://github.com/sourcegraph/cody/pull/471)

### Fixed

- Bug: Chat History command shows chat view instead of history view. [pull/414](https://github.com/sourcegraph/cody/pull/414)
- Fix some bad trailing `}` autocomplete results. [pull/378](https://github.com/sourcegraph/cody/pull/378)

### Changed

- Inline Fixups: Added intent detection to improve prompt and context quality. [pull/376](https://github.com/sourcegraph/cody/pull/376)
- Layout cleanups: smaller header and single line message input. [pull/449](https://github.com/sourcegraph/cody/pull/449)
- Improve response feedback button behavior. [pull/451](https://github.com/sourcegraph/cody/pull/451)
- Remove in-chat onboarding buttons for new chats. [pull/450](https://github.com/sourcegraph/cody/pull/450)
- Improve the stability of autocomplete results. [pull/442](https://github.com/sourcegraph/cody/pull/442)

## [0.6.3]

### Added

- Added the functionality to drag and reorder the recipes. [pull/314](https://github.com/sourcegraph/cody/pull/314)

### Fixed

### Changed

- Removed the experimental hallucination detection that highlighted nonexistent file paths.
- Hide the feedback button in case of error assistant response. [pull/448](https://github.com/sourcegraph/cody/pull/448)

## [0.6.2]

### Added

- [Internal] `Custom Recipes`: An experimental feature now available behind the `cody.experimental.customRecipes` feature flag for internal testing purpose. [pull/348](https://github.com/sourcegraph/cody/pull/348)
- Inline Chat: Improved response quality by ensuring each inline chat maintains its own unique context, and doesn't share with the sidebar and other inline chats. This should also benefit response quality for inline /fix and /touch commands.
- Inline Chat: Added the option to 'Stop generating' from within the inline chat window.
- Inline Chat: Added the option to transfer a chat from the inline window to the Cody sidebar.

### Fixed

### Changed

- The setting `cody.autocomplete.experimental.triggerMoreEagerly` (which causes autocomplete to trigger earlier, before you type a space or other non-word character) now defaults to `true`.
- If you run the `Trigger Inline Suggestion` VS Code action, 3 suggestions instead of just 1 will be shown.

## [0.6.1]

### Added

- A new experimental user setting `cody.autocomplete.experimental.triggerMoreEagerly` causes autocomplete to trigger earlier, before you type a space or other non-word character.
- [Internal Only] `Custom Recipe`: Support context type selection when creating a new recipe via UI. [pull/279](https://github.com/sourcegraph/cody/pull/279)
- New `/open` command for opening workspace files from chat box. [pull/327](https://github.com/sourcegraph/cody/pull/327)

### Fixed

- Insert at Cusor now inserts the complete code snippets at cursor position. [pull/282](https://github.com/sourcegraph/cody/pull/282)
- Minimizing the change of Cody replying users with response related to the language-uage prompt. [pull/279](https://github.com/sourcegraph/cody/pull/279)
- Inline Chat: Add missing icons for Inline Chat and Inline Fixups decorations. [pull/320](https://github.com/sourcegraph/cody/pull/320)
- Fix the behaviour of input history down button. [pull/328](https://github.com/sourcegraph/cody/pull/328)

### Changed

- Exclude context for chat input with only one word. [pull/279](https://github.com/sourcegraph/cody/pull/279)
- [Internal Only] `Custom Recipe`: Store `cody.json` file for user recipes within the `.vscode` folder located in the $HOME directory. [pull/279](https://github.com/sourcegraph/cody/pull/279)
- Various autocomplete improvements. [pull/344](https://github.com/sourcegraph/cody/pull/344)

## [0.4.4]

### Added

- Added support for the CMD+K hotkey to clear the code chat history. [pull/245](https://github.com/sourcegraph/cody/pull/245)
- [Internal Only] `Custom Recipe` is available for S2 internal users for testing purpose. [pull/81](https://github.com/sourcegraph/cody/pull/81)

### Fixed

- Fixed a bug that caused messages to disappear when signed-in users encounter an authentication error. [pull/201](https://github.com/sourcegraph/cody/pull/201)
- Inline Chat: Since last version, running Inline Fixups would add an additional `</selection>` tag to the end of the code edited by Cody, which has now been removed. [pull/182](https://github.com/sourcegraph/cody/pull/182)
- Chat Command: Fixed an issue where /r(est) had a trailing space. [pull/245](https://github.com/sourcegraph/cody/pull/245)
- Inline Fixups: Fixed a regression where Cody's inline fixup suggestions were not properly replacing the user's selection. [pull/70](https://github.com/sourcegraph/cody/pull/70)

### Changed

## [0.4.3]

### Added

- Added support for server-side token limits to Chat. [pull/54488](https://github.com/sourcegraph/sourcegraph/pull/54488)
- Add "Find code smells" recipe to editor context menu and command pallette [pull/54432](https://github.com/sourcegraph/sourcegraph/pull/54432)
- Add a typewriter effect to Cody's responses to mimic typing in characters rather than varying chunks [pull/54522](https://github.com/sourcegraph/sourcegraph/pull/54522)
- Add suggested recipes to the new chat welcome message. [pull/54277](https://github.com/sourcegraph/sourcegraph/pull/54277)
- Inline Chat: Added the option to collapse all inline chats from within the inline chat window. [pull/54675](https://github.com/sourcegraph/sourcegraph/pull/54675)
- Inline Chat: We now stream messages rather than waiting for the response to be fully complete. This means you can read Cody's response as it is being generated. [pull/54665](https://github.com/sourcegraph/sourcegraph/pull/54665)
- Show network error message when connection is lost and a reload button to get back when network is restored. [pull/107](https://github.com/sourcegraph/cody/pull/107)

### Fixed

- Inline Chat: Update keybind when condition to `editorFocus`. [pull/54437](https://github.com/sourcegraph/sourcegraph/pull/54437)
- Inline Touch: Create a new `.test.` file when `test` or `tests` is included in the instruction. [pull/54437](https://github.com/sourcegraph/sourcegraph/pull/54437)
- Prevents errors from being displayed for a cancelled requests. [pull/54429](https://github.com/sourcegraph/sourcegraph/pull/54429)

### Changed

- Inline Touch: Remove Inline Touch from submenu and command palette. It can be started with `/touch` or `/t` from the Inline Chat due to current limitation. [pull/54437](https://github.com/sourcegraph/sourcegraph/pull/54437)
- Removed the Optimize Code recipe. [pull/54471](https://github.com/sourcegraph/sourcegraph/pull/54471)

## [0.4.2]

### Added

- Add support for onboarding Cody App users on Intel Mac and Linux. [pull/54405](https://github.com/sourcegraph/sourcegraph/pull/54405)

### Fixed

- Fixed HTML escaping in inline chat markdown. [pull/1349](https://github.com/sourcegraph/sourcegraph/pull/1349)

### Changed

## [0.4.1]

### Fixed

- Fixed `cody.customHeaders` never being passed through. [pull/54354](https://github.com/sourcegraph/sourcegraph/pull/54354)
- Fixed users are signed out on 0.4.0 update [pull/54367](https://github.com/sourcegraph/sourcegraph/pull/54367)

### Changed

- Provide more information on Cody App, and improved the login page design for Enterprise customers. [pull/54362](https://github.com/sourcegraph/sourcegraph/pull/54362)

## [0.4.0]

### Added

- The range of the editor selection, if present, is now displayed alongside the file name in the chat footer. [pull/53742](https://github.com/sourcegraph/sourcegraph/pull/53742)
- Support switching between multiple instances with `Switch Account`. [pull/53434](https://github.com/sourcegraph/sourcegraph/pull/53434)
- Automate sign-in flow with Cody App. [pull/53908](https://github.com/sourcegraph/sourcegraph/pull/53908)
- Add a warning message to recipes when the selection gets truncated. [pull/54025](https://github.com/sourcegraph/sourcegraph/pull/54025)
- Start up loading screen. [pull/54106](https://github.com/sourcegraph/sourcegraph/pull/54106)

### Fixed

- Autocomplete: Include the number of lines of an accepted autocomplete recommendation and fix an issue where sometimes accepted completions would not be logged correctly. [pull/53878](https://github.com/sourcegraph/sourcegraph/pull/53878)
- Stop-Generating button does not stop Cody from responding if pressed before answer is generating. [pull/53827](https://github.com/sourcegraph/sourcegraph/pull/53827)
- Endpoint setting out of sync issue. [pull/53434](https://github.com/sourcegraph/sourcegraph/pull/53434)
- Endpoint URL without protocol causing sign-ins to fail. [pull/53908](https://github.com/sourcegraph/sourcegraph/pull/53908)
- Autocomplete: Fix network issues when using remote VS Code setups. [pull/53956](https://github.com/sourcegraph/sourcegraph/pull/53956)
- Autocomplete: Fix an issue where the loading indicator would not reset when a network error ocurred. [pull/53956](https://github.com/sourcegraph/sourcegraph/pull/53956)
- Autocomplete: Improve local context performance. [pull/54124](https://github.com/sourcegraph/sourcegraph/pull/54124)
- Chat: Fix an issue where the window would automatically scroll to the bottom as Cody responds regardless of where the users scroll position was. [pull/54188](https://github.com/sourcegraph/sourcegraph/pull/54188)
- Codebase index status does not get updated on workspace change. [pull/54106](https://github.com/sourcegraph/sourcegraph/pull/54106)
- Button for connect to App after user is signed out. [pull/54106](https://github.com/sourcegraph/sourcegraph/pull/54106)
- Fixes an issue with link formatting. [pull/54200](https://github.com/sourcegraph/sourcegraph/pull/54200)
- Fixes am issue where Cody would sometimes not respond. [pull/54268](https://github.com/sourcegraph/sourcegraph/pull/54268)
- Fixes authentication related issues. [pull/54237](https://github.com/sourcegraph/sourcegraph/pull/54237)

### Changed

- Autocomplete: Improve completion quality. [pull/53720](https://github.com/sourcegraph/sourcegraph/pull/53720)
- Autocomplete: Completions are now referred to as autocomplete. [pull/53851](https://github.com/sourcegraph/sourcegraph/pull/53851)
- Autocomplete: Autocomplete is now turned on by default. [pull/54166](https://github.com/sourcegraph/sourcegraph/pull/54166)
- Improved the response quality when Cody is asked about a selected piece of code through the chat window. [pull/53742](https://github.com/sourcegraph/sourcegraph/pull/53742)
- Refactored authentication process. [pull/53434](https://github.com/sourcegraph/sourcegraph/pull/53434)
- New sign-in and sign-out flow. [pull/53434](https://github.com/sourcegraph/sourcegraph/pull/53434)
- Analytical logs are now displayed in the Output view. [pull/53870](https://github.com/sourcegraph/sourcegraph/pull/53870)
- Inline Chat: Renamed Inline Assist to Inline Chat. [pull/53725](https://github.com/sourcegraph/sourcegraph/pull/53725) [pull/54315](https://github.com/sourcegraph/sourcegraph/pull/54315)
- Chat: Link to the "Getting Started" guide directly from the first chat message instead of the external documentation website. [pull/54175](https://github.com/sourcegraph/sourcegraph/pull/54175)
- Codebase status icons. [pull/54262](https://github.com/sourcegraph/sourcegraph/pull/54262)
- Changed the keyboard shortcut for the file touch recipe to `ctrl+alt+/` to avoid conflicts. [pull/54275](https://github.com/sourcegraph/sourcegraph/pull/54275)
- Inline Chat: Do not change current focus when Inline Fixup is done. [pull/53980](https://github.com/sourcegraph/sourcegraph/pull/53980)
- Inline Chat: Replace Close CodeLens with Accept. [pull/53980](https://github.com/sourcegraph/sourcegraph/pull/53980)
- Inline Chat: Moved to Beta state. It is now enabled by default. [pull/54315](https://github.com/sourcegraph/sourcegraph/pull/54315)

## [0.2.5]

### Added

- `Stop Generating` button to cancel a request and stop Cody's response. [pull/53332](https://github.com/sourcegraph/sourcegraph/pull/53332)

### Fixed

- Fixes the rendering of duplicate context files in response. [pull/53662](https://github.com/sourcegraph/sourcegraph/pull/53662)
- Fixes an issue where local keyword context was trying to open binary files. [pull/53662](https://github.com/sourcegraph/sourcegraph/pull/53662)
- Fixes the hallucination detection behavior for directory, API and git refs pattern. [pull/53553](https://github.com/sourcegraph/sourcegraph/pull/53553)

### Changed

- Completions: Updating configuration no longer requires reloading the extension. [pull/53401](https://github.com/sourcegraph/sourcegraph/pull/53401)
- New chat layout. [pull/53332](https://github.com/sourcegraph/sourcegraph/pull/53332)
- Completions: Completions can now be used on unsaved files. [pull/53495](https://github.com/sourcegraph/sourcegraph/pull/53495)
- Completions: Add multi-line heuristics for C, C++, C#, and Java. [pull/53631](https://github.com/sourcegraph/sourcegraph/pull/53631)
- Completions: Add context summaries and language information to analytics. [pull/53746](https://github.com/sourcegraph/sourcegraph/pull/53746)
- More compact chat suggestion buttons. [pull/53755](https://github.com/sourcegraph/sourcegraph/pull/53755)

## [0.2.4]

### Added

- Hover tooltips to intent-detection underlines. [pull/52029](https://github.com/sourcegraph/sourcegraph/pull/52029)
- Notification to prompt users to setup Cody if it wasn't configured initially. [pull/53321](https://github.com/sourcegraph/sourcegraph/pull/53321)
- Added a new Cody status bar item to relay global loading states and allowing you to quickly enable/disable features. [pull/53307](https://github.com/sourcegraph/sourcegraph/pull/53307)

### Fixed

- Fix `Continue with Sourcegraph.com` callback URL. [pull/53418](https://github.com/sourcegraph/sourcegraph/pull/53418)

### Changed

- Simplified the appearance of commands in various parts of the UI [pull/53395](https://github.com/sourcegraph/sourcegraph/pull/53395)

## [0.2.3]

### Added

- Add delete button for removing individual history. [pull/52904](https://github.com/sourcegraph/sourcegraph/pull/52904)
- Load the recent ongoing chat on reload of window. [pull/52904](https://github.com/sourcegraph/sourcegraph/pull/52904)
- Handle URL callbacks from `vscode-insiders`. [pull/53313](https://github.com/sourcegraph/sourcegraph/pull/53313)
- Inline Assist: New Code Lens to undo `inline fix` performed by Cody. [pull/53348](https://github.com/sourcegraph/sourcegraph/pull/53348)

### Fixed

- Fix the loading of files and scroll chat to the end while restoring the history. [pull/52904](https://github.com/sourcegraph/sourcegraph/pull/52904)
- Open file paths from Cody's responses in a workspace with the correct protocol. [pull/53103](https://github.com/sourcegraph/sourcegraph/pull/53103)
- Cody completions: Fixes an issue where completions would often start in the next line. [pull/53246](https://github.com/sourcegraph/sourcegraph/pull/53246)

### Changed

- Save the current ongoing conversation to the chat history [pull/52904](https://github.com/sourcegraph/sourcegraph/pull/52904)
- Inline Assist: Updating configuration no longer requires reloading the extension. [pull/53348](https://github.com/sourcegraph/sourcegraph/pull/53348)
- Context quality has been improved when the repository has not been indexed. The LLM is used to generate keyword and filename queries, and the LLM also reranks results from multiple sources. Response latency has also improved on long user queries. [pull/52815](https://github.com/sourcegraph/sourcegraph/pull/52815)

## [0.2.2]

### Added

- New recipe: `Generate PR description`. Generate the PR description using the PR template guidelines for the changes made in the current branch. [pull/51721](https://github.com/sourcegraph/sourcegraph/pull/51721)
- Open context search results links as workspace file. [pull/52856](https://github.com/sourcegraph/sourcegraph/pull/52856)
- Cody Inline Assist: Decorations for `/fix` errors. [pull/52796](https://github.com/sourcegraph/sourcegraph/pull/52796)
- Open file paths from Cody's responses in workspace. [pull/53069](https://github.com/sourcegraph/sourcegraph/pull/53069)
- Help & Getting Started: Walkthrough to help users get setup with Cody and discover new features. [pull/52560](https://github.com/sourcegraph/sourcegraph/pull/52560)

### Fixed

- Cody Inline Assist: Decorations for `/fix` on light theme. [pull/52796](https://github.com/sourcegraph/sourcegraph/pull/52796)
- Cody Inline Assist: Use more than 1 context file for `/touch`. [pull/52796](https://github.com/sourcegraph/sourcegraph/pull/52796)
- Cody Inline Assist: Fixes cody processing indefinitely issue. [pull/52796](https://github.com/sourcegraph/sourcegraph/pull/52796)
- Cody completions: Various fixes for completion analytics. [pull/52935](https://github.com/sourcegraph/sourcegraph/pull/52935)
- Cody Inline Assist: Indentation on `/fix` [pull/53068](https://github.com/sourcegraph/sourcegraph/pull/53068)

### Changed

- Internal: Do not log events during tests. [pull/52865](https://github.com/sourcegraph/sourcegraph/pull/52865)
- Cody completions: Improved the number of completions presented and reduced the latency. [pull/52935](https://github.com/sourcegraph/sourcegraph/pull/52935)
- Cody completions: Various improvements to the context. [pull/53043](https://github.com/sourcegraph/sourcegraph/pull/53043)

## [0.2.1]

### Fixed

- Escape Windows path separator in fast file finder path pattern. [pull/52754](https://github.com/sourcegraph/sourcegraph/pull/52754)
- Only display errors from the embeddings clients for users connected to an indexed codebase. [pull/52780](https://github.com/sourcegraph/sourcegraph/pull/52780)

### Changed

## [0.2.0]

### Added

- Cody Inline Assist: New recipe for creating new files with `/touch` command. [pull/52511](https://github.com/sourcegraph/sourcegraph/pull/52511)
- Cody completions: Experimental support for multi-line inline completions for JavaScript, TypeScript, Go, and Python using indentation based truncation. [issues/52588](https://github.com/sourcegraph/sourcegraph/issues/52588)
- Display embeddings search, and connection error to the webview panel. [pull/52491](https://github.com/sourcegraph/sourcegraph/pull/52491)
- New recipe: `Optimize Code`. Optimize the time and space consumption of code. [pull/51974](https://github.com/sourcegraph/sourcegraph/pull/51974)
- Button to insert code block text at cursor position in text editor. [pull/52528](https://github.com/sourcegraph/sourcegraph/pull/52528)

### Fixed

- Cody completions: Fixed interop between spaces and tabs. [pull/52497](https://github.com/sourcegraph/sourcegraph/pull/52497)
- Fixes an issue where new conversations did not bring the chat into the foreground. [pull/52363](https://github.com/sourcegraph/sourcegraph/pull/52363)
- Cody completions: Prevent completions for lines that have a word in the suffix. [issues/52582](https://github.com/sourcegraph/sourcegraph/issues/52582)
- Cody completions: Fixes an issue where multi-line inline completions closed the current block even if it already had content. [pull/52615](https://github.com/sourcegraph/sourcegraph/52615)
- Cody completions: Fixed an issue where the Cody response starts with a newline and was previously ignored. [issues/52586](https://github.com/sourcegraph/sourcegraph/issues/52586)

### Changed

- Cody is now using `major.EVEN_NUMBER.patch` for release versions and `major.ODD_NUMBER.patch` for pre-release versions. [pull/52412](https://github.com/sourcegraph/sourcegraph/pull/52412)
- Cody completions: Fixed an issue where the Cody response starts with a newline and was previously ignored [issues/52586](https://github.com/sourcegraph/sourcegraph/issues/52586)
- Cody completions: Improves the behavior of the completions cache when characters are deleted from the editor. [pull/52695](https://github.com/sourcegraph/sourcegraph/pull/52695)

### Changed

- Cody completions: Improve completion logger and measure the duration a completion is displayed for. [pull/52695](https://github.com/sourcegraph/sourcegraph/pull/52695)

## [0.1.5]

### Added

### Fixed

- Inline Assist broken decorations for Inline-Fixup tasks [pull/52322](https://github.com/sourcegraph/sourcegraph/pull/52322)

### Changed

- Various Cody completions related improvements [pull/52365](https://github.com/sourcegraph/sourcegraph/pull/52365)

## [0.1.4]

### Added

- Added support for local keyword search on Windows. [pull/52251](https://github.com/sourcegraph/sourcegraph/pull/52251)

### Fixed

- Setting `cody.useContext` to `none` will now limit Cody to using only the currently open file. [pull/52126](https://github.com/sourcegraph/sourcegraph/pull/52126)
- Fixes race condition in telemetry. [pull/52279](https://github.com/sourcegraph/sourcegraph/pull/52279)
- Don't search for file paths if no file paths to validate. [pull/52267](https://github.com/sourcegraph/sourcegraph/pull/52267)
- Fix handling of embeddings search backward compatibility. [pull/52286](https://github.com/sourcegraph/sourcegraph/pull/52286)

### Changed

- Cleanup the design of the VSCode history view. [pull/51246](https://github.com/sourcegraph/sourcegraph/pull/51246)
- Changed menu icons and order. [pull/52263](https://github.com/sourcegraph/sourcegraph/pull/52263)
- Deprecate `cody.debug` for three new settings: `cody.debug.enable`, `cody.debug.verbose`, and `cody.debug.filter`. [pull/52236](https://github.com/sourcegraph/sourcegraph/pull/52236)

## [0.1.3]

### Added

- Add support for connecting to Sourcegraph App when a supported version is installed. [pull/52075](https://github.com/sourcegraph/sourcegraph/pull/52075)

### Fixed

- Displays error banners on all view instead of chat view only. [pull/51883](https://github.com/sourcegraph/sourcegraph/pull/51883)
- Surfaces errors for corrupted token from secret storage. [pull/51883](https://github.com/sourcegraph/sourcegraph/pull/51883)
- Inline Assist add code lenses to all open files [pull/52014](https://github.com/sourcegraph/sourcegraph/pull/52014)

### Changed

- Removes unused configuration option: `cody.enabled`. [pull/51883](https://github.com/sourcegraph/sourcegraph/pull/51883)
- Arrow key behavior: you can now navigate forwards through messages with the down arrow; additionally the up and down arrows will navigate backwards and forwards only if you're at the start or end of the drafted text, respectively. [pull/51586](https://github.com/sourcegraph/sourcegraph/pull/51586)
- Display a more user-friendly error message when the user is connected to sourcegraph.com and doesn't have a verified email. [pull/51870](https://github.com/sourcegraph/sourcegraph/pull/51870)
- Keyword context: Excludes files larger than 1M and adds a 30sec timeout period [pull/52038](https://github.com/sourcegraph/sourcegraph/pull/52038)

## [0.1.2]

### Added

- `Inline Assist`: a new way to interact with Cody inside your files. To enable this feature, please set the `cody.experimental.inline` option to true. [pull/51679](https://github.com/sourcegraph/sourcegraph/pull/51679)

### Fixed

- UI bug that capped buttons at 300px max-width with visible border [pull/51726](https://github.com/sourcegraph/sourcegraph/pull/51726)
- Fixes anonymous user id resetting after logout [pull/51532](https://github.com/sourcegraph/sourcegraph/pull/51532)
- Add error message on top of Cody's response instead of overriding it [pull/51762](https://github.com/sourcegraph/sourcegraph/pull/51762)
- Fixes an issue where chat input messages where not rendered in the UI immediately [pull/51783](https://github.com/sourcegraph/sourcegraph/pull/51783)
- Fixes an issue where file where the hallucination detection was not working properly [pull/51785](https://github.com/sourcegraph/sourcegraph/pull/51785)
- Aligns Edit button style with feedback buttons [pull/51767](https://github.com/sourcegraph/sourcegraph/pull/51767)

### Changed

- Pressing the icon to reset the clear history now makes sure that the chat tab is shown [pull/51786](https://github.com/sourcegraph/sourcegraph/pull/51786)
- Rename the extension from "Sourcegraph Cody" to "Cody AI by Sourcegraph" [pull/51702](https://github.com/sourcegraph/sourcegraph/pull/51702)
- Remove HTML escaping artifacts [pull/51797](https://github.com/sourcegraph/sourcegraph/pull/51797)

## [0.1.1]

### Fixed

- Remove system alerts from non-actionable items [pull/51714](https://github.com/sourcegraph/sourcegraph/pull/51714)

## [0.1.0]

### Added

- New recipe: `Codebase Context Search`. Run an approximate search across the codebase. It searches within the embeddings when available to provide relevant code context. [pull/51077](https://github.com/sourcegraph/sourcegraph/pull/51077)
- Add support to slash commands `/` in chat. [pull/51077](https://github.com/sourcegraph/sourcegraph/pull/51077)
  - `/r` or `/reset` to reset chat
  - `/s` or `/search` to perform codebase context search
- Adds usage metrics to the experimental chat predictions feature [pull/51474](https://github.com/sourcegraph/sourcegraph/pull/51474)
- Add highlighted code to context message automatically [pull/51585](https://github.com/sourcegraph/sourcegraph/pull/51585)
- New recipe: `Generate Release Notes` --generate release notes based on the available tags or the selected commits for the time period. It summarises the git commits into standard release notes format of new features, bugs fixed, docs improvements. [pull/51481](https://github.com/sourcegraph/sourcegraph/pull/51481)
- New recipe: `Generate Release Notes`. Generate release notes based on the available tags or the selected commits for the time period. It summarizes the git commits into standard release notes format of new features, bugs fixed, docs improvements. [pull/51481](https://github.com/sourcegraph/sourcegraph/pull/51481)

### Fixed

- Error notification display pattern for rate limit [pull/51521](https://github.com/sourcegraph/sourcegraph/pull/51521)
- Fixes issues with branch switching and file deletions when using the experimental completions feature [pull/51565](https://github.com/sourcegraph/sourcegraph/pull/51565)
- Improves performance of hallucination detection for file paths and supports paths relative to the project root [pull/51558](https://github.com/sourcegraph/sourcegraph/pull/51558), [pull/51625](https://github.com/sourcegraph/sourcegraph/pull/51625)
- Fixes an issue where inline code blocks were unexpectedly escaped [pull/51576](https://github.com/sourcegraph/sourcegraph/pull/51576)

### Changed

- Promote Cody from experimental to beta [pull/](https://github.com/sourcegraph/sourcegraph/pull/)
- Various improvements to the experimental completions feature

## [0.0.10]

### Added

- Adds usage metrics to the experimental completions feature [pull/51350](https://github.com/sourcegraph/sourcegraph/pull/51350)
- Updating `cody.codebase` does not require reloading VS Code [pull/51274](https://github.com/sourcegraph/sourcegraph/pull/51274)

### Fixed

- Fixes an issue where code blocks were unexpectedly escaped [pull/51247](https://github.com/sourcegraph/sourcegraph/pull/51247)

### Changed

- Improved Cody header and layout details [pull/51348](https://github.com/sourcegraph/sourcegraph/pull/51348)
- Replace `Cody: Set Access Token` command with `Cody: Sign in` [pull/51274](https://github.com/sourcegraph/sourcegraph/pull/51274)
- Various improvements to the experimental completions feature

## [0.0.9]

### Added

- Adds new experimental chat predictions feature to suggest follow-up conversations. Enable it with the new `cody.experimental.chatPredictions` feature flag. [pull/51201](https://github.com/sourcegraph/sourcegraph/pull/51201)
- Auto update `cody.codebase` setting from current open file [pull/51045](https://github.com/sourcegraph/sourcegraph/pull/51045)
- Properly render rate-limiting on requests [pull/51200](https://github.com/sourcegraph/sourcegraph/pull/51200)
- Error display in UI [pull/51005](https://github.com/sourcegraph/sourcegraph/pull/51005)
- Edit buttons for editing last submitted message [pull/51009](https://github.com/sourcegraph/sourcegraph/pull/51009)
- [Security] Content security policy to webview [pull/51152](https://github.com/sourcegraph/sourcegraph/pull/51152)

### Fixed

- Escaped HTML issue [pull/51144](https://github.com/sourcegraph/sourcegraph/pull/51151)
- Unauthorized sessions [pull/51005](https://github.com/sourcegraph/sourcegraph/pull/51005)

### Changed

- Various improvements to the experimental completions feature [pull/51161](https://github.com/sourcegraph/sourcegraph/pull/51161) [51046](https://github.com/sourcegraph/sourcegraph/pull/51046)
- Visual improvements to the history page, ability to resume past conversations [pull/51159](https://github.com/sourcegraph/sourcegraph/pull/51159)

## [Template]

### Added

### Fixed

### Changed<|MERGE_RESOLUTION|>--- conflicted
+++ resolved
@@ -6,14 +6,14 @@
 
 ### Added
 
+- Deep Cody is now available to Cody Pro users as an experimental feature. Deep Cody is an AI agent powered by Claude 3.5 Sonnet (New) and other models with tool-use capabilities to gather contextual information for better responses. It can search your codebase, browse the web, execute shell commands in your terminal (when enabled), and utilize any configured tools to retrieve necessary context. To enable shell commands, set the "cody.agentic.context.experimentalShell" option to true in your settings.
+
 ### Fixed
 
 ### Changed
 
 - Telemetry support for Sourcegraph versions older than [5.2.5 (released 12/2023)](https://github.com/sourcegraph/sourcegraph-public-snapshot/releases/tag/v5.2.5) has been removed  [pull/6265](https://github.com/sourcegraph/cody/pull/6265)
 
-<<<<<<< HEAD
-=======
 ### Uncategorized
 
 ## [1.48.1]
@@ -26,7 +26,6 @@
 
 ### Changed
 
->>>>>>> 216c11a7
 ### Uncategorized
 
 ## 1.48.0
