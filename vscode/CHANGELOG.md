--- conflicted
+++ resolved
@@ -13,11 +13,8 @@
 ### Changed
 
 - Chat: Welcome message is only shown on new chat panel. [pull/3341](https://github.com/sourcegraph/cody/pull/3341)
-<<<<<<< HEAD
 - Chat: Wrap pasted code blocks in triple-backticks automatically. [pull/3357](https://github.com/sourcegraph/cody/pull/3357)
-=======
 - Autocomplete: Improved the stop sequences list for Ollama models. [pull/3352](https://github.com/sourcegraph/cody/pull/3352)
->>>>>>> c83f53e2
 
 ## [1.8.1]
 
