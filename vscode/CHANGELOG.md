# Changelog

This is a log of all notable changes to Cody for VS Code. [Unreleased] changes are included in the nightly pre-release builds.

## [Unreleased]

### Added

- Chat: Integerated OpenCtx providers with @-mention context menu. [pull/4201](https://github.com/sourcegraph/cody/pull/4201/files)

### Fixed

- Edit: Fixed an issue where streamed insertions used invalid document ranges. [pull/4172](https://github.com/sourcegraph/cody/pull/4172)
- Chat: Fixes issues with chat commands where selection context is removed from context items. [pull/4229](https://github.com/sourcegraph/cody/pull/4229)
<<<<<<< HEAD
- Fixed an issue where the "Add Selection to Cody Chat" context menu item was incorrectly disabled when no new chat was open. [pull/](https://github.com/sourcegraph/cody/pull/)
=======
- Chat: Fixes intermittent issues with `Add Selection to Cody Chat` where sometimes the @-mention would not actually be added. [pull/4237](https://github.com/sourcegraph/cody/pull/4237)
>>>>>>> 6bdf52d6

### Changed

- Chat: Pressing <kbd>Space</kbd> no longer accepts an @-mention item. Press <kbd>Tab</kbd> or <kbd>Enter</kbd> instead. [pull/4154](https://github.com/sourcegraph/cody/pull/4154)
- Chat: You can now change the model after you send a chat message. Subsequent messages will be sent using your selected model. [pull/4189](https://github.com/sourcegraph/cody/pull/4189)
- Chat: The `@`-mention menu now shows the types of context you can include. [pull/4188](https://github.com/sourcegraph/cody/pull/4188)
- Increases the context window for the new `GPT-4o` model. [pull/4180](https://github.com/sourcegraph/cody/pull/4180)
- Commands/Chat: Increased the maximum output limit of LLM responses for recommended Enterprise models. [pull/4203](https://github.com/sourcegraph/cody/pull/4203)
- Chat: The chat UI has been updated to make messages editable in-place and stream down from the top. [pull/4209](https://github.com/sourcegraph/cody/pull/4209)

## [1.18.0]

### Added

- Search: A new `Search Code` command added to the `Commands` sidebar for Cody's Natural Language Search. [pull/3991](https://github.com/sourcegraph/cody/pull/3991)
- Context Menu: Added commands to send file to chat as @-mention from the explorer context menu. [pull/4000](https://github.com/sourcegraph/cody/pull/4000)
  - `Add File to Chat`: Add file to the current opened chat, or start a new chat if no panel is opened.
  - `New Chat with File Content`: Opens a new chat with the file content when no existing chat panel is open.
- Chat: New optimization for prompt quality and token usage, deduplicating context items, and optimizing token allocation. [pull/3929](https://github.com/sourcegraph/cody/pull/3929)
- Document Code/Generate Tests: User selections are now matched against known symbol ranges, and adjusted in cases where a user selection in a suitable subset of one of these ranges. [pull/4031](https://github.com/sourcegraph/cody/pull/4031)
- Extension: Added the `vscode.git` extension to the `extensionDependencies` list. [pull/4110](https://github.com/sourcegraph/cody/pull/4110)
- Command: Add a new `Generate Commit Message` command for generating commit messages, available in the Cody sidebar, command palette, and Source Control panel. [pull/4130](https://github.com/sourcegraph/cody/pull/4130)
- Chat: The new `GPT-4o` model is available for Cody Pro users. [pull/4164](https://github.com/sourcegraph/cody/pull/4164)

### Fixed

- Autocomplete: Handle incomplete Ollama response chunks gracefully. [pull/4066](https://github.com/sourcegraph/cody/pull/4066)
- Edit: Improved handling of responses that contain HTML entities. [pull/4085](https://github.com/sourcegraph/cody/pull/4085)
- Chat: Fixed an issue where the chat message editor field was not able to be scrolled with the mouse or trackpad. [pull/4127](https://github.com/sourcegraph/cody/pull/4127)

### Changed

- Extension has been renamed from `Cody AI` to `Cody: AI Coding Assistant with Autocomplete & Chat`. [pull/4079](https://github.com/sourcegraph/cody/pull/4079)
- Search: Cody's Natural Language Search has been moved to a new quick pick interface, and the search box has been removed from the sidebar. [pull/3991](https://github.com/sourcegraph/cody/pull/3991)
- Editor Context Menu: Updated the existing `Cody Chat: Add context` command to handle selected code from the editor as @-mention . [pull/4000](https://github.com/sourcegraph/cody/pull/4000)
  - `Add Code to Chat`: Add selected code to the current opened chat, or new chat if no panel is opened.
  - `New Chat with Code`: Opens a new chat with the selected code when no existing chat panel is open and code is selected in the editor.
- Fixes an issue where triggering a recipe with no open editor window will cause unexpected behavior. [pull/3911](https://github.com/sourcegraph/cody/pull/3911)
- Edit: The "Document Code" and "Generate Tests" commands now execute with a single click/action, rather than requiring the user to specify the range first. The range can be modified from the normal Edit input. [pull/4071](https://github.com/sourcegraph/cody/pull/4071)
- Chat: The model selector now groups chat model choices by characteristics (such as "Optimized for Accuracy", "Balanced", "Optimized for Speed", and "Ollama") and indicates the default choice. [pull/4033](https://github.com/sourcegraph/cody/pull/4033) and [pull/4133](https://github.com/sourcegraph/cody/pull/4133)

## [1.16.7]

### Added

### Fixed

- Chat: Fixed a bug where the chat model dropdown would not work on first click. [pull/4122](https://github.com/sourcegraph/cody/pull/4122)

### Changed

## [1.16.6]

### Added

- Edit: Added a maximum timeout to the formatting logic, so the Edit does not appear stuck if the users' formatter takes a particularly long amount of time. [pull/4113](https://github.com/sourcegraph/cody/pull/4113)

### Fixed

- Edit: Fixed cases where the formatting of an Edit would not respect the editor tab size with certain formatters. [pull/4111](https://github.com/sourcegraph/cody/pull/4111)

### Changed

## [1.16.5]

### Added

### Fixed

- Tutorial: Fixed a bug where the tutorial would not open on first authentication. [pull/4108](https://github.com/sourcegraph/cody/pull/4108)

### Changed

## [1.16.4]

### Added

### Fixed

- Chat: Fixed a bug where the entire Cody chat view would appear blank when clicking the chat model dropdown. [pull/4098](https://github.com/sourcegraph/cody/pull/4098)

### Changed

## [1.16.3]

### Added

### Fixed

- Tutorial: Fixed telemetry when activating the tutorial on first authentication. [pull/4068](https://github.com/sourcegraph/cody/pull/4068)
- Tutorial: Improved the reliability and discoverability of the Edit command. [pull/4068](https://github.com/sourcegraph/cody/pull/4068)

### Changed

## [1.16.2]

### Added

### Fixed

- Chat: Fixed a bug where the entire Cody chat view would appear blank. [pull/4062](https://github.com/sourcegraph/cody/pull/4062)

### Changed

## [1.16.1]

### Added

### Fixed

- Fixed a bug where old Sourcegraph instances' error messages caused Cody to ignore all context files. [pull/4024](https://github.com/sourcegraph/cody/pull/4024)
- Fixed a visually distracting drop shadow on some text labels in the model selection dropdown menu. [pull/4026](https://github.com/sourcegraph/cody/pull/4026)

### Changed

## [1.16.0]

### Added

- Chat: The context window for the `Claude 3 Sonnet` and `Claude 3 Opus` models is now increased by default for all non-Enterprise users, without requiring a feature flag. [pull/3953](https://github.com/sourcegraph/cody/pull/3953)
- Custom Commands: Added the ability to create new custom Edit commands via the Custom Command Menu. [pull/3862](https://github.com/sourcegraph/cody/pull/3862)
- Custom Commands: Added 'currentFile' option to include the full file content in the Custom Commands menu. [pull/3960](https://github.com/sourcegraph/cody/pull/3960)
- Chat: Pressing <kbd>Alt+Enter</kbd> or <kbd>Opt+Enter</kbd> will submit a chat message without enhanced context (only @-mentions). [pull/3996](https://github.com/sourcegraph/cody/pull/3996)

### Fixed

- Chat: Fixed an issue where Cody's responses were not visible in small windows. [pull/3865](https://github.com/sourcegraph/cody/pull/3865)
- Edit: Fixed an issue where an Edit task would not correctly respin when an irresolvable conflict is encountered. [pull/3872](https://github.com/sourcegraph/cody/pull/3872)
- Chat: Fixed an issue where older chats were displaying as 'N months ago' instead of the number in the Chat History sidebar. [pull/3864](https://github.com/sourcegraph/cody/pull/3864)
- Custom Commands: Fixed an issue where the "selection" option was not being toggled correctly based on the user's selection in the Custom Command menu. [pull/3960](https://github.com/sourcegraph/cody/pull/3960)
- Chat: Fixed an issue where the chat title showed up as "New Chat" when the question started with a new line. [pull/3977](https://github.com/sourcegraph/cody/pull/3977)

### Changed

- Sidebar (Settings & Support): For Pro & Enterprise, moved 'Account' up to the top. For Pro only, removed 'Usage' as it can be accessed via 'Account' → 'Manage Account'. [pull/3868](https://github.com/sourcegraph/cody/pull/3868)
- Debug: Removed the `cody.debug.enabled` setting. Baseline debugging is now enabled by default [pull/3873](https://github.com/sourcegraph/cody/pull/3873)
- Chat: The experimental Ollama Chat feature, which allows using local Ollama models for chat and commands, is now enabled by default. [pull/3914](https://github.com/sourcegraph/cody/pull/3914)
- Removed Claude 2, Claude 2.1 and Claude Instant from Cody Free and Cody Pro. All users are now upgraded to use Claude 3 by default [pull/3971](https://github.com/sourcegraph/cody/pull/3971)

## [1.14.0]

### Added

- Chat: Add highlighted code to Cody Chat as `@-mentions` context by right-clicking on the code and selecting `Cody Chat: Add context`. [pull/3713](https://github.com/sourcegraph/cody/pull/3713)
- Autocomplete: Add the proper infilling prompt for Codegemma when using Ollama. [pull/3754](https://github.com/sourcegraph/cody/pull/3754)
- Chat: The new `Mixtral 8x22B` chat model is available for Cody Pro users. [pull/3768](https://github.com/sourcegraph/cody/pull/3768)
- Chat: Add a "Pop out" button to the chat title bar that allows you to move Cody chat into a floating window. [pull/3773](https://github.com/sourcegraph/cody/pull/3773)
- Sidebar: A new button to copy the current Cody extension version to the clipboard shows up next to the Release Notes item in the SETTINGS & SUPPORT sidebar on hover. This is useful for reporting issues or getting information about the installed version. [pull/3802](https://github.com/sourcegraph/cody/pull/3802)
- Generate Unit Tests: Added a new code action "Ask Cody to Test" currently shows against functions in JS, TS, Go and Python. [pull/3763](https://github.com/sourcegraph/cody/pull/3763)
- Chat: @-mentions that exceed the context window will be displayed as invalid to make it easier to identify them during input. [pull/3742](https://github.com/sourcegraph/cody/pull/3742)

### Fixed

- Generate Unit Tests: Fixed an issue where Cody would generate tests for the wrong code in the file. [pull/3759](https://github.com/sourcegraph/cody/pull/3759)
- Chat: Fixed an issue where changing the chat model did not update the token limit for the model. [pull/3762](https://github.com/sourcegraph/cody/pull/3762)
- Troubleshoot: Don't show SignIn page if the authentication error is because of network connectivity issues [pull/3750](https://github.com/sourcegraph/cody/pull/3750)
- Edit: Large file warnings for @-mentions are now updated dynamically as you add or remove them. [pull/3767](https://github.com/sourcegraph/cody/pull/3767)
- Generate Unit Tests: Improved quality for creating file names. [pull/3763](https://github.com/sourcegraph/cody/pull/3763)
- Custom Commands: Fixed an issue where newly added custom commands were not working when clicked in the sidebar tree view. [pull/3804](https://github.com/sourcegraph/cody/pull/3804)
- Chat: Fixed an issue where whitespaces in messages submitted by users were omitted. [pull/3817](https://github.com/sourcegraph/cody/pull/3817)
- Chat: Improved token counting mechanism that allows more context to be correctly included or excluded. [pull/3742](https://github.com/sourcegraph/cody/pull/3742)
- Chat: Fixed an issue where context files were opened with an incorrect link for Enterprise users due to double encoding. [pull/3818](https://github.com/sourcegraph/cody/pull/3818)
- Chat: Line numbers for @-mentions are now included and counted toward the "x lines from y files" section in the UI. [pull/3842](https://github.com/sourcegraph/cody/pull/3842)

### Changed

- Command: Ghost text hint for `Document Code` ("Alt+D to Document") now only shows on documentable symbols without an existing docstring. [pull/3622](https://github.com/sourcegraph/cody/pull/3622)
- Chat: Updates to the latest GPT 4 Turbo model. [pull/3790](https://github.com/sourcegraph/cody/pull/3790)
- Chat: Slightly speeds up enhanced context fetching on Cody Free and Cody Pro when both embeddings and search is used. [pull/3798](https://github.com/sourcegraph/cody/pull/3798)
- Support Sidebar: Consolidated all support links to our new [Support page](https://srcgr.ph/cody-support), which includes a new [Community Forum](https://community.sourcegraph.com/c/cody/vs-code/6) for user discussion.. [pull/3803](https://github.com/sourcegraph/cody/pull/3803)
- Support Sidebar: Update the icon for Discord to use the official Discord logo. [pull/3803](https://github.com/sourcegraph/cody/pull/3803)
- Commands/Chat: Increased the maximum output limit of LLM responses. [pull/3797](https://github.com/sourcegraph/cody/pull/3797)
- Commands: Updated the naming of various code actions to be more descriptive. [pull/3831](https://github.com/sourcegraph/cody/pull/3831)
- Chat: Adds chat model to more telemetry events. [pull/3829](https://github.com/sourcegraph/cody/pull/3829)
- Telemetry: Adds a new telemetry event when users sign-in the first time. [pull/3836](https://github.com/sourcegraph/cody/pull/3836)

### Feature Flags

> This section covers experiments that run behind feature flags for non-Enterprise users.

- Chat: Increased context window size when using the `Claude 3 Sonnet` and `Claude 3 Opus` models. [pull/3742](https://github.com/sourcegraph/cody/pull/3742)

## [1.12.0]

### Added

- Edit/Chat: Cody now expands the selection to the nearest enclosing function, if available, before attempting to expand to the nearest enclosing block. [pull/3507](https://github.com/sourcegraph/cody/pull/3507)
- Edit: New `cody.edit.preInstruction` configuration option for adding custom instruction at the end of all your requests. [pull/3542](https://github.com/sourcegraph/cody/pull/3542)
- Edit: Add support for the new `cody.edit.preInstruction` setting. [pull/3542](https://github.com/sourcegraph/cody/pull/3542)
- Edit: Added telemetry to measure the persistence of edits in the document. [pull/3550](https://github.com/sourcegraph/cody/pull/3550)
- Edit: "Ask Cody to Fix" now uses Claude 3 Sonnet. [pull/3555](https://github.com/sourcegraph/cody/pull/3555)
- Chat: Added buttons in the chat input box for enabling/disabling Enhanced Context. [pull/3547](https://github.com/sourcegraph/cody/pull/3547)
- Edit: Display warnings for large @-mentioned files during selection. [pull/3494](https://github.com/sourcegraph/cody/pull/3494)
- Edit: Automatically show open tabs as available options when triggering an @-mention. [pull/3494](https://github.com/sourcegraph/cody/pull/3494)
- `Cody Debug: Report Issue` command to easily file a pre-filled GitHub issue form for reporting bugs and issues directly inside VS Code. The `Cody Debug: Report Issue` command is accessible from the command palette and the `...` menu in the Cody Support sidebar. [pull/3624](https://github.com/sourcegraph/cody/pull/3624)

### Fixed

- Chat: Fixed issue where large files could not be added via @-mention. You can now @-mention line ranges within large files. [pull/3531](https://github.com/sourcegraph/cody/pull/3531) & [pull/3585](https://github.com/sourcegraph/cody/pull/3585)
- Edit: Improved the response reliability, Edit commands should no longer occasionally produce Markdown outputs.[pull/3192](https://github.com/sourcegraph/cody/pull/3192)
- Chat: Handle empty chat message input and prevent submission of empty messages. [pull/3554](https://github.com/sourcegraph/cody/pull/3554)
- Chat: Warnings are now displayed correctly for large files in the @-mention file selection list. [pull/3526](https://github.com/sourcegraph/cody/pull/3526)
- Custom Commands: Errors when running context command scripts now show the error output in the notification message. [pull/3565](https://github.com/sourcegraph/cody/pull/3565)
- Edit: Improved the response reliability, Edit commands should no longer occasionally produce Markdown outputs. [pull/3192](https://github.com/sourcegraph/cody/pull/3192)
- Edit: The `document` command now defaults to Claude 3 Haiku. [pull/3572](https://github.com/sourcegraph/cody/pull/3572)

### Changed

- Chat: A new design for chat messages, with avatars and a separate context row. [pull/3639](https://github.com/sourcegraph/cody/pull/3639)
- Chat: The Enhanced Context Settings modal is opened by default for the first chat session. [pull/3547](https://github.com/sourcegraph/cody/pull/3547)
- Add information on which Cody tier is being used to analytics events. [pull/3508](https://github.com/sourcegraph/cody/pull/3508)
- Auth: Enable the new onboarding flow that does not require the redirect back to VS Code for everyone. [pull/3574](https://github.com/sourcegraph/cody/pull/3574)
- Chat: Claude 3 Sonnet is now the default model for every Cody Free or Pro user. [pull/3575](https://github.com/sourcegraph/cody/pull/3575)
- Edit: Removed a previous Edit shortcut (`Shift+Cmd/Ctrl+v`), use `Opt/Alt+K` to trigger Edits. [pull/3591](https://github.com/sourcegraph/cody/pull/3591)
- Commands: The `Editor Title Icon` configuration option has been removed from the Cody Settings menu. Users can configure the title bar icon by right-clicking on the title bar. [pull/3677](https://github.com/sourcegraph/cody/pull/3677)

### Feature Flags

> This section covers experiments that run behind feature flags for non-Enterprise users.

- Hover Commands: Cody commands are now integrated with the native hover provider, allowing you to seamlessly access essential commands on mouse hover. [pull/3585](https://github.com/sourcegraph/cody/pull/3585)

## [1.10.2]

### Added

- Cody Enterprise users now have access to an `experimental-openaicompatible` which allows bringing your own LLM via any OpenAI-compatible API. For now, this is only supported with Starchat and specific configurations - but we continue to generalize this work to support more models and OpenAI-compatible endpoints. [pull/3218](https://github.com/sourcegraph/cody/pull/3218)

## [1.10.1]

### Added

- Autocomplete: Add Claude 3 Haiku experimental autocomplete support. [pull/3538](https://github.com/sourcegraph/cody/pull/3538)

### Changed

- Telemetry: Upgrade Sentry version. [pull/3502](https://github.com/sourcegraph/cody/pull/3502)
- Autocomplete: Subsequent new lines are added to the singleline stop sequences. [pull/3549](https://github.com/sourcegraph/cody/pull/3549)

## [1.10.0]

### Added

- Added support links for Cody Pro and Enterprise users. [pull/3330](https://github.com/sourcegraph/cody/pull/3330)
- Autocomplete: Add StarCoder2 experimental support. [pull/61207](https://github.com/sourcegraph/cody/pull/61207)
- Autocomplete: Add `cody.autocomplete.experimental.fireworksOptions` for local debugging with Fireworks. [pull/3415](https://github.com/sourcegraph/cody/pull/3415)
- Chat: Add Claude 3 Haiku for Pro users. [pull/3423](https://github.com/sourcegraph/cody/pull/3423)
- Chat: Upgrade GPT 4 turbo model. [pull/3468](https://github.com/sourcegraph/cody/pull/3468)
- Chat: Added experimental support for including web pages as context by @-mentioning a URL (when the undocumented `cody.experimental.urlContext` VS Code setting is enabled). [pull/3436](https://github.com/sourcegraph/cody/pull/3436)
- Document: Added support for automatically determining the symbol and range of a documentable block from the users' cursor position. Currently supported in JavaScript, TypeScript, Go and Python. [pull/3275](https://github.com/sourcegraph/cody/pull/3275)
- Document: Added a ghost text hint ("Alt+D to Document") that shows when the users' cursor is on a documentable symbol. Currently supported in JavaScript, TypeScript, Go and Python. [pull/3275](https://github.com/sourcegraph/cody/pull/3275)
- Document: Added a shortcut (`Alt+D`) to immediately execute the document command. [pull/3275](https://github.com/sourcegraph/cody/pull/3275)
- Edit: Added a ghost text hint ("Alt+K to Generate Code") that shows on empty files. [pull/3275](https://github.com/sourcegraph/cody/pull/3275)

### Fixed

- Chat: When `@`-mentioning files in chat and edits, the list of fuzzy-matching files is shown much faster (which is especially noticeable in large workspaces).
- Chat: Fix abort related error messages with Claude 3. [pull/3466](https://github.com/sourcegraph/cody/pull/3466)
- Document: Fixed an issue where the generated documentation would be incorrectly inserted for Python. Cody will now follow PEP 257 – Docstring Conventions. [pull/3275](https://github.com/sourcegraph/cody/pull/3275)
- Edit: Fixed incorrect decorations being shown for edits that only insert new code. [pull/3424](https://github.com/sourcegraph/cody/pull/3424)

### Changed

- Autocomplete: Upgrade tree-sitter and expand language support. [pull/3373](https://github.com/sourcegraph/cody/pull/3373)
- Autocomplete: Do not cut off completions when they are almost identical to the following non-empty line. [pull/3377](https://github.com/sourcegraph/cody/pull/3377)
- Autocomplete: Enabled dynamic multiline completions by default. [pull/3392](https://github.com/sourcegraph/cody/pull/3392)
- Autocomplete: Improve StarCoder2 Ollama support. [pull/3452](https://github.com/sourcegraph/cody/pull/3452)
- Autocomplete: Upgrade tree-sitter grammars and add Dart support. [pull/3476](https://github.com/sourcegraph/cody/pull/3476)
- Autocomplete: Wrap tree-sitter parse calls in OpenTelemetry spans. [pull/3419](https://github.com/sourcegraph/cody/pull/3419)
- Chat: The <kbd>UpArrow</kbd> key in an empty chat editor now edits the most recently sent message instead of populating the editor with the last message's text.
- Chat: The chat editor uses a new rich editor component. If you open an old chat added before this version and edit a message in the transcript with @-mentions, the @-mentions will show up as plain text and will not actually include the mentioned files unless you re-type them.
- Command: Enhanced the context provided to the Test command to help the language model determine the appropriate testing framework to use. [pull/3344](https://github.com/sourcegraph/cody/pull/3344)
- Document: Upgraded to use a faster model. [pull/3275](https://github.com/sourcegraph/cody/pull/3275)
- Properly throw an error when attempting to parse an incomplete SSE stream with the nodeClient. [pull/3479](https://github.com/sourcegraph/cody/pull/3479)

## [1.8.3]

### Fixed

- Fix crash upon initialization in the stable build if a prerelease version of the VS Code extension was used for chat after 2024-03-08. [pull/3394](https://github.com/sourcegraph/cody/pull/3394)

## [1.8.2]

### Added

- Debug: Added new commands (`Cody Debug: Enable Debug Mode` and `Cody Debug: Open Output Channel`) to the editor Command Palette and the `Settings & Support` sidebar to streamline the process of getting started with debugging Cody. [pull/3342](https://github.com/sourcegraph/cody/pull/3342)

### Fixed

- Chat: Fixed an issue where in some cases the entire document instead of just the visible portion would be included as context. [pull/3351](https://github.com/sourcegraph/cody/pull/3351)
- Chat: Fixed an issue where user aborts was not handled correctly for Claude 3. [pull/3355](https://github.com/sourcegraph/cody/pull/3355)

### Changed

- Autocomplete: Improved the stop sequences list for Ollama models. [pull/3352](https://github.com/sourcegraph/cody/pull/3352)
- Chat: Welcome message is only shown on new chat panel. [pull/3341](https://github.com/sourcegraph/cody/pull/3341)
- Chat: Wrap pasted code blocks in triple-backticks automatically. [pull/3357](https://github.com/sourcegraph/cody/pull/3357)
- Command: You can now choose a LLM model for the Generate Unit Test command. [pull/3343](https://github.com/sourcegraph/cody/pull/3343)

## [1.8.1]

### Added

### Fixed

- Fixed an issue with the new auth experience that could prevent you from opening a sign in link. [pull/3339](https://github.com/sourcegraph/cody/pull/3339)
- Custom Commands: Fixed an issue that blocked shell commands from running on Windows. [pull/3333](https://github.com/sourcegraph/cody/pull/3333)

### Changed

## [1.8.0]

### Added

- Chat: Adds experimental support for local Ollama chat models. Simply start the Ollama app. You should be able to find the models you have pulled from Ollama in the model dropdown list in your chat panel after restarting VS Code. For detailed instructions, see [pull/3282](https://github.com/sourcegraph/cody/pull/3282)
- Chat: Adds support for line ranges with @-mentioned files (Example: `Explain @src/README.md:1-5`). [pull/3174](https://github.com/sourcegraph/cody/pull/3174)
- Chat: Command prompts are now editable and compatible with @ mentions. [pull/3243](https://github.com/sourcegraph/cody/pull/3243)
- Chat: Add Claude 3 Sonnet and Claude 3 Opus for Pro users. [pull/3301](https://github.com/sourcegraph/cody/pull/3301)
- Commands: Updated the prompts for the `Explain Code` and `Find Code Smell` commands to include file ranges. [pull/3243](https://github.com/sourcegraph/cody/pull/3243)
- Custom Command: All custom commands are now listed individually under the `Custom Commands` section in the Cody sidebar. [pull/3245](https://github.com/sourcegraph/cody/pull/3245)
- Custom Commands: You can now assign keybindings to individual custom commands. Simply search for `cody.command.custom.{CUSTOM_COMMAND_NAME}` (e.g. `cody.command.custom.commit`) in the Keyboard Shortcuts editor to add keybinding. [pull/3242](https://github.com/sourcegraph/cody/pull/3242)
- Chat/Search: Local indexes are rebuilt automatically on a daily cadence when they are stale. Staleness is determined by checking whether files have changed across Git commits and in the set of working file updates not yet committed. [pull/3261](https://github.com/sourcegraph/cody/pull/3261)
- Debug: Added `Export Logs` functionality to `Settings & Support` sidebar for exporting output logs when `cody.debug.enabled` is enabled. Also available in the Command Palette under `Cody: Export Logs`. [pull/3256](https://github.com/sourcegraph/cody/pull/3256)
- Auth: Adds a new onboarding flow that does not require the redirect back to VS Code behind a feature flag. [pull/3244](https://github.com/sourcegraph/cody/pull/3244)
- Font: Adds Ollama logo. [pull/3281](https://github.com/sourcegraph/cody/pull/3281)

### Fixed

- Auth: Logging in via redirect should now work in Cursor. This requires Sourcegraph 5.3.2 or later. [pull/3241](https://github.com/sourcegraph/cody/pull/3241)
- Chat: Fixed error `found consecutive messages with the same speaker 'assistant'` that occurred when prompt length exceeded limit. [pull/3228](https://github.com/sourcegraph/cody/pull/3228)
- Edit: Fixed an issue where preceding and following text would not be included for instruction-based Edits. [pull/3309](https://github.com/sourcegraph/cody/pull/3309)

### Changed

- Debug: The `cody.debug.enabled` setting is now set to `true` by default. [pull/](https://github.com/sourcegraph/cody/pull/)

## [1.6.1]

### Changed

- Autocomplete: Reduce the adaptive timeout to match latency improvements. [pull/3283](https://github.com/sourcegraph/cody/pull/3283)

## [1.6.0]

### Added

- Autocomplete: Adds a new experimental throttling mechanism that should decrease latency and backend load. [pull/3186](https://github.com/sourcegraph/cody/pull/3186)
- Edit: Added keyboard shortcuts for codelens actions such as "Undo" and "Retry" [pull/2757][https://github.com/sourcegraph/cody/pull/2757]
- Chat: Displays warnings for large @-mentioned files during selection. [pull/3118](https://github.com/sourcegraph/cody/pull/3118)
- Once [sourcegraph/sourcegraph#60515](https://github.com/sourcegraph/sourcegraph/pull/60515) is deployed, login works in VSCodium. [pull/3167](https://github.com/sourcegraph/cody/pull/3167)

### Fixed

- Autocomplete: Fixed an issue where the loading indicator might get stuck in the loading state. [pull/3178](https://github.com/sourcegraph/cody/pull/3178)
- Autocomplete: Fixes an issue where Ollama results were sometimes not visible when the current line has text after the cursor. [pull/3213](https://github.com/sourcegraph/cody/pull/3213)
- Chat: Fixed an issue where Cody Chat steals focus from file editor after a request is completed. [pull/3147](https://github.com/sourcegraph/cody/pull/3147)
- Chat: Fixed an issue where the links in the welcome message for chat are unclickable. [pull/3155](https://github.com/sourcegraph/cody/pull/3155)
- Chat: File range is now displayed correctly in the chat view. [pull/3172](https://github.com/sourcegraph/cody/pull/3172)

### Changed

- Autocomplete: Removes the latency for cached completions. [pull/3138](https://github.com/sourcegraph/cody/pull/3138)
- Autocomplete: Enable the recent jaccard similarity improvements by default. [pull/3135](https://github.com/sourcegraph/cody/pull/3135)
- Autocomplete: Start retrieval phase earlier to improve latency. [pull/3149](https://github.com/sourcegraph/cody/pull/3149)
- Autocomplete: Trigger one LLM request instead of three for multiline completions to reduce the response latency. [pull/3176](https://github.com/sourcegraph/cody/pull/3176)
- Autocomplete: Allow the client to pick up feature flag changes that were previously requiring a client restart. [pull/2992](https://github.com/sourcegraph/cody/pull/2992)
- Chat: Add tracing. [pull/3168](https://github.com/sourcegraph/cody/pull/3168)
- Command: Leading slashes are removed from command names in the command menu. [pull/3061](https://github.com/sourcegraph/cody/pull/3061)

## [1.4.4]

### Added

### Fixed

- The signin menu now displays a warning for invalid URL input. [pull/3156](https://github.com/sourcegraph/cody/pull/3156)

### Changed

## [1.4.3]

### Added

- Autocomplete: Updated the BFG binary version. [pull/3130](https://github.com/sourcegraph/cody/pull/3130)

### Changed

## [1.4.2]

### Fixed

- Chat: Fixed an issue where Cody would sometimes exceed the context window limit for shorter context OpenAI models. [pull/3121](https://github.com/sourcegraph/cody/pull/3121)

## [1.4.1]

### Added

- Chat: Support `@-mentioned` in mid sentences. [pull/3043](https://github.com/sourcegraph/cody/pull/3043)
- Chat: Support `@-mentioned` in editing mode. [pull/3091](https://github.com/sourcegraph/cody/pull/3091)

### Fixed

- Autocomplete: Fixed the completion partial removal upon acceptance caused by `cody.autocomplete.formatOnAccept`. [pull/3083](https://github.com/sourcegraph/cody/pull/3083)

### Changed

- Autocomplete: Improve client side tracing to get a better understanding of the E2E latency. [pull/3034](https://github.com/sourcegraph/cody/pull/3034)
- Autocomplete: Move some work off the critical path in an attempt to further reduce latency. [pull/3096](https://github.com/sourcegraph/cody/pull/3096)
- Custom Command: The `description` field is now optional and will default to use the command prompt. [pull/3025](https://github.com/sourcegraph/cody/pull/3025)

## [1.4.0]

### Added

- Autocomplete: Add a new `cody.autocomplete.disableInsideComments` option to prevent completions from being displayed while writing code comments. [pull/3049](https://github.com/sourcegraph/cody/pull/3049)
- Autocomplete: Added a shortcut to go to the Autocomplete settings from the Cody Settings overlay. [pull/3048](https://github.com/sourcegraph/cody/pull/3048)
- Chat: Display Cody icon in the editor title of the chat panels when `cody.editorTitleCommandIcon` is enabled. [pull/2937](https://github.com/sourcegraph/cody/pull/2937)
- Command: The `Generate Unit Tests` command now functions as an inline edit command. When executed, the new tests will be automatically appended to the test file. If no existing test file is found, a temporary one will be created. [pull/2959](https://github.com/sourcegraph/cody/pull/2959)
- Command: You can now highlight the output in your terminal panel and right-click to `Ask Cody to Explain`. [pull/3008](https://github.com/sourcegraph/cody/pull/3008)
- Edit: Added a multi-model selector to the Edit input, allowing quick access to change the Edit LLM. [pull/2951](https://github.com/sourcegraph/cody/pull/2951)
- Edit: Added Cody Pro support for models: GPT-4, GPT-3.5, Claude 2.1 and Claude Instant. [pull/2951](https://github.com/sourcegraph/cody/pull/2951)
- Edit: Added new keyboard shortcuts for Edit (`Alt+K`) and Chat (`Alt+L`). [pull/2865](https://github.com/sourcegraph/cody/pull/2865)
- Edit: Improved the input UX. You can now adjust the range of the Edit, select from available symbols in the document, and get quick access to the "Document" and "Test" commands. [pull/2884](https://github.com/sourcegraph/cody/pull/2884)
- Edit/Chat: Added "ghost" text alongside code to showcase Edit and Chat commands. Enable it by setting `cody.commandHints.enabled` to true. [pull/2865](https://github.com/sourcegraph/cody/pull/2865)
- [Internal] Command: Added new code lenses for generating additional unit tests. [pull/2959](https://github.com/sourcegraph/cody/pull/2959)

### Fixed

- Chat: Messages without enhanced context should not include the sparkle emoji in context list. [pull/3006](https://github.com/sourcegraph/cody/pull/3006)
- Custom Command: Fixed an issue where custom commands could fail to load due to an invalid entry (e.g. missing prompt). [pull/3012](https://github.com/sourcegraph/cody/pull/3012)
- Edit: Fixed an issue where "Ask Cody to Explain" would result in an error. [pull/3015](https://github.com/sourcegraph/cody/pull/3015)

### Changed

- Autocomplete: Expanded the configuration list to include `astro`, `rust`, `svelte`, and `elixir` for enhanced detection of multiline triggers. [pulls/3044](https://github.com/sourcegraph/cody/pull/3044)
- Autocomplete: Improved the new jaccard similarity retriever and context mixing experiments. [pull/2898](https://github.com/sourcegraph/cody/pull/2898)
- Autocomplete: Multiline completions are now enabled only for languages from a predefined list. [pulls/3044](https://github.com/sourcegraph/cody/pull/3044)
- Autocomplete: Remove obvious prompt-continuations. [pull/2974](https://github.com/sourcegraph/cody/pull/2974)
- Autocomplete: Enables the new fast-path mode for all Cody community users to directly connect with our inference service. [pull/2927](https://github.com/sourcegraph/cody/pull/2927)
- Autocomplete: Rename `unstable-ollama` option to `experimental-ollama` to better communicate the current state. We still support `unstable-ollama` in the config for backward compatibility. [pull/3077](https://github.com/sourcegraph/cody/pull/3077)
- Chat: Edit buttons are disabled on messages generated by the default commands. [pull/3005](https://github.com/sourcegraph/cody/pull/3005)

## [1.2.3]

### Added

- Autocomplete: local inference support with [deepseek-coder](https://ollama.ai/library/deepseek-coder) powered by ollama. [pull/2966](https://github.com/sourcegraph/cody/pull/2966)
- Autocomplete: Add a new experimental fast-path mode for Cody community users that directly connections to our inference services. [pull/2927](https://github.com/sourcegraph/cody/pull/2927)

## [1.2.2]

### Fixed

- Fixed an issue where the natural language search panel would disappear instead of showing results. [pull/2981](https://github.com/sourcegraph/cody/pull/2981)

## [1.2.1]

### Fixed

- Fixed an authentication issue that caused users to be unable to sign in. [pull/2943](https://github.com/sourcegraph/cody/pull/2943)
- Chat: Updated Chat input tips as commands are no longer executable from chat. [pull/2934](https://github.com/sourcegraph/cody/pull/2934)
- Custom Command: Removed codebase as context option from the custom command menu. [pull/2932](https://github.com/sourcegraph/cody/pull/2932)
- Command: Add `/ask` back to the Cody command menu, which was removed by accident. [pull/2939](https://github.com/sourcegraph/cody/pull/2939)

### Changed

- Chat: Updated message placeholder to mention you can @# to include symbols. [pull/2866](https://github.com/sourcegraph/cody/pull/2866)

## [1.2.0]

### Added

- Chat: Add a history quick in the editor panel for chats grouped by last interaction timestamp. [pull/2250](https://github.com/sourcegraph/cody/pull/2250)
- Added support for the new `fireworks/starcoder` virtual model name when used in combination with an Enterprise instance. [pull/2714](https://github.com/sourcegraph/cody/pull/2714)
- Chat: Added support for editing any non-command chat messages. [pull/2826](https://github.com/sourcegraph/cody/pull/2826)
- Chat: New action buttons added above the chat input area for easy keyboard access. [pull/2826](https://github.com/sourcegraph/cody/pull/2826)
- Chat: Using 'Up'/'Down' to reuse previous chat messages will now correctly bring `@`-mentioned files [pull/2473](https://github.com/sourcegraph/cody/pull/2473)
- Chat: Enterprise users can now search multiple repositories for context. [pull/2879](https://github.com/sourcegraph/cody/pull/2879)
- [Internal] Edit/Chat: Added "ghost" text alongside code to showcase Edit and Chat commands. [pull/2611](https://github.com/sourcegraph/cody/pull/2611)
- [Internal] Edit/Chat: Added Cmd/Ctrl+K and Cmd/Ctrl+L commands to trigger Edit and Chat [pull/2611](https://github.com/sourcegraph/cody/pull/2611)

### Fixed

- Edit: Fixed an issue where concurrent applying edits could result in the incorrect insertion point for a new edit. [pull/2707](https://github.com/sourcegraph/cody/pull/2707)
- Edit: Fixed an issue where the file/symbol hint would remain even after the file/symbol prefix had been deleted. [pull/2712](https://github.com/sourcegraph/cody/pull/2712)
- Commands: Fixed an issue where Cody failed to register additional instructions followed by the command key when submitted from the command menu. [pull/2789](https://github.com/sourcegraph/cody/pull/2789)
- Chat: The title for the chat panel is now reset correctly on "Restart Chat Session"/"New Chat Session" button click. [pull/2786](https://github.com/sourcegraph/cody/pull/2786)
- Chat: Fixed an issue where Ctrl+Enter on Windows would not work (did not send a follow-on chat). [pull/2823](https://github.com/sourcegraph/cody/pull/2823)
- Fixes an issue where the codebase URL was not properly inferred for a git repo when the repo name contains dots. [pull/2901](https://github.com/sourcegraph/cody/pull/2901)
- Chat: Fixed an issue where the user authentication view appeared in the chat panel. [pull/2904](https://github.com/sourcegraph/cody/pull/2904)

### Changed

- Changed code block UI to show actions immediately instead of waiting for Cody's response to be completed. [pull/2737](https://github.com/sourcegraph/cody/pull/2737)
- Removed recipes, which were replaced by commands in November 2023 (version 0.18.0).
- Edit: Updated the codelens display to be more descriptive. [pull/2710](https://github.com/sourcegraph/cody/pull/2710)
- New chats are now the default when the user submits a new quesetion. Previously, follow-up questions were the default, but this frequently led to exceeding the LLM context window, which users interpreted as an error state. Follow-up questions are still accessible via ⌘-Enter or Ctrl-Enter. [pull/2768](https://github.com/sourcegraph/cody/pull/2768)
- We now allocate no more than 60% of the overall LLM context window for enhanced context. This preserves more room for follow-up questions and context. [pull/2768](https://github.com/sourcegraph/cody/pull/2768)
- Chat: Renamed the "Restart Chat Session" button to "New Chat Session". [pull/2786](https://github.com/sourcegraph/cody/pull/2786)
- Removed the `cody.experimental.chatPredictions` setting. [pull/2848](https://github.com/sourcegraph/cody/pull/2848)
- Removed support for the `context.codebase` custom command property. [pull/2848](https://github.com/sourcegraph/cody/pull/2848)
- Autocomplete: Better cancellation of requests that are no longer relevant. [pull/2855](https://github.com/sourcegraph/cody/pull/2855)
- Updated Enhanced Context popover copy and added a link to the docs. [pull/2864](https://github.com/sourcegraph/cody/pull/2864)
- Include meta information about unit test files in Autocomplete analytics. [pull/2868](https://github.com/sourcegraph/cody/pull/2868)
- Moved the Context Limit errors in chat into the deboug log output. [pull/2891](https://github.com/sourcegraph/cody/pull/2891)
- Cleaned up chat editor title buttons & history separators. [pull/2895](https://github.com/sourcegraph/cody/pull/2895)
- Context: Embeddings search by sourcegraph.com have been removed. For the moment, remote embeddings may still affect results for Sourcegraph Enterprise users through the new multi-repo search feature described above. Local embeddings are not affected by this change. [pull/2879](https://github.com/sourcegraph/cody/pull/2879)
- [Internal] New generate unit test available behind `cody.internal.unstable`. [pull/2646](https://github.com/sourcegraph/cody/pull/2646)
- Commands: Slash commands are no longer supported in chat panel. [pull/2869](https://github.com/sourcegraph/cody/pull/2869)
- Commands: The underlying prompt for the default chat commands will be displayed in the chat panel. [pull/2869](https://github.com/sourcegraph/cody/pull/2869)

## [1.1.3]

### Added

### Fixed

- Autocomplete: Fixes an issue where the context retriever would truncate the results too aggressively. [pull/2652](https://github.com/sourcegraph/cody/pull/2652)
- Autocomplete: Improve the stability of multiline completion truncation during streaming by gracefully handling missing brackets in incomplete code segments. [pull/2682](https://github.com/sourcegraph/cody/pull/2682)
- Autocomplete: Improves the jaccard similarity retriever to find better matches. [pull/2662](https://github.com/sourcegraph/cody/pull/2662)
- Fixed prompt construction issue for the edit command. [pull/2716](https://github.com/sourcegraph/cody/pull/2716)

### Changed

- Made the Enterprise login button more prominent. [pull/2672](https://github.com/sourcegraph/cody/pull/2672)
- Edit: Cody will now always generate new code when the cursor is on an empty line. [pull/2611](https://github.com/sourcegraph/cody/pull/2611)

## [1.1.2]

### Fixed

- Fixing Steal the cursor issue https://github.com/sourcegraph/cody/pull/2674

## [1.1.1]

### Fixed

- Fixed authentication issue when trying to connect to an enterprise instance. [pull/2667](https://github.com/sourcegraph/cody/pull/2667)

## [1.1.0]

### Added

- Edit: Added support for user-provided context. Use "@" to include files and "@#" to include specific symbols. [pull/2574](https://github.com/sourcegraph/cody/pull/2574)
- Autocomplete: Experimental support for inline completions with Code Llama via [Ollama](https://ollama.ai/) running locally. [pull/2635](https://github.com/sourcegraph/cody/pull/2635)

### Fixed

- Chat no longer shows "embeddings" as the source for all automatically included context files [issues/2244](https://github.com/sourcegraph/cody/issues/2244)/[pull/2408](https://github.com/sourcegraph/cody/pull/2408)
- Display the source and range of enhanced context correctly in UI. [pull/2542](https://github.com/sourcegraph/cody/pull/2542)
- Context from directory for commands and custom commands now shows up correctly under enhanced context. [issues/2548](https://github.com/sourcegraph/cody/issues/2548)/[pull/2542](https://github.com/sourcegraph/cody/pull/2542)
- @-mentioning the same file a second time in chat no longer duplicates the filename prefix [issues/2243](https://github.com/sourcegraph/cody/issues/2243)/[pull/2474](https://github.com/sourcegraph/cody/pull/2474)
- Do not automatically append open file name to display text for chat questions. [pull/2580](https://github.com/sourcegraph/cody/pull/2580)
- Fixed unresponsive stop button in chat when an error is presented. [pull/2588](https://github.com/sourcegraph/cody/pull/2588)
- Added existing `cody.useContext` config to chat to control context fetching strategy. [pull/2616](https://github.com/sourcegraph/cody/pull/2616)
- Fixed extension start up issue for enterprise users who do not have primary email set up. [pull/2665](https://github.com/sourcegraph/cody/pull/2665)
- All Chat windows are now closed properly on sign out. [pull/2665](https://github.com/sourcegraph/cody/pull/2665)
- Fixed issue with incorrect chat model selected on first chat session for DotCom users after reauthorization. [issues/2648](https://github.com/sourcegraph/cody/issues/2648)
- Fixed unresponsive dropdown menu for selecting chat model in Chat view. [pull/2627](https://github.com/sourcegraph/cody/pull/2627)
- [Internal] Opening files with non-file schemed URLs no longer breaks Autocomplete when `.cody/ignore` is enabled. [pull/2640](https://github.com/sourcegraph/cody/pull/2640)

### Changed

- Chat: Display chats in the treeview provider grouped by last interaction timestamp. [pull/2250](https://github.com/sourcegraph/cody/pull/2250)
- Autocomplete: Accepting a full line completion will not immedialty start another completion request on the same line. [pulls/2446](https://github.com/sourcegraph/cody/pull/2446)
- Folders named 'bin/' are no longer filtered out from chat `@`-mentions but instead ranked lower. [pull/2472](https://github.com/sourcegraph/cody/pull/2472)
- Files ignored in `.cody/ignore` (if the internal experiment is enabled) will no longer show up in chat `@`-mentions. [pull/2472](https://github.com/sourcegraph/cody/pull/2472)
- Adds a new experiment to test a higher parameter StarCoder model for single-line completions. [pull/2632](https://github.com/sourcegraph/cody/pull/2632)
- [Internal] All non-file schemed URLs are now ignored by default when `.cody/ignore` is enabled. [pull/2640](https://github.com/sourcegraph/cody/pull/2640)

## [1.0.5]

### Added

- [Internal] New `cody.internal.unstable` setting for enabling unstable experimental features for internal use only. Included `.cody/ignore` for internal testing. [pulls/1382](https://github.com/sourcegraph/cody/pull/1382)

### Fixed

- @-mentioning files on Windows no longer sometimes renders visible markdown for the links in the chat [issues/2388](https://github.com/sourcegraph/cody/issues/2388)/[pull/2398](https://github.com/sourcegraph/cody/pull/2398)
- Mentioning multiple files in chat no longer only includes the first file [issues/2402](https://github.com/sourcegraph/cody/issues/2402)/[pull/2405](https://github.com/sourcegraph/cody/pull/2405)
- Enhanced context is no longer added to commands and custom commands that do not require codebase context. [pulls/2537](https://github.com/sourcegraph/cody/pull/2537)
- Unblock `AltGraph` key on chat inputs. [pulls/2558](https://github.com/sourcegraph/cody/pull/2558)
- Display error messages from the LLM without replacing existing responses from Cody in the Chat UI. [pull/2566](https://github.com/sourcegraph/cody/pull/2566)

### Changed

- The `inline` mode for Custom Commands has been removed. [pull/2551](https://github.com/sourcegraph/cody/pull/2551)

## [1.0.4]

### Added

### Fixed

- Fixed config parsing to ensure we read the right remote server endpoint everywhere. [pulls/2456](https://github.com/sourcegraph/cody/pull/2456)

### Changed

- Autocomplete: Accepting a full line completion will not immediately start another completion request on the same line. [pulls/2446](https://github.com/sourcegraph/cody/pull/2446)
- Changes to the model in the new chat experience on the Cody Pro plan will now be remembered. [pull/2438](https://github.com/sourcegraph/cody/pull/2438)

## [1.0.3]

### Added

### Fixed

### Changed

- Logging improvements for accuracy. [pulls/2444](https://github.com/sourcegraph/cody/pull/2444)

## [1.0.2]

### Added

### Fixed

- Chat: Honor the cody.codebase setting for manually setting the remote codebase context. [pulls/2415](https://github.com/sourcegraph/cody/pull/2415)
- Fixes the Code Lenses feature. [issues/2428](https://github.com/sourcegraph/cody/issues/2428)

### Changed

- The chat history is now associated to the currently logged in account. [issues/2261](https://github.com/sourcegraph/cody/issues/2261)

## [1.0.1]

### Added

### Fixed

- Fixes an issue where GPT 3.5 requests were sometimes left hanging. [pull/2386](https://github.com/sourcegraph/cody/pull/2386)
- Chat: Use the proper token limits for enterprise users. [pulls/2395](https://github.com/sourcegraph/cody/pull/2395)

### Changed

- Hide the LLM dropdown in the new Chat UX for enterprise instances where there is no choice to switch models. [pulls/2393](https://github.com/sourcegraph/cody/pull/2393)

## [1.0.0]

### Added

- Adds support for Mixtral by Mistral in the LLM dropdown list. [issues/2307](https://github.com/sourcegraph/cody/issues/2307)

### Fixed

- Context: The "Continue Indexing" button works on Windows. [issues/2328](https://github.com/sourcegraph/cody/issues/2328)
- Context: The "Embeddings Incomplete" status bar item shows an accurate percent completion. Previously we showed the percent *in*complete, but labeled it percent complete. We no longer display a spurious "Cody Embeddings Index Complete" toast if indexing fails a second time. [pull/2368](https://github.com/sourcegraph/cody/pull/2368)

### Changed

- Updates the code smell icon so it does not stand out in some VS Code themes.

## [0.18.6]

### Added

- Context: Incomplete embeddings indexing status can seen in the status bar. On macOS and Linux, indexing can be resumed by clicking there. However Windows users will still see an OS error 5 (access denied) when retrying indexing. [pull/2265](https://github.com/sourcegraph/cody/pull/2265)
- Autocomplete: Add the `cody.autocomplete.formatOnAccept` user setting, which allows users to enable or disable the automatic formatting of autocomplete suggestions upon acceptance. [pull/2327](https://github.com/sourcegraph/cody/pull/2327)

### Fixed

- Autocomplete: Don't show loading indicator when a user is rate limited. [pull/2314](https://github.com/sourcegraph/cody/pull/2314)
- Fixes an issue where the wrong rate limit count was shown. [pull/2312](https://github.com/sourcegraph/cody/pull/2312)
- Chat: Fix icon rendering on the null state. [pull/2336](https://github.com/sourcegraph/cody/pull/2336)
- Chat: The current file, when included as context, is now shown as a relative path and is a clickable link. [pull/2344](https://github.com/sourcegraph/cody/pull/2344)
- Chat: Reopened chat panels now use the correct chat title. [pull/2345](https://github.com/sourcegraph/cody/pull/2345)
- Chat: Fixed an issue where the command settings menu would not open when clicked. [pull/2346](https://github.com/sourcegraph/cody/pull/2346)
- Fixed an issue where `/reset` command throws an error in the chat panel. [pull/2313](https://github.com/sourcegraph/cody/pull/2313)

### Changed

- Update Getting Started Guide. [pull/2279](https://github.com/sourcegraph/cody/pull/2279)
- Commands: Edit commands are no longer shown in the chat slash command menu. [pull/2339](https://github.com/sourcegraph/cody/pull/2339)
- Change Natural Language Search to Beta [pull/2351](https://github.com/sourcegraph/cody/pull/2351)

## [0.18.5]

### Added

### Fixed

- Chat: Fixed support for the `cody.chat.preInstruction` setting. [pull/2255](https://github.com/sourcegraph/cody/pull/2255)
- Fixes an issue where pasting into the document was not properly tracked. [pull/2293](https://github.com/sourcegraph/cody/pull/2293)
- Edit: Fixed an issue where the documentation command would incorrectly position inserted edits. [pull/2290](https://github.com/sourcegraph/cody/pull/2290)
- Edit: Fixed an issue where the documentation command would scroll to code that is already visible [pull/2296](https://github.com/sourcegraph/cody/pull/2296)

### Changed

- Settings: Relabel "symf Context" as "Search Context". [pull/2285](https://github.com/sourcegraph/cody/pull/2285)
- Chat: Removed 'Chat Suggestions' setting. [pull/2284](https://github.com/sourcegraph/cody/pull/2284)
- Edit: Completed edits are no longer scrolled back into view in the active file. [pull/2297](https://github.com/sourcegraph/cody/pull/2297)
- Chat: Update welcome message. [pull/2298](https://github.com/sourcegraph/cody/pull/2298)
- Edit: Decorations are no longer shown once an edit has been applied. [pull/2304](https://github.com/sourcegraph/cody/pull/2304)

## [0.18.4]

### Added

### Fixed

- Fixes an issue where the sidebar would not properly load when not signed in. [pull/2267](https://github.com/sourcegraph/cody/pull/2267)
- Fixes an issue where telemetry events were not properly logged with the new chat experience. [pull/2291](https://github.com/sourcegraph/cody/pull/2291)

### Changed

## [0.18.3]

### Added

- Autocomplete: Adds a new experimental option to improve the latency when showing the next line after accepting a completion (hot streak mode). [pull/2118](https://github.com/sourcegraph/cody/pull/2118)
- Chat: Add a settings button in the Chat panel to open extension settings. [pull/2117](https://github.com/sourcegraph/cody/pull/2117)

### Fixed

- Fix pre-release version numbers not being correctly detected. [pull/2240](https://github.com/sourcegraph/cody/pull/2240)
- Embeddings appear in the enhanced context selector when the user is already signed in and loads/reloads VSCode. [pull/2247](https://github.com/sourcegraph/cody/pull/2247)
- Embeddings status in the enhanced context selector has accurate messages when working in workspaces that aren't git repositories, or in git repositories which don't have remotes. [pull/2235](https://github.com/sourcegraph/cody/pull/2235)

### Changed

- Replace "Sign Out" with an account dialog. [pull/2233](https://github.com/sourcegraph/cody/pull/2233)
- Chat: Update chat icon and transcript gradient. [pull/2254](https://github.com/sourcegraph/cody/pull/2254)
- Remove the experimental `syntacticPostProcessing` flag. This behavior is now the default.

## [0.18.2]

### Added

### Fixed

- Chat: You can @-mention files starting with a dot. [pull/2209](https://github.com/sourcegraph/cody/pull/2209)
- Chat: Typing a complete filename when @-mentioning files and then pressing `<tab>` will no longer duplicate the filename [pull/2218](https://github.com/sourcegraph/cody/pull/2218)
- Autocomplete: Fixes an issue where changing user accounts caused some configuration issues. [pull/2182](https://github.com/sourcegraph/cody/pull/2182)
- Fixes an issue where focusing the VS Code extension window caused unexpected errors when connected to an Enterprise instance. [pull/2182](https://github.com/sourcegraph/cody/pull/2182)
- Embeddings: Send embeddings/initialize to the local embeddings controller. [pull/2183](https://github.com/sourcegraph/cody/pull/2183)
- Chat: Do not parse Windows file paths as URIs. [pull/2197](https://github.com/sourcegraph/cody/pull/2197)
- Search: Fix symf index dir on Windows. [pull/2207](https://github.com/sourcegraph/cody/pull/2207)
- Chat: You can @-mention files on Windows without generating an error. [pull/2197](https://github.com/sourcegraph/cody/pull/2197)
- Chat: You can @-mention files on Windows using backslashes and displayed filenames will use backslashes [pull/2215](https://github.com/sourcegraph/cody/pull/2215)
- Sidebar: Fix "Release Notes" label & link for pre-releases in sidebar. [pull/2210](https://github.com/sourcegraph/cody/pull/2210)
- Search: Send sigkill to symf when extension exits. [pull/2225](https://github.com/sourcegraph/cody/pull/2225)
- Search: Support cancelling index. [pull/2202](https://github.com/sourcegraph/cody/pull/2202)
- Chat Fix cursor blink issue and ensure proper chat initialization synchronization. [pull/2193](https://github.com/sourcegraph/cody/pull/2193)
- plg: display errors when autocomplete rate limits trigger [pull/2193](https://github.com/sourcegraph/cody/pull/2135)
- Mark Upgrade/Usage links as dot-com only [pull/2219](https://github.com/sourcegraph/cody/pull/2219)

### Changed

- Search: Only show search instructions on hover or focus [pull/2212](https://github.com/sourcegraph/cody/pull/2212)

## [0.18.1]

### Added

### Fixed

- Chat: Always include selection in Enhanced Context. [pull/2144](https://github.com/sourcegraph/cody/pull/2144)
- Chat: Fix abort. [pull/2159](https://github.com/sourcegraph/cody/pull/2159)
- Autocomplete: Fix rate limits messages for short time spans. [pull/2152](https://github.com/sourcegraph/cody/pull/2152)

### Changed

- Chat: Improve slash command heading padding. [pull/2173](https://github.com/sourcegraph/cody/pull/2173)

## [0.18.0]

### Added

- Edit: "Ask Cody to Generate" or the "Edit" command now stream incoming code directly to the document when only inserting new code. [pull/1883](https://github.com/sourcegraph/cody/pull/1883)
- Chat: New chat preview models `claude-2.1` is now avaliable for sourcegraph.com users. [pull/1860](https://github.com/sourcegraph/cody/pull/1860)
- Edit: Added context-aware code actions for "Generate", "Edit" and "Document" commands. [pull/1724](https://github.com/sourcegraph/cody/pull/1724)
- Chat: @'ing files now uses a case insensitive fuzzy search. [pull/1889](https://github.com/sourcegraph/cody/pull/1889)
- Edit: Added a faster, more optimized response for the "document" command. [pull/1900](https://github.com/sourcegraph/cody/pull/1900)
- Chat: Restore last opened chat panel on reload. [pull/1918](https://github.com/sourcegraph/cody/pull/1918)

### Fixed

- Chat: Display OS specific keybinding in chat welcome message. [pull/2051](https://github.com/sourcegraph/cody/pull/2051)
- Embeddings indexes can be generated and stored locally in repositories with a default fetch URL that is not already indexed by sourcegraph.com through the Enhanced Context selector. [pull/2069](https://github.com/sourcegraph/cody/pull/2069)
- Chat: Support chat input history on "up" and "down" arrow keys again. [pull/2059](https://github.com/sourcegraph/cody/pull/2059)
- Chat: Decreased debounce time for creating chat panels to improve responsiveness. [pull/2115](https://github.com/sourcegraph/cody/pull/2115)
- Chat: Fix infinite loop when searching for symbols. [pull/2114](https://github.com/sourcegraph/cody/pull/2114)
- Chat: Speed up chat panel debounce w/ trigger on leading edge too. [pull/2126](https://github.com/sourcegraph/cody/pull/2126)
- Chat: Fix message input overlapping with enhanced context button. [pull/2141](https://github.com/sourcegraph/cody/pull/2141)
- Support chat input history on "up" and "down" arrow keys again. [pull/2059](https://github.com/sourcegraph/cody/pull/2059)
- Edit: Fixed an issue where Cody would regularly include unrelated XML tags in the generated output. [pull/1789](https://github.com/sourcegraph/cody/pull/1789)
- Chat: Fixed an issue that caused Cody to be unable to locate active editors when running commands from the new chat panel. [pull/1793](https://github.com/sourcegraph/cody/pull/1793)
- Chat: Replaced uses of deprecated getWorkspaceRootPath that caused Cody to be unable to determine the current workspace in the chat panel. [pull/1793](https://github.com/sourcegraph/cody/pull/1793)
- Chat: Input history is now preserved between chat sessions. [pull/1826](https://github.com/sourcegraph/cody/pull/1826)
- Chat: Fixed chat command selection behavior in chat input box. [pull/1828](https://github.com/sourcegraph/cody/pull/1828)
- Chat: Add delays before sending webview ready events to prevent premature sending. This fixes issue where chat panel fails to load when multiple chat panels are opened simultaneously. [pull/1836](https://github.com/sourcegraph/cody/pull/1836)
- Autocomplete: Fixes a bug that caused autocomplete to be triggered at the end of a block or function invocation. [pull/1864](https://github.com/sourcegraph/cody/pull/1864)
- Edit: Incoming edits that are afixed to the selected code and now handled properly (e.g. docstrings). [pull/1724](https://github.com/sourcegraph/cody/pull/1724)
- Chat: Allowed backspace and delete keys to remove characters in chat messages input box.
- Edit: Retrying an edit will now correctly use the original intended range. [pull/1926](https://github.com/sourcegraph/cody/pull/1926)
- Chat: Allowed backspace and delete keys to remove characters in chat messages input box. [pull/1906](https://github.com/sourcegraph/cody/pull/1906)
- Chat: The commands display box in the chat input box now uses the same styles as the @ command results box. [pull/1962](https://github.com/sourcegraph/cody/pull/1962)
- Chat: Sort commands and prompts alphabetically in commands menu and chat. [pull/1998](https://github.com/sourcegraph/cody/pull/1998)
- Chat: Fix chat command selection to only filter on '/' prefix. [pull/1980](https://github.com/sourcegraph/cody/pull/1980)
- Chat: Improve @-file completion to better preserve input value. [pull/1980](https://github.com/sourcegraph/cody/pull/1980)
- Edit: Fixed "Ask Cody: Edit Code" no longer showing in the command palette. [pull/2004](https://github.com/sourcegraph/cody/pull/2004)
- Edit: Fixed an issue where Cody could incorrectly produce edits when repositioning code or moving your cursor onto new lines. [pull/2005](https://github.com/sourcegraph/cody/pull/2005)

### Changed

- Chat: Uses the new Chat UI by default. [pull/2079](https://github.com/sourcegraph/cody/pull/2079)
- Inline Chat is now deprecated and removed. [pull/2079](https://github.com/sourcegraph/cody/pull/2079)
- Fixup Tree View is now deprecated and removed. [pull/2079](https://github.com/sourcegraph/cody/pull/2079)
- Enhanced Context used to turn off automatically after the first chat. Now it stays enabled until you disable it. [pull/2069](https://github.com/sourcegraph/cody/pull/2069)
- Chat: Reuse existing New Chat panel to prevent having multiple new chats open at once. [pull/2087](https://github.com/sourcegraph/cody/pull/2087)
- Chat: Close the Enhanced Context popover on chat input focus. [pull/2091](https://github.com/sourcegraph/cody/pull/2091)
- Chat: Show onboarding glowy dot guide until first time opening Enhanced Context. [pull/2097](https://github.com/sourcegraph/cody/pull/2097)
- In 0.12, we simplified the sign-in process and removed the option to sign into
  Cody App from VScode. If you were still signed in to Cody App, we invite you to
  sign in to Sourcegraph.com directly. The extension will do this automatically if
  possible but you may need to sign in again. If you have set up embeddings in
  Cody App, VScode will now search your local embeddings automatically: You no
  longer need to have the Cody App open. Note, the sidebar chat indicator may
  say embeddings were not found while we work on improving chat.
  [pull/2099](https://github.com/sourcegraph/cody/pull/2099)
- Commands: Expose commands in the VS Code command palette and clean up the context menu. [pull/1209](https://github.com/sourcegraph/cody/pull/2109)
- Search: Style and UX improvements to the search panel. [pull/2138](https://github.com/sourcegraph/cody/pull/2138)
- Chat: Reduce size of chats list blank copy. [pull/2137](https://github.com/sourcegraph/cody/pull/2137)
- Chat: Update message input placeholder to mention slash commands. [pull/2142](https://github.com/sourcegraph/cody/pull/2142)
- Inline Chat will soon be deprecated in favor of the improved chat and command experience. It is now disabled by default and does not work when the new chat panel is enabled. [pull/1797](https://github.com/sourcegraph/cody/pull/1797)
- Chat: Updated the design and location for the `chat submit` button and `stop generating` button. [pull/1782](https://github.com/sourcegraph/cody/pull/1782)
- Commands: `Command Code Lenses` has been moved out of experimental feature and is now available to general. [pull/0000](https://github.com/sourcegraph/cody/pull/0000)
- Commands: `Custom Commands` has been moved out of experimental and is now at Beta. [pull/0000](https://github.com/sourcegraph/cody/pull/0000)
- Commands: The Custom Commands Menu now closes on click outside of the menu. [pull/1854](https://github.com/sourcegraph/cody/pull/1854)
- Autocomplete: Remove the frequency of unhelpful autocompletions. [pull/1862](https://github.com/sourcegraph/cody/pull/1862)
- Chat: The default chat model `claude-2` has been replaced with the pinned version `claude-2.0`. [pull/1860](https://github.com/sourcegraph/cody/pull/1860)
- Edit: Improved the response consistency for edits. Incoming code should now better match the surrounding code and contain less formatting errors [pull/1892](https://github.com/sourcegraph/cody/pull/1892)
- Command: Editor title icon will only show up in non-readonly file editor views. [pull/1909](https://github.com/sourcegraph/cody/pull/1909)
- Chat: Include text in dotCom chat events. [pull/1910](https://github.com/sourcegraph/cody/pull/1910)
- Chat: Replaced vscode links with custom "cody.chat.open.file" protocol when displaying file names in chat. [pull/1919](https://github.com/sourcegraph/cody/pull/1919)
- Chat: Change "Restart Chat Session" icon and add a confirmation. [pull/2002](https://github.com/sourcegraph/cody/pull/2002)
- Chat; Improve enhanced context popover and button styles. [pull/2075](https://github.com/sourcegraph/cody/pull/2075)

## [0.16.3]

### Added

### Fixed

### Changed

- Reverting back to v0.16.1 due to critical issue found in v0.16.2.

## [0.16.2]

### Added

- Chat: New chat preview models `claude-2.1` is now avaliable for sourcegraph.com users. [pull/1860](https://github.com/sourcegraph/cody/pull/1860)
- Edit: Added context-aware code actions for "Generate", "Edit" and "Document" commands. [pull/1724](https://github.com/sourcegraph/cody/pull/1724)
- Chat: @'ing files now uses a case insensitive fuzzy search. [pull/1889](https://github.com/sourcegraph/cody/pull/1889)
- Edit: Added a faster, more optimized response for the "document" command. [pull/1900](https://github.com/sourcegraph/cody/pull/1900)
- Chat: Restore last opened chat panel on reload. [pull/1918](https://github.com/sourcegraph/cody/pull/1918)
- Chat: Edit button to rename the chat history. [pull/1818](https://github.com/sourcegraph/cody/pull/1818)

### Fixed

- Edit: Fixed an issue where Cody would regularly include unrelated XML tags in the generated output. [pull/1789](https://github.com/sourcegraph/cody/pull/1789)
- Chat: Fixed an issue that caused Cody to be unable to locate active editors when running commands from the new chat panel. [pull/1793](https://github.com/sourcegraph/cody/pull/1793)
- Chat: Replaced uses of deprecated getWorkspaceRootPath that caused Cody to be unable to determine the current workspace in the chat panel. [pull/1793](https://github.com/sourcegraph/cody/pull/1793)
- Chat: Input history is now preserved between chat sessions. [pull/1826](https://github.com/sourcegraph/cody/pull/1826)
- Chat: Fixed chat command selection behavior in chat input box. [pull/1828](https://github.com/sourcegraph/cody/pull/1828)
- Chat: Add delays before sending webview ready events to prevent premature sending. This fixes issue where chat panel fails to load when multiple chat panels are opened simultaneously. [pull/1836](https://github.com/sourcegraph/cody/pull/1836)
- Autocomplete: Fixes a bug that caused autocomplete to be triggered at the end of a block or function invocation. [pull/1864](https://github.com/sourcegraph/cody/pull/1864)
- Edit: Incoming edits that are afixed to the selected code and now handled properly (e.g. docstrings). [pull/1724](https://github.com/sourcegraph/cody/pull/1724)
- Chat: Allowed backspace and delete keys to remove characters in chat messages input box.
- Edit: Retrying an edit will now correctly use the original intended range. [pull/1926](https://github.com/sourcegraph/cody/pull/1926)
- Chat: Allowed backspace and delete keys to remove characters in chat messages input box. [pull/1906](https://github.com/sourcegraph/cody/pull/1906)
- Chat: The commands display box in the chat input box now uses the same styles as the @ command results box. [pull/1962](https://github.com/sourcegraph/cody/pull/1962)
- Chat: Sort commands and prompts alphabetically in commands menu and chat. [pull/1998](https://github.com/sourcegraph/cody/pull/1998)
- Chat: Fix chat command selection to only filter on '/' prefix. [pull/1980](https://github.com/sourcegraph/cody/pull/1980)
- Chat: Improve @-file completion to better preserve input value. [pull/1980](https://github.com/sourcegraph/cody/pull/1980)
- Edit: Fixed "Ask Cody: Edit Code" no longer showing in the command palette. [pull/2004](https://github.com/sourcegraph/cody/pull/2004)
- Edit: Fixed an issue where Cody could incorrectly produce edits when repositioning code or moving your cursor onto new lines. [pull/2005](https://github.com/sourcegraph/cody/pull/2005)

### Changed

- Inline Chat will soon be deprecated in favor of the improved chat and command experience. It is now disabled by default and does not work when the new chat panel is enabled. [pull/1797](https://github.com/sourcegraph/cody/pull/1797)
- Chat: Updated the design and location for the `chat submit` button and `stop generating` button. [pull/1782](https://github.com/sourcegraph/cody/pull/1782)
- Commands: `Command Code Lenses` has been moved out of experimental feature and is now available to general. [pull/0000](https://github.com/sourcegraph/cody/pull/0000)
- Commands: `Custom Commands` has been moved out of experimental and is now at Beta. [pull/0000](https://github.com/sourcegraph/cody/pull/0000)
- Commands: The Custom Commands Menu now closes on click outside of the menu. [pull/1854](https://github.com/sourcegraph/cody/pull/1854)
- Autocomplete: Remove the frequency of unhelpful autocompletions. [pull/1862](https://github.com/sourcegraph/cody/pull/1862)
- Chat: The default chat model `claude-2` has been replaced with the pinned version `claude-2.0`. [pull/1860](https://github.com/sourcegraph/cody/pull/1860)
- Edit: Improved the response consistency for edits. Incoming code should now better match the surrounding code and contain less formatting errors [pull/1892](https://github.com/sourcegraph/cody/pull/1892)
- Command: Editor title icon will only show up in non-readonly file editor views. [pull/1909](https://github.com/sourcegraph/cody/pull/1909)
- Chat: Include text in dotCom chat events. [pull/1910](https://github.com/sourcegraph/cody/pull/1910)
- Chat: Replaced vscode links with custom "cody.chat.open.file" protocol when displaying file names in chat. [pull/1919](https://github.com/sourcegraph/cody/pull/1919)
- Chat: Change "Restart Chat Session" icon and add a confirmation. [pull/2002](https://github.com/sourcegraph/cody/pull/2002)
- Chat; Improve enhanced context popover and button styles. [pull/2075](https://github.com/sourcegraph/cody/pull/2075)

## [0.16.1]

### Added

### Fixed

### Changed

- Move decision about which autocomplete deployment to use for StarCoder to the server. [pull/1845](https://github.com/sourcegraph/cody/pull/1845)

## [0.16.0]

### Added

- Chat: A new chat model selection dropdown that allows selecting between different chat models when connected to the sourcegraph.com instance. [pull/1676](https://github.com/sourcegraph/cody/pull/1676)
- Chat: New button in editor title for restarting chat session in current chat panel (non-sidebar chat view). [pull/1687](https://github.com/sourcegraph/cody/pull/1687)
- Chat: New `@` command that allows you to attach files via the chat input box. [pull/1631](https://github.com/sourcegraph/cody/pull/1631)
- Edit: Added a specific, faster, response flow for fixes when triggered directly from code actions. [pull/1639](https://github.com/sourcegraph/cody/pull/1639)
- Edit: Improved context fetching for quick fixes to better include code related to the problem. [pull/1723](https://github.com/sourcegraph/cody/pull/1723)
- Chat: Added option to configure whether to add enhanced context from codebase for chat question in the new chat panel. [pull/1738](https://github.com/sourcegraph/cody/pull/1738)
- Autocomplete: Added new retrieval and mixing strategies to improve Autocomplete context. [pull/1752](https://github.com/sourcegraph/cody/pull/1752)
- Commands: Supports passing additional input text to commands via the chat input box. For example, adds additional instruction after the command key: `/explain response in Spanish`. [pull/1731](https://github.com/sourcegraph/cody/pull/1731)

### Fixed

- Edit: Updated the fixup create task to just use the previous command text. [pull/1615](https://github.com/sourcegraph/cody/pull/1615)
- Fixed an issue that would cause an aborted chat message to show an error "Cody did not respond with any text". [pull/1668](https://github.com/sourcegraph/cody/pull/1668)
- Chat: Opening files from the new chat panel will now show up beside the chat panel instead of on top of the chat panel. [pull/1677](https://github.com/sourcegraph/cody/pull/1677)
- Chat: Prevented default events on certain key combos when chat box is focused. [pull/1690](https://github.com/sourcegraph/cody/pull/1690)
- Command: Fixed an issue that opened a new chat window when running `/doc` and `/edit` commands from the command palette. [pull/1678](https://github.com/sourcegraph/cody/pull/1678)
- Chat: Prevent sidebar from opening when switching editor chat panels. [pull/1691](https://github.com/sourcegraph/cody/pull/1691)
- Chat: Prevent `"command 'cody.chat'panel.new' not found"` error when the new chat panel UI is disabled. [pull/1696](https://github.com/sourcegraph/cody/pull/1696)
- Autocomplete: Improved the multiline completions truncation logic. [pull/1709](https://github.com/sourcegraph/cody/pull/1709)
- Autocomplete: Fix an issue where typing as suggested causes the completion to behave unexpectedly. [pull/1701](https://github.com/sourcegraph/cody/pull/1701)
- Chat: Forbid style tags in DOMPurify config to prevent code block rendering issues. [pull/1747](https://github.com/sourcegraph/cody/pull/1747)
- Edit: Fix `selectedCode` and `problemCode` sometimes being added to the document after an edit. [pull/1765](https://github.com/sourcegraph/cody/pull/1765)
- Edit: Fix the code lens containing options to diff, undo and retry being automatically dismissed for users who have `autoSave` enabled. [pull/1767](https://github.com/sourcegraph/cody/pull/1767)

### Changed

- Edit: Fixed formatting issues with some editor formatters that required explict indendation configuration. [pull/1620](https://github.com/sourcegraph/cody/pull/1620)
- Edit: Fixed an issue where the diff for an edit could expand recursively each time it is viewed. [pull/1621](https://github.com/sourcegraph/cody/pull/1621)
- Editor Title Icon has been moved out of the experimental stage and is now enabled by default. [pull/1651](https://github.com/sourcegraph/cody/pull/1651)
- Clean up login page styles and make Enterprise login more prominent. [pull/1708](https://github.com/sourcegraph/cody/pull/1708)
- Autocomplete: Slightly increase the amount of time we wait for another keystroke before starting completion requests. [pull/1737](https://github.com/sourcegraph/cody/pull/1737)
- Improved new chat model selector styles. [pull/1750](https://github.com/sourcegraph/cody/pull/1750)
- Improved response time for chat, commands and edits on repositories without embeddings. [pull/1722](https://github.com/sourcegraph/cody/pull/1722)

## [0.14.5]

### Added

### Fixed

### Changed

- Added support to test a Sourcegraph specific StarCoder setup for dotcom. [pull/1670]

## [0.14.4]

### Added

### Fixed

- Chat: Fixed an issue where multiple action buttons were appended to each Code Block per chat message. [pull/1617](https://github.com/sourcegraph/cody/pull/1617)

### Changed

## [0.14.3]

### Added

- Autocomplete: Add completion intent to analytics events. [pull/1457](https://github.com/sourcegraph/cody/pull/1457)
- Edit: Added the ability to provide instructions when retrying an edit. [pull/1411](https://github.com/sourcegraph/cody/pull/1411)
- Edit: Added the ability to undo an applied edit. [pull/1411](https://github.com/sourcegraph/cody/pull/1411)
- Edit: Support applying edits in the background, instead of relying on the users' open file. [pull/1411](https://github.com/sourcegraph/cody/pull/1411)
- Assign requestID to each Code Block actions. [pull/1586](https://github.com/sourcegraph/cody/pull/1586)
- [Internal Experimental] Chat: New Experimental Chat View that appears in the editor panel instead of the sidebar when `cody.experimental.chatPanel` is enabled. [pull/1509](https://github.com/sourcegraph/cody/pull/1509)

### Fixed

- Commands: Smart selection not working on the first line of code. [pull/1508](https://github.com/sourcegraph/cody/pull/1508)
- Chat: Aborted messages are now saved to local chat history properly. [pull/1550](https://github.com/sourcegraph/cody/pull/1550)
- Adjust a completion range if it does not match the current line suffix. [pull/1507](https://github.com/sourcegraph/cody/pull/1507)
- Chat: Fix heading styles and inline code colors. [pull/1528](https://github.com/sourcegraph/cody/pull/1528)
- Custom Commands: Fix custom command menu not showing for a single custom command. [pull/1532](https://github.com/sourcegraph/cody/pull/1532)
- Chat: Focus chat input on mount even when notification for version update is shown. [pull/1556](https://github.com/sourcegraph/cody/pull/1556)
- Commands: Commands selector in chat will now scroll to the selected item's viewport automatically. [pull/1556](https://github.com/sourcegraph/cody/pull/1556)
- Edit: Errors are now shown separately to incoming edits, and will not be applied to the document. [pull/1376](https://github.com/sourcegraph/cody/pull/1376)
- Chat: Prevent cursor from moving during chat command selection. [pull/1592](https://github.com/sourcegraph/cody/pull/1592)

### Changed

- Chat: Start prompt mixin by default. [pull/1479](https://github.com/sourcegraph/cody/pull/1479)
- Edit: Incoming changes are now applied by default. [pull/1411](https://github.com/sourcegraph/cody/pull/1411)

## [0.14.2]

### Added

- Code applied from the `/edit` command will be formatted automatically through the VS Code `formatDocument` API. [pull/1441](https://github.com/sourcegraph/cody/pull/1441)

### Fixed

- User selection in active editor will not be replaced by smart selections for the `/edit` command. [pull/1429](https://github.com/sourcegraph/cody/pull/1429)
- Fixes an issue that caused part of the autocomplete response to be completed when selecting an item from the suggest widget. [pull/1477](https://github.com/sourcegraph/cody/pull/1477)
- Fixed issues where autocomplete suggestions displayed on the wrong line when connected to Anthropic as provider. [pull/1440](https://github.com/sourcegraph/cody/pull/1440)

### Changed

- Changed the "Ask Cody to Explain" Code Action to respond in the Cody sidebar instead of Inline Chat. [pull/1427](https://github.com/sourcegraph/cody/pull/1427)
- Updated prompt preambles and mixin for chat to mitigate hallucinations. [pull/1442](https://github.com/sourcegraph/cody/pull/1442)
- Cody can now respond in languages other than the default language of the user's editor. [pull/1442](https://github.com/sourcegraph/cody/pull/1442)

## [0.14.1]

### Added

- Added client-side request timeouts to Autocomplete requests. [pull/1355](https://github.com/sourcegraph/cody/pull/1355)
- Added telemetry on how long accepted autocomplete requests are kept in the document. [pull/1380](https://github.com/sourcegraph/cody/pull/1380)
- Added support for using (workspace) relative paths in `filePath`and `directoryPath` fields as context for Custom Commands. [pull/1385](https://github.com/sourcegraph/cody/pull/1385)
- [Internal] Added `CodyAutocompleteLowPerformanceDebounce` feature flag to increase debounce interval for autocomplete requests in low-performance environments. [pull/1409](https://github.com/sourcegraph/cody/pull/1409)
- New `Regenerate` Code Lens for `/edit` command that allows users to easily ask Cody to generate a new response for the current request. [pull/1383](https://github.com/sourcegraph/cody/pull/1383)

### Fixed

- Fixed an issue where autocomplete suggestions where sometimes not shown when the overlap with the next line was too large. [pull/1320](https://github.com/sourcegraph/cody/pull/1320)
- Fixed unresponsive UI for the `Configure Custom Commands` option inside the `Cody: Custom Command (Experimental)` menu. [pull/1416](https://github.com/sourcegraph/cody/pull/1416)
- Fixed last 5 used commands not showing up in the custom command history menu. [pull/1416](https://github.com/sourcegraph/cody/pull/1416)

### Changed

- Removed the unused `unstable-codegen` autocomplete provider. [pull/1364](https://github.com/sourcegraph/cody/pull/1364)
- The Fireworks autocomplete provider is now considered stable. [pull/1363](https://github.com/sourcegraph/cody/pull/1363)
- The `CodyAutocompleteMinimumLatency` feature flag is now split into three independent feature flags: `CodyAutocompleteLanguageLatency`, `CodyAutocompleteProviderLatency`, and `CodyAutocompleteUserLatency`. [pull/1351](https://github.com/sourcegraph/cody/pull/1351)
- Prevents unhelpful autocomplete suggestions at the end of file when cursor position is at 0 and the line above is also empty. [pull/1330](https://github.com/sourcegraph/cody/pull/1330)
- Adds popups to show the state of indexing for dotcom/Cody App in more situations. Fixes an issue where the database icon below the chat input status box was low contrast in some dark themes. [pull/1374](https://github.com/sourcegraph/cody/pull/1374)
- Workspace-level custom commands now works in [trusted workspaces](https://code.visualstudio.com/api/extension-guides/workspace-trust#what-is-workspace-trust) only. This does not apply to user-level custom commands. [pull/1415](https://github.com/sourcegraph/cody/pull/1415)
- Custom commands can no longer override default commands. [pull/1414](https://github.com/sourcegraph/cody/pull/1414)

## [0.14.0]

### Added

- Added information to host operating system to our analytic events. [pull/1254](https://github.com/sourcegraph/cody/pull/1254)
- Executed the `/doc` command now automatically adds the documentation directly above your selected code in your editor, instead of shown in chat. [pull/1116](https://github.com/sourcegraph/cody/pull/1116)
- New `mode` field in the Custom Commands config file enables a command to be configured on how the prompt should be run by Cody. Currently supports `inline` (run command prompt in inline chat), `edit` (run command prompt on selected code for refactoring purpose), and `insert` (run command prompt on selected code where Cody's response will be inserted on top of the selected code) modes. [pull/1116](https://github.com/sourcegraph/cody/pull/1116)
- Experimentally added `smart selection` which removes the need to manually highlight code before running the `/doc` and `/test` commands. [pull/1116](https://github.com/sourcegraph/cody/pull/1116)
- Show a notice on first autocomplete. [pull/1071](https://github.com/sourcegraph/cody/pull/1071)
- Autocomplete now takes the currently selected item in the suggest widget into account. This behavior can be disabled by setting `cody.autocomplete.suggestWidgetSelection` to `false`.
- Add the `cody.autocomplete.languages` user setting to enable or disable inline code suggestions for specified languages. [pull/1290](https://github.com/sourcegraph/cody/pull/1290)

### Fixed

- Improved quality of documentation created by the `/doc` command. [pull/1198](https://github.com/sourcegraph/cody/pull/1198)
- Removed chat and chat history created by `/edit` and `/doc` commands. [pull/1220](https://github.com/sourcegraph/cody/pull/1220)
- Only show "Ask Cody Inline" context menu item when signed in. [pull/1281](https://github.com/sourcegraph/cody/pull/1281)

### Changed

- Improved detection for the most common test runner files. [pull/1297](https://github.com/sourcegraph/cody/pull/1297)

## [0.12.4]

### Added

- New "Save Code to File.." button on code blocks. [pull/1119](https://github.com/sourcegraph/cody/pull/1119)
- Add logging for partially accepting completions. [pull/1214](https://github.com/sourcegraph/cody/pull/1214)

### Fixed

- Removed invalid variable from logs that stopped rate-limit errors from displaying properly. [pull/1205](https://github.com/sourcegraph/cody/pull/1205)
- Disable `Ask Cody Inline` in Cody Context Menu when `cody.InlineChat.enabled` is set to false. [pull/1209](https://github.com/sourcegraph/cody/pull/1209)

### Changed

- Moved "Insert at Cursor" and "Copy" buttons to the bottom of code blocks, and no longer just show on hover. [pull/1119](https://github.com/sourcegraph/cody/pull/1119)
- Increased the token limit for the selection Cody uses for the `/edit` command. [pull/1139](https://github.com/sourcegraph/cody/pull/1139)
- Autocomplete now supports infilling through the customized `claude-instant-infill` model created for Anthropic Claude Instant by default. [pull/1164](https://github.com/sourcegraph/cody/pull/1164)
- Expand the range used for code actions (thought `smart selection`) to the top-level enclosing range rather than just the line. This improves the quality of fixup actions by providing more context. [pull/1163](https://github.com/sourcegraph/cody/pull/1163)
- Autocomplete no longer triggers after the end of a block of function invocation. [pull/1218](https://github.com/sourcegraph/cody/pull/1218)

## [0.12.3]

### Added

- Add situation-based latency for unwanted autocomplete suggestions. [pull/1202](https://github.com/sourcegraph/cody/pull/1202)

### Fixed

### Changed

- Simplified sign-in in, added in 0.12.0 [pull/1036,](https://github.com/sourcegraph/cody/pull/1036) is now rolled out to 100% of new installs. [pull/1235](https://github.com/sourcegraph/cody/pull/1235)
- VScode can communicate with Cody App, even if App is started after the user has signed in to sourcegraph.com. VScode continues to monitor Cody App if it is started and stopped. [pull/1210](https://github.com/sourcegraph/cody/pull/1210)

## [0.12.2]

### Added

- Adds information about completion `items` to the `CompletionEvent` we send on every completion suggestion. [pull/1144](https://github.com/sourcegraph/cody/pull/1144)
- Clicking on the status indicator under the chat input box displays a popup to install Cody App, open Cody App, etc. The popups are only displayed under certain circumstances where Cody App can provide embeddings. [pull/1089](https://github.com/sourcegraph/cody/pull/1089)

### Fixed

### Changed

- Improves interop with the VS Code suggest widget when using the `completeSuggestWidgetSelection` feature flag. [pull/1158](https://github.com/sourcegraph/cody/pull/1158)
- Removes the need to set an Anthropic API key for the `/symf` command. The `symf` binary is now automatically downloaded. [pull/1207](https://github.com/sourcegraph/cody/pull/1207)
- Replace the "Fixup ready | Apply" buttons when you do a code edit with a single "Apply Edits" button. [pull/1201](https://github.com/sourcegraph/cody/pull/1201)
- Updated "Refactor Code" to be "Edit Code" in right click context menu. [pull/1200](https://github.com/sourcegraph/cody/pull/1200)

## [0.12.1]

### Added

### Fixed

- Fixes an issue that caused the `cody-autocomplete-claude-instant-infill` feature flag to have no effect. [pull/1132](https://github.com/sourcegraph/cody/pull/1132)

### Changed

## [0.12.0]

### Added

- Add a UI indicator when you're not signed in. [pull/970](https://github.com/sourcegraph/cody/pull/970)
- Added a completion statistics summary to the autocomplete trace view. [pull/973](https://github.com/sourcegraph/cody/pull/973)
- Add experimental option `claude-instant-infill` to the `cody.autocomplete.advanced.model` config option that enables users using the Claude Instant model to get suggestions with context awareness (infill). [pull/974](https://github.com/sourcegraph/cody/pull/974)
- New `cody.chat.preInstruction` configuration option for adding custom message at the start of all chat messages sent to Cody. Extension reload required. [pull/963](https://github.com/sourcegraph/cody/pull/963)
- Add a simplified sign-in. 50% of people will see these new sign-in buttons. [pull/1036](https://github.com/sourcegraph/cody/pull/1036)
- Now removes completions from cache when the initial suggestion prefix is deleted by users after a suggestion was displayed. This avoids unhelpful/stale suggestions from persisting. [pull/1105](https://github.com/sourcegraph/cody/pull/1105)
- VScode can now share a dotcom access token with future versions of Cody App. [pull/1090](https://github.com/sourcegraph/cody/pull/1090)

### Fixed

- Fix a potential race condition for autocomplete requests that happen when a completion is stored as the last shown candidate when it will not be shown. [pull/1059](https://github.com/sourcegraph/cody/pull/1059)
- Use `insert` instead of `replace` for `Insert at Cursor` button for inserting code to current cursor position. [pull/1118](https://github.com/sourcegraph/cody/pull/1118)
- Autocomplete: Fix support for working with CRLF line endings. [pull/1124](https://github.com/sourcegraph/cody/pull/1124)
- Fix issue that caused the custom commands menu to unable to execute commands. [pull/1123](https://github.com/sourcegraph/cody/pull/1123)

### Changed

- Remove `starter` and `premade` fields from the configuration files for custom commands (cody.json). [pull/939](https://github.com/sourcegraph/cody/pull/939)
- Enabled streaming responses for all autocomplete requests. [pull/995](https://github.com/sourcegraph/cody/pull/995)
- Sign out immediately instead of showing the quick-pick menu. [pull/1032](https://github.com/sourcegraph/cody/pull/1032)
- UX improvements to the custom command workflow (and new [custom command docs](https://sourcegraph.com/docs/cody/custom-commands)). [pull/992](https://github.com/sourcegraph/cody/pull/992)
- You can now use `alt` + `\` to trigger autocomplete requests manually. [pull/1060](https://github.com/sourcegraph/cody/pull/1060)
- Slightly reduce latency when manually triggering autocomplete requests. [pull/1060](https://github.com/sourcegraph/cody/pull/1060)
- Configure autocomplete provider based on cody LLM settings in site config. [pull/1035](https://github.com/sourcegraph/cody/pull/1035)
- Filters out single character autocomplete results. [pull/1109](https://github.com/sourcegraph/cody/pull/1109)
- Register inline completion provider for text files and notebooks only to ensure autocomplete works in environments that are fully supported. [pull/1114](https://github.com/sourcegraph/cody/pull/1114)
- The `Generate Unit Tests` command has been improved with an enhanced context fetching process that produces test results with better quality. [pull/907](https://github.com/sourcegraph/cody/pull/907)

## [0.10.2]

### Added

### Fixed

### Changed

- Use the same token limits for StarCoder as we do for Anthropic for the current experiments. [pull/1058](https://github.com/sourcegraph/cody/pull/1058)

## [0.10.1]

### Added

### Fixed

- Fix feature flag initialization for autocomplete providers. [pull/965](https://github.com/sourcegraph/cody/pull/965)

### Changed

## [0.10.0]

### Added

- New button in Chat UI to export chat history to a JSON file. [pull/829](https://github.com/sourcegraph/cody/pull/829)
- Rank autocomplete suggestion with tree-sitter when `cody.autocomplete.experimental.syntacticPostProcessing` is enabled. [pull/837](https://github.com/sourcegraph/cody/pull/837)
- Rate limit during autocomplete will now surface to the user through the status bar item. [pull/851](https://github.com/sourcegraph/cody/pull/851)

### Fixed

- Do not display error messages after clicking on the "stop-generating" button. [pull/776](https://github.com/sourcegraph/cody/pull/776)
- Add null check to Inline Controller on file change that caused the `Cannot read properties of undefined (reading 'scheme')` error when starting a new chat session. [pull/781](https://github.com/sourcegraph/cody/pull/781)
- Fixup: Resolved issue where `/fix` command incorrectly returned error "/fix is not a valid command". The `/fix` command now functions as expected when invoked in the sidebar chat. [pull/790](https://github.com/sourcegraph/cody/pull/790)
- Set font family and size in side chat code blocks to match editor font. [pull/813](https://github.com/sourcegraph/cody/pull/813)
- Add error handling to unblock Command Menu from being started up when invalid json file for custom commands is detected. [pull/827](https://github.com/sourcegraph/cody/pull/827)
- Enhanced the main quick pick menu items filtering logic. [pull/852](https://github.com/sourcegraph/cody/pull/852)
- Sidebar chat commands now match main quick pick menu commands. [pull/902](https://github.com/sourcegraph/cody/pull/902)

### Changed

- Trigger single-line completion instead of multi-line completion if the cursor is at the start of a non-empty block. [pull/913](https://github.com/sourcegraph/cody/pull/913)
- Autocomplete on VS Code desktop instances now reuses TCP connections to reduce latency. [pull/868](https://github.com/sourcegraph/cody/pull/868)
- Errors are now always logged to the output console, even if the debug mode is not enabled. [pull/851](https://github.com/sourcegraph/cody/pull/851)
- Changed default and custom commands format: slash command is now required. [pull/841](https://github.com/sourcegraph/cody/pull/841)
- The `Generate Unit Tests` command has been improved with an enhanced context fetching process that produces test results with better quality. [pull/907](https://github.com/sourcegraph/cody/pull/907)

## [0.8.0]

### Added

- Cody Commands: New `/smell` command, an improved version of the old `Find Code Smell` recipe. [pull/602](https://github.com/sourcegraph/cody/pull/602)
- Cody Commands: Display of clickable file path for current selection in chat view after executing a command. [pull/602](https://github.com/sourcegraph/cody/pull/602)
- Add a settings button to Cody pane header. [pull/701](https://github.com/sourcegraph/cody/pull/701)
- Compute suggestions based on the currently selected option in the suggest widget when `cody.autocomplete.experimental.completeSuggestWidgetSelection` is enabled. [pull/636](https://github.com/sourcegraph/cody/pull/636)
- Fixup: New `Discard` code lens to remove suggestions and decorations. [pull/711](https://github.com/sourcegraph/cody/pull/711)
- Adds an experiment to stream autocomplete responses in order to improve latency. [pull/723](https://github.com/sourcegraph/cody/pull/723)
- New chat message input, with auto-resizing and a command button. [pull/718](https://github.com/sourcegraph/cody/pull/718)
- Increased autocomplete debounce time feature flag support. [pull/733](https://github.com/sourcegraph/cody/pull/733)
- Show an update notice after extension updates. [pull/746](https://github.com/sourcegraph/cody/pull/746)
- Experimental user setting `cody.experimental.localSymbols` to enable inclusion of symbol definitions in the LLM context window. [pull/692](https://github.com/sourcegraph/cody/pull/692)
- Experimental command `/symf`, which uses a local keyword index to perform searches for symbols. Requires setting `cody.experimental.symf.path` and `cody.experimental.symf.anthropicKey`. [pull/728](https://github.com/sourcegraph/cody/pull/728).

### Fixed

- Inline Chat: Fix issue where state was not being set correctly, causing Cody Commands to use the selection range from the last created Inline Chat instead of the current selection. [pull/602](https://github.com/sourcegraph/cody/pull/602)
- Cody Commands: Commands that use the current file as context now correctly generate context message for the current file instead of using codebase context generated from current selection. [pull/683](https://github.com/sourcegraph/cody/pull/683)
- Improves the autocomplete responses on a new line after a comment. [pull/727](https://github.com/sourcegraph/cody/pull/727)
- Fixes an issue where the inline chat UI would render briefly when starting VS Code even when the feature is disabled. [pull/764](https://github.com/sourcegraph/cody/pull/764)

### Changed

- `Explain Code` command now includes visible content of the current file when no code is selected. [pull/602](https://github.com/sourcegraph/cody/pull/602)
- Cody Commands: Show errors in chat view instead of notification windows. [pull/602](https://github.com/sourcegraph/cody/pull/602)
- Cody Commands: Match commands on description in Cody menu. [pull/702](https://github.com/sourcegraph/cody/pull/702)
- Cody Commands: Don't require Esc to dismiss Cody menu. [pull/700](https://github.com/sourcegraph/cody/pull/700)
- Updated welcome chat words. [pull/748](https://github.com/sourcegraph/cody/pull/748)
- Autocomplete: Reduce network bandwidth with requests are resolved by previous responses. [pull/762](https://github.com/sourcegraph/cody/pull/762)
- Fixup: Remove `/document` and other command handling from the Refactor Menu. [pull/766](https://github.com/sourcegraph/cody/pull/766)
- The `/test` (Generate Unit Test) command was updated to use file dependencies and test examples when fetching context, in order to produce better results. To use this command, select code in your editor and run the `/test` command. It is recommended to set up test files before running the command to get optimal results. [pull/683](https://github.com/sourcegraph/cody/pull/683) [pull/602](https://github.com/sourcegraph/cody/pull/602)

## [0.6.7]

### Added

- Include token count for code generated and button click events. [pull/675](https://github.com/sourcegraph/cody/pull/675)

### Fixed

### Changed

- Include the number of accepted characters per autocomplete suggestion. [pull/674](https://github.com/sourcegraph/cody/pull/674)

## [0.6.6]

### Added

- Cody Commands: Add tab-to-complete & enter-to-complete behavior. [pull/606](https://github.com/sourcegraph/cody/pull/606)
- Option to toggle `cody.experimental.editorTitleCommandIcon` setting through status bar. [pull/611](https://github.com/sourcegraph/cody/pull/611)
- New walkthrough for Cody Commands. [pull/648](https://github.com/sourcegraph/cody/pull/648)

### Fixed

- Update file link color to match buttons. [pull/600](https://github.com/sourcegraph/cody/pull/600)
- Handle `socket hung up` errors that are not caused by the `stop generating` button. [pull/598](https://github.com/sourcegraph/cody/pull/598)
- Fix "Reload Window" appearing in all VS Code views. [pull/603](https://github.com/sourcegraph/cody/pull/603)
- Fixes issues where in some instances, suggested autocomplete events were under counted. [pull/649](https://github.com/sourcegraph/cody/pull/649)
- Various smaller tweaks to autocomplete analytics. [pull/644](https://github.com/sourcegraph/cody/pull/644)
- Includes the correct pre-release version in analytics events. [pull/641](https://github.com/sourcegraph/cody/pull/641)

### Changed

- Removed beta labels from Autocomplete and Inline Chat features. [pull/605](https://github.com/sourcegraph/cody/pull/605)
- Update shortcut for Cody Commands to `alt` + `c` due to conflict with existing keybinding for `fixup`. [pull/648](https://github.com/sourcegraph/cody/pull/648)

## [0.6.5]

### Added

- Custom Commands: An experimental feature for creating Cody chat commands with custom prompts and context. [pull/386](https://github.com/sourcegraph/cody/pull/386)
- Custom Commands: Quick pick menu for running default and custom commands. [pull/386](https://github.com/sourcegraph/cody/pull/386)
- New commands:
  - `/explain`: Explain Code
  - `/doc`: Document Code
  - `/fix`: Inline Fixup
  - `/test`: Generate Unit Tests
- Code Actions: You can now ask Cody to explain or fix errors and warnings that are highlighted in your editor. [pull/510](https://github.com/sourcegraph/cody/pull/510)
- Inline Fixup: You can now run parallel inline fixes, you do not need to wait for the previous fix to complete. [pull/510](https://github.com/sourcegraph/cody/pull/510)
- Inline Fixup: You no longer need to select code to generate an inline fix. [pull/510](https://github.com/sourcegraph/cody/pull/510)

### Fixed

- Bug: Fixes an issue where the codebase context was not correctly inferred to load embeddings context for autocomplete. [pull/525](https://github.com/sourcegraph/cody/pull/525)
- Inline Fixup: `/chat` will now redirect your question to the chat view correctly through the Non-Stop Fixup input box. [pull/386](https://github.com/sourcegraph/cody/pull/386)
- Fix REGEX issue for existing `/reset`, `/search`, and `/fix` commands. [pull/594](https://github.com/sourcegraph/cody/pull/594)

### Changed

- `Recipes` are removed in favor of `Commands`, which is the improved version of `Recipes`. [pull/386](https://github.com/sourcegraph/cody/pull/386)
- Remove `Header` and `Navbar` from `Chat` view due to removal of the `Recipes` tab. [pull/386](https://github.com/sourcegraph/cody/pull/386)
- Replace `Custom Recipes` with `Custom Commands`. [pull/386](https://github.com/sourcegraph/cody/pull/386)
- Inline Fixup: Integrated the input field into the command palette. [pull/510](https://github.com/sourcegraph/cody/pull/510)
- Inline Fixup: Using `/fix` from Inline Chat now triggers an improved fixup experience. [pull/510](https://github.com/sourcegraph/cody/pull/510)
- Autocomplete: Include current file name in anthropic prompt. [580](https://github.com/sourcegraph/cody/pull/580)
- Autocomplete: Requests can now be resolved while the network request is still in progress. [pull/559](https://github.com/sourcegraph/cody/pull/559)

## [0.6.4]

### Added

- Inline Fixups: Cody is now aware of errors, warnings and hints within your editor selection. [pull/376](https://github.com/sourcegraph/cody/pull/376)
- Experimental user setting `cody.experimental.localTokenPath` to store authentication token in local file system when keychain access is unavailable. This provides alternative to [settings sync keychain storage](https://code.visualstudio.com/docs/editor/settings-sync#_troubleshooting-keychain-issues), but is not the recommended method for storing tokens securely. Use at your own risk. [pull/471](https://github.com/sourcegraph/cody/pull/471)

### Fixed

- Bug: Chat History command shows chat view instead of history view. [pull/414](https://github.com/sourcegraph/cody/pull/414)
- Fix some bad trailing `}` autocomplete results. [pull/378](https://github.com/sourcegraph/cody/pull/378)

### Changed

- Inline Fixups: Added intent detection to improve prompt and context quality. [pull/376](https://github.com/sourcegraph/cody/pull/376)
- Layout cleanups: smaller header and single line message input. [pull/449](https://github.com/sourcegraph/cody/pull/449)
- Improve response feedback button behavior. [pull/451](https://github.com/sourcegraph/cody/pull/451)
- Remove in-chat onboarding buttons for new chats. [pull/450](https://github.com/sourcegraph/cody/pull/450)
- Improve the stability of autocomplete results. [pull/442](https://github.com/sourcegraph/cody/pull/442)

## [0.6.3]

### Added

- Added the functionality to drag and reorder the recipes. [pull/314](https://github.com/sourcegraph/cody/pull/314)

### Fixed

### Changed

- Removed the experimental hallucination detection that highlighted nonexistent file paths.
- Hide the feedback button in case of error assistant response. [pull/448](https://github.com/sourcegraph/cody/pull/448)

## [0.6.2]

### Added

- [Internal] `Custom Recipes`: An experimental feature now available behind the `cody.experimental.customRecipes` feature flag for internal testing purpose. [pull/348](https://github.com/sourcegraph/cody/pull/348)
- Inline Chat: Improved response quality by ensuring each inline chat maintains its own unique context, and doesn't share with the sidebar and other inline chats. This should also benefit response quality for inline /fix and /touch commands.
- Inline Chat: Added the option to 'Stop generating' from within the inline chat window.
- Inline Chat: Added the option to transfer a chat from the inline window to the Cody sidebar.

### Fixed

### Changed

- The setting `cody.autocomplete.experimental.triggerMoreEagerly` (which causes autocomplete to trigger earlier, before you type a space or other non-word character) now defaults to `true`.
- If you run the `Trigger Inline Suggestion` VS Code action, 3 suggestions instead of just 1 will be shown.

## [0.6.1]

### Added

- A new experimental user setting `cody.autocomplete.experimental.triggerMoreEagerly` causes autocomplete to trigger earlier, before you type a space or other non-word character.
- [Internal Only] `Custom Recipe`: Support context type selection when creating a new recipe via UI. [pull/279](https://github.com/sourcegraph/cody/pull/279)
- New `/open` command for opening workspace files from chat box. [pull/327](https://github.com/sourcegraph/cody/pull/327)

### Fixed

- Insert at Cusor now inserts the complete code snippets at cursor position. [pull/282](https://github.com/sourcegraph/cody/pull/282)
- Minimizing the change of Cody replying users with response related to the language-uage prompt. [pull/279](https://github.com/sourcegraph/cody/pull/279)
- Inline Chat: Add missing icons for Inline Chat and Inline Fixups decorations. [pull/320](https://github.com/sourcegraph/cody/pull/320)
- Fix the behaviour of input history down button. [pull/328](https://github.com/sourcegraph/cody/pull/328)

### Changed

- Exclude context for chat input with only one word. [pull/279](https://github.com/sourcegraph/cody/pull/279)
- [Internal Only] `Custom Recipe`: Store `cody.json` file for user recipes within the `.vscode` folder located in the $HOME directory. [pull/279](https://github.com/sourcegraph/cody/pull/279)
- Various autocomplete improvements. [pull/344](https://github.com/sourcegraph/cody/pull/344)

## [0.4.4]

### Added

- Added support for the CMD+K hotkey to clear the code chat history. [pull/245](https://github.com/sourcegraph/cody/pull/245)
- [Internal Only] `Custom Recipe` is available for S2 internal users for testing purpose. [pull/81](https://github.com/sourcegraph/cody/pull/81)

### Fixed

- Fixed a bug that caused messages to disappear when signed-in users encounter an authentication error. [pull/201](https://github.com/sourcegraph/cody/pull/201)
- Inline Chat: Since last version, running Inline Fixups would add an additional `</selection>` tag to the end of the code edited by Cody, which has now been removed. [pull/182](https://github.com/sourcegraph/cody/pull/182)
- Chat Command: Fixed an issue where /r(est) had a trailing space. [pull/245](https://github.com/sourcegraph/cody/pull/245)
- Inline Fixups: Fixed a regression where Cody's inline fixup suggestions were not properly replacing the user's selection. [pull/70](https://github.com/sourcegraph/cody/pull/70)

### Changed

## [0.4.3]

### Added

- Added support for server-side token limits to Chat. [pull/54488](https://github.com/sourcegraph/sourcegraph/pull/54488)
- Add "Find code smells" recipe to editor context menu and command pallette [pull/54432](https://github.com/sourcegraph/sourcegraph/pull/54432)
- Add a typewriter effect to Cody's responses to mimic typing in characters rather than varying chunks [pull/54522](https://github.com/sourcegraph/sourcegraph/pull/54522)
- Add suggested recipes to the new chat welcome message. [pull/54277](https://github.com/sourcegraph/sourcegraph/pull/54277)
- Inline Chat: Added the option to collapse all inline chats from within the inline chat window. [pull/54675](https://github.com/sourcegraph/sourcegraph/pull/54675)
- Inline Chat: We now stream messages rather than waiting for the response to be fully complete. This means you can read Cody's response as it is being generated. [pull/54665](https://github.com/sourcegraph/sourcegraph/pull/54665)
- Show network error message when connection is lost and a reload button to get back when network is restored. [pull/107](https://github.com/sourcegraph/cody/pull/107)

### Fixed

- Inline Chat: Update keybind when condition to `editorFocus`. [pull/54437](https://github.com/sourcegraph/sourcegraph/pull/54437)
- Inline Touch: Create a new `.test.` file when `test` or `tests` is included in the instruction. [pull/54437](https://github.com/sourcegraph/sourcegraph/pull/54437)
- Prevents errors from being displayed for a cancelled requests. [pull/54429](https://github.com/sourcegraph/sourcegraph/pull/54429)

### Changed

- Inline Touch: Remove Inline Touch from submenu and command palette. It can be started with `/touch` or `/t` from the Inline Chat due to current limitation. [pull/54437](https://github.com/sourcegraph/sourcegraph/pull/54437)
- Removed the Optimize Code recipe. [pull/54471](https://github.com/sourcegraph/sourcegraph/pull/54471)

## [0.4.2]

### Added

- Add support for onboarding Cody App users on Intel Mac and Linux. [pull/54405](https://github.com/sourcegraph/sourcegraph/pull/54405)

### Fixed

- Fixed HTML escaping in inline chat markdown. [pull/1349](https://github.com/sourcegraph/sourcegraph/pull/1349)

### Changed

## [0.4.1]

### Fixed

- Fixed `cody.customHeaders` never being passed through. [pull/54354](https://github.com/sourcegraph/sourcegraph/pull/54354)
- Fixed users are signed out on 0.4.0 update [pull/54367](https://github.com/sourcegraph/sourcegraph/pull/54367)

### Changed

- Provide more information on Cody App, and improved the login page design for Enterprise customers. [pull/54362](https://github.com/sourcegraph/sourcegraph/pull/54362)

## [0.4.0]

### Added

- The range of the editor selection, if present, is now displayed alongside the file name in the chat footer. [pull/53742](https://github.com/sourcegraph/sourcegraph/pull/53742)
- Support switching between multiple instances with `Switch Account`. [pull/53434](https://github.com/sourcegraph/sourcegraph/pull/53434)
- Automate sign-in flow with Cody App. [pull/53908](https://github.com/sourcegraph/sourcegraph/pull/53908)
- Add a warning message to recipes when the selection gets truncated. [pull/54025](https://github.com/sourcegraph/sourcegraph/pull/54025)
- Start up loading screen. [pull/54106](https://github.com/sourcegraph/sourcegraph/pull/54106)

### Fixed

- Autocomplete: Include the number of lines of an accepted autocomplete recommendation and fix an issue where sometimes accepted completions would not be logged correctly. [pull/53878](https://github.com/sourcegraph/sourcegraph/pull/53878)
- Stop-Generating button does not stop Cody from responding if pressed before answer is generating. [pull/53827](https://github.com/sourcegraph/sourcegraph/pull/53827)
- Endpoint setting out of sync issue. [pull/53434](https://github.com/sourcegraph/sourcegraph/pull/53434)
- Endpoint URL without protocol causing sign-ins to fail. [pull/53908](https://github.com/sourcegraph/sourcegraph/pull/53908)
- Autocomplete: Fix network issues when using remote VS Code setups. [pull/53956](https://github.com/sourcegraph/sourcegraph/pull/53956)
- Autocomplete: Fix an issue where the loading indicator would not reset when a network error ocurred. [pull/53956](https://github.com/sourcegraph/sourcegraph/pull/53956)
- Autocomplete: Improve local context performance. [pull/54124](https://github.com/sourcegraph/sourcegraph/pull/54124)
- Chat: Fix an issue where the window would automatically scroll to the bottom as Cody responds regardless of where the users scroll position was. [pull/54188](https://github.com/sourcegraph/sourcegraph/pull/54188)
- Codebase index status does not get updated on workspace change. [pull/54106](https://github.com/sourcegraph/sourcegraph/pull/54106)
- Button for connect to App after user is signed out. [pull/54106](https://github.com/sourcegraph/sourcegraph/pull/54106)
- Fixes an issue with link formatting. [pull/54200](https://github.com/sourcegraph/sourcegraph/pull/54200)
- Fixes am issue where Cody would sometimes not respond. [pull/54268](https://github.com/sourcegraph/sourcegraph/pull/54268)
- Fixes authentication related issues. [pull/54237](https://github.com/sourcegraph/sourcegraph/pull/54237)

### Changed

- Autocomplete: Improve completion quality. [pull/53720](https://github.com/sourcegraph/sourcegraph/pull/53720)
- Autocomplete: Completions are now referred to as autocomplete. [pull/53851](https://github.com/sourcegraph/sourcegraph/pull/53851)
- Autocomplete: Autocomplete is now turned on by default. [pull/54166](https://github.com/sourcegraph/sourcegraph/pull/54166)
- Improved the response quality when Cody is asked about a selected piece of code through the chat window. [pull/53742](https://github.com/sourcegraph/sourcegraph/pull/53742)
- Refactored authentication process. [pull/53434](https://github.com/sourcegraph/sourcegraph/pull/53434)
- New sign-in and sign-out flow. [pull/53434](https://github.com/sourcegraph/sourcegraph/pull/53434)
- Analytical logs are now displayed in the Output view. [pull/53870](https://github.com/sourcegraph/sourcegraph/pull/53870)
- Inline Chat: Renamed Inline Assist to Inline Chat. [pull/53725](https://github.com/sourcegraph/sourcegraph/pull/53725) [pull/54315](https://github.com/sourcegraph/sourcegraph/pull/54315)
- Chat: Link to the "Getting Started" guide directly from the first chat message instead of the external documentation website. [pull/54175](https://github.com/sourcegraph/sourcegraph/pull/54175)
- Codebase status icons. [pull/54262](https://github.com/sourcegraph/sourcegraph/pull/54262)
- Changed the keyboard shortcut for the file touch recipe to `ctrl+alt+/` to avoid conflicts. [pull/54275](https://github.com/sourcegraph/sourcegraph/pull/54275)
- Inline Chat: Do not change current focus when Inline Fixup is done. [pull/53980](https://github.com/sourcegraph/sourcegraph/pull/53980)
- Inline Chat: Replace Close CodeLens with Accept. [pull/53980](https://github.com/sourcegraph/sourcegraph/pull/53980)
- Inline Chat: Moved to Beta state. It is now enabled by default. [pull/54315](https://github.com/sourcegraph/sourcegraph/pull/54315)

## [0.2.5]

### Added

- `Stop Generating` button to cancel a request and stop Cody's response. [pull/53332](https://github.com/sourcegraph/sourcegraph/pull/53332)

### Fixed

- Fixes the rendering of duplicate context files in response. [pull/53662](https://github.com/sourcegraph/sourcegraph/pull/53662)
- Fixes an issue where local keyword context was trying to open binary files. [pull/53662](https://github.com/sourcegraph/sourcegraph/pull/53662)
- Fixes the hallucination detection behavior for directory, API and git refs pattern. [pull/53553](https://github.com/sourcegraph/sourcegraph/pull/53553)

### Changed

- Completions: Updating configuration no longer requires reloading the extension. [pull/53401](https://github.com/sourcegraph/sourcegraph/pull/53401)
- New chat layout. [pull/53332](https://github.com/sourcegraph/sourcegraph/pull/53332)
- Completions: Completions can now be used on unsaved files. [pull/53495](https://github.com/sourcegraph/sourcegraph/pull/53495)
- Completions: Add multi-line heuristics for C, C++, C#, and Java. [pull/53631](https://github.com/sourcegraph/sourcegraph/pull/53631)
- Completions: Add context summaries and language information to analytics. [pull/53746](https://github.com/sourcegraph/sourcegraph/pull/53746)
- More compact chat suggestion buttons. [pull/53755](https://github.com/sourcegraph/sourcegraph/pull/53755)

## [0.2.4]

### Added

- Hover tooltips to intent-detection underlines. [pull/52029](https://github.com/sourcegraph/sourcegraph/pull/52029)
- Notification to prompt users to setup Cody if it wasn't configured initially. [pull/53321](https://github.com/sourcegraph/sourcegraph/pull/53321)
- Added a new Cody status bar item to relay global loading states and allowing you to quickly enable/disable features. [pull/53307](https://github.com/sourcegraph/sourcegraph/pull/53307)

### Fixed

- Fix `Continue with Sourcegraph.com` callback URL. [pull/53418](https://github.com/sourcegraph/sourcegraph/pull/53418)

### Changed

- Simplified the appearance of commands in various parts of the UI [pull/53395](https://github.com/sourcegraph/sourcegraph/pull/53395)

## [0.2.3]

### Added

- Add delete button for removing individual history. [pull/52904](https://github.com/sourcegraph/sourcegraph/pull/52904)
- Load the recent ongoing chat on reload of window. [pull/52904](https://github.com/sourcegraph/sourcegraph/pull/52904)
- Handle URL callbacks from `vscode-insiders`. [pull/53313](https://github.com/sourcegraph/sourcegraph/pull/53313)
- Inline Assist: New Code Lens to undo `inline fix` performed by Cody. [pull/53348](https://github.com/sourcegraph/sourcegraph/pull/53348)

### Fixed

- Fix the loading of files and scroll chat to the end while restoring the history. [pull/52904](https://github.com/sourcegraph/sourcegraph/pull/52904)
- Open file paths from Cody's responses in a workspace with the correct protocol. [pull/53103](https://github.com/sourcegraph/sourcegraph/pull/53103)
- Cody completions: Fixes an issue where completions would often start in the next line. [pull/53246](https://github.com/sourcegraph/sourcegraph/pull/53246)

### Changed

- Save the current ongoing conversation to the chat history [pull/52904](https://github.com/sourcegraph/sourcegraph/pull/52904)
- Inline Assist: Updating configuration no longer requires reloading the extension. [pull/53348](https://github.com/sourcegraph/sourcegraph/pull/53348)
- Context quality has been improved when the repository has not been indexed. The LLM is used to generate keyword and filename queries, and the LLM also reranks results from multiple sources. Response latency has also improved on long user queries. [pull/52815](https://github.com/sourcegraph/sourcegraph/pull/52815)

## [0.2.2]

### Added

- New recipe: `Generate PR description`. Generate the PR description using the PR template guidelines for the changes made in the current branch. [pull/51721](https://github.com/sourcegraph/sourcegraph/pull/51721)
- Open context search results links as workspace file. [pull/52856](https://github.com/sourcegraph/sourcegraph/pull/52856)
- Cody Inline Assist: Decorations for `/fix` errors. [pull/52796](https://github.com/sourcegraph/sourcegraph/pull/52796)
- Open file paths from Cody's responses in workspace. [pull/53069](https://github.com/sourcegraph/sourcegraph/pull/53069)
- Help & Getting Started: Walkthrough to help users get setup with Cody and discover new features. [pull/52560](https://github.com/sourcegraph/sourcegraph/pull/52560)

### Fixed

- Cody Inline Assist: Decorations for `/fix` on light theme. [pull/52796](https://github.com/sourcegraph/sourcegraph/pull/52796)
- Cody Inline Assist: Use more than 1 context file for `/touch`. [pull/52796](https://github.com/sourcegraph/sourcegraph/pull/52796)
- Cody Inline Assist: Fixes cody processing indefinitely issue. [pull/52796](https://github.com/sourcegraph/sourcegraph/pull/52796)
- Cody completions: Various fixes for completion analytics. [pull/52935](https://github.com/sourcegraph/sourcegraph/pull/52935)
- Cody Inline Assist: Indentation on `/fix` [pull/53068](https://github.com/sourcegraph/sourcegraph/pull/53068)

### Changed

- Internal: Do not log events during tests. [pull/52865](https://github.com/sourcegraph/sourcegraph/pull/52865)
- Cody completions: Improved the number of completions presented and reduced the latency. [pull/52935](https://github.com/sourcegraph/sourcegraph/pull/52935)
- Cody completions: Various improvements to the context. [pull/53043](https://github.com/sourcegraph/sourcegraph/pull/53043)

## [0.2.1]

### Fixed

- Escape Windows path separator in fast file finder path pattern. [pull/52754](https://github.com/sourcegraph/sourcegraph/pull/52754)
- Only display errors from the embeddings clients for users connected to an indexed codebase. [pull/52780](https://github.com/sourcegraph/sourcegraph/pull/52780)

### Changed

## [0.2.0]

### Added

- Cody Inline Assist: New recipe for creating new files with `/touch` command. [pull/52511](https://github.com/sourcegraph/sourcegraph/pull/52511)
- Cody completions: Experimental support for multi-line inline completions for JavaScript, TypeScript, Go, and Python using indentation based truncation. [issues/52588](https://github.com/sourcegraph/sourcegraph/issues/52588)
- Display embeddings search, and connection error to the webview panel. [pull/52491](https://github.com/sourcegraph/sourcegraph/pull/52491)
- New recipe: `Optimize Code`. Optimize the time and space consumption of code. [pull/51974](https://github.com/sourcegraph/sourcegraph/pull/51974)
- Button to insert code block text at cursor position in text editor. [pull/52528](https://github.com/sourcegraph/sourcegraph/pull/52528)

### Fixed

- Cody completions: Fixed interop between spaces and tabs. [pull/52497](https://github.com/sourcegraph/sourcegraph/pull/52497)
- Fixes an issue where new conversations did not bring the chat into the foreground. [pull/52363](https://github.com/sourcegraph/sourcegraph/pull/52363)
- Cody completions: Prevent completions for lines that have a word in the suffix. [issues/52582](https://github.com/sourcegraph/sourcegraph/issues/52582)
- Cody completions: Fixes an issue where multi-line inline completions closed the current block even if it already had content. [pull/52615](https://github.com/sourcegraph/sourcegraph/52615)
- Cody completions: Fixed an issue where the Cody response starts with a newline and was previously ignored. [issues/52586](https://github.com/sourcegraph/sourcegraph/issues/52586)

### Changed

- Cody is now using `major.EVEN_NUMBER.patch` for release versions and `major.ODD_NUMBER.patch` for pre-release versions. [pull/52412](https://github.com/sourcegraph/sourcegraph/pull/52412)
- Cody completions: Fixed an issue where the Cody response starts with a newline and was previously ignored [issues/52586](https://github.com/sourcegraph/sourcegraph/issues/52586)
- Cody completions: Improves the behavior of the completions cache when characters are deleted from the editor. [pull/52695](https://github.com/sourcegraph/sourcegraph/pull/52695)

### Changed

- Cody completions: Improve completion logger and measure the duration a completion is displayed for. [pull/52695](https://github.com/sourcegraph/sourcegraph/pull/52695)

## [0.1.5]

### Added

### Fixed

- Inline Assist broken decorations for Inline-Fixup tasks [pull/52322](https://github.com/sourcegraph/sourcegraph/pull/52322)

### Changed

- Various Cody completions related improvements [pull/52365](https://github.com/sourcegraph/sourcegraph/pull/52365)

## [0.1.4]

### Added

- Added support for local keyword search on Windows. [pull/52251](https://github.com/sourcegraph/sourcegraph/pull/52251)

### Fixed

- Setting `cody.useContext` to `none` will now limit Cody to using only the currently open file. [pull/52126](https://github.com/sourcegraph/sourcegraph/pull/52126)
- Fixes race condition in telemetry. [pull/52279](https://github.com/sourcegraph/sourcegraph/pull/52279)
- Don't search for file paths if no file paths to validate. [pull/52267](https://github.com/sourcegraph/sourcegraph/pull/52267)
- Fix handling of embeddings search backward compatibility. [pull/52286](https://github.com/sourcegraph/sourcegraph/pull/52286)

### Changed

- Cleanup the design of the VSCode history view. [pull/51246](https://github.com/sourcegraph/sourcegraph/pull/51246)
- Changed menu icons and order. [pull/52263](https://github.com/sourcegraph/sourcegraph/pull/52263)
- Deprecate `cody.debug` for three new settings: `cody.debug.enable`, `cody.debug.verbose`, and `cody.debug.filter`. [pull/52236](https://github.com/sourcegraph/sourcegraph/pull/52236)

## [0.1.3]

### Added

- Add support for connecting to Sourcegraph App when a supported version is installed. [pull/52075](https://github.com/sourcegraph/sourcegraph/pull/52075)

### Fixed

- Displays error banners on all view instead of chat view only. [pull/51883](https://github.com/sourcegraph/sourcegraph/pull/51883)
- Surfaces errors for corrupted token from secret storage. [pull/51883](https://github.com/sourcegraph/sourcegraph/pull/51883)
- Inline Assist add code lenses to all open files [pull/52014](https://github.com/sourcegraph/sourcegraph/pull/52014)

### Changed

- Removes unused configuration option: `cody.enabled`. [pull/51883](https://github.com/sourcegraph/sourcegraph/pull/51883)
- Arrow key behavior: you can now navigate forwards through messages with the down arrow; additionally the up and down arrows will navigate backwards and forwards only if you're at the start or end of the drafted text, respectively. [pull/51586](https://github.com/sourcegraph/sourcegraph/pull/51586)
- Display a more user-friendly error message when the user is connected to sourcegraph.com and doesn't have a verified email. [pull/51870](https://github.com/sourcegraph/sourcegraph/pull/51870)
- Keyword context: Excludes files larger than 1M and adds a 30sec timeout period [pull/52038](https://github.com/sourcegraph/sourcegraph/pull/52038)

## [0.1.2]

### Added

- `Inline Assist`: a new way to interact with Cody inside your files. To enable this feature, please set the `cody.experimental.inline` option to true. [pull/51679](https://github.com/sourcegraph/sourcegraph/pull/51679)

### Fixed

- UI bug that capped buttons at 300px max-width with visible border [pull/51726](https://github.com/sourcegraph/sourcegraph/pull/51726)
- Fixes anonymous user id resetting after logout [pull/51532](https://github.com/sourcegraph/sourcegraph/pull/51532)
- Add error message on top of Cody's response instead of overriding it [pull/51762](https://github.com/sourcegraph/sourcegraph/pull/51762)
- Fixes an issue where chat input messages where not rendered in the UI immediately [pull/51783](https://github.com/sourcegraph/sourcegraph/pull/51783)
- Fixes an issue where file where the hallucination detection was not working properly [pull/51785](https://github.com/sourcegraph/sourcegraph/pull/51785)
- Aligns Edit button style with feedback buttons [pull/51767](https://github.com/sourcegraph/sourcegraph/pull/51767)

### Changed

- Pressing the icon to reset the clear history now makes sure that the chat tab is shown [pull/51786](https://github.com/sourcegraph/sourcegraph/pull/51786)
- Rename the extension from "Sourcegraph Cody" to "Cody AI by Sourcegraph" [pull/51702](https://github.com/sourcegraph/sourcegraph/pull/51702)
- Remove HTML escaping artifacts [pull/51797](https://github.com/sourcegraph/sourcegraph/pull/51797)

## [0.1.1]

### Fixed

- Remove system alerts from non-actionable items [pull/51714](https://github.com/sourcegraph/sourcegraph/pull/51714)

## [0.1.0]

### Added

- New recipe: `Codebase Context Search`. Run an approximate search across the codebase. It searches within the embeddings when available to provide relevant code context. [pull/51077](https://github.com/sourcegraph/sourcegraph/pull/51077)
- Add support to slash commands `/` in chat. [pull/51077](https://github.com/sourcegraph/sourcegraph/pull/51077)
  - `/r` or `/reset` to reset chat
  - `/s` or `/search` to perform codebase context search
- Adds usage metrics to the experimental chat predictions feature [pull/51474](https://github.com/sourcegraph/sourcegraph/pull/51474)
- Add highlighted code to context message automatically [pull/51585](https://github.com/sourcegraph/sourcegraph/pull/51585)
- New recipe: `Generate Release Notes` --generate release notes based on the available tags or the selected commits for the time period. It summarises the git commits into standard release notes format of new features, bugs fixed, docs improvements. [pull/51481](https://github.com/sourcegraph/sourcegraph/pull/51481)
- New recipe: `Generate Release Notes`. Generate release notes based on the available tags or the selected commits for the time period. It summarizes the git commits into standard release notes format of new features, bugs fixed, docs improvements. [pull/51481](https://github.com/sourcegraph/sourcegraph/pull/51481)

### Fixed

- Error notification display pattern for rate limit [pull/51521](https://github.com/sourcegraph/sourcegraph/pull/51521)
- Fixes issues with branch switching and file deletions when using the experimental completions feature [pull/51565](https://github.com/sourcegraph/sourcegraph/pull/51565)
- Improves performance of hallucination detection for file paths and supports paths relative to the project root [pull/51558](https://github.com/sourcegraph/sourcegraph/pull/51558), [pull/51625](https://github.com/sourcegraph/sourcegraph/pull/51625)
- Fixes an issue where inline code blocks were unexpectedly escaped [pull/51576](https://github.com/sourcegraph/sourcegraph/pull/51576)

### Changed

- Promote Cody from experimental to beta [pull/](https://github.com/sourcegraph/sourcegraph/pull/)
- Various improvements to the experimental completions feature

## [0.0.10]

### Added

- Adds usage metrics to the experimental completions feature [pull/51350](https://github.com/sourcegraph/sourcegraph/pull/51350)
- Updating `cody.codebase` does not require reloading VS Code [pull/51274](https://github.com/sourcegraph/sourcegraph/pull/51274)

### Fixed

- Fixes an issue where code blocks were unexpectedly escaped [pull/51247](https://github.com/sourcegraph/sourcegraph/pull/51247)

### Changed

- Improved Cody header and layout details [pull/51348](https://github.com/sourcegraph/sourcegraph/pull/51348)
- Replace `Cody: Set Access Token` command with `Cody: Sign in` [pull/51274](https://github.com/sourcegraph/sourcegraph/pull/51274)
- Various improvements to the experimental completions feature

## [0.0.9]

### Added

- Adds new experimental chat predictions feature to suggest follow-up conversations. Enable it with the new `cody.experimental.chatPredictions` feature flag. [pull/51201](https://github.com/sourcegraph/sourcegraph/pull/51201)
- Auto update `cody.codebase` setting from current open file [pull/51045](https://github.com/sourcegraph/sourcegraph/pull/51045)
- Properly render rate-limiting on requests [pull/51200](https://github.com/sourcegraph/sourcegraph/pull/51200)
- Error display in UI [pull/51005](https://github.com/sourcegraph/sourcegraph/pull/51005)
- Edit buttons for editing last submitted message [pull/51009](https://github.com/sourcegraph/sourcegraph/pull/51009)
- [Security] Content security policy to webview [pull/51152](https://github.com/sourcegraph/sourcegraph/pull/51152)

### Fixed

- Escaped HTML issue [pull/51144](https://github.com/sourcegraph/sourcegraph/pull/51151)
- Unauthorized sessions [pull/51005](https://github.com/sourcegraph/sourcegraph/pull/51005)

### Changed

- Various improvements to the experimental completions feature [pull/51161](https://github.com/sourcegraph/sourcegraph/pull/51161) [51046](https://github.com/sourcegraph/sourcegraph/pull/51046)
- Visual improvements to the history page, ability to resume past conversations [pull/51159](https://github.com/sourcegraph/sourcegraph/pull/51159)

## [Template]

### Added

### Fixed

### Changed<|MERGE_RESOLUTION|>--- conflicted
+++ resolved
@@ -12,11 +12,8 @@
 
 - Edit: Fixed an issue where streamed insertions used invalid document ranges. [pull/4172](https://github.com/sourcegraph/cody/pull/4172)
 - Chat: Fixes issues with chat commands where selection context is removed from context items. [pull/4229](https://github.com/sourcegraph/cody/pull/4229)
-<<<<<<< HEAD
 - Fixed an issue where the "Add Selection to Cody Chat" context menu item was incorrectly disabled when no new chat was open. [pull/](https://github.com/sourcegraph/cody/pull/)
-=======
 - Chat: Fixes intermittent issues with `Add Selection to Cody Chat` where sometimes the @-mention would not actually be added. [pull/4237](https://github.com/sourcegraph/cody/pull/4237)
->>>>>>> 6bdf52d6
 
 ### Changed
 
