# Changelog

All notable changes to Sourcegraph Cody will be documented in this file.

Starting from `0.2.0`, Cody is using `major.EVEN_NUMBER.patch` for release versions and `major.ODD_NUMBER.patch` for pre-release versions.

## [Unreleased]

### Added

- Chat Commands: Add tab-to-complete behavior. [pull/606](https://github.com/sourcegraph/cody/pull/606)
- Option to toggle `cody.experimental.editorTitleCommandIcon` setting through status bar. [pull/611](https://github.com/sourcegraph/cody/pull/611)
- Chat Command: New `/smell` command, an improved version of the old `Find Code Smell` recipe. [pull/602](https://github.com/sourcegraph/cody/pull/602)

### Fixed

- Update file link color to match buttons. [pull/600](https://github.com/sourcegraph/cody/pull/600)
- Handle `socket hung up` errors that are not caused by the `stop generating` button. [pull/598](https://github.com/sourcegraph/cody/pull/598)
- Fix "Reload Window" appearing in all VS Code views. [pull/603](https://github.com/sourcegraph/cody/pull/603)

### Changed

<<<<<<< HEAD
- Update shortcut for Cody Commands Menu to `alt` + `c` due to conflict with exisiting keybind for `fixup`. [pull/602](https://github.com/sourcegraph/cody/pull/602)
- `Explain Code` command now includes visible content of the current file when no code is selected. [pull/602](https://github.com/sourcegraph/cody/pull/602)
=======
- Removed beta labels from autocorrect and inine chat features. [pull/605](https://github.com/sourcegraph/cody/pull/605)
>>>>>>> 402dbb2d

## [0.6.5]

### Added

- Custom Commands: An experimental feature for creating Cody chat commands with custom prompts and context. [pull/386](https://github.com/sourcegraph/cody/pull/386)
- Custom Commands: Quick pick menu for running default and custom commands. [pull/386](https://github.com/sourcegraph/cody/pull/386)
- New commands:
  - `/explain`: Explain Code
  - `/doc`: Document Code
  - `/fix`: Inline Fixup
  - `/test`: Generate Unit Tests
- Code Actions: You can now ask Cody to explain or fix errors and warnings that are highlighted in your editor. [pull/510](https://github.com/sourcegraph/cody/pull/510)
- Inline Fixup: You can now run parallel inline fixes, you do not need to wait for the previous fix to complete. [pull/510](https://github.com/sourcegraph/cody/pull/510)
- Inline Fixup: You no longer need to select code to generate an inline fix. [pull/510](https://github.com/sourcegraph/cody/pull/510)

### Fixed

- Bug: Fixes an issue where the codebase context was not correctly inferred to load embeddings context for autocomplete. [pull/525](https://github.com/sourcegraph/cody/pull/525)
- Inline Fixup: `/chat` will now redirect your question to the chat view correctly through the Non-Stop Fixup input box. [pull/386](https://github.com/sourcegraph/cody/pull/386)
- Fix REGEX issue for existing `/reset`, `/search`, and `/fix` commands. [pull/594](https://github.com/sourcegraph/cody/pull/594)

### Changed

- `Recipes` are removed in favor of `Commands`, which is the improved version of `Recipes`. [pull/386](https://github.com/sourcegraph/cody/pull/386)
- Remove `Header` and `Navbar` from `Chat` view due to removal of the `Recipes` tab. [pull/386](https://github.com/sourcegraph/cody/pull/386)
- Replace `Custom Recipes` with `Custom Commands`. [pull/386](https://github.com/sourcegraph/cody/pull/386)
- Inline Fixup: Integrated the input field into the command palette. [pull/510](https://github.com/sourcegraph/cody/pull/510)
- Inline Fixup: Using `/fix` from Inline Chat now triggers an improved fixup experience. [pull/510](https://github.com/sourcegraph/cody/pull/510)
- Autocomplete: Include current file name in anthropic prompt. [580](https://github.com/sourcegraph/cody/pull/580)
- Autocomplete: Requests can now be resolved while the network request is still in progress. [pull/559](https://github.com/sourcegraph/cody/pull/559)

## [0.6.4]

### Added

- Inline Fixups: Cody is now aware of errors, warnings and hints within your editor selection. [pull/376](https://github.com/sourcegraph/cody/pull/376)
- Experimental user setting `cody.experimental.localTokenPath` to store authentication token in local file system when keychain access is unavailable. This provides alternative to [settings sync keychain storage](https://code.visualstudio.com/docs/editor/settings-sync#_troubleshooting-keychain-issues), but is not the recommended method for storing tokens securely. Use at your own risk. [pull/471](https://github.com/sourcegraph/cody/pull/471)

### Fixed

- Bug: Chat History command shows chat view instead of history view. [pull/414](https://github.com/sourcegraph/cody/pull/414)
- Fix some bad trailing `}` autocomplete results. [pull/378](https://github.com/sourcegraph/cody/pull/378)

### Changed

- Inline Fixups: Added intent detection to improve prompt and context quality. [pull/376](https://github.com/sourcegraph/cody/pull/376)
- Layout cleanups: smaller header and single line message input. [pull/449](https://github.com/sourcegraph/cody/pull/449)
- Improve response feedback button behavior. [pull/451](https://github.com/sourcegraph/cody/pull/451)
- Remove in-chat onboarding buttons for new chats. [pull/450](https://github.com/sourcegraph/cody/pull/450)
- Improve the stability of autocomplete results. [pull/442](https://github.com/sourcegraph/cody/pull/442)

## [0.6.3]

### Added

- Added the functionality to drag and reorder the recipes. [pull/314](https://github.com/sourcegraph/cody/pull/314)

### Fixed

### Changed

- Removed the experimental hallucination detection that highlighted nonexistent file paths.
- Hide the feedback button in case of error assistant response. [pull/448](https://github.com/sourcegraph/cody/pull/448)

## [0.6.2]

### Added

- [Internal] `Custom Recipes`: An experimental feature now available behind the `cody.experimental.customRecipes` feature flag for internal testing purpose. [pull/348](https://github.com/sourcegraph/cody/pull/348)
- Inline Chat: Improved response quality by ensuring each inline chat maintains its own unique context, and doesn't share with the sidebar and other inline chats. This should also benefit response quality for inline /fix and /touch commands.
- Inline Chat: Added the option to 'Stop generating' from within the inline chat window.
- Inline Chat: Added the option to transfer a chat from the inline window to the Cody sidebar.

### Fixed

### Changed

- The setting `cody.autocomplete.experimental.triggerMoreEagerly` (which causes autocomplete to trigger earlier, before you type a space or other non-word character) now defaults to `true`.
- If you run the `Trigger Inline Suggestion` VS Code action, 3 suggestions instead of just 1 will be shown.

## [0.6.1]

### Added

- A new experimental user setting `cody.autocomplete.experimental.triggerMoreEagerly` causes autocomplete to trigger earlier, before you type a space or other non-word character.
- [Internal Only] `Custom Recipe`: Support context type selection when creating a new recipe via UI. [pull/279](https://github.com/sourcegraph/cody/pull/279)
- New `/open` command for opening workspace files from chat box. [pull/327](https://github.com/sourcegraph/cody/pull/327)

### Fixed

- Insert at Cusor now inserts the complete code snippets at cursor position. [pull/282](https://github.com/sourcegraph/cody/pull/282)
- Minimizing the change of Cody replying users with response related to the language-uage prompt. [pull/279](https://github.com/sourcegraph/cody/pull/279)
- Inline Chat: Add missing icons for Inline Chat and Inline Fixups decorations. [pull/320](https://github.com/sourcegraph/cody/pull/320)
- Fix the behaviour of input history down button. [pull/328](https://github.com/sourcegraph/cody/pull/328)

### Changed

- Exclude context for chat input with only one word. [pull/279](https://github.com/sourcegraph/cody/pull/279)
- [Internal Only] `Custom Recipe`: Store `cody.json` file for user recipes within the `.vscode` folder located in the $HOME directory. [pull/279](https://github.com/sourcegraph/cody/pull/279)
- Various autocomplete improvements. [pull/344](https://github.com/sourcegraph/cody/pull/344)

## [0.4.4]

### Added

- Added support for the CMD+K hotkey to clear the code chat history. [pull/245](https://github.com/sourcegraph/cody/pull/245)
- [Internal Only] `Custom Recipe` is available for S2 internal users for testing purpose. [pull/81](https://github.com/sourcegraph/cody/pull/81)

### Fixed

- Fixed a bug that caused messages to disappear when signed-in users encounter an authentication error. [pull/201](https://github.com/sourcegraph/cody/pull/201)
- Inline Chat: Since last version, running Inline Fixups would add an additional `</selection>` tag to the end of the code edited by Cody, which has now been removed. [pull/182](https://github.com/sourcegraph/cody/pull/182)
- Chat Command: Fixed an issue where /r(est) had a trailing space. [pull/245](https://github.com/sourcegraph/cody/pull/245)
- Inline Fixups: Fixed a regression where Cody's inline fixup suggestions were not properly replacing the user's selection. [pull/70](https://github.com/sourcegraph/cody/pull/70)

### Changed

## [0.4.3]

### Added

- Added support for server-side token limits to Chat. [pull/54488](https://github.com/sourcegraph/sourcegraph/pull/54488)
- Add "Find code smells" recipe to editor context menu and command pallette [pull/54432](https://github.com/sourcegraph/sourcegraph/pull/54432)
- Add a typewriter effect to Cody's responses to mimic typing in characters rather than varying chunks [pull/54522](https://github.com/sourcegraph/sourcegraph/pull/54522)
- Add suggested recipes to the new chat welcome message. [pull/54277](https://github.com/sourcegraph/sourcegraph/pull/54277)
- Inline Chat: Added the option to collapse all inline chats from within the inline chat window. [pull/54675](https://github.com/sourcegraph/sourcegraph/pull/54675)
- Inline Chat: We now stream messages rather than waiting for the response to be fully complete. This means you can read Cody's response as it is being generated. [pull/54665](https://github.com/sourcegraph/sourcegraph/pull/54665)
- Show network error message when connection is lost and a reload button to get back when network is restored. [pull/107](https://github.com/sourcegraph/cody/pull/107)

### Fixed

- Inline Chat: Update keybind when condition to `editorFocus`. [pull/54437](https://github.com/sourcegraph/sourcegraph/pull/54437)
- Inline Touch: Create a new `.test.` file when `test` or `tests` is included in the instruction. [pull/54437](https://github.com/sourcegraph/sourcegraph/pull/54437)
- Prevents errors from being displayed for a cancelled requests. [pull/54429](https://github.com/sourcegraph/sourcegraph/pull/54429)

### Changed

- Inline Touch: Remove Inline Touch from submenu and command palette. It can be started with `/touch` or `/t` from the Inline Chat due to current limitation. [pull/54437](https://github.com/sourcegraph/sourcegraph/pull/54437)
- Removed the Optimize Code recipe. [pull/54471](https://github.com/sourcegraph/sourcegraph/pull/54471)

## [0.4.2]

### Added

- Add support for onboarding Cody App users on Intel Mac and Linux. [pull/54405](https://github.com/sourcegraph/sourcegraph/pull/54405)

### Fixed

### Changed

## [0.4.1]

### Fixed

- Fixed `cody.customHeaders` never being passed through. [pull/54354](https://github.com/sourcegraph/sourcegraph/pull/54354)
- Fixed users are signed out on 0.4.0 update [pull/54367](https://github.com/sourcegraph/sourcegraph/pull/54367)

### Changed

- Provide more information on Cody App, and improved the login page design for Enterprise customers. [pull/54362](https://github.com/sourcegraph/sourcegraph/pull/54362)

## [0.4.0]

### Added

- The range of the editor selection, if present, is now displayed alongside the file name in the chat footer. [pull/53742](https://github.com/sourcegraph/sourcegraph/pull/53742)
- Support switching between multiple instances with `Switch Account`. [pull/53434](https://github.com/sourcegraph/sourcegraph/pull/53434)
- Automate sign-in flow with Cody App. [pull/53908](https://github.com/sourcegraph/sourcegraph/pull/53908)
- Add a warning message to recipes when the selection gets truncated. [pull/54025](https://github.com/sourcegraph/sourcegraph/pull/54025)
- Start up loading screen. [pull/54106](https://github.com/sourcegraph/sourcegraph/pull/54106)

### Fixed

- Autocomplete: Include the number of lines of an accepted autocomplete recommendation and fix an issue where sometimes accepted completions would not be logged correctly. [pull/53878](https://github.com/sourcegraph/sourcegraph/pull/53878)
- Stop-Generating button does not stop Cody from responding if pressed before answer is generating. [pull/53827](https://github.com/sourcegraph/sourcegraph/pull/53827)
- Endpoint setting out of sync issue. [pull/53434](https://github.com/sourcegraph/sourcegraph/pull/53434)
- Endpoint URL without protocol causing sign-ins to fail. [pull/53908](https://github.com/sourcegraph/sourcegraph/pull/53908)
- Autocomplete: Fix network issues when using remote VS Code setups. [pull/53956](https://github.com/sourcegraph/sourcegraph/pull/53956)
- Autocomplete: Fix an issue where the loading indicator would not reset when a network error ocurred. [pull/53956](https://github.com/sourcegraph/sourcegraph/pull/53956)
- Autocomplete: Improve local context performance. [pull/54124](https://github.com/sourcegraph/sourcegraph/pull/54124)
- Chat: Fix an issue where the window would automatically scroll to the bottom as Cody responds regardless of where the users scroll position was. [pull/54188](https://github.com/sourcegraph/sourcegraph/pull/54188)
- Codebase index status does not get updated on workspace change. [pull/54106](https://github.com/sourcegraph/sourcegraph/pull/54106)
- Button for connect to App after user is signed out. [pull/54106](https://github.com/sourcegraph/sourcegraph/pull/54106)
- Fixes an issue with link formatting. [pull/54200](https://github.com/sourcegraph/sourcegraph/pull/54200)
- Fixes am issue where Cody would sometimes not respond. [pull/54268](https://github.com/sourcegraph/sourcegraph/pull/54268)
- Fixes authentication related issues. [pull/54237](https://github.com/sourcegraph/sourcegraph/pull/54237)

### Changed

- Autocomplete: Improve completion quality. [pull/53720](https://github.com/sourcegraph/sourcegraph/pull/53720)
- Autocomplete: Completions are now referred to as autocomplete. [pull/53851](https://github.com/sourcegraph/sourcegraph/pull/53851)
- Autocomplete: Autocomplete is now turned on by default. [pull/54166](https://github.com/sourcegraph/sourcegraph/pull/54166)
- Improved the response quality when Cody is asked about a selected piece of code through the chat window. [pull/53742](https://github.com/sourcegraph/sourcegraph/pull/53742)
- Refactored authentication process. [pull/53434](https://github.com/sourcegraph/sourcegraph/pull/53434)
- New sign-in and sign-out flow. [pull/53434](https://github.com/sourcegraph/sourcegraph/pull/53434)
- Analytical logs are now displayed in the Output view. [pull/53870](https://github.com/sourcegraph/sourcegraph/pull/53870)
- Inline Chat: Renamed Inline Assist to Inline Chat. [pull/53725](https://github.com/sourcegraph/sourcegraph/pull/53725) [pull/54315](https://github.com/sourcegraph/sourcegraph/pull/54315)
- Chat: Link to the "Getting Started" guide directly from the first chat message instead of the external documentation website. [pull/54175](https://github.com/sourcegraph/sourcegraph/pull/54175)
- Codebase status icons. [pull/54262](https://github.com/sourcegraph/sourcegraph/pull/54262)
- Changed the keyboard shortcut for the file touch recipe to `ctrl+alt+/` to avoid conflicts. [pull/54275](https://github.com/sourcegraph/sourcegraph/pull/54275)
- Inline Chat: Do not change current focus when Inline Fixup is done. [pull/53980](https://github.com/sourcegraph/sourcegraph/pull/53980)
- Inline Chat: Replace Close CodeLens with Accept. [pull/53980](https://github.com/sourcegraph/sourcegraph/pull/53980)
- Inline Chat: Moved to Beta state. It is now enabled by default. [pull/54315](https://github.com/sourcegraph/sourcegraph/pull/54315)

## [0.2.5]

### Added

- `Stop Generating` button to cancel a request and stop Cody's response. [pull/53332](https://github.com/sourcegraph/sourcegraph/pull/53332)

### Fixed

- Fixes the rendering of duplicate context files in response. [pull/53662](https://github.com/sourcegraph/sourcegraph/pull/53662)
- Fixes an issue where local keyword context was trying to open binary files. [pull/53662](https://github.com/sourcegraph/sourcegraph/pull/53662)
- Fixes the hallucination detection behavior for directory, API and git refs pattern. [pull/53553](https://github.com/sourcegraph/sourcegraph/pull/53553)

### Changed

- Completions: Updating configuration no longer requires reloading the extension. [pull/53401](https://github.com/sourcegraph/sourcegraph/pull/53401)
- New chat layout. [pull/53332](https://github.com/sourcegraph/sourcegraph/pull/53332)
- Completions: Completions can now be used on unsaved files. [pull/53495](https://github.com/sourcegraph/sourcegraph/pull/53495)
- Completions: Add multi-line heuristics for C, C++, C#, and Java. [pull/53631](https://github.com/sourcegraph/sourcegraph/pull/53631)
- Completions: Add context summaries and language information to analytics. [pull/53746](https://github.com/sourcegraph/sourcegraph/pull/53746)
- More compact chat suggestion buttons. [pull/53755](https://github.com/sourcegraph/sourcegraph/pull/53755)

## [0.2.4]

### Added

- Hover tooltips to intent-detection underlines. [pull/52029](https://github.com/sourcegraph/sourcegraph/pull/52029)
- Notification to prompt users to setup Cody if it wasn't configured initially. [pull/53321](https://github.com/sourcegraph/sourcegraph/pull/53321)
- Added a new Cody status bar item to relay global loading states and allowing you to quickly enable/disable features. [pull/53307](https://github.com/sourcegraph/sourcegraph/pull/53307)

### Fixed

- Fix `Continue with Sourcegraph.com` callback URL. [pull/53418](https://github.com/sourcegraph/sourcegraph/pull/53418)

### Changed

- Simplified the appearance of commands in various parts of the UI [pull/53395](https://github.com/sourcegraph/sourcegraph/pull/53395)

## [0.2.3]

### Added

- Add delete button for removing individual history. [pull/52904](https://github.com/sourcegraph/sourcegraph/pull/52904)
- Load the recent ongoing chat on reload of window. [pull/52904](https://github.com/sourcegraph/sourcegraph/pull/52904)
- Handle URL callbacks from `vscode-insiders`. [pull/53313](https://github.com/sourcegraph/sourcegraph/pull/53313)
- Inline Assist: New Code Lens to undo `inline fix` performed by Cody. [pull/53348](https://github.com/sourcegraph/sourcegraph/pull/53348)

### Fixed

- Fix the loading of files and scroll chat to the end while restoring the history. [pull/52904](https://github.com/sourcegraph/sourcegraph/pull/52904)
- Open file paths from Cody's responses in a workspace with the correct protocol. [pull/53103](https://github.com/sourcegraph/sourcegraph/pull/53103)
- Cody completions: Fixes an issue where completions would often start in the next line. [pull/53246](https://github.com/sourcegraph/sourcegraph/pull/53246)

### Changed

- Save the current ongoing conversation to the chat history [pull/52904](https://github.com/sourcegraph/sourcegraph/pull/52904)
- Inline Assist: Updating configuration no longer requires reloading the extension. [pull/53348](https://github.com/sourcegraph/sourcegraph/pull/53348)
- Context quality has been improved when the repository has not been indexed. The LLM is used to generate keyword and filename queries, and the LLM also reranks results from multiple sources. Response latency has also improved on long user queries. [pull/52815](https://github.com/sourcegraph/sourcegraph/pull/52815)

## [0.2.2]

### Added

- New recipe: `Generate PR description`. Generate the PR description using the PR template guidelines for the changes made in the current branch. [pull/51721](https://github.com/sourcegraph/sourcegraph/pull/51721)
- Open context search results links as workspace file. [pull/52856](https://github.com/sourcegraph/sourcegraph/pull/52856)
- Cody Inline Assist: Decorations for `/fix` errors. [pull/52796](https://github.com/sourcegraph/sourcegraph/pull/52796)
- Open file paths from Cody's responses in workspace. [pull/53069](https://github.com/sourcegraph/sourcegraph/pull/53069)
- Help & Getting Started: Walkthrough to help users get setup with Cody and discover new features. [pull/52560](https://github.com/sourcegraph/sourcegraph/pull/52560)

### Fixed

- Cody Inline Assist: Decorations for `/fix` on light theme. [pull/52796](https://github.com/sourcegraph/sourcegraph/pull/52796)
- Cody Inline Assist: Use more than 1 context file for `/touch`. [pull/52796](https://github.com/sourcegraph/sourcegraph/pull/52796)
- Cody Inline Assist: Fixes cody processing indefinitely issue. [pull/52796](https://github.com/sourcegraph/sourcegraph/pull/52796)
- Cody completions: Various fixes for completion analytics. [pull/52935](https://github.com/sourcegraph/sourcegraph/pull/52935)
- Cody Inline Assist: Indentation on `/fix` [pull/53068](https://github.com/sourcegraph/sourcegraph/pull/53068)

### Changed

- Internal: Do not log events during tests. [pull/52865](https://github.com/sourcegraph/sourcegraph/pull/52865)
- Cody completions: Improved the number of completions presented and reduced the latency. [pull/52935](https://github.com/sourcegraph/sourcegraph/pull/52935)
- Cody completions: Various improvements to the context. [pull/53043](https://github.com/sourcegraph/sourcegraph/pull/53043)

## [0.2.1]

### Fixed

- Escape Windows path separator in fast file finder path pattern. [pull/52754](https://github.com/sourcegraph/sourcegraph/pull/52754)
- Only display errors from the embeddings clients for users connected to an indexed codebase. [pull/52780](https://github.com/sourcegraph/sourcegraph/pull/52780)

### Changed

## [0.2.0]

### Added

- Cody Inline Assist: New recipe for creating new files with `/touch` command. [pull/52511](https://github.com/sourcegraph/sourcegraph/pull/52511)
- Cody completions: Experimental support for multi-line inline completions for JavaScript, TypeScript, Go, and Python using indentation based truncation. [issues/52588](https://github.com/sourcegraph/sourcegraph/issues/52588)
- Display embeddings search, and connection error to the webview panel. [pull/52491](https://github.com/sourcegraph/sourcegraph/pull/52491)
- New recipe: `Optimize Code`. Optimize the time and space consumption of code. [pull/51974](https://github.com/sourcegraph/sourcegraph/pull/51974)
- Button to insert code block text at cursor position in text editor. [pull/52528](https://github.com/sourcegraph/sourcegraph/pull/52528)

### Fixed

- Cody completions: Fixed interop between spaces and tabs. [pull/52497](https://github.com/sourcegraph/sourcegraph/pull/52497)
- Fixes an issue where new conversations did not bring the chat into the foreground. [pull/52363](https://github.com/sourcegraph/sourcegraph/pull/52363)
- Cody completions: Prevent completions for lines that have a word in the suffix. [issues/52582](https://github.com/sourcegraph/sourcegraph/issues/52582)
- Cody completions: Fixes an issue where multi-line inline completions closed the current block even if it already had content. [pull/52615](https://github.com/sourcegraph/sourcegraph/52615)
- Cody completions: Fixed an issue where the Cody response starts with a newline and was previously ignored. [issues/52586](https://github.com/sourcegraph/sourcegraph/issues/52586)

### Changed

- Cody is now using `major.EVEN_NUMBER.patch` for release versions and `major.ODD_NUMBER.patch` for pre-release versions. [pull/52412](https://github.com/sourcegraph/sourcegraph/pull/52412)
- Cody completions: Fixed an issue where the Cody response starts with a newline and was previously ignored [issues/52586](https://github.com/sourcegraph/sourcegraph/issues/52586)
- Cody completions: Improves the behavior of the completions cache when characters are deleted from the editor. [pull/52695](https://github.com/sourcegraph/sourcegraph/pull/52695)

### Changed

- Cody completions: Improve completion logger and measure the duration a completion is displayed for. [pull/52695](https://github.com/sourcegraph/sourcegraph/pull/52695)

## [0.1.5]

### Added

### Fixed

- Inline Assist broken decorations for Inline-Fixup tasks [pull/52322](https://github.com/sourcegraph/sourcegraph/pull/52322)

### Changed

- Various Cody completions related improvements [pull/52365](https://github.com/sourcegraph/sourcegraph/pull/52365)

## [0.1.4]

### Added

- Added support for local keyword search on Windows. [pull/52251](https://github.com/sourcegraph/sourcegraph/pull/52251)

### Fixed

- Setting `cody.useContext` to `none` will now limit Cody to using only the currently open file. [pull/52126](https://github.com/sourcegraph/sourcegraph/pull/52126)
- Fixes race condition in telemetry. [pull/52279](https://github.com/sourcegraph/sourcegraph/pull/52279)
- Don't search for file paths if no file paths to validate. [pull/52267](https://github.com/sourcegraph/sourcegraph/pull/52267)
- Fix handling of embeddings search backward compatibility. [pull/52286](https://github.com/sourcegraph/sourcegraph/pull/52286)

### Changed

- Cleanup the design of the VSCode history view. [pull/51246](https://github.com/sourcegraph/sourcegraph/pull/51246)
- Changed menu icons and order. [pull/52263](https://github.com/sourcegraph/sourcegraph/pull/52263)
- Deprecate `cody.debug` for three new settings: `cody.debug.enable`, `cody.debug.verbose`, and `cody.debug.filter`. [pull/52236](https://github.com/sourcegraph/sourcegraph/pull/52236)

## [0.1.3]

### Added

- Add support for connecting to Sourcegraph App when a supported version is installed. [pull/52075](https://github.com/sourcegraph/sourcegraph/pull/52075)

### Fixed

- Displays error banners on all view instead of chat view only. [pull/51883](https://github.com/sourcegraph/sourcegraph/pull/51883)
- Surfaces errors for corrupted token from secret storage. [pull/51883](https://github.com/sourcegraph/sourcegraph/pull/51883)
- Inline Assist add code lenses to all open files [pull/52014](https://github.com/sourcegraph/sourcegraph/pull/52014)

### Changed

- Removes unused configuration option: `cody.enabled`. [pull/51883](https://github.com/sourcegraph/sourcegraph/pull/51883)
- Arrow key behavior: you can now navigate forwards through messages with the down arrow; additionally the up and down arrows will navigate backwards and forwards only if you're at the start or end of the drafted text, respectively. [pull/51586](https://github.com/sourcegraph/sourcegraph/pull/51586)
- Display a more user-friendly error message when the user is connected to sourcegraph.com and doesn't have a verified email. [pull/51870](https://github.com/sourcegraph/sourcegraph/pull/51870)
- Keyword context: Excludes files larger than 1M and adds a 30sec timeout period [pull/52038](https://github.com/sourcegraph/sourcegraph/pull/52038)

## [0.1.2]

### Added

- `Inline Assist`: a new way to interact with Cody inside your files. To enable this feature, please set the `cody.experimental.inline` option to true. [pull/51679](https://github.com/sourcegraph/sourcegraph/pull/51679)

### Fixed

- UI bug that capped buttons at 300px max-width with visible border [pull/51726](https://github.com/sourcegraph/sourcegraph/pull/51726)
- Fixes anonymous user id resetting after logout [pull/51532](https://github.com/sourcegraph/sourcegraph/pull/51532)
- Add error message on top of Cody's response instead of overriding it [pull/51762](https://github.com/sourcegraph/sourcegraph/pull/51762)
- Fixes an issue where chat input messages where not rendered in the UI immediately [pull/51783](https://github.com/sourcegraph/sourcegraph/pull/51783)
- Fixes an issue where file where the hallucination detection was not working properly [pull/51785](https://github.com/sourcegraph/sourcegraph/pull/51785)
- Aligns Edit button style with feedback buttons [pull/51767](https://github.com/sourcegraph/sourcegraph/pull/51767)

### Changed

- Pressing the icon to reset the clear history now makes sure that the chat tab is shown [pull/51786](https://github.com/sourcegraph/sourcegraph/pull/51786)
- Rename the extension from "Sourcegraph Cody" to "Cody AI by Sourcegraph" [pull/51702](https://github.com/sourcegraph/sourcegraph/pull/51702)
- Remove HTML escaping artifacts [pull/51797](https://github.com/sourcegraph/sourcegraph/pull/51797)

## [0.1.1]

### Fixed

- Remove system alerts from non-actionable items [pull/51714](https://github.com/sourcegraph/sourcegraph/pull/51714)

## [0.1.0]

### Added

- New recipe: `Codebase Context Search`. Run an approximate search across the codebase. It searches within the embeddings when available to provide relevant code context. [pull/51077](https://github.com/sourcegraph/sourcegraph/pull/51077)
- Add support to slash commands `/` in chat. [pull/51077](https://github.com/sourcegraph/sourcegraph/pull/51077)
  - `/r` or `/reset` to reset chat
  - `/s` or `/search` to perform codebase context search
- Adds usage metrics to the experimental chat predictions feature [pull/51474](https://github.com/sourcegraph/sourcegraph/pull/51474)
- Add highlighted code to context message automatically [pull/51585](https://github.com/sourcegraph/sourcegraph/pull/51585)
- New recipe: `Generate Release Notes` --generate release notes based on the available tags or the selected commits for the time period. It summarises the git commits into standard release notes format of new features, bugs fixed, docs improvements. [pull/51481](https://github.com/sourcegraph/sourcegraph/pull/51481)
- New recipe: `Generate Release Notes`. Generate release notes based on the available tags or the selected commits for the time period. It summarizes the git commits into standard release notes format of new features, bugs fixed, docs improvements. [pull/51481](https://github.com/sourcegraph/sourcegraph/pull/51481)

### Fixed

- Error notification display pattern for rate limit [pull/51521](https://github.com/sourcegraph/sourcegraph/pull/51521)
- Fixes issues with branch switching and file deletions when using the experimental completions feature [pull/51565](https://github.com/sourcegraph/sourcegraph/pull/51565)
- Improves performance of hallucination detection for file paths and supports paths relative to the project root [pull/51558](https://github.com/sourcegraph/sourcegraph/pull/51558), [pull/51625](https://github.com/sourcegraph/sourcegraph/pull/51625)
- Fixes an issue where inline code blocks were unexpectedly escaped [pull/51576](https://github.com/sourcegraph/sourcegraph/pull/51576)

### Changed

- Promote Cody from experimental to beta [pull/](https://github.com/sourcegraph/sourcegraph/pull/)
- Various improvements to the experimental completions feature

## [0.0.10]

### Added

- Adds usage metrics to the experimental completions feature [pull/51350](https://github.com/sourcegraph/sourcegraph/pull/51350)
- Updating `cody.codebase` does not require reloading VS Code [pull/51274](https://github.com/sourcegraph/sourcegraph/pull/51274)

### Fixed

- Fixes an issue where code blocks were unexpectedly escaped [pull/51247](https://github.com/sourcegraph/sourcegraph/pull/51247)

### Changed

- Improved Cody header and layout details [pull/51348](https://github.com/sourcegraph/sourcegraph/pull/51348)
- Replace `Cody: Set Access Token` command with `Cody: Sign in` [pull/51274](https://github.com/sourcegraph/sourcegraph/pull/51274)
- Various improvements to the experimental completions feature

## [0.0.9]

### Added

- Adds new experimental chat predictions feature to suggest follow-up conversations. Enable it with the new `cody.experimental.chatPredictions` feature flag. [pull/51201](https://github.com/sourcegraph/sourcegraph/pull/51201)
- Auto update `cody.codebase` setting from current open file [pull/51045](https://github.com/sourcegraph/sourcegraph/pull/51045)
- Properly render rate-limiting on requests [pull/51200](https://github.com/sourcegraph/sourcegraph/pull/51200)
- Error display in UI [pull/51005](https://github.com/sourcegraph/sourcegraph/pull/51005)
- Edit buttons for editing last submitted message [pull/51009](https://github.com/sourcegraph/sourcegraph/pull/51009)
- [Security] Content security policy to webview [pull/51152](https://github.com/sourcegraph/sourcegraph/pull/51152)

### Fixed

- Escaped HTML issue [pull/51144](https://github.com/sourcegraph/sourcegraph/pull/51151)
- Unauthorized sessions [pull/51005](https://github.com/sourcegraph/sourcegraph/pull/51005)

### Changed

- Various improvements to the experimental completions feature [pull/51161](https://github.com/sourcegraph/sourcegraph/pull/51161) [51046](https://github.com/sourcegraph/sourcegraph/pull/51046)
- Visual improvements to the history page, ability to resume past conversations [pull/51159](https://github.com/sourcegraph/sourcegraph/pull/51159)

## [Template]

### Added

### Fixed

### Changed<|MERGE_RESOLUTION|>--- conflicted
+++ resolved
@@ -20,12 +20,9 @@
 
 ### Changed
 
-<<<<<<< HEAD
 - Update shortcut for Cody Commands Menu to `alt` + `c` due to conflict with exisiting keybind for `fixup`. [pull/602](https://github.com/sourcegraph/cody/pull/602)
 - `Explain Code` command now includes visible content of the current file when no code is selected. [pull/602](https://github.com/sourcegraph/cody/pull/602)
-=======
 - Removed beta labels from autocorrect and inine chat features. [pull/605](https://github.com/sourcegraph/cody/pull/605)
->>>>>>> 402dbb2d
 
 ## [0.6.5]
 
