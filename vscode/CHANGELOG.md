--- conflicted
+++ resolved
@@ -24,7 +24,6 @@
 
 ### Changed
 
-<<<<<<< HEAD
 - Inline Chat will soon be deprecated in favor of the improved chat and command experience. It is now disabled by default and does not work when the new chat panel is enabled. [pull/1797](https://github.com/sourcegraph/cody/pull/1797)
 - Chat: Updated the design and location for the `chat submit` button and `stop generating` button. [pull/1782](https://github.com/sourcegraph/cody/pull/1782)
 - Commands: The Custom Commands Menu now closes on click outside of the menu. [pull/1854](https://github.com/sourcegraph/cody/pull/1854)
@@ -39,8 +38,6 @@
 
 ### Changed
 
-=======
->>>>>>> 943e4843
 - Move decision about which autocomplete deployment to use for StarCoder to the server. [pull/1845](https://github.com/sourcegraph/cody/pull/1845)
 
 ## [0.16.0]
