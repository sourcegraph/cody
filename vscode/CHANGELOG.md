# Changelog

This is a log of all notable changes to Cody for VS Code. [Unreleased] changes are included in the nightly pre-release builds.

## [Unreleased]

### Added

<<<<<<< HEAD
- Cody Enterprise users now have access to an `experimental-openaicompatible` which allows bringing your own LLM via any OpenAI-compatible API. For now, this is only supported with Starchat and specific configurations - but we continue to generalize this work to support more models and OpenAI-compatible endpoints. [pull/3218](https://github.com/sourcegraph/cody/pull/3218)
=======
- Edit/Chat: Cody now expands the selection to the nearest enclosing function, if available, before attempting to expand to the nearest enclosing block. [pull/3507](https://github.com/sourcegraph/cody/pull/3507)
- Edit: New `cody.edit.preInstruction` configuration option for adding custom instruction at the end of all your requests. [pull/3542](https://github.com/sourcegraph/cody/pull/3542)
- Edit: Add support for the new `cody.edit.preInstruction` setting. [pull/3542](https://github.com/sourcegraph/cody/pull/3542)
- Edit: Added telemetry to measure the persistence of edits in the document. [pull/3550](https://github.com/sourcegraph/cody/pull/3550)
- Edit: "Ask Cody to Fix" now uses Claude 3 Sonnet. [pull/3555](https://github.com/sourcegraph/cody/pull/3555)
- Chat: Added buttons in the chat input box for enabling/disabling Enhanced Context. [pull/3547](https://github.com/sourcegraph/cody/pull/3547)
- Edit: Display warnings for large @-mentioned files during selection. [pull/3494](https://github.com/sourcegraph/cody/pull/3494)
- Edit: Automatically show open tabs as available options when triggering an @-mention. [pull/3494](https://github.com/sourcegraph/cody/pull/3494)

### Fixed

- Chat: Large file cannot be added via @-mention. [pull/3531](https://github.com/sourcegraph/cody/pull/3531)
- Edit: Improved the response reliability, Edit commands should no longer occasionally produce Markdown outputs.[pull/3192](https://github.com/sourcegraph/cody/pull/3192)
- Chat: Handle empty chat message input and prevent submission of empty messages. [pull/3554](https://github.com/sourcegraph/cody/pull/3554)
- Chat: Warnings are now displayed correctly for large files in the @-mention file selection list. [pull/3526](https://github.com/sourcegraph/cody/pull/3526)
- Custom Commands: Errors when running context command scripts now show the error output in the notification message. [pull/3565](https://github.com/sourcegraph/cody/pull/3565)
- Edit: Improved the response reliability, Edit commands should no longer occasionally produce Markdown outputs. [pull/3192](https://github.com/sourcegraph/cody/pull/3192)
- Edit: The `document` command now defaults to Claude 3 Haiku. [pull/3572](https://github.com/sourcegraph/cody/pull/3572)

### Changed

- Chat: The Enhanced Context Settings modal is opened by default for the first chat session. [pull/3547](https://github.com/sourcegraph/cody/pull/3547)
- Add information on which Cody tier is being used to analytics events. [pull/3508](https://github.com/sourcegraph/cody/pull/3508)
- Chat: Claude 3 Sonnet is now the default model for every Cody Free or Pro user. [pull/3575](https://github.com/sourcegraph/cody/pull/3575)
- Edit: Removed a previous Edit shortcut (`Shift+Cmd/Ctrl+v`), use `Opt/Alt+K` to trigger Edits. [pull/3591](https://github.com/sourcegraph/cody/pull/3591)

## [1.10.1]

### Added

- Autocomplete: Add Claude 3 Haiku experimental autocomplete support. [pull/3538](https://github.com/sourcegraph/cody/pull/3538)

### Changed

- Telemetry: Upgrade Sentry version. [pull/3502](https://github.com/sourcegraph/cody/pull/3502)
- Autocomplete: Subsequent new lines are added to the singleline stop sequences. [pull/3549](https://github.com/sourcegraph/cody/pull/3549)

## [1.10.0]

### Added

>>>>>>> ceb0ff89
- Added support links for Cody Pro and Enterprise users. [pull/3330](https://github.com/sourcegraph/cody/pull/3330)
- Autocomplete: Add StarCoder2 experimental support. [pull/61207](https://github.com/sourcegraph/cody/pull/61207)
- Autocomplete: Add `cody.autocomplete.experimental.fireworksOptions` for local debugging with Fireworks. [pull/3415](https://github.com/sourcegraph/cody/pull/3415)
- Chat: Add Claude 3 Haiku for Pro users. [pull/3423](https://github.com/sourcegraph/cody/pull/3423)
- Chat: Upgrade GPT 4 turbo model. [pull/3468](https://github.com/sourcegraph/cody/pull/3468)
- Chat: Added experimental support for including web pages as context by @-mentioning a URL (when the undocumented `cody.experimental.urlContext` VS Code setting is enabled). [pull/3436](https://github.com/sourcegraph/cody/pull/3436)
- Document: Added support for automatically determining the symbol and range of a documentable block from the users' cursor position. Currently supported in JavaScript, TypeScript, Go and Python. [pull/3275](https://github.com/sourcegraph/cody/pull/3275)
- Document: Added a ghost text hint ("Alt+D to Document") that shows when the users' cursor is on a documentable symbol. Currently supported in JavaScript, TypeScript, Go and Python. [pull/3275](https://github.com/sourcegraph/cody/pull/3275)
- Document: Added a shortcut (`Alt+D`) to immediately execute the document command. [pull/3275](https://github.com/sourcegraph/cody/pull/3275)
- Edit: Added a ghost text hint ("Alt+K to Generate Code") that shows on empty files. [pull/3275](https://github.com/sourcegraph/cody/pull/3275)

### Fixed

- Chat: When `@`-mentioning files in chat and edits, the list of fuzzy-matching files is shown much faster (which is especially noticeable in large workspaces).
- Chat: Fix abort related error messages with Claude 3. [pull/3466](https://github.com/sourcegraph/cody/pull/3466)
- Document: Fixed an issue where the generated documentation would be incorrectly inserted for Python. Cody will now follow PEP 257 – Docstring Conventions. [pull/3275](https://github.com/sourcegraph/cody/pull/3275)
- Edit: Fixed incorrect decorations being shown for edits that only insert new code. [pull/3424](https://github.com/sourcegraph/cody/pull/3424)

### Changed

- Autocomplete: Upgrade tree-sitter and expand language support. [pull/3373](https://github.com/sourcegraph/cody/pull/3373)
- Autocomplete: Do not cut off completions when they are almost identical to the following non-empty line. [pull/3377](https://github.com/sourcegraph/cody/pull/3377)
- Autocomplete: Enabled dynamic multiline completions by default. [pull/3392](https://github.com/sourcegraph/cody/pull/3392)
- Autocomplete: Improve StarCoder2 Ollama support. [pull/3452](https://github.com/sourcegraph/cody/pull/3452)
- Autocomplete: Upgrade tree-sitter grammars and add Dart support. [pull/3476](https://github.com/sourcegraph/cody/pull/3476)
- Autocomplete: Wrap tree-sitter parse calls in OpenTelemetry spans. [pull/3419](https://github.com/sourcegraph/cody/pull/3419)
- Chat: The <kbd>UpArrow</kbd> key in an empty chat editor now edits the most recently sent message instead of populating the editor with the last message's text.
- Chat: The chat editor uses a new rich editor component. If you open an old chat added before this version and edit a message in the transcript with @-mentions, the @-mentions will show up as plain text and will not actually include the mentioned files unless you re-type them.
- Command: Enhanced the context provided to the Test command to help the language model determine the appropriate testing framework to use. [pull/3344](https://github.com/sourcegraph/cody/pull/3344)
- Document: Upgraded to use a faster model. [pull/3275](https://github.com/sourcegraph/cody/pull/3275)
- Properly throw an error when attempting to parse an incomplete SSE stream with the nodeClient. [pull/3479](https://github.com/sourcegraph/cody/pull/3479)

## [1.8.3]

### Fixed

- Fix crash upon initialization in the stable build if a prerelease version of the VS Code extension was used for chat after 2024-03-08. [pull/3394](https://github.com/sourcegraph/cody/pull/3394)

## [1.8.2]

### Added

- Debug: Added new commands (`Cody Debug: Enable Debug Mode` and `Cody Debug: Open Output Channel`) to the editor Command Palette and the `Settings & Support` sidebar to streamline the process of getting started with debugging Cody. [pull/3342](https://github.com/sourcegraph/cody/pull/3342)

### Fixed

- Chat: Fixed an issue where in some cases the entire document instead of just the visible portion would be included as context. [pull/3351](https://github.com/sourcegraph/cody/pull/3351)
- Chat: Fixed an issue where user aborts was not handled correctly for Claude 3. [pull/3355](https://github.com/sourcegraph/cody/pull/3355)

### Changed

- Autocomplete: Improved the stop sequences list for Ollama models. [pull/3352](https://github.com/sourcegraph/cody/pull/3352)
- Chat: Welcome message is only shown on new chat panel. [pull/3341](https://github.com/sourcegraph/cody/pull/3341)
- Chat: Wrap pasted code blocks in triple-backticks automatically. [pull/3357](https://github.com/sourcegraph/cody/pull/3357)
- Command: You can now choose a LLM model for the Generate Unit Test command. [pull/3343](https://github.com/sourcegraph/cody/pull/3343)

## [1.8.1]

### Added

### Fixed

- Fixed an issue with the new auth experience that could prevent you from opening a sign in link. [pull/3339](https://github.com/sourcegraph/cody/pull/3339)
- Custom Commands: Fixed an issue that blocked shell commands from running on Windows. [pull/3333](https://github.com/sourcegraph/cody/pull/3333)

### Changed

## [1.8.0]

### Added

- Chat: Adds experimental support for local Ollama chat models. Simply start the Ollama app. You should be able to find the models you have pulled from Ollama in the model dropdown list in your chat panel after restarting VS Code. For detailed instructions, see [pull/3282](https://github.com/sourcegraph/cody/pull/3282)
- Chat: Adds support for line ranges with @-mentioned files (Example: `Explain @src/README.md:1-5`). [pull/3174](https://github.com/sourcegraph/cody/pull/3174)
- Chat: Command prompts are now editable and compatible with @ mentions. [pull/3243](https://github.com/sourcegraph/cody/pull/3243)
- Chat: Add Claude 3 Sonnet and Claude 3 Opus for Pro users. [pull/3301](https://github.com/sourcegraph/cody/pull/3301)
- Commands: Updated the prompts for the `Explain Code` and `Find Code Smell` commands to include file ranges. [pull/3243](https://github.com/sourcegraph/cody/pull/3243)
- Custom Command: All custom commands are now listed individually under the `Custom Commands` section in the Cody sidebar. [pull/3245](https://github.com/sourcegraph/cody/pull/3245)
- Custom Commands: You can now assign keybindings to individual custom commands. Simply search for `cody.command.custom.{CUSTOM_COMMAND_NAME}` (e.g. `cody.command.custom.commit`) in the Keyboard Shortcuts editor to add keybinding. [pull/3242](https://github.com/sourcegraph/cody/pull/3242)
- Chat/Search: Local indexes are rebuilt automatically on a daily cadence when they are stale. Staleness is determined by checking whether files have changed across Git commits and in the set of working file updates not yet committed. [pull/3261](https://github.com/sourcegraph/cody/pull/3261)
- Debug: Added `Export Logs` functionality to `Settings & Support` sidebar for exporting output logs when `cody.debug.enabled` is enabled. Also available in the Command Palette under `Cody: Export Logs`. [pull/3256](https://github.com/sourcegraph/cody/pull/3256)
- Auth: Adds a new onboarding flow that does not require the redirect back to VS Code behind a feature flag. [pull/3244](https://github.com/sourcegraph/cody/pull/3244)
- Font: Adds Ollama logo. [pull/3281](https://github.com/sourcegraph/cody/pull/3281)

### Fixed

- Auth: Logging in via redirect should now work in Cursor. This requires Sourcegraph 5.3.2 or later. [pull/3241](https://github.com/sourcegraph/cody/pull/3241)
- Chat: Fixed error `found consecutive messages with the same speaker 'assistant'` that occurred when prompt length exceeded limit. [pull/3228](https://github.com/sourcegraph/cody/pull/3228)
- Edit: Fixed an issue where preceding and following text would not be included for instruction-based Edits. [pull/3309](https://github.com/sourcegraph/cody/pull/3309)

### Changed

- Debug: The `cody.debug.enabled` setting is now set to `true` by default. [pull/](https://github.com/sourcegraph/cody/pull/)

## [1.6.1]

### Changed

- Autocomplete: Reduce the adaptive timeout to match latency improvements. [pull/3283](https://github.com/sourcegraph/cody/pull/3283)

## [1.6.0]

### Added

- Autocomplete: Adds a new experimental throttling mechanism that should decrease latency and backend load. [pull/3186](https://github.com/sourcegraph/cody/pull/3186)
- Edit: Added keyboard shortcuts for codelens actions such as "Undo" and "Retry" [pull/2757][https://github.com/sourcegraph/cody/pull/2757]
- Chat: Displays warnings for large @-mentioned files during selection. [pull/3118](https://github.com/sourcegraph/cody/pull/3118)
- Once [sourcegraph/sourcegraph#60515](https://github.com/sourcegraph/sourcegraph/pull/60515) is deployed, login works in VSCodium. [pull/3167](https://github.com/sourcegraph/cody/pull/3167)

### Fixed

- Autocomplete: Fixed an issue where the loading indicator might get stuck in the loading state. [pull/3178](https://github.com/sourcegraph/cody/pull/3178)
- Autocomplete: Fixes an issue where Ollama results were sometimes not visible when the current line has text after the cursor. [pull/3213](https://github.com/sourcegraph/cody/pull/3213)
- Chat: Fixed an issue where Cody Chat steals focus from file editor after a request is completed. [pull/3147](https://github.com/sourcegraph/cody/pull/3147)
- Chat: Fixed an issue where the links in the welcome message for chat are unclickable. [pull/3155](https://github.com/sourcegraph/cody/pull/3155)
- Chat: File range is now displayed correctly in the chat view. [pull/3172](https://github.com/sourcegraph/cody/pull/3172)

### Changed

- Autocomplete: Removes the latency for cached completions. [pull/3138](https://github.com/sourcegraph/cody/pull/3138)
- Autocomplete: Enable the recent jaccard similarity improvements by default. [pull/3135](https://github.com/sourcegraph/cody/pull/3135)
- Autocomplete: Start retrieval phase earlier to improve latency. [pull/3149](https://github.com/sourcegraph/cody/pull/3149)
- Autocomplete: Trigger one LLM request instead of three for multiline completions to reduce the response latency. [pull/3176](https://github.com/sourcegraph/cody/pull/3176)
- Autocomplete: Allow the client to pick up feature flag changes that were previously requiring a client restart. [pull/2992](https://github.com/sourcegraph/cody/pull/2992)
- Chat: Add tracing. [pull/3168](https://github.com/sourcegraph/cody/pull/3168)
- Command: Leading slashes are removed from command names in the command menu. [pull/3061](https://github.com/sourcegraph/cody/pull/3061)

## [1.4.4]

### Added

### Fixed

- The signin menu now displays a warning for invalid URL input. [pull/3156](https://github.com/sourcegraph/cody/pull/3156)

### Changed

## [1.4.3]

### Added

- Autocomplete: Updated the BFG binary version. [pull/3130](https://github.com/sourcegraph/cody/pull/3130)

### Changed

## [1.4.2]

### Fixed

- Chat: Fixed an issue where Cody would sometimes exceed the context window limit for shorter context OpenAI models. [pull/3121](https://github.com/sourcegraph/cody/pull/3121)

## [1.4.1]

### Added

- Chat: Support `@-mentioned` in mid sentences. [pull/3043](https://github.com/sourcegraph/cody/pull/3043)
- Chat: Support `@-mentioned` in editing mode. [pull/3091](https://github.com/sourcegraph/cody/pull/3091)

### Fixed

- Autocomplete: Fixed the completion partial removal upon acceptance caused by `cody.autocomplete.formatOnAccept`. [pull/3083](https://github.com/sourcegraph/cody/pull/3083)

### Changed

- Autocomplete: Improve client side tracing to get a better understanding of the E2E latency. [pull/3034](https://github.com/sourcegraph/cody/pull/3034)
- Autocomplete: Move some work off the critical path in an attempt to further reduce latency. [pull/3096](https://github.com/sourcegraph/cody/pull/3096)
- Custom Command: The `description` field is now optional and will default to use the command prompt. [pull/3025](https://github.com/sourcegraph/cody/pull/3025)

## [1.4.0]

### Added

- Autocomplete: Add a new `cody.autocomplete.disableInsideComments` option to prevent completions from being displayed while writing code comments. [pull/3049](https://github.com/sourcegraph/cody/pull/3049)
- Autocomplete: Added a shortcut to go to the Autocomplete settings from the Cody Settings overlay. [pull/3048](https://github.com/sourcegraph/cody/pull/3048)
- Chat: Display Cody icon in the editor title of the chat panels when `cody.editorTitleCommandIcon` is enabled. [pull/2937](https://github.com/sourcegraph/cody/pull/2937)
- Command: The `Generate Unit Tests` command now functions as an inline edit command. When executed, the new tests will be automatically appended to the test file. If no existing test file is found, a temporary one will be created. [pull/2959](https://github.com/sourcegraph/cody/pull/2959)
- Command: You can now highlight the output in your terminal panel and right-click to `Ask Cody to Explain`. [pull/3008](https://github.com/sourcegraph/cody/pull/3008)
- Edit: Added a multi-model selector to the Edit input, allowing quick access to change the Edit LLM. [pull/2951](https://github.com/sourcegraph/cody/pull/2951)
- Edit: Added Cody Pro support for models: GPT-4, GPT-3.5, Claude 2.1 and Claude Instant. [pull/2951](https://github.com/sourcegraph/cody/pull/2951)
- Edit: Added new keyboard shortcuts for Edit (`Alt+K`) and Chat (`Alt+L`). [pull/2865](https://github.com/sourcegraph/cody/pull/2865)
- Edit: Improved the input UX. You can now adjust the range of the Edit, select from available symbols in the document, and get quick access to the "Document" and "Test" commands. [pull/2884](https://github.com/sourcegraph/cody/pull/2884)
- Edit/Chat: Added "ghost" text alongside code to showcase Edit and Chat commands. Enable it by setting `cody.commandHints.enabled` to true. [pull/2865](https://github.com/sourcegraph/cody/pull/2865)
- [Internal] Command: Added new code lenses for generating additional unit tests. [pull/2959](https://github.com/sourcegraph/cody/pull/2959)

### Fixed

- Chat: Messages without enhanced context should not include the sparkle emoji in context list. [pull/3006](https://github.com/sourcegraph/cody/pull/3006)
- Custom Command: Fixed an issue where custom commands could fail to load due to an invalid entry (e.g. missing prompt). [pull/3012](https://github.com/sourcegraph/cody/pull/3012)
- Edit: Fixed an issue where "Ask Cody to Explain" would result in an error. [pull/3015](https://github.com/sourcegraph/cody/pull/3015)

### Changed

- Autocomplete: Expanded the configuration list to include `astro`, `rust`, `svelte`, and `elixir` for enhanced detection of multiline triggers. [pulls/3044](https://github.com/sourcegraph/cody/pull/3044)
- Autocomplete: Improved the new jaccard similarity retriever and context mixing experiments. [pull/2898](https://github.com/sourcegraph/cody/pull/2898)
- Autocomplete: Multiline completions are now enabled only for languages from a predefined list. [pulls/3044](https://github.com/sourcegraph/cody/pull/3044)
- Autocomplete: Remove obvious prompt-continuations. [pull/2974](https://github.com/sourcegraph/cody/pull/2974)
- Autocomplete: Enables the new fast-path mode for all Cody community users to directly connect with our inference service. [pull/2927](https://github.com/sourcegraph/cody/pull/2927)
- Autocomplete: Rename `unstable-ollama` option to `experimental-ollama` to better communicate the current state. We still support `unstable-ollama` in the config for backward compatibility. [pull/3077](https://github.com/sourcegraph/cody/pull/3077)
- Chat: Edit buttons are disabled on messages generated by the default commands. [pull/3005](https://github.com/sourcegraph/cody/pull/3005)

## [1.2.3]

### Added

- Autocomplete: local inference support with [deepseek-coder](https://ollama.ai/library/deepseek-coder) powered by ollama. [pull/2966](https://github.com/sourcegraph/cody/pull/2966)
- Autocomplete: Add a new experimental fast-path mode for Cody community users that directly connections to our inference services. [pull/2927](https://github.com/sourcegraph/cody/pull/2927)

## [1.2.2]

### Fixed

- Fixed an issue where the natural language search panel would disappear instead of showing results. [pull/2981](https://github.com/sourcegraph/cody/pull/2981)

## [1.2.1]

### Fixed

- Fixed an authentication issue that caused users to be unable to sign in. [pull/2943](https://github.com/sourcegraph/cody/pull/2943)
- Chat: Updated Chat input tips as commands are no longer executable from chat. [pull/2934](https://github.com/sourcegraph/cody/pull/2934)
- Custom Command: Removed codebase as context option from the custom command menu. [pull/2932](https://github.com/sourcegraph/cody/pull/2932)
- Command: Add `/ask` back to the Cody command menu, which was removed by accident. [pull/2939](https://github.com/sourcegraph/cody/pull/2939)

### Changed

- Chat: Updated message placeholder to mention you can @# to include symbols. [pull/2866](https://github.com/sourcegraph/cody/pull/2866)

## [1.2.0]

### Added

- Chat: Add a history quick in the editor panel for chats grouped by last interaction timestamp. [pull/2250](https://github.com/sourcegraph/cody/pull/2250)
- Added support for the new `fireworks/starcoder` virtual model name when used in combination with an Enterprise instance. [pull/2714](https://github.com/sourcegraph/cody/pull/2714)
- Chat: Added support for editing any non-command chat messages. [pull/2826](https://github.com/sourcegraph/cody/pull/2826)
- Chat: New action buttons added above the chat input area for easy keyboard access. [pull/2826](https://github.com/sourcegraph/cody/pull/2826)
- Chat: Using 'Up'/'Down' to reuse previous chat messages will now correctly bring `@`-mentioned files [pull/2473](https://github.com/sourcegraph/cody/pull/2473)
- Chat: Enterprise users can now search multiple repositories for context. [pull/2879](https://github.com/sourcegraph/cody/pull/2879)
- [Internal] Edit/Chat: Added "ghost" text alongside code to showcase Edit and Chat commands. [pull/2611](https://github.com/sourcegraph/cody/pull/2611)
- [Internal] Edit/Chat: Added Cmd/Ctrl+K and Cmd/Ctrl+L commands to trigger Edit and Chat [pull/2611](https://github.com/sourcegraph/cody/pull/2611)

### Fixed

- Edit: Fixed an issue where concurrent applying edits could result in the incorrect insertion point for a new edit. [pull/2707](https://github.com/sourcegraph/cody/pull/2707)
- Edit: Fixed an issue where the file/symbol hint would remain even after the file/symbol prefix had been deleted. [pull/2712](https://github.com/sourcegraph/cody/pull/2712)
- Commands: Fixed an issue where Cody failed to register additional instructions followed by the command key when submitted from the command menu. [pull/2789](https://github.com/sourcegraph/cody/pull/2789)
- Chat: The title for the chat panel is now reset correctly on "Restart Chat Session"/"New Chat Session" button click. [pull/2786](https://github.com/sourcegraph/cody/pull/2786)
- Chat: Fixed an issue where Ctrl+Enter on Windows would not work (did not send a follow-on chat). [pull/2823](https://github.com/sourcegraph/cody/pull/2823)
- Fixes an issue where the codebase URL was not properly inferred for a git repo when the repo name contains dots. [pull/2901](https://github.com/sourcegraph/cody/pull/2901)
- Chat: Fixed an issue where the user authentication view appeared in the chat panel. [pull/2904](https://github.com/sourcegraph/cody/pull/2904)

### Changed

- Changed code block UI to show actions immediately instead of waiting for Cody's response to be completed. [pull/2737](https://github.com/sourcegraph/cody/pull/2737)
- Removed recipes, which were replaced by commands in November 2023 (version 0.18.0).
- Edit: Updated the codelens display to be more descriptive. [pull/2710](https://github.com/sourcegraph/cody/pull/2710)
- New chats are now the default when the user submits a new quesetion. Previously, follow-up questions were the default, but this frequently led to exceeding the LLM context window, which users interpreted as an error state. Follow-up questions are still accessible via ⌘-Enter or Ctrl-Enter. [pull/2768](https://github.com/sourcegraph/cody/pull/2768)
- We now allocate no more than 60% of the overall LLM context window for enhanced context. This preserves more room for follow-up questions and context. [pull/2768](https://github.com/sourcegraph/cody/pull/2768)
- Chat: Renamed the "Restart Chat Session" button to "New Chat Session". [pull/2786](https://github.com/sourcegraph/cody/pull/2786)
- Removed the `cody.experimental.chatPredictions` setting. [pull/2848](https://github.com/sourcegraph/cody/pull/2848)
- Removed support for the `context.codebase` custom command property. [pull/2848](https://github.com/sourcegraph/cody/pull/2848)
- Autocomplete: Better cancellation of requests that are no longer relevant. [pull/2855](https://github.com/sourcegraph/cody/pull/2855)
- Updated Enhanced Context popover copy and added a link to the docs. [pull/2864](https://github.com/sourcegraph/cody/pull/2864)
- Include meta information about unit test files in Autocomplete analytics. [pull/2868](https://github.com/sourcegraph/cody/pull/2868)
- Moved the Context Limit errors in chat into the deboug log output. [pull/2891](https://github.com/sourcegraph/cody/pull/2891)
- Cleaned up chat editor title buttons & history separators. [pull/2895](https://github.com/sourcegraph/cody/pull/2895)
- Context: Embeddings search by sourcegraph.com have been removed. For the moment, remote embeddings may still affect results for Sourcegraph Enterprise users through the new multi-repo search feature described above. Local embeddings are not affected by this change. [pull/2879](https://github.com/sourcegraph/cody/pull/2879)
- [Internal] New generate unit test available behind `cody.internal.unstable`. [pull/2646](https://github.com/sourcegraph/cody/pull/2646)
- Commands: Slash commands are no longer supported in chat panel. [pull/2869](https://github.com/sourcegraph/cody/pull/2869)
- Commands: The underlying prompt for the default chat commands will be displayed in the chat panel. [pull/2869](https://github.com/sourcegraph/cody/pull/2869)

## [1.1.3]

### Added

### Fixed

- Autocomplete: Fixes an issue where the context retriever would truncate the results too aggressively. [pull/2652](https://github.com/sourcegraph/cody/pull/2652)
- Autocomplete: Improve the stability of multiline completion truncation during streaming by gracefully handling missing brackets in incomplete code segments. [pull/2682](https://github.com/sourcegraph/cody/pull/2682)
- Autocomplete: Improves the jaccard similarity retriever to find better matches. [pull/2662](https://github.com/sourcegraph/cody/pull/2662)
- Fixed prompt construction issue for the edit command. [pull/2716](https://github.com/sourcegraph/cody/pull/2716)

### Changed

- Made the Enterprise login button more prominent. [pull/2672](https://github.com/sourcegraph/cody/pull/2672)
- Edit: Cody will now always generate new code when the cursor is on an empty line. [pull/2611](https://github.com/sourcegraph/cody/pull/2611)

## [1.1.2]

### Fixed

- Fixing Steal the cursor issue https://github.com/sourcegraph/cody/pull/2674

## [1.1.1]

### Fixed

- Fixed authentication issue when trying to connect to an enterprise instance. [pull/2667](https://github.com/sourcegraph/cody/pull/2667)

## [1.1.0]

### Added

- Edit: Added support for user-provided context. Use "@" to include files and "@#" to include specific symbols. [pull/2574](https://github.com/sourcegraph/cody/pull/2574)
- Autocomplete: Experimental support for inline completions with Code Llama via [Ollama](https://ollama.ai/) running locally. [pull/2635](https://github.com/sourcegraph/cody/pull/2635)

### Fixed

- Chat no longer shows "embeddings" as the source for all automatically included context files [issues/2244](https://github.com/sourcegraph/cody/issues/2244)/[pull/2408](https://github.com/sourcegraph/cody/pull/2408)
- Display the source and range of enhanced context correctly in UI. [pull/2542](https://github.com/sourcegraph/cody/pull/2542)
- Context from directory for commands and custom commands now shows up correctly under enhanced context. [issues/2548](https://github.com/sourcegraph/cody/issues/2548)/[pull/2542](https://github.com/sourcegraph/cody/pull/2542)
- @-mentioning the same file a second time in chat no longer duplicates the filename prefix [issues/2243](https://github.com/sourcegraph/cody/issues/2243)/[pull/2474](https://github.com/sourcegraph/cody/pull/2474)
- Do not automatically append open file name to display text for chat questions. [pull/2580](https://github.com/sourcegraph/cody/pull/2580)
- Fixed unresponsive stop button in chat when an error is presented. [pull/2588](https://github.com/sourcegraph/cody/pull/2588)
- Added existing `cody.useContext` config to chat to control context fetching strategy. [pull/2616](https://github.com/sourcegraph/cody/pull/2616)
- Fixed extension start up issue for enterprise users who do not have primary email set up. [pull/2665](https://github.com/sourcegraph/cody/pull/2665)
- All Chat windows are now closed properly on sign out. [pull/2665](https://github.com/sourcegraph/cody/pull/2665)
- Fixed issue with incorrect chat model selected on first chat session for DotCom users after reauthorization. [issues/2648](https://github.com/sourcegraph/cody/issues/2648)
- Fixed unresponsive dropdown menu for selecting chat model in Chat view. [pull/2627](https://github.com/sourcegraph/cody/pull/2627)
- [Internal] Opening files with non-file schemed URLs no longer breaks Autocomplete when `.cody/ignore` is enabled. [pull/2640](https://github.com/sourcegraph/cody/pull/2640)

### Changed

- Chat: Display chats in the treeview provider grouped by last interaction timestamp. [pull/2250](https://github.com/sourcegraph/cody/pull/2250)
- Autocomplete: Accepting a full line completion will not immedialty start another completion request on the same line. [pulls/2446](https://github.com/sourcegraph/cody/pull/2446)
- Folders named 'bin/' are no longer filtered out from chat `@`-mentions but instead ranked lower. [pull/2472](https://github.com/sourcegraph/cody/pull/2472)
- Files ignored in `.cody/ignore` (if the internal experiment is enabled) will no longer show up in chat `@`-mentions. [pull/2472](https://github.com/sourcegraph/cody/pull/2472)
- Adds a new experiment to test a higher parameter StarCoder model for single-line completions. [pull/2632](https://github.com/sourcegraph/cody/pull/2632)
- [Internal] All non-file schemed URLs are now ignored by default when `.cody/ignore` is enabled. [pull/2640](https://github.com/sourcegraph/cody/pull/2640)

## [1.0.5]

### Added

- [Internal] New `cody.internal.unstable` setting for enabling unstable experimental features for internal use only. Included `.cody/ignore` for internal testing. [pulls/1382](https://github.com/sourcegraph/cody/pull/1382)

### Fixed

- @-mentioning files on Windows no longer sometimes renders visible markdown for the links in the chat [issues/2388](https://github.com/sourcegraph/cody/issues/2388)/[pull/2398](https://github.com/sourcegraph/cody/pull/2398)
- Mentioning multiple files in chat no longer only includes the first file [issues/2402](https://github.com/sourcegraph/cody/issues/2402)/[pull/2405](https://github.com/sourcegraph/cody/pull/2405)
- Enhanced context is no longer added to commands and custom commands that do not require codebase context. [pulls/2537](https://github.com/sourcegraph/cody/pull/2537)
- Unblock `AltGraph` key on chat inputs. [pulls/2558](https://github.com/sourcegraph/cody/pull/2558)
- Display error messages from the LLM without replacing existing responses from Cody in the Chat UI. [pull/2566](https://github.com/sourcegraph/cody/pull/2566)

### Changed

- The `inline` mode for Custom Commands has been removed. [pull/2551](https://github.com/sourcegraph/cody/pull/2551)

## [1.0.4]

### Added

### Fixed

- Fixed config parsing to ensure we read the right remote server endpoint everywhere. [pulls/2456](https://github.com/sourcegraph/cody/pull/2456)

### Changed

- Autocomplete: Accepting a full line completion will not immediately start another completion request on the same line. [pulls/2446](https://github.com/sourcegraph/cody/pull/2446)
- Changes to the model in the new chat experience on the Cody Pro plan will now be remembered. [pull/2438](https://github.com/sourcegraph/cody/pull/2438)

## [1.0.3]

### Added

### Fixed

### Changed

- Logging improvements for accuracy. [pulls/2444](https://github.com/sourcegraph/cody/pull/2444)

## [1.0.2]

### Added

### Fixed

- Chat: Honor the cody.codebase setting for manually setting the remote codebase context. [pulls/2415](https://github.com/sourcegraph/cody/pull/2415)
- Fixes the Code Lenses feature. [issues/2428](https://github.com/sourcegraph/cody/issues/2428)

### Changed

- The chat history is now associated to the currently logged in account. [issues/2261](https://github.com/sourcegraph/cody/issues/2261)

## [1.0.1]

### Added

### Fixed

- Fixes an issue where GPT 3.5 requests were sometimes left hanging. [pull/2386](https://github.com/sourcegraph/cody/pull/2386)
- Chat: Use the proper token limits for enterprise users. [pulls/2395](https://github.com/sourcegraph/cody/pull/2395)

### Changed

- Hide the LLM dropdown in the new Chat UX for enterprise instances where there is no choice to switch models. [pulls/2393](https://github.com/sourcegraph/cody/pull/2393)

## [1.0.0]

### Added

- Adds support for Mixtral by Mistral in the LLM dropdown list. [issues/2307](https://github.com/sourcegraph/cody/issues/2307)

### Fixed

- Context: The "Continue Indexing" button works on Windows. [issues/2328](https://github.com/sourcegraph/cody/issues/2328)
- Context: The "Embeddings Incomplete" status bar item shows an accurate percent completion. Previously we showed the percent *in*complete, but labeled it percent complete. We no longer display a spurious "Cody Embeddings Index Complete" toast if indexing fails a second time. [pull/2368](https://github.com/sourcegraph/cody/pull/2368)

### Changed

- Updates the code smell icon so it does not stand out in some VS Code themes.

## [0.18.6]

### Added

- Context: Incomplete embeddings indexing status can seen in the status bar. On macOS and Linux, indexing can be resumed by clicking there. However Windows users will still see an OS error 5 (access denied) when retrying indexing. [pull/2265](https://github.com/sourcegraph/cody/pull/2265)
- Autocomplete: Add the `cody.autocomplete.formatOnAccept` user setting, which allows users to enable or disable the automatic formatting of autocomplete suggestions upon acceptance. [pull/2327](https://github.com/sourcegraph/cody/pull/2327)

### Fixed

- Autocomplete: Don't show loading indicator when a user is rate limited. [pull/2314](https://github.com/sourcegraph/cody/pull/2314)
- Fixes an issue where the wrong rate limit count was shown. [pull/2312](https://github.com/sourcegraph/cody/pull/2312)
- Chat: Fix icon rendering on the null state. [pull/2336](https://github.com/sourcegraph/cody/pull/2336)
- Chat: The current file, when included as context, is now shown as a relative path and is a clickable link. [pull/2344](https://github.com/sourcegraph/cody/pull/2344)
- Chat: Reopened chat panels now use the correct chat title. [pull/2345](https://github.com/sourcegraph/cody/pull/2345)
- Chat: Fixed an issue where the command settings menu would not open when clicked. [pull/2346](https://github.com/sourcegraph/cody/pull/2346)
- Fixed an issue where `/reset` command throws an error in the chat panel. [pull/2313](https://github.com/sourcegraph/cody/pull/2313)

### Changed

- Update Getting Started Guide. [pull/2279](https://github.com/sourcegraph/cody/pull/2279)
- Commands: Edit commands are no longer shown in the chat slash command menu. [pull/2339](https://github.com/sourcegraph/cody/pull/2339)
- Change Natural Language Search to Beta [pull/2351](https://github.com/sourcegraph/cody/pull/2351)

## [0.18.5]

### Added

### Fixed

- Chat: Fixed support for the `cody.chat.preInstruction` setting. [pull/2255](https://github.com/sourcegraph/cody/pull/2255)
- Fixes an issue where pasting into the document was not properly tracked. [pull/2293](https://github.com/sourcegraph/cody/pull/2293)
- Edit: Fixed an issue where the documentation command would incorrectly position inserted edits. [pull/2290](https://github.com/sourcegraph/cody/pull/2290)
- Edit: Fixed an issue where the documentation command would scroll to code that is already visible [pull/2296](https://github.com/sourcegraph/cody/pull/2296)

### Changed

- Settings: Relabel "symf Context" as "Search Context". [pull/2285](https://github.com/sourcegraph/cody/pull/2285)
- Chat: Removed 'Chat Suggestions' setting. [pull/2284](https://github.com/sourcegraph/cody/pull/2284)
- Edit: Completed edits are no longer scrolled back into view in the active file. [pull/2297](https://github.com/sourcegraph/cody/pull/2297)
- Chat: Update welcome message. [pull/2298](https://github.com/sourcegraph/cody/pull/2298)
- Edit: Decorations are no longer shown once an edit has been applied. [pull/2304](https://github.com/sourcegraph/cody/pull/2304)

## [0.18.4]

### Added

### Fixed

- Fixes an issue where the sidebar would not properly load when not signed in. [pull/2267](https://github.com/sourcegraph/cody/pull/2267)
- Fixes an issue where telemetry events were not properly logged with the new chat experience. [pull/2291](https://github.com/sourcegraph/cody/pull/2291)

### Changed

## [0.18.3]

### Added

- Autocomplete: Adds a new experimental option to improve the latency when showing the next line after accepting a completion (hot streak mode). [pull/2118](https://github.com/sourcegraph/cody/pull/2118)
- Chat: Add a settings button in the Chat panel to open extension settings. [pull/2117](https://github.com/sourcegraph/cody/pull/2117)

### Fixed

- Fix pre-release version numbers not being correctly detected. [pull/2240](https://github.com/sourcegraph/cody/pull/2240)
- Embeddings appear in the enhanced context selector when the user is already signed in and loads/reloads VSCode. [pull/2247](https://github.com/sourcegraph/cody/pull/2247)
- Embeddings status in the enhanced context selector has accurate messages when working in workspaces that aren't git repositories, or in git repositories which don't have remotes. [pull/2235](https://github.com/sourcegraph/cody/pull/2235)

### Changed

- Replace "Sign Out" with an account dialog. [pull/2233](https://github.com/sourcegraph/cody/pull/2233)
- Chat: Update chat icon and transcript gradient. [pull/2254](https://github.com/sourcegraph/cody/pull/2254)
- Remove the experimental `syntacticPostProcessing` flag. This behavior is now the default.

## [0.18.2]

### Added

### Fixed

- Chat: You can @-mention files starting with a dot. [pull/2209](https://github.com/sourcegraph/cody/pull/2209)
- Chat: Typing a complete filename when @-mentioning files and then pressing `<tab>` will no longer duplicate the filename [pull/2218](https://github.com/sourcegraph/cody/pull/2218)
- Autocomplete: Fixes an issue where changing user accounts caused some configuration issues. [pull/2182](https://github.com/sourcegraph/cody/pull/2182)
- Fixes an issue where focusing the VS Code extension window caused unexpected errors when connected to an Enterprise instance. [pull/2182](https://github.com/sourcegraph/cody/pull/2182)
- Embeddings: Send embeddings/initialize to the local embeddings controller. [pull/2183](https://github.com/sourcegraph/cody/pull/2183)
- Chat: Do not parse Windows file paths as URIs. [pull/2197](https://github.com/sourcegraph/cody/pull/2197)
- Search: Fix symf index dir on Windows. [pull/2207](https://github.com/sourcegraph/cody/pull/2207)
- Chat: You can @-mention files on Windows without generating an error. [pull/2197](https://github.com/sourcegraph/cody/pull/2197)
- Chat: You can @-mention files on Windows using backslashes and displayed filenames will use backslashes [pull/2215](https://github.com/sourcegraph/cody/pull/2215)
- Sidebar: Fix "Release Notes" label & link for pre-releases in sidebar. [pull/2210](https://github.com/sourcegraph/cody/pull/2210)
- Search: Send sigkill to symf when extension exits. [pull/2225](https://github.com/sourcegraph/cody/pull/2225)
- Search: Support cancelling index. [pull/2202](https://github.com/sourcegraph/cody/pull/2202)
- Chat Fix cursor blink issue and ensure proper chat initialization synchronization. [pull/2193](https://github.com/sourcegraph/cody/pull/2193)
- plg: display errors when autocomplete rate limits trigger [pull/2193](https://github.com/sourcegraph/cody/pull/2135)
- Mark Upgrade/Usage links as dot-com only [pull/2219](https://github.com/sourcegraph/cody/pull/2219)

### Changed

- Search: Only show search instructions on hover or focus [pull/2212](https://github.com/sourcegraph/cody/pull/2212)

## [0.18.1]

### Added

### Fixed

- Chat: Always include selection in Enhanced Context. [pull/2144](https://github.com/sourcegraph/cody/pull/2144)
- Chat: Fix abort. [pull/2159](https://github.com/sourcegraph/cody/pull/2159)
- Autocomplete: Fix rate limits messages for short time spans. [pull/2152](https://github.com/sourcegraph/cody/pull/2152)

### Changed

- Chat: Improve slash command heading padding. [pull/2173](https://github.com/sourcegraph/cody/pull/2173)

## [0.18.0]

### Added

- Edit: "Ask Cody to Generate" or the "Edit" command now stream incoming code directly to the document when only inserting new code. [pull/1883](https://github.com/sourcegraph/cody/pull/1883)
- Chat: New chat preview models `claude-2.1` is now avaliable for sourcegraph.com users. [pull/1860](https://github.com/sourcegraph/cody/pull/1860)
- Edit: Added context-aware code actions for "Generate", "Edit" and "Document" commands. [pull/1724](https://github.com/sourcegraph/cody/pull/1724)
- Chat: @'ing files now uses a case insensitive fuzzy search. [pull/1889](https://github.com/sourcegraph/cody/pull/1889)
- Edit: Added a faster, more optimized response for the "document" command. [pull/1900](https://github.com/sourcegraph/cody/pull/1900)
- Chat: Restore last opened chat panel on reload. [pull/1918](https://github.com/sourcegraph/cody/pull/1918)

### Fixed

- Chat: Display OS specific keybinding in chat welcome message. [pull/2051](https://github.com/sourcegraph/cody/pull/2051)
- Embeddings indexes can be generated and stored locally in repositories with a default fetch URL that is not already indexed by sourcegraph.com through the Enhanced Context selector. [pull/2069](https://github.com/sourcegraph/cody/pull/2069)
- Chat: Support chat input history on "up" and "down" arrow keys again. [pull/2059](https://github.com/sourcegraph/cody/pull/2059)
- Chat: Decreased debounce time for creating chat panels to improve responsiveness. [pull/2115](https://github.com/sourcegraph/cody/pull/2115)
- Chat: Fix infinite loop when searching for symbols. [pull/2114](https://github.com/sourcegraph/cody/pull/2114)
- Chat: Speed up chat panel debounce w/ trigger on leading edge too. [pull/2126](https://github.com/sourcegraph/cody/pull/2126)
- Chat: Fix message input overlapping with enhanced context button. [pull/2141](https://github.com/sourcegraph/cody/pull/2141)
- Support chat input history on "up" and "down" arrow keys again. [pull/2059](https://github.com/sourcegraph/cody/pull/2059)
- Edit: Fixed an issue where Cody would regularly include unrelated XML tags in the generated output. [pull/1789](https://github.com/sourcegraph/cody/pull/1789)
- Chat: Fixed an issue that caused Cody to be unable to locate active editors when running commands from the new chat panel. [pull/1793](https://github.com/sourcegraph/cody/pull/1793)
- Chat: Replaced uses of deprecated getWorkspaceRootPath that caused Cody to be unable to determine the current workspace in the chat panel. [pull/1793](https://github.com/sourcegraph/cody/pull/1793)
- Chat: Input history is now preserved between chat sessions. [pull/1826](https://github.com/sourcegraph/cody/pull/1826)
- Chat: Fixed chat command selection behavior in chat input box. [pull/1828](https://github.com/sourcegraph/cody/pull/1828)
- Chat: Add delays before sending webview ready events to prevent premature sending. This fixes issue where chat panel fails to load when multiple chat panels are opened simultaneously. [pull/1836](https://github.com/sourcegraph/cody/pull/1836)
- Autocomplete: Fixes a bug that caused autocomplete to be triggered at the end of a block or function invocation. [pull/1864](https://github.com/sourcegraph/cody/pull/1864)
- Edit: Incoming edits that are afixed to the selected code and now handled properly (e.g. docstrings). [pull/1724](https://github.com/sourcegraph/cody/pull/1724)
- Chat: Allowed backspace and delete keys to remove characters in chat messages input box.
- Edit: Retrying an edit will now correctly use the original intended range. [pull/1926](https://github.com/sourcegraph/cody/pull/1926)
- Chat: Allowed backspace and delete keys to remove characters in chat messages input box. [pull/1906](https://github.com/sourcegraph/cody/pull/1906)
- Chat: The commands display box in the chat input box now uses the same styles as the @ command results box. [pull/1962](https://github.com/sourcegraph/cody/pull/1962)
- Chat: Sort commands and prompts alphabetically in commands menu and chat. [pull/1998](https://github.com/sourcegraph/cody/pull/1998)
- Chat: Fix chat command selection to only filter on '/' prefix. [pull/1980](https://github.com/sourcegraph/cody/pull/1980)
- Chat: Improve @-file completion to better preserve input value. [pull/1980](https://github.com/sourcegraph/cody/pull/1980)
- Edit: Fixed "Ask Cody: Edit Code" no longer showing in the command palette. [pull/2004](https://github.com/sourcegraph/cody/pull/2004)
- Edit: Fixed an issue where Cody could incorrectly produce edits when repositioning code or moving your cursor onto new lines. [pull/2005](https://github.com/sourcegraph/cody/pull/2005)

### Changed

- Chat: Uses the new Chat UI by default. [pull/2079](https://github.com/sourcegraph/cody/pull/2079)
- Inline Chat is now deprecated and removed. [pull/2079](https://github.com/sourcegraph/cody/pull/2079)
- Fixup Tree View is now deprecated and removed. [pull/2079](https://github.com/sourcegraph/cody/pull/2079)
- Enhanced Context used to turn off automatically after the first chat. Now it stays enabled until you disable it. [pull/2069](https://github.com/sourcegraph/cody/pull/2069)
- Chat: Reuse existing New Chat panel to prevent having multiple new chats open at once. [pull/2087](https://github.com/sourcegraph/cody/pull/2087)
- Chat: Close the Enhanced Context popover on chat input focus. [pull/2091](https://github.com/sourcegraph/cody/pull/2091)
- Chat: Show onboarding glowy dot guide until first time opening Enhanced Context. [pull/2097](https://github.com/sourcegraph/cody/pull/2097)
- In 0.12, we simplified the sign-in process and removed the option to sign into
  Cody App from VScode. If you were still signed in to Cody App, we invite you to
  sign in to Sourcegraph.com directly. The extension will do this automatically if
  possible but you may need to sign in again. If you have set up embeddings in
  Cody App, VScode will now search your local embeddings automatically: You no
  longer need to have the Cody App open. Note, the sidebar chat indicator may
  say embeddings were not found while we work on improving chat.
  [pull/2099](https://github.com/sourcegraph/cody/pull/2099)
- Commands: Expose commands in the VS Code command palette and clean up the context menu. [pull/1209](https://github.com/sourcegraph/cody/pull/2109)
- Search: Style and UX improvements to the search panel. [pull/2138](https://github.com/sourcegraph/cody/pull/2138)
- Chat: Reduce size of chats list blank copy. [pull/2137](https://github.com/sourcegraph/cody/pull/2137)
- Chat: Update message input placeholder to mention slash commands. [pull/2142](https://github.com/sourcegraph/cody/pull/2142)
- Inline Chat will soon be deprecated in favor of the improved chat and command experience. It is now disabled by default and does not work when the new chat panel is enabled. [pull/1797](https://github.com/sourcegraph/cody/pull/1797)
- Chat: Updated the design and location for the `chat submit` button and `stop generating` button. [pull/1782](https://github.com/sourcegraph/cody/pull/1782)
- Commands: `Command Code Lenses` has been moved out of experimental feature and is now available to general. [pull/0000](https://github.com/sourcegraph/cody/pull/0000)
- Commands: `Custom Commands` has been moved out of experimental and is now at Beta. [pull/0000](https://github.com/sourcegraph/cody/pull/0000)
- Commands: The Custom Commands Menu now closes on click outside of the menu. [pull/1854](https://github.com/sourcegraph/cody/pull/1854)
- Autocomplete: Remove the frequency of unhelpful autocompletions. [pull/1862](https://github.com/sourcegraph/cody/pull/1862)
- Chat: The default chat model `claude-2` has been replaced with the pinned version `claude-2.0`. [pull/1860](https://github.com/sourcegraph/cody/pull/1860)
- Edit: Improved the response consistency for edits. Incoming code should now better match the surrounding code and contain less formatting errors [pull/1892](https://github.com/sourcegraph/cody/pull/1892)
- Command: Editor title icon will only show up in non-readonly file editor views. [pull/1909](https://github.com/sourcegraph/cody/pull/1909)
- Chat: Include text in dotCom chat events. [pull/1910](https://github.com/sourcegraph/cody/pull/1910)
- Chat: Replaced vscode links with custom "cody.chat.open.file" protocol when displaying file names in chat. [pull/1919](https://github.com/sourcegraph/cody/pull/1919)
- Chat: Change "Restart Chat Session" icon and add a confirmation. [pull/2002](https://github.com/sourcegraph/cody/pull/2002)
- Chat; Improve enhanced context popover and button styles. [pull/2075](https://github.com/sourcegraph/cody/pull/2075)

## [0.16.3]

### Added

### Fixed

### Changed

- Reverting back to v0.16.1 due to critical issue found in v0.16.2.

## [0.16.2]

### Added

- Chat: New chat preview models `claude-2.1` is now avaliable for sourcegraph.com users. [pull/1860](https://github.com/sourcegraph/cody/pull/1860)
- Edit: Added context-aware code actions for "Generate", "Edit" and "Document" commands. [pull/1724](https://github.com/sourcegraph/cody/pull/1724)
- Chat: @'ing files now uses a case insensitive fuzzy search. [pull/1889](https://github.com/sourcegraph/cody/pull/1889)
- Edit: Added a faster, more optimized response for the "document" command. [pull/1900](https://github.com/sourcegraph/cody/pull/1900)
- Chat: Restore last opened chat panel on reload. [pull/1918](https://github.com/sourcegraph/cody/pull/1918)
- Chat: Edit button to rename the chat history. [pull/1818](https://github.com/sourcegraph/cody/pull/1818)

### Fixed

- Edit: Fixed an issue where Cody would regularly include unrelated XML tags in the generated output. [pull/1789](https://github.com/sourcegraph/cody/pull/1789)
- Chat: Fixed an issue that caused Cody to be unable to locate active editors when running commands from the new chat panel. [pull/1793](https://github.com/sourcegraph/cody/pull/1793)
- Chat: Replaced uses of deprecated getWorkspaceRootPath that caused Cody to be unable to determine the current workspace in the chat panel. [pull/1793](https://github.com/sourcegraph/cody/pull/1793)
- Chat: Input history is now preserved between chat sessions. [pull/1826](https://github.com/sourcegraph/cody/pull/1826)
- Chat: Fixed chat command selection behavior in chat input box. [pull/1828](https://github.com/sourcegraph/cody/pull/1828)
- Chat: Add delays before sending webview ready events to prevent premature sending. This fixes issue where chat panel fails to load when multiple chat panels are opened simultaneously. [pull/1836](https://github.com/sourcegraph/cody/pull/1836)
- Autocomplete: Fixes a bug that caused autocomplete to be triggered at the end of a block or function invocation. [pull/1864](https://github.com/sourcegraph/cody/pull/1864)
- Edit: Incoming edits that are afixed to the selected code and now handled properly (e.g. docstrings). [pull/1724](https://github.com/sourcegraph/cody/pull/1724)
- Chat: Allowed backspace and delete keys to remove characters in chat messages input box.
- Edit: Retrying an edit will now correctly use the original intended range. [pull/1926](https://github.com/sourcegraph/cody/pull/1926)
- Chat: Allowed backspace and delete keys to remove characters in chat messages input box. [pull/1906](https://github.com/sourcegraph/cody/pull/1906)
- Chat: The commands display box in the chat input box now uses the same styles as the @ command results box. [pull/1962](https://github.com/sourcegraph/cody/pull/1962)
- Chat: Sort commands and prompts alphabetically in commands menu and chat. [pull/1998](https://github.com/sourcegraph/cody/pull/1998)
- Chat: Fix chat command selection to only filter on '/' prefix. [pull/1980](https://github.com/sourcegraph/cody/pull/1980)
- Chat: Improve @-file completion to better preserve input value. [pull/1980](https://github.com/sourcegraph/cody/pull/1980)
- Edit: Fixed "Ask Cody: Edit Code" no longer showing in the command palette. [pull/2004](https://github.com/sourcegraph/cody/pull/2004)
- Edit: Fixed an issue where Cody could incorrectly produce edits when repositioning code or moving your cursor onto new lines. [pull/2005](https://github.com/sourcegraph/cody/pull/2005)

### Changed

- Inline Chat will soon be deprecated in favor of the improved chat and command experience. It is now disabled by default and does not work when the new chat panel is enabled. [pull/1797](https://github.com/sourcegraph/cody/pull/1797)
- Chat: Updated the design and location for the `chat submit` button and `stop generating` button. [pull/1782](https://github.com/sourcegraph/cody/pull/1782)
- Commands: `Command Code Lenses` has been moved out of experimental feature and is now available to general. [pull/0000](https://github.com/sourcegraph/cody/pull/0000)
- Commands: `Custom Commands` has been moved out of experimental and is now at Beta. [pull/0000](https://github.com/sourcegraph/cody/pull/0000)
- Commands: The Custom Commands Menu now closes on click outside of the menu. [pull/1854](https://github.com/sourcegraph/cody/pull/1854)
- Autocomplete: Remove the frequency of unhelpful autocompletions. [pull/1862](https://github.com/sourcegraph/cody/pull/1862)
- Chat: The default chat model `claude-2` has been replaced with the pinned version `claude-2.0`. [pull/1860](https://github.com/sourcegraph/cody/pull/1860)
- Edit: Improved the response consistency for edits. Incoming code should now better match the surrounding code and contain less formatting errors [pull/1892](https://github.com/sourcegraph/cody/pull/1892)
- Command: Editor title icon will only show up in non-readonly file editor views. [pull/1909](https://github.com/sourcegraph/cody/pull/1909)
- Chat: Include text in dotCom chat events. [pull/1910](https://github.com/sourcegraph/cody/pull/1910)
- Chat: Replaced vscode links with custom "cody.chat.open.file" protocol when displaying file names in chat. [pull/1919](https://github.com/sourcegraph/cody/pull/1919)
- Chat: Change "Restart Chat Session" icon and add a confirmation. [pull/2002](https://github.com/sourcegraph/cody/pull/2002)
- Chat; Improve enhanced context popover and button styles. [pull/2075](https://github.com/sourcegraph/cody/pull/2075)

## [0.16.1]

### Added

### Fixed

### Changed

- Move decision about which autocomplete deployment to use for StarCoder to the server. [pull/1845](https://github.com/sourcegraph/cody/pull/1845)

## [0.16.0]

### Added

- Chat: A new chat model selection dropdown that allows selecting between different chat models when connected to the sourcegraph.com instance. [pull/1676](https://github.com/sourcegraph/cody/pull/1676)
- Chat: New button in editor title for restarting chat session in current chat panel (non-sidebar chat view). [pull/1687](https://github.com/sourcegraph/cody/pull/1687)
- Chat: New `@` command that allows you to attach files via the chat input box. [pull/1631](https://github.com/sourcegraph/cody/pull/1631)
- Edit: Added a specific, faster, response flow for fixes when triggered directly from code actions. [pull/1639](https://github.com/sourcegraph/cody/pull/1639)
- Edit: Improved context fetching for quick fixes to better include code related to the problem. [pull/1723](https://github.com/sourcegraph/cody/pull/1723)
- Chat: Added option to configure whether to add enhanced context from codebase for chat question in the new chat panel. [pull/1738](https://github.com/sourcegraph/cody/pull/1738)
- Autocomplete: Added new retrieval and mixing strategies to improve Autocomplete context. [pull/1752](https://github.com/sourcegraph/cody/pull/1752)
- Commands: Supports passing additional input text to commands via the chat input box. For example, adds additional instruction after the command key: `/explain response in Spanish`. [pull/1731](https://github.com/sourcegraph/cody/pull/1731)

### Fixed

- Edit: Updated the fixup create task to just use the previous command text. [pull/1615](https://github.com/sourcegraph/cody/pull/1615)
- Fixed an issue that would cause an aborted chat message to show an error "Cody did not respond with any text". [pull/1668](https://github.com/sourcegraph/cody/pull/1668)
- Chat: Opening files from the new chat panel will now show up beside the chat panel instead of on top of the chat panel. [pull/1677](https://github.com/sourcegraph/cody/pull/1677)
- Chat: Prevented default events on certain key combos when chat box is focused. [pull/1690](https://github.com/sourcegraph/cody/pull/1690)
- Command: Fixed an issue that opened a new chat window when running `/doc` and `/edit` commands from the command palette. [pull/1678](https://github.com/sourcegraph/cody/pull/1678)
- Chat: Prevent sidebar from opening when switching editor chat panels. [pull/1691](https://github.com/sourcegraph/cody/pull/1691)
- Chat: Prevent `"command 'cody.chat'panel.new' not found"` error when the new chat panel UI is disabled. [pull/1696](https://github.com/sourcegraph/cody/pull/1696)
- Autocomplete: Improved the multiline completions truncation logic. [pull/1709](https://github.com/sourcegraph/cody/pull/1709)
- Autocomplete: Fix an issue where typing as suggested causes the completion to behave unexpectedly. [pull/1701](https://github.com/sourcegraph/cody/pull/1701)
- Chat: Forbid style tags in DOMPurify config to prevent code block rendering issues. [pull/1747](https://github.com/sourcegraph/cody/pull/1747)
- Edit: Fix `selectedCode` and `problemCode` sometimes being added to the document after an edit. [pull/1765](https://github.com/sourcegraph/cody/pull/1765)
- Edit: Fix the code lens containing options to diff, undo and retry being automatically dismissed for users who have `autoSave` enabled. [pull/1767](https://github.com/sourcegraph/cody/pull/1767)

### Changed

- Edit: Fixed formatting issues with some editor formatters that required explict indendation configuration. [pull/1620](https://github.com/sourcegraph/cody/pull/1620)
- Edit: Fixed an issue where the diff for an edit could expand recursively each time it is viewed. [pull/1621](https://github.com/sourcegraph/cody/pull/1621)
- Editor Title Icon has been moved out of the experimental stage and is now enabled by default. [pull/1651](https://github.com/sourcegraph/cody/pull/1651)
- Clean up login page styles and make Enterprise login more prominent. [pull/1708](https://github.com/sourcegraph/cody/pull/1708)
- Autocomplete: Slightly increase the amount of time we wait for another keystroke before starting completion requests. [pull/1737](https://github.com/sourcegraph/cody/pull/1737)
- Improved new chat model selector styles. [pull/1750](https://github.com/sourcegraph/cody/pull/1750)
- Improved response time for chat, commands and edits on repositories without embeddings. [pull/1722](https://github.com/sourcegraph/cody/pull/1722)

## [0.14.5]

### Added

### Fixed

### Changed

- Added support to test a Sourcegraph specific StarCoder setup for dotcom. [pull/1670]

## [0.14.4]

### Added

### Fixed

- Chat: Fixed an issue where multiple action buttons were appended to each Code Block per chat message. [pull/1617](https://github.com/sourcegraph/cody/pull/1617)

### Changed

## [0.14.3]

### Added

- Autocomplete: Add completion intent to analytics events. [pull/1457](https://github.com/sourcegraph/cody/pull/1457)
- Edit: Added the ability to provide instructions when retrying an edit. [pull/1411](https://github.com/sourcegraph/cody/pull/1411)
- Edit: Added the ability to undo an applied edit. [pull/1411](https://github.com/sourcegraph/cody/pull/1411)
- Edit: Support applying edits in the background, instead of relying on the users' open file. [pull/1411](https://github.com/sourcegraph/cody/pull/1411)
- Assign requestID to each Code Block actions. [pull/1586](https://github.com/sourcegraph/cody/pull/1586)
- [Internal Experimental] Chat: New Experimental Chat View that appears in the editor panel instead of the sidebar when `cody.experimental.chatPanel` is enabled. [pull/1509](https://github.com/sourcegraph/cody/pull/1509)

### Fixed

- Commands: Smart selection not working on the first line of code. [pull/1508](https://github.com/sourcegraph/cody/pull/1508)
- Chat: Aborted messages are now saved to local chat history properly. [pull/1550](https://github.com/sourcegraph/cody/pull/1550)
- Adjust a completion range if it does not match the current line suffix. [pull/1507](https://github.com/sourcegraph/cody/pull/1507)
- Chat: Fix heading styles and inline code colors. [pull/1528](https://github.com/sourcegraph/cody/pull/1528)
- Custom Commands: Fix custom command menu not showing for a single custom command. [pull/1532](https://github.com/sourcegraph/cody/pull/1532)
- Chat: Focus chat input on mount even when notification for version update is shown. [pull/1556](https://github.com/sourcegraph/cody/pull/1556)
- Commands: Commands selector in chat will now scroll to the selected item's viewport automatically. [pull/1556](https://github.com/sourcegraph/cody/pull/1556)
- Edit: Errors are now shown separately to incoming edits, and will not be applied to the document. [pull/1376](https://github.com/sourcegraph/cody/pull/1376)
- Chat: Prevent cursor from moving during chat command selection. [pull/1592](https://github.com/sourcegraph/cody/pull/1592)

### Changed

- Chat: Start prompt mixin by default. [pull/1479](https://github.com/sourcegraph/cody/pull/1479)
- Edit: Incoming changes are now applied by default. [pull/1411](https://github.com/sourcegraph/cody/pull/1411)

## [0.14.2]

### Added

- Code applied from the `/edit` command will be formatted automatically through the VS Code `formatDocument` API. [pull/1441](https://github.com/sourcegraph/cody/pull/1441)

### Fixed

- User selection in active editor will not be replaced by smart selections for the `/edit` command. [pull/1429](https://github.com/sourcegraph/cody/pull/1429)
- Fixes an issue that caused part of the autocomplete response to be completed when selecting an item from the suggest widget. [pull/1477](https://github.com/sourcegraph/cody/pull/1477)
- Fixed issues where autocomplete suggestions displayed on the wrong line when connected to Anthropic as provider. [pull/1440](https://github.com/sourcegraph/cody/pull/1440)

### Changed

- Changed the "Ask Cody to Explain" Code Action to respond in the Cody sidebar instead of Inline Chat. [pull/1427](https://github.com/sourcegraph/cody/pull/1427)
- Updated prompt preambles and mixin for chat to mitigate hallucinations. [pull/1442](https://github.com/sourcegraph/cody/pull/1442)
- Cody can now respond in languages other than the default language of the user's editor. [pull/1442](https://github.com/sourcegraph/cody/pull/1442)

## [0.14.1]

### Added

- Added client-side request timeouts to Autocomplete requests. [pull/1355](https://github.com/sourcegraph/cody/pull/1355)
- Added telemetry on how long accepted autocomplete requests are kept in the document. [pull/1380](https://github.com/sourcegraph/cody/pull/1380)
- Added support for using (workspace) relative paths in `filePath`and `directoryPath` fields as context for Custom Commands. [pull/1385](https://github.com/sourcegraph/cody/pull/1385)
- [Internal] Added `CodyAutocompleteLowPerformanceDebounce` feature flag to increase debounce interval for autocomplete requests in low-performance environments. [pull/1409](https://github.com/sourcegraph/cody/pull/1409)
- New `Regenerate` Code Lens for `/edit` command that allows users to easily ask Cody to generate a new response for the current request. [pull/1383](https://github.com/sourcegraph/cody/pull/1383)

### Fixed

- Fixed an issue where autocomplete suggestions where sometimes not shown when the overlap with the next line was too large. [pull/1320](https://github.com/sourcegraph/cody/pull/1320)
- Fixed unresponsive UI for the `Configure Custom Commands` option inside the `Cody: Custom Command (Experimental)` menu. [pull/1416](https://github.com/sourcegraph/cody/pull/1416)
- Fixed last 5 used commands not showing up in the custom command history menu. [pull/1416](https://github.com/sourcegraph/cody/pull/1416)

### Changed

- Removed the unused `unstable-codegen` autocomplete provider. [pull/1364](https://github.com/sourcegraph/cody/pull/1364)
- The Fireworks autocomplete provider is now considered stable. [pull/1363](https://github.com/sourcegraph/cody/pull/1363)
- The `CodyAutocompleteMinimumLatency` feature flag is now split into three independent feature flags: `CodyAutocompleteLanguageLatency`, `CodyAutocompleteProviderLatency`, and `CodyAutocompleteUserLatency`. [pull/1351](https://github.com/sourcegraph/cody/pull/1351)
- Prevents unhelpful autocomplete suggestions at the end of file when cursor position is at 0 and the line above is also empty. [pull/1330](https://github.com/sourcegraph/cody/pull/1330)
- Adds popups to show the state of indexing for dotcom/Cody App in more situations. Fixes an issue where the database icon below the chat input status box was low contrast in some dark themes. [pull/1374](https://github.com/sourcegraph/cody/pull/1374)
- Workspace-level custom commands now works in [trusted workspaces](https://code.visualstudio.com/api/extension-guides/workspace-trust#what-is-workspace-trust) only. This does not apply to user-level custom commands. [pull/1415](https://github.com/sourcegraph/cody/pull/1415)
- Custom commands can no longer override default commands. [pull/1414](https://github.com/sourcegraph/cody/pull/1414)

## [0.14.0]

### Added

- Added information to host operating system to our analytic events. [pull/1254](https://github.com/sourcegraph/cody/pull/1254)
- Executed the `/doc` command now automatically adds the documentation directly above your selected code in your editor, instead of shown in chat. [pull/1116](https://github.com/sourcegraph/cody/pull/1116)
- New `mode` field in the Custom Commands config file enables a command to be configured on how the prompt should be run by Cody. Currently supports `inline` (run command prompt in inline chat), `edit` (run command prompt on selected code for refactoring purpose), and `insert` (run command prompt on selected code where Cody's response will be inserted on top of the selected code) modes. [pull/1116](https://github.com/sourcegraph/cody/pull/1116)
- Experimentally added `smart selection` which removes the need to manually highlight code before running the `/doc` and `/test` commands. [pull/1116](https://github.com/sourcegraph/cody/pull/1116)
- Show a notice on first autocomplete. [pull/1071](https://github.com/sourcegraph/cody/pull/1071)
- Autocomplete now takes the currently selected item in the suggest widget into account. This behavior can be disabled by setting `cody.autocomplete.suggestWidgetSelection` to `false`.
- Add the `cody.autocomplete.languages` user setting to enable or disable inline code suggestions for specified languages. [pull/1290](https://github.com/sourcegraph/cody/pull/1290)

### Fixed

- Improved quality of documentation created by the `/doc` command. [pull/1198](https://github.com/sourcegraph/cody/pull/1198)
- Removed chat and chat history created by `/edit` and `/doc` commands. [pull/1220](https://github.com/sourcegraph/cody/pull/1220)
- Only show "Ask Cody Inline" context menu item when signed in. [pull/1281](https://github.com/sourcegraph/cody/pull/1281)

### Changed

- Improved detection for the most common test runner files. [pull/1297](https://github.com/sourcegraph/cody/pull/1297)

## [0.12.4]

### Added

- New "Save Code to File.." button on code blocks. [pull/1119](https://github.com/sourcegraph/cody/pull/1119)
- Add logging for partially accepting completions. [pull/1214](https://github.com/sourcegraph/cody/pull/1214)

### Fixed

- Removed invalid variable from logs that stopped rate-limit errors from displaying properly. [pull/1205](https://github.com/sourcegraph/cody/pull/1205)
- Disable `Ask Cody Inline` in Cody Context Menu when `cody.InlineChat.enabled` is set to false. [pull/1209](https://github.com/sourcegraph/cody/pull/1209)

### Changed

- Moved "Insert at Cursor" and "Copy" buttons to the bottom of code blocks, and no longer just show on hover. [pull/1119](https://github.com/sourcegraph/cody/pull/1119)
- Increased the token limit for the selection Cody uses for the `/edit` command. [pull/1139](https://github.com/sourcegraph/cody/pull/1139)
- Autocomplete now supports infilling through the customized `claude-instant-infill` model created for Anthropic Claude Instant by default. [pull/1164](https://github.com/sourcegraph/cody/pull/1164)
- Expand the range used for code actions (thought `smart selection`) to the top-level enclosing range rather than just the line. This improves the quality of fixup actions by providing more context. [pull/1163](https://github.com/sourcegraph/cody/pull/1163)
- Autocomplete no longer triggers after the end of a block of function invocation. [pull/1218](https://github.com/sourcegraph/cody/pull/1218)

## [0.12.3]

### Added

- Add situation-based latency for unwanted autocomplete suggestions. [pull/1202](https://github.com/sourcegraph/cody/pull/1202)

### Fixed

### Changed

- Simplified sign-in in, added in 0.12.0 [pull/1036,](https://github.com/sourcegraph/cody/pull/1036) is now rolled out to 100% of new installs. [pull/1235](https://github.com/sourcegraph/cody/pull/1235)
- VScode can communicate with Cody App, even if App is started after the user has signed in to sourcegraph.com. VScode continues to monitor Cody App if it is started and stopped. [pull/1210](https://github.com/sourcegraph/cody/pull/1210)

## [0.12.2]

### Added

- Adds information about completion `items` to the `CompletionEvent` we send on every completion suggestion. [pull/1144](https://github.com/sourcegraph/cody/pull/1144)
- Clicking on the status indicator under the chat input box displays a popup to install Cody App, open Cody App, etc. The popups are only displayed under certain circumstances where Cody App can provide embeddings. [pull/1089](https://github.com/sourcegraph/cody/pull/1089)

### Fixed

### Changed

- Improves interop with the VS Code suggest widget when using the `completeSuggestWidgetSelection` feature flag. [pull/1158](https://github.com/sourcegraph/cody/pull/1158)
- Removes the need to set an Anthropic API key for the `/symf` command. The `symf` binary is now automatically downloaded. [pull/1207](https://github.com/sourcegraph/cody/pull/1207)
- Replace the "Fixup ready | Apply" buttons when you do a code edit with a single "Apply Edits" button. [pull/1201](https://github.com/sourcegraph/cody/pull/1201)
- Updated "Refactor Code" to be "Edit Code" in right click context menu. [pull/1200](https://github.com/sourcegraph/cody/pull/1200)

## [0.12.1]

### Added

### Fixed

- Fixes an issue that caused the `cody-autocomplete-claude-instant-infill` feature flag to have no effect. [pull/1132](https://github.com/sourcegraph/cody/pull/1132)

### Changed

## [0.12.0]

### Added

- Add a UI indicator when you're not signed in. [pull/970](https://github.com/sourcegraph/cody/pull/970)
- Added a completion statistics summary to the autocomplete trace view. [pull/973](https://github.com/sourcegraph/cody/pull/973)
- Add experimental option `claude-instant-infill` to the `cody.autocomplete.advanced.model` config option that enables users using the Claude Instant model to get suggestions with context awareness (infill). [pull/974](https://github.com/sourcegraph/cody/pull/974)
- New `cody.chat.preInstruction` configuration option for adding custom message at the start of all chat messages sent to Cody. Extension reload required. [pull/963](https://github.com/sourcegraph/cody/pull/963)
- Add a simplified sign-in. 50% of people will see these new sign-in buttons. [pull/1036](https://github.com/sourcegraph/cody/pull/1036)
- Now removes completions from cache when the initial suggestion prefix is deleted by users after a suggestion was displayed. This avoids unhelpful/stale suggestions from persisting. [pull/1105](https://github.com/sourcegraph/cody/pull/1105)
- VScode can now share a dotcom access token with future versions of Cody App. [pull/1090](https://github.com/sourcegraph/cody/pull/1090)

### Fixed

- Fix a potential race condition for autocomplete requests that happen when a completion is stored as the last shown candidate when it will not be shown. [pull/1059](https://github.com/sourcegraph/cody/pull/1059)
- Use `insert` instead of `replace` for `Insert at Cursor` button for inserting code to current cursor position. [pull/1118](https://github.com/sourcegraph/cody/pull/1118)
- Autocomplete: Fix support for working with CRLF line endings. [pull/1124](https://github.com/sourcegraph/cody/pull/1124)
- Fix issue that caused the custom commands menu to unable to execute commands. [pull/1123](https://github.com/sourcegraph/cody/pull/1123)

### Changed

- Remove `starter` and `premade` fields from the configuration files for custom commands (cody.json). [pull/939](https://github.com/sourcegraph/cody/pull/939)
- Enabled streaming responses for all autocomplete requests. [pull/995](https://github.com/sourcegraph/cody/pull/995)
- Sign out immediately instead of showing the quick-pick menu. [pull/1032](https://github.com/sourcegraph/cody/pull/1032)
- UX improvements to the custom command workflow (and new [custom command docs](https://sourcegraph.com/docs/cody/custom-commands)). [pull/992](https://github.com/sourcegraph/cody/pull/992)
- You can now use `alt` + `\` to trigger autocomplete requests manually. [pull/1060](https://github.com/sourcegraph/cody/pull/1060)
- Slightly reduce latency when manually triggering autocomplete requests. [pull/1060](https://github.com/sourcegraph/cody/pull/1060)
- Configure autocomplete provider based on cody LLM settings in site config. [pull/1035](https://github.com/sourcegraph/cody/pull/1035)
- Filters out single character autocomplete results. [pull/1109](https://github.com/sourcegraph/cody/pull/1109)
- Register inline completion provider for text files and notebooks only to ensure autocomplete works in environments that are fully supported. [pull/1114](https://github.com/sourcegraph/cody/pull/1114)
- The `Generate Unit Tests` command has been improved with an enhanced context fetching process that produces test results with better quality. [pull/907](https://github.com/sourcegraph/cody/pull/907)

## [0.10.2]

### Added

### Fixed

### Changed

- Use the same token limits for StarCoder as we do for Anthropic for the current experiments. [pull/1058](https://github.com/sourcegraph/cody/pull/1058)

## [0.10.1]

### Added

### Fixed

- Fix feature flag initialization for autocomplete providers. [pull/965](https://github.com/sourcegraph/cody/pull/965)

### Changed

## [0.10.0]

### Added

- New button in Chat UI to export chat history to a JSON file. [pull/829](https://github.com/sourcegraph/cody/pull/829)
- Rank autocomplete suggestion with tree-sitter when `cody.autocomplete.experimental.syntacticPostProcessing` is enabled. [pull/837](https://github.com/sourcegraph/cody/pull/837)
- Rate limit during autocomplete will now surface to the user through the status bar item. [pull/851](https://github.com/sourcegraph/cody/pull/851)

### Fixed

- Do not display error messages after clicking on the "stop-generating" button. [pull/776](https://github.com/sourcegraph/cody/pull/776)
- Add null check to Inline Controller on file change that caused the `Cannot read properties of undefined (reading 'scheme')` error when starting a new chat session. [pull/781](https://github.com/sourcegraph/cody/pull/781)
- Fixup: Resolved issue where `/fix` command incorrectly returned error "/fix is not a valid command". The `/fix` command now functions as expected when invoked in the sidebar chat. [pull/790](https://github.com/sourcegraph/cody/pull/790)
- Set font family and size in side chat code blocks to match editor font. [pull/813](https://github.com/sourcegraph/cody/pull/813)
- Add error handling to unblock Command Menu from being started up when invalid json file for custom commands is detected. [pull/827](https://github.com/sourcegraph/cody/pull/827)
- Enhanced the main quick pick menu items filtering logic. [pull/852](https://github.com/sourcegraph/cody/pull/852)
- Sidebar chat commands now match main quick pick menu commands. [pull/902](https://github.com/sourcegraph/cody/pull/902)

### Changed

- Trigger single-line completion instead of multi-line completion if the cursor is at the start of a non-empty block. [pull/913](https://github.com/sourcegraph/cody/pull/913)
- Autocomplete on VS Code desktop instances now reuses TCP connections to reduce latency. [pull/868](https://github.com/sourcegraph/cody/pull/868)
- Errors are now always logged to the output console, even if the debug mode is not enabled. [pull/851](https://github.com/sourcegraph/cody/pull/851)
- Changed default and custom commands format: slash command is now required. [pull/841](https://github.com/sourcegraph/cody/pull/841)
- The `Generate Unit Tests` command has been improved with an enhanced context fetching process that produces test results with better quality. [pull/907](https://github.com/sourcegraph/cody/pull/907)

## [0.8.0]

### Added

- Cody Commands: New `/smell` command, an improved version of the old `Find Code Smell` recipe. [pull/602](https://github.com/sourcegraph/cody/pull/602)
- Cody Commands: Display of clickable file path for current selection in chat view after executing a command. [pull/602](https://github.com/sourcegraph/cody/pull/602)
- Add a settings button to Cody pane header. [pull/701](https://github.com/sourcegraph/cody/pull/701)
- Compute suggestions based on the currently selected option in the suggest widget when `cody.autocomplete.experimental.completeSuggestWidgetSelection` is enabled. [pull/636](https://github.com/sourcegraph/cody/pull/636)
- Fixup: New `Discard` code lens to remove suggestions and decorations. [pull/711](https://github.com/sourcegraph/cody/pull/711)
- Adds an experiment to stream autocomplete responses in order to improve latency. [pull/723](https://github.com/sourcegraph/cody/pull/723)
- New chat message input, with auto-resizing and a command button. [pull/718](https://github.com/sourcegraph/cody/pull/718)
- Increased autocomplete debounce time feature flag support. [pull/733](https://github.com/sourcegraph/cody/pull/733)
- Show an update notice after extension updates. [pull/746](https://github.com/sourcegraph/cody/pull/746)
- Experimental user setting `cody.experimental.localSymbols` to enable inclusion of symbol definitions in the LLM context window. [pull/692](https://github.com/sourcegraph/cody/pull/692)
- Experimental command `/symf`, which uses a local keyword index to perform searches for symbols. Requires setting `cody.experimental.symf.path` and `cody.experimental.symf.anthropicKey`. [pull/728](https://github.com/sourcegraph/cody/pull/728).

### Fixed

- Inline Chat: Fix issue where state was not being set correctly, causing Cody Commands to use the selection range from the last created Inline Chat instead of the current selection. [pull/602](https://github.com/sourcegraph/cody/pull/602)
- Cody Commands: Commands that use the current file as context now correctly generate context message for the current file instead of using codebase context generated from current selection. [pull/683](https://github.com/sourcegraph/cody/pull/683)
- Improves the autocomplete responses on a new line after a comment. [pull/727](https://github.com/sourcegraph/cody/pull/727)
- Fixes an issue where the inline chat UI would render briefly when starting VS Code even when the feature is disabled. [pull/764](https://github.com/sourcegraph/cody/pull/764)

### Changed

- `Explain Code` command now includes visible content of the current file when no code is selected. [pull/602](https://github.com/sourcegraph/cody/pull/602)
- Cody Commands: Show errors in chat view instead of notification windows. [pull/602](https://github.com/sourcegraph/cody/pull/602)
- Cody Commands: Match commands on description in Cody menu. [pull/702](https://github.com/sourcegraph/cody/pull/702)
- Cody Commands: Don't require Esc to dismiss Cody menu. [pull/700](https://github.com/sourcegraph/cody/pull/700)
- Updated welcome chat words. [pull/748](https://github.com/sourcegraph/cody/pull/748)
- Autocomplete: Reduce network bandwidth with requests are resolved by previous responses. [pull/762](https://github.com/sourcegraph/cody/pull/762)
- Fixup: Remove `/document` and other command handling from the Refactor Menu. [pull/766](https://github.com/sourcegraph/cody/pull/766)
- The `/test` (Generate Unit Test) command was updated to use file dependencies and test examples when fetching context, in order to produce better results. To use this command, select code in your editor and run the `/test` command. It is recommended to set up test files before running the command to get optimal results. [pull/683](https://github.com/sourcegraph/cody/pull/683) [pull/602](https://github.com/sourcegraph/cody/pull/602)

## [0.6.7]

### Added

- Include token count for code generated and button click events. [pull/675](https://github.com/sourcegraph/cody/pull/675)

### Fixed

### Changed

- Include the number of accepted characters per autocomplete suggestion. [pull/674](https://github.com/sourcegraph/cody/pull/674)

## [0.6.6]

### Added

- Cody Commands: Add tab-to-complete & enter-to-complete behavior. [pull/606](https://github.com/sourcegraph/cody/pull/606)
- Option to toggle `cody.experimental.editorTitleCommandIcon` setting through status bar. [pull/611](https://github.com/sourcegraph/cody/pull/611)
- New walkthrough for Cody Commands. [pull/648](https://github.com/sourcegraph/cody/pull/648)

### Fixed

- Update file link color to match buttons. [pull/600](https://github.com/sourcegraph/cody/pull/600)
- Handle `socket hung up` errors that are not caused by the `stop generating` button. [pull/598](https://github.com/sourcegraph/cody/pull/598)
- Fix "Reload Window" appearing in all VS Code views. [pull/603](https://github.com/sourcegraph/cody/pull/603)
- Fixes issues where in some instances, suggested autocomplete events were under counted. [pull/649](https://github.com/sourcegraph/cody/pull/649)
- Various smaller tweaks to autocomplete analytics. [pull/644](https://github.com/sourcegraph/cody/pull/644)
- Includes the correct pre-release version in analytics events. [pull/641](https://github.com/sourcegraph/cody/pull/641)

### Changed

- Removed beta labels from Autocomplete and Inline Chat features. [pull/605](https://github.com/sourcegraph/cody/pull/605)
- Update shortcut for Cody Commands to `alt` + `c` due to conflict with existing keybinding for `fixup`. [pull/648](https://github.com/sourcegraph/cody/pull/648)

## [0.6.5]

### Added

- Custom Commands: An experimental feature for creating Cody chat commands with custom prompts and context. [pull/386](https://github.com/sourcegraph/cody/pull/386)
- Custom Commands: Quick pick menu for running default and custom commands. [pull/386](https://github.com/sourcegraph/cody/pull/386)
- New commands:
  - `/explain`: Explain Code
  - `/doc`: Document Code
  - `/fix`: Inline Fixup
  - `/test`: Generate Unit Tests
- Code Actions: You can now ask Cody to explain or fix errors and warnings that are highlighted in your editor. [pull/510](https://github.com/sourcegraph/cody/pull/510)
- Inline Fixup: You can now run parallel inline fixes, you do not need to wait for the previous fix to complete. [pull/510](https://github.com/sourcegraph/cody/pull/510)
- Inline Fixup: You no longer need to select code to generate an inline fix. [pull/510](https://github.com/sourcegraph/cody/pull/510)

### Fixed

- Bug: Fixes an issue where the codebase context was not correctly inferred to load embeddings context for autocomplete. [pull/525](https://github.com/sourcegraph/cody/pull/525)
- Inline Fixup: `/chat` will now redirect your question to the chat view correctly through the Non-Stop Fixup input box. [pull/386](https://github.com/sourcegraph/cody/pull/386)
- Fix REGEX issue for existing `/reset`, `/search`, and `/fix` commands. [pull/594](https://github.com/sourcegraph/cody/pull/594)

### Changed

- `Recipes` are removed in favor of `Commands`, which is the improved version of `Recipes`. [pull/386](https://github.com/sourcegraph/cody/pull/386)
- Remove `Header` and `Navbar` from `Chat` view due to removal of the `Recipes` tab. [pull/386](https://github.com/sourcegraph/cody/pull/386)
- Replace `Custom Recipes` with `Custom Commands`. [pull/386](https://github.com/sourcegraph/cody/pull/386)
- Inline Fixup: Integrated the input field into the command palette. [pull/510](https://github.com/sourcegraph/cody/pull/510)
- Inline Fixup: Using `/fix` from Inline Chat now triggers an improved fixup experience. [pull/510](https://github.com/sourcegraph/cody/pull/510)
- Autocomplete: Include current file name in anthropic prompt. [580](https://github.com/sourcegraph/cody/pull/580)
- Autocomplete: Requests can now be resolved while the network request is still in progress. [pull/559](https://github.com/sourcegraph/cody/pull/559)

## [0.6.4]

### Added

- Inline Fixups: Cody is now aware of errors, warnings and hints within your editor selection. [pull/376](https://github.com/sourcegraph/cody/pull/376)
- Experimental user setting `cody.experimental.localTokenPath` to store authentication token in local file system when keychain access is unavailable. This provides alternative to [settings sync keychain storage](https://code.visualstudio.com/docs/editor/settings-sync#_troubleshooting-keychain-issues), but is not the recommended method for storing tokens securely. Use at your own risk. [pull/471](https://github.com/sourcegraph/cody/pull/471)

### Fixed

- Bug: Chat History command shows chat view instead of history view. [pull/414](https://github.com/sourcegraph/cody/pull/414)
- Fix some bad trailing `}` autocomplete results. [pull/378](https://github.com/sourcegraph/cody/pull/378)

### Changed

- Inline Fixups: Added intent detection to improve prompt and context quality. [pull/376](https://github.com/sourcegraph/cody/pull/376)
- Layout cleanups: smaller header and single line message input. [pull/449](https://github.com/sourcegraph/cody/pull/449)
- Improve response feedback button behavior. [pull/451](https://github.com/sourcegraph/cody/pull/451)
- Remove in-chat onboarding buttons for new chats. [pull/450](https://github.com/sourcegraph/cody/pull/450)
- Improve the stability of autocomplete results. [pull/442](https://github.com/sourcegraph/cody/pull/442)

## [0.6.3]

### Added

- Added the functionality to drag and reorder the recipes. [pull/314](https://github.com/sourcegraph/cody/pull/314)

### Fixed

### Changed

- Removed the experimental hallucination detection that highlighted nonexistent file paths.
- Hide the feedback button in case of error assistant response. [pull/448](https://github.com/sourcegraph/cody/pull/448)

## [0.6.2]

### Added

- [Internal] `Custom Recipes`: An experimental feature now available behind the `cody.experimental.customRecipes` feature flag for internal testing purpose. [pull/348](https://github.com/sourcegraph/cody/pull/348)
- Inline Chat: Improved response quality by ensuring each inline chat maintains its own unique context, and doesn't share with the sidebar and other inline chats. This should also benefit response quality for inline /fix and /touch commands.
- Inline Chat: Added the option to 'Stop generating' from within the inline chat window.
- Inline Chat: Added the option to transfer a chat from the inline window to the Cody sidebar.

### Fixed

### Changed

- The setting `cody.autocomplete.experimental.triggerMoreEagerly` (which causes autocomplete to trigger earlier, before you type a space or other non-word character) now defaults to `true`.
- If you run the `Trigger Inline Suggestion` VS Code action, 3 suggestions instead of just 1 will be shown.

## [0.6.1]

### Added

- A new experimental user setting `cody.autocomplete.experimental.triggerMoreEagerly` causes autocomplete to trigger earlier, before you type a space or other non-word character.
- [Internal Only] `Custom Recipe`: Support context type selection when creating a new recipe via UI. [pull/279](https://github.com/sourcegraph/cody/pull/279)
- New `/open` command for opening workspace files from chat box. [pull/327](https://github.com/sourcegraph/cody/pull/327)

### Fixed

- Insert at Cusor now inserts the complete code snippets at cursor position. [pull/282](https://github.com/sourcegraph/cody/pull/282)
- Minimizing the change of Cody replying users with response related to the language-uage prompt. [pull/279](https://github.com/sourcegraph/cody/pull/279)
- Inline Chat: Add missing icons for Inline Chat and Inline Fixups decorations. [pull/320](https://github.com/sourcegraph/cody/pull/320)
- Fix the behaviour of input history down button. [pull/328](https://github.com/sourcegraph/cody/pull/328)

### Changed

- Exclude context for chat input with only one word. [pull/279](https://github.com/sourcegraph/cody/pull/279)
- [Internal Only] `Custom Recipe`: Store `cody.json` file for user recipes within the `.vscode` folder located in the $HOME directory. [pull/279](https://github.com/sourcegraph/cody/pull/279)
- Various autocomplete improvements. [pull/344](https://github.com/sourcegraph/cody/pull/344)

## [0.4.4]

### Added

- Added support for the CMD+K hotkey to clear the code chat history. [pull/245](https://github.com/sourcegraph/cody/pull/245)
- [Internal Only] `Custom Recipe` is available for S2 internal users for testing purpose. [pull/81](https://github.com/sourcegraph/cody/pull/81)

### Fixed

- Fixed a bug that caused messages to disappear when signed-in users encounter an authentication error. [pull/201](https://github.com/sourcegraph/cody/pull/201)
- Inline Chat: Since last version, running Inline Fixups would add an additional `</selection>` tag to the end of the code edited by Cody, which has now been removed. [pull/182](https://github.com/sourcegraph/cody/pull/182)
- Chat Command: Fixed an issue where /r(est) had a trailing space. [pull/245](https://github.com/sourcegraph/cody/pull/245)
- Inline Fixups: Fixed a regression where Cody's inline fixup suggestions were not properly replacing the user's selection. [pull/70](https://github.com/sourcegraph/cody/pull/70)

### Changed

## [0.4.3]

### Added

- Added support for server-side token limits to Chat. [pull/54488](https://github.com/sourcegraph/sourcegraph/pull/54488)
- Add "Find code smells" recipe to editor context menu and command pallette [pull/54432](https://github.com/sourcegraph/sourcegraph/pull/54432)
- Add a typewriter effect to Cody's responses to mimic typing in characters rather than varying chunks [pull/54522](https://github.com/sourcegraph/sourcegraph/pull/54522)
- Add suggested recipes to the new chat welcome message. [pull/54277](https://github.com/sourcegraph/sourcegraph/pull/54277)
- Inline Chat: Added the option to collapse all inline chats from within the inline chat window. [pull/54675](https://github.com/sourcegraph/sourcegraph/pull/54675)
- Inline Chat: We now stream messages rather than waiting for the response to be fully complete. This means you can read Cody's response as it is being generated. [pull/54665](https://github.com/sourcegraph/sourcegraph/pull/54665)
- Show network error message when connection is lost and a reload button to get back when network is restored. [pull/107](https://github.com/sourcegraph/cody/pull/107)

### Fixed

- Inline Chat: Update keybind when condition to `editorFocus`. [pull/54437](https://github.com/sourcegraph/sourcegraph/pull/54437)
- Inline Touch: Create a new `.test.` file when `test` or `tests` is included in the instruction. [pull/54437](https://github.com/sourcegraph/sourcegraph/pull/54437)
- Prevents errors from being displayed for a cancelled requests. [pull/54429](https://github.com/sourcegraph/sourcegraph/pull/54429)

### Changed

- Inline Touch: Remove Inline Touch from submenu and command palette. It can be started with `/touch` or `/t` from the Inline Chat due to current limitation. [pull/54437](https://github.com/sourcegraph/sourcegraph/pull/54437)
- Removed the Optimize Code recipe. [pull/54471](https://github.com/sourcegraph/sourcegraph/pull/54471)

## [0.4.2]

### Added

- Add support for onboarding Cody App users on Intel Mac and Linux. [pull/54405](https://github.com/sourcegraph/sourcegraph/pull/54405)

### Fixed

- Fixed HTML escaping in inline chat markdown. [pull/1349](https://github.com/sourcegraph/sourcegraph/pull/1349)

### Changed

## [0.4.1]

### Fixed

- Fixed `cody.customHeaders` never being passed through. [pull/54354](https://github.com/sourcegraph/sourcegraph/pull/54354)
- Fixed users are signed out on 0.4.0 update [pull/54367](https://github.com/sourcegraph/sourcegraph/pull/54367)

### Changed

- Provide more information on Cody App, and improved the login page design for Enterprise customers. [pull/54362](https://github.com/sourcegraph/sourcegraph/pull/54362)

## [0.4.0]

### Added

- The range of the editor selection, if present, is now displayed alongside the file name in the chat footer. [pull/53742](https://github.com/sourcegraph/sourcegraph/pull/53742)
- Support switching between multiple instances with `Switch Account`. [pull/53434](https://github.com/sourcegraph/sourcegraph/pull/53434)
- Automate sign-in flow with Cody App. [pull/53908](https://github.com/sourcegraph/sourcegraph/pull/53908)
- Add a warning message to recipes when the selection gets truncated. [pull/54025](https://github.com/sourcegraph/sourcegraph/pull/54025)
- Start up loading screen. [pull/54106](https://github.com/sourcegraph/sourcegraph/pull/54106)

### Fixed

- Autocomplete: Include the number of lines of an accepted autocomplete recommendation and fix an issue where sometimes accepted completions would not be logged correctly. [pull/53878](https://github.com/sourcegraph/sourcegraph/pull/53878)
- Stop-Generating button does not stop Cody from responding if pressed before answer is generating. [pull/53827](https://github.com/sourcegraph/sourcegraph/pull/53827)
- Endpoint setting out of sync issue. [pull/53434](https://github.com/sourcegraph/sourcegraph/pull/53434)
- Endpoint URL without protocol causing sign-ins to fail. [pull/53908](https://github.com/sourcegraph/sourcegraph/pull/53908)
- Autocomplete: Fix network issues when using remote VS Code setups. [pull/53956](https://github.com/sourcegraph/sourcegraph/pull/53956)
- Autocomplete: Fix an issue where the loading indicator would not reset when a network error ocurred. [pull/53956](https://github.com/sourcegraph/sourcegraph/pull/53956)
- Autocomplete: Improve local context performance. [pull/54124](https://github.com/sourcegraph/sourcegraph/pull/54124)
- Chat: Fix an issue where the window would automatically scroll to the bottom as Cody responds regardless of where the users scroll position was. [pull/54188](https://github.com/sourcegraph/sourcegraph/pull/54188)
- Codebase index status does not get updated on workspace change. [pull/54106](https://github.com/sourcegraph/sourcegraph/pull/54106)
- Button for connect to App after user is signed out. [pull/54106](https://github.com/sourcegraph/sourcegraph/pull/54106)
- Fixes an issue with link formatting. [pull/54200](https://github.com/sourcegraph/sourcegraph/pull/54200)
- Fixes am issue where Cody would sometimes not respond. [pull/54268](https://github.com/sourcegraph/sourcegraph/pull/54268)
- Fixes authentication related issues. [pull/54237](https://github.com/sourcegraph/sourcegraph/pull/54237)

### Changed

- Autocomplete: Improve completion quality. [pull/53720](https://github.com/sourcegraph/sourcegraph/pull/53720)
- Autocomplete: Completions are now referred to as autocomplete. [pull/53851](https://github.com/sourcegraph/sourcegraph/pull/53851)
- Autocomplete: Autocomplete is now turned on by default. [pull/54166](https://github.com/sourcegraph/sourcegraph/pull/54166)
- Improved the response quality when Cody is asked about a selected piece of code through the chat window. [pull/53742](https://github.com/sourcegraph/sourcegraph/pull/53742)
- Refactored authentication process. [pull/53434](https://github.com/sourcegraph/sourcegraph/pull/53434)
- New sign-in and sign-out flow. [pull/53434](https://github.com/sourcegraph/sourcegraph/pull/53434)
- Analytical logs are now displayed in the Output view. [pull/53870](https://github.com/sourcegraph/sourcegraph/pull/53870)
- Inline Chat: Renamed Inline Assist to Inline Chat. [pull/53725](https://github.com/sourcegraph/sourcegraph/pull/53725) [pull/54315](https://github.com/sourcegraph/sourcegraph/pull/54315)
- Chat: Link to the "Getting Started" guide directly from the first chat message instead of the external documentation website. [pull/54175](https://github.com/sourcegraph/sourcegraph/pull/54175)
- Codebase status icons. [pull/54262](https://github.com/sourcegraph/sourcegraph/pull/54262)
- Changed the keyboard shortcut for the file touch recipe to `ctrl+alt+/` to avoid conflicts. [pull/54275](https://github.com/sourcegraph/sourcegraph/pull/54275)
- Inline Chat: Do not change current focus when Inline Fixup is done. [pull/53980](https://github.com/sourcegraph/sourcegraph/pull/53980)
- Inline Chat: Replace Close CodeLens with Accept. [pull/53980](https://github.com/sourcegraph/sourcegraph/pull/53980)
- Inline Chat: Moved to Beta state. It is now enabled by default. [pull/54315](https://github.com/sourcegraph/sourcegraph/pull/54315)

## [0.2.5]

### Added

- `Stop Generating` button to cancel a request and stop Cody's response. [pull/53332](https://github.com/sourcegraph/sourcegraph/pull/53332)

### Fixed

- Fixes the rendering of duplicate context files in response. [pull/53662](https://github.com/sourcegraph/sourcegraph/pull/53662)
- Fixes an issue where local keyword context was trying to open binary files. [pull/53662](https://github.com/sourcegraph/sourcegraph/pull/53662)
- Fixes the hallucination detection behavior for directory, API and git refs pattern. [pull/53553](https://github.com/sourcegraph/sourcegraph/pull/53553)

### Changed

- Completions: Updating configuration no longer requires reloading the extension. [pull/53401](https://github.com/sourcegraph/sourcegraph/pull/53401)
- New chat layout. [pull/53332](https://github.com/sourcegraph/sourcegraph/pull/53332)
- Completions: Completions can now be used on unsaved files. [pull/53495](https://github.com/sourcegraph/sourcegraph/pull/53495)
- Completions: Add multi-line heuristics for C, C++, C#, and Java. [pull/53631](https://github.com/sourcegraph/sourcegraph/pull/53631)
- Completions: Add context summaries and language information to analytics. [pull/53746](https://github.com/sourcegraph/sourcegraph/pull/53746)
- More compact chat suggestion buttons. [pull/53755](https://github.com/sourcegraph/sourcegraph/pull/53755)

## [0.2.4]

### Added

- Hover tooltips to intent-detection underlines. [pull/52029](https://github.com/sourcegraph/sourcegraph/pull/52029)
- Notification to prompt users to setup Cody if it wasn't configured initially. [pull/53321](https://github.com/sourcegraph/sourcegraph/pull/53321)
- Added a new Cody status bar item to relay global loading states and allowing you to quickly enable/disable features. [pull/53307](https://github.com/sourcegraph/sourcegraph/pull/53307)

### Fixed

- Fix `Continue with Sourcegraph.com` callback URL. [pull/53418](https://github.com/sourcegraph/sourcegraph/pull/53418)

### Changed

- Simplified the appearance of commands in various parts of the UI [pull/53395](https://github.com/sourcegraph/sourcegraph/pull/53395)

## [0.2.3]

### Added

- Add delete button for removing individual history. [pull/52904](https://github.com/sourcegraph/sourcegraph/pull/52904)
- Load the recent ongoing chat on reload of window. [pull/52904](https://github.com/sourcegraph/sourcegraph/pull/52904)
- Handle URL callbacks from `vscode-insiders`. [pull/53313](https://github.com/sourcegraph/sourcegraph/pull/53313)
- Inline Assist: New Code Lens to undo `inline fix` performed by Cody. [pull/53348](https://github.com/sourcegraph/sourcegraph/pull/53348)

### Fixed

- Fix the loading of files and scroll chat to the end while restoring the history. [pull/52904](https://github.com/sourcegraph/sourcegraph/pull/52904)
- Open file paths from Cody's responses in a workspace with the correct protocol. [pull/53103](https://github.com/sourcegraph/sourcegraph/pull/53103)
- Cody completions: Fixes an issue where completions would often start in the next line. [pull/53246](https://github.com/sourcegraph/sourcegraph/pull/53246)

### Changed

- Save the current ongoing conversation to the chat history [pull/52904](https://github.com/sourcegraph/sourcegraph/pull/52904)
- Inline Assist: Updating configuration no longer requires reloading the extension. [pull/53348](https://github.com/sourcegraph/sourcegraph/pull/53348)
- Context quality has been improved when the repository has not been indexed. The LLM is used to generate keyword and filename queries, and the LLM also reranks results from multiple sources. Response latency has also improved on long user queries. [pull/52815](https://github.com/sourcegraph/sourcegraph/pull/52815)

## [0.2.2]

### Added

- New recipe: `Generate PR description`. Generate the PR description using the PR template guidelines for the changes made in the current branch. [pull/51721](https://github.com/sourcegraph/sourcegraph/pull/51721)
- Open context search results links as workspace file. [pull/52856](https://github.com/sourcegraph/sourcegraph/pull/52856)
- Cody Inline Assist: Decorations for `/fix` errors. [pull/52796](https://github.com/sourcegraph/sourcegraph/pull/52796)
- Open file paths from Cody's responses in workspace. [pull/53069](https://github.com/sourcegraph/sourcegraph/pull/53069)
- Help & Getting Started: Walkthrough to help users get setup with Cody and discover new features. [pull/52560](https://github.com/sourcegraph/sourcegraph/pull/52560)

### Fixed

- Cody Inline Assist: Decorations for `/fix` on light theme. [pull/52796](https://github.com/sourcegraph/sourcegraph/pull/52796)
- Cody Inline Assist: Use more than 1 context file for `/touch`. [pull/52796](https://github.com/sourcegraph/sourcegraph/pull/52796)
- Cody Inline Assist: Fixes cody processing indefinitely issue. [pull/52796](https://github.com/sourcegraph/sourcegraph/pull/52796)
- Cody completions: Various fixes for completion analytics. [pull/52935](https://github.com/sourcegraph/sourcegraph/pull/52935)
- Cody Inline Assist: Indentation on `/fix` [pull/53068](https://github.com/sourcegraph/sourcegraph/pull/53068)

### Changed

- Internal: Do not log events during tests. [pull/52865](https://github.com/sourcegraph/sourcegraph/pull/52865)
- Cody completions: Improved the number of completions presented and reduced the latency. [pull/52935](https://github.com/sourcegraph/sourcegraph/pull/52935)
- Cody completions: Various improvements to the context. [pull/53043](https://github.com/sourcegraph/sourcegraph/pull/53043)

## [0.2.1]

### Fixed

- Escape Windows path separator in fast file finder path pattern. [pull/52754](https://github.com/sourcegraph/sourcegraph/pull/52754)
- Only display errors from the embeddings clients for users connected to an indexed codebase. [pull/52780](https://github.com/sourcegraph/sourcegraph/pull/52780)

### Changed

## [0.2.0]

### Added

- Cody Inline Assist: New recipe for creating new files with `/touch` command. [pull/52511](https://github.com/sourcegraph/sourcegraph/pull/52511)
- Cody completions: Experimental support for multi-line inline completions for JavaScript, TypeScript, Go, and Python using indentation based truncation. [issues/52588](https://github.com/sourcegraph/sourcegraph/issues/52588)
- Display embeddings search, and connection error to the webview panel. [pull/52491](https://github.com/sourcegraph/sourcegraph/pull/52491)
- New recipe: `Optimize Code`. Optimize the time and space consumption of code. [pull/51974](https://github.com/sourcegraph/sourcegraph/pull/51974)
- Button to insert code block text at cursor position in text editor. [pull/52528](https://github.com/sourcegraph/sourcegraph/pull/52528)

### Fixed

- Cody completions: Fixed interop between spaces and tabs. [pull/52497](https://github.com/sourcegraph/sourcegraph/pull/52497)
- Fixes an issue where new conversations did not bring the chat into the foreground. [pull/52363](https://github.com/sourcegraph/sourcegraph/pull/52363)
- Cody completions: Prevent completions for lines that have a word in the suffix. [issues/52582](https://github.com/sourcegraph/sourcegraph/issues/52582)
- Cody completions: Fixes an issue where multi-line inline completions closed the current block even if it already had content. [pull/52615](https://github.com/sourcegraph/sourcegraph/52615)
- Cody completions: Fixed an issue where the Cody response starts with a newline and was previously ignored. [issues/52586](https://github.com/sourcegraph/sourcegraph/issues/52586)

### Changed

- Cody is now using `major.EVEN_NUMBER.patch` for release versions and `major.ODD_NUMBER.patch` for pre-release versions. [pull/52412](https://github.com/sourcegraph/sourcegraph/pull/52412)
- Cody completions: Fixed an issue where the Cody response starts with a newline and was previously ignored [issues/52586](https://github.com/sourcegraph/sourcegraph/issues/52586)
- Cody completions: Improves the behavior of the completions cache when characters are deleted from the editor. [pull/52695](https://github.com/sourcegraph/sourcegraph/pull/52695)

### Changed

- Cody completions: Improve completion logger and measure the duration a completion is displayed for. [pull/52695](https://github.com/sourcegraph/sourcegraph/pull/52695)

## [0.1.5]

### Added

### Fixed

- Inline Assist broken decorations for Inline-Fixup tasks [pull/52322](https://github.com/sourcegraph/sourcegraph/pull/52322)

### Changed

- Various Cody completions related improvements [pull/52365](https://github.com/sourcegraph/sourcegraph/pull/52365)

## [0.1.4]

### Added

- Added support for local keyword search on Windows. [pull/52251](https://github.com/sourcegraph/sourcegraph/pull/52251)

### Fixed

- Setting `cody.useContext` to `none` will now limit Cody to using only the currently open file. [pull/52126](https://github.com/sourcegraph/sourcegraph/pull/52126)
- Fixes race condition in telemetry. [pull/52279](https://github.com/sourcegraph/sourcegraph/pull/52279)
- Don't search for file paths if no file paths to validate. [pull/52267](https://github.com/sourcegraph/sourcegraph/pull/52267)
- Fix handling of embeddings search backward compatibility. [pull/52286](https://github.com/sourcegraph/sourcegraph/pull/52286)

### Changed

- Cleanup the design of the VSCode history view. [pull/51246](https://github.com/sourcegraph/sourcegraph/pull/51246)
- Changed menu icons and order. [pull/52263](https://github.com/sourcegraph/sourcegraph/pull/52263)
- Deprecate `cody.debug` for three new settings: `cody.debug.enable`, `cody.debug.verbose`, and `cody.debug.filter`. [pull/52236](https://github.com/sourcegraph/sourcegraph/pull/52236)

## [0.1.3]

### Added

- Add support for connecting to Sourcegraph App when a supported version is installed. [pull/52075](https://github.com/sourcegraph/sourcegraph/pull/52075)

### Fixed

- Displays error banners on all view instead of chat view only. [pull/51883](https://github.com/sourcegraph/sourcegraph/pull/51883)
- Surfaces errors for corrupted token from secret storage. [pull/51883](https://github.com/sourcegraph/sourcegraph/pull/51883)
- Inline Assist add code lenses to all open files [pull/52014](https://github.com/sourcegraph/sourcegraph/pull/52014)

### Changed

- Removes unused configuration option: `cody.enabled`. [pull/51883](https://github.com/sourcegraph/sourcegraph/pull/51883)
- Arrow key behavior: you can now navigate forwards through messages with the down arrow; additionally the up and down arrows will navigate backwards and forwards only if you're at the start or end of the drafted text, respectively. [pull/51586](https://github.com/sourcegraph/sourcegraph/pull/51586)
- Display a more user-friendly error message when the user is connected to sourcegraph.com and doesn't have a verified email. [pull/51870](https://github.com/sourcegraph/sourcegraph/pull/51870)
- Keyword context: Excludes files larger than 1M and adds a 30sec timeout period [pull/52038](https://github.com/sourcegraph/sourcegraph/pull/52038)

## [0.1.2]

### Added

- `Inline Assist`: a new way to interact with Cody inside your files. To enable this feature, please set the `cody.experimental.inline` option to true. [pull/51679](https://github.com/sourcegraph/sourcegraph/pull/51679)

### Fixed

- UI bug that capped buttons at 300px max-width with visible border [pull/51726](https://github.com/sourcegraph/sourcegraph/pull/51726)
- Fixes anonymous user id resetting after logout [pull/51532](https://github.com/sourcegraph/sourcegraph/pull/51532)
- Add error message on top of Cody's response instead of overriding it [pull/51762](https://github.com/sourcegraph/sourcegraph/pull/51762)
- Fixes an issue where chat input messages where not rendered in the UI immediately [pull/51783](https://github.com/sourcegraph/sourcegraph/pull/51783)
- Fixes an issue where file where the hallucination detection was not working properly [pull/51785](https://github.com/sourcegraph/sourcegraph/pull/51785)
- Aligns Edit button style with feedback buttons [pull/51767](https://github.com/sourcegraph/sourcegraph/pull/51767)

### Changed

- Pressing the icon to reset the clear history now makes sure that the chat tab is shown [pull/51786](https://github.com/sourcegraph/sourcegraph/pull/51786)
- Rename the extension from "Sourcegraph Cody" to "Cody AI by Sourcegraph" [pull/51702](https://github.com/sourcegraph/sourcegraph/pull/51702)
- Remove HTML escaping artifacts [pull/51797](https://github.com/sourcegraph/sourcegraph/pull/51797)

## [0.1.1]

### Fixed

- Remove system alerts from non-actionable items [pull/51714](https://github.com/sourcegraph/sourcegraph/pull/51714)

## [0.1.0]

### Added

- New recipe: `Codebase Context Search`. Run an approximate search across the codebase. It searches within the embeddings when available to provide relevant code context. [pull/51077](https://github.com/sourcegraph/sourcegraph/pull/51077)
- Add support to slash commands `/` in chat. [pull/51077](https://github.com/sourcegraph/sourcegraph/pull/51077)
  - `/r` or `/reset` to reset chat
  - `/s` or `/search` to perform codebase context search
- Adds usage metrics to the experimental chat predictions feature [pull/51474](https://github.com/sourcegraph/sourcegraph/pull/51474)
- Add highlighted code to context message automatically [pull/51585](https://github.com/sourcegraph/sourcegraph/pull/51585)
- New recipe: `Generate Release Notes` --generate release notes based on the available tags or the selected commits for the time period. It summarises the git commits into standard release notes format of new features, bugs fixed, docs improvements. [pull/51481](https://github.com/sourcegraph/sourcegraph/pull/51481)
- New recipe: `Generate Release Notes`. Generate release notes based on the available tags or the selected commits for the time period. It summarizes the git commits into standard release notes format of new features, bugs fixed, docs improvements. [pull/51481](https://github.com/sourcegraph/sourcegraph/pull/51481)

### Fixed

- Error notification display pattern for rate limit [pull/51521](https://github.com/sourcegraph/sourcegraph/pull/51521)
- Fixes issues with branch switching and file deletions when using the experimental completions feature [pull/51565](https://github.com/sourcegraph/sourcegraph/pull/51565)
- Improves performance of hallucination detection for file paths and supports paths relative to the project root [pull/51558](https://github.com/sourcegraph/sourcegraph/pull/51558), [pull/51625](https://github.com/sourcegraph/sourcegraph/pull/51625)
- Fixes an issue where inline code blocks were unexpectedly escaped [pull/51576](https://github.com/sourcegraph/sourcegraph/pull/51576)

### Changed

- Promote Cody from experimental to beta [pull/](https://github.com/sourcegraph/sourcegraph/pull/)
- Various improvements to the experimental completions feature

## [0.0.10]

### Added

- Adds usage metrics to the experimental completions feature [pull/51350](https://github.com/sourcegraph/sourcegraph/pull/51350)
- Updating `cody.codebase` does not require reloading VS Code [pull/51274](https://github.com/sourcegraph/sourcegraph/pull/51274)

### Fixed

- Fixes an issue where code blocks were unexpectedly escaped [pull/51247](https://github.com/sourcegraph/sourcegraph/pull/51247)

### Changed

- Improved Cody header and layout details [pull/51348](https://github.com/sourcegraph/sourcegraph/pull/51348)
- Replace `Cody: Set Access Token` command with `Cody: Sign in` [pull/51274](https://github.com/sourcegraph/sourcegraph/pull/51274)
- Various improvements to the experimental completions feature

## [0.0.9]

### Added

- Adds new experimental chat predictions feature to suggest follow-up conversations. Enable it with the new `cody.experimental.chatPredictions` feature flag. [pull/51201](https://github.com/sourcegraph/sourcegraph/pull/51201)
- Auto update `cody.codebase` setting from current open file [pull/51045](https://github.com/sourcegraph/sourcegraph/pull/51045)
- Properly render rate-limiting on requests [pull/51200](https://github.com/sourcegraph/sourcegraph/pull/51200)
- Error display in UI [pull/51005](https://github.com/sourcegraph/sourcegraph/pull/51005)
- Edit buttons for editing last submitted message [pull/51009](https://github.com/sourcegraph/sourcegraph/pull/51009)
- [Security] Content security policy to webview [pull/51152](https://github.com/sourcegraph/sourcegraph/pull/51152)

### Fixed

- Escaped HTML issue [pull/51144](https://github.com/sourcegraph/sourcegraph/pull/51151)
- Unauthorized sessions [pull/51005](https://github.com/sourcegraph/sourcegraph/pull/51005)

### Changed

- Various improvements to the experimental completions feature [pull/51161](https://github.com/sourcegraph/sourcegraph/pull/51161) [51046](https://github.com/sourcegraph/sourcegraph/pull/51046)
- Visual improvements to the history page, ability to resume past conversations [pull/51159](https://github.com/sourcegraph/sourcegraph/pull/51159)

## [Template]

### Added

### Fixed

### Changed<|MERGE_RESOLUTION|>--- conflicted
+++ resolved
@@ -6,9 +6,7 @@
 
 ### Added
 
-<<<<<<< HEAD
 - Cody Enterprise users now have access to an `experimental-openaicompatible` which allows bringing your own LLM via any OpenAI-compatible API. For now, this is only supported with Starchat and specific configurations - but we continue to generalize this work to support more models and OpenAI-compatible endpoints. [pull/3218](https://github.com/sourcegraph/cody/pull/3218)
-=======
 - Edit/Chat: Cody now expands the selection to the nearest enclosing function, if available, before attempting to expand to the nearest enclosing block. [pull/3507](https://github.com/sourcegraph/cody/pull/3507)
 - Edit: New `cody.edit.preInstruction` configuration option for adding custom instruction at the end of all your requests. [pull/3542](https://github.com/sourcegraph/cody/pull/3542)
 - Edit: Add support for the new `cody.edit.preInstruction` setting. [pull/3542](https://github.com/sourcegraph/cody/pull/3542)
@@ -50,7 +48,6 @@
 
 ### Added
 
->>>>>>> ceb0ff89
 - Added support links for Cody Pro and Enterprise users. [pull/3330](https://github.com/sourcegraph/cody/pull/3330)
 - Autocomplete: Add StarCoder2 experimental support. [pull/61207](https://github.com/sourcegraph/cody/pull/61207)
 - Autocomplete: Add `cody.autocomplete.experimental.fireworksOptions` for local debugging with Fireworks. [pull/3415](https://github.com/sourcegraph/cody/pull/3415)
