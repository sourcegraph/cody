# Changelog

This is a log of all notable changes to Cody for VS Code. [Unreleased] changes are included in the nightly pre-release builds.

## [Unreleased]

### Added

### Fixed

<<<<<<< HEAD
- Fixed an issue with the new auth experience that could prevent you from opening a sign in link. [pull/3339](https://github.com/sourcegraph/cody/pull/3339)
=======
- Custom Commands: Fixed an issue that blocked shell commands from running on Windows. [pull/3333](https://github.com/sourcegraph/cody/pull/3333)
>>>>>>> af2d8a96

### Changed

## [1.8.0]

### Added

- Chat: Adds experimental support for local Ollama chat models. Simply start the Ollama app. You should be able to find the models you have pulled from Ollama in the model dropdown list in your chat panel after restarting VS Code. For detailed instructions, see [pull/3282](https://github.com/sourcegraph/cody/pull/3282)
- Chat: Adds support for line ranges with @-mentioned files (Example: `Explain @src/README.md:1-5`). [pull/3174](https://github.com/sourcegraph/cody/pull/3174)
- Chat: Command prompts are now editable and compatible with @ mentions. [pull/3243](https://github.com/sourcegraph/cody/pull/3243)
- Chat: Add Claude 3 Sonnet and Claude 3 Opus for Pro users. [pull/3301](https://github.com/sourcegraph/cody/pull/3301)
- Commands: Updated the prompts for the `Explain Code` and `Find Code Smell` commands to include file ranges. [pull/3243](https://github.com/sourcegraph/cody/pull/3243)
- Custom Command: All custom commands are now listed individually under the `Custom Commands` section in the Cody sidebar. [pull/3245](https://github.com/sourcegraph/cody/pull/3245)
- Custom Commands: You can now assign keybindings to individual custom commands. Simply search for `cody.command.custom.{CUSTOM_COMMAND_NAME}` (e.g. `cody.command.custom.commit`) in the Keyboard Shortcuts editor to add keybinding. [pull/3242](https://github.com/sourcegraph/cody/pull/3242)
- Chat/Search: Local indexes are rebuilt automatically on a daily cadence when they are stale. Staleness is determined by checking whether files have changed across Git commits and in the set of working file updates not yet committed. [pull/3261](https://github.com/sourcegraph/cody/pull/3261)
- Debug: Added `Export Logs` functionality to `Settings & Support` sidebar for exporting output logs when `cody.debug.enabled` is enabled. Also available in the Command Palette under `Cody: Export Logs`. [pull/3256](https://github.com/sourcegraph/cody/pull/3256)
- Auth: Adds a new onboarding flow that does not require the redirect back to VS Code behind a feature flag. [pull/3244](https://github.com/sourcegraph/cody/pull/3244)
- Font: Adds Ollama logo. [pull/3281](https://github.com/sourcegraph/cody/pull/3281)

### Fixed

- Auth: Logging in via redirect should now work in Cursor. This requires Sourcegraph 5.3.2 or later. [pull/3241](https://github.com/sourcegraph/cody/pull/3241)
- Chat: Fixed error `found consecutive messages with the same speaker 'assistant'` that occurred when prompt length exceeded limit. [pull/3228](https://github.com/sourcegraph/cody/pull/3228)
- Edit: Fixed an issue where preceding and following text would not be included for instruction-based Edits. [pull/3309](https://github.com/sourcegraph/cody/pull/3309)

### Changed

- Debug: The `cody.debug.enabled` setting is now set to `true` by default. [pull/](https://github.com/sourcegraph/cody/pull/)

## [1.6.1]

### Changed

- Autocomplete: Reduce the adaptive timeout to match latency improvements. [pull/3283](https://github.com/sourcegraph/cody/pull/3283)

## [1.6.0]

### Added

- Autocomplete: Adds a new experimental throttling mechanism that should decrease latency and backend load. [pull/3186](https://github.com/sourcegraph/cody/pull/3186)
- Edit: Added keyboard shortcuts for codelens actions such as "Undo" and "Retry" [pull/2757][https://github.com/sourcegraph/cody/pull/2757]
- Chat: Displays warnings for large @-mentioned files during selection. [pull/3118](https://github.com/sourcegraph/cody/pull/3118)
- Once [sourcegraph/sourcegraph#60515](https://github.com/sourcegraph/sourcegraph/pull/60515) is deployed, login works in VSCodium. [pull/3167](https://github.com/sourcegraph/cody/pull/3167)

### Fixed

- Autocomplete: Fixed an issue where the loading indicator might get stuck in the loading state. [pull/3178](https://github.com/sourcegraph/cody/pull/3178)
- Autocomplete: Fixes an issue where Ollama results were sometimes not visible when the current line has text after the cursor. [pull/3213](https://github.com/sourcegraph/cody/pull/3213)
- Chat: Fixed an issue where Cody Chat steals focus from file editor after a request is completed. [pull/3147](https://github.com/sourcegraph/cody/pull/3147)
- Chat: Fixed an issue where the links in the welcome message for chat are unclickable. [pull/3155](https://github.com/sourcegraph/cody/pull/3155)
- Chat: File range is now displayed correctly in the chat view. [pull/3172](https://github.com/sourcegraph/cody/pull/3172)

### Changed

- Autocomplete: Removes the latency for cached completions. [pull/3138](https://github.com/sourcegraph/cody/pull/3138)
- Autocomplete: Enable the recent jaccard similarity improvements by default. [pull/3135](https://github.com/sourcegraph/cody/pull/3135)
- Autocomplete: Start retrieval phase earlier to improve latency. [pull/3149](https://github.com/sourcegraph/cody/pull/3149)
- Autocomplete: Trigger one LLM request instead of three for multiline completions to reduce the response latency. [pull/3176](https://github.com/sourcegraph/cody/pull/3176)
- Autocomplete: Allow the client to pick up feature flag changes that were previously requiring a client restart. [pull/2992](https://github.com/sourcegraph/cody/pull/2992)
- Chat: Add tracing. [pull/3168](https://github.com/sourcegraph/cody/pull/3168)
- Command: Leading slashes are removed from command names in the command menu. [pull/3061](https://github.com/sourcegraph/cody/pull/3061)

## [1.4.4]

### Added

### Fixed

- The signin menu now displays a warning for invalid URL input. [pull/3156](https://github.com/sourcegraph/cody/pull/3156)

### Changed

## [1.4.3]

### Added

- Autocomplete: Updated the BFG binary version. [pull/3130](https://github.com/sourcegraph/cody/pull/3130)

### Changed

## [1.4.2]

### Fixed

- Chat: Fixed an issue where Cody would sometimes exceed the context window limit for shorter context OpenAI models. [pull/3121](https://github.com/sourcegraph/cody/pull/3121)

## [1.4.1]

### Added

- Chat: Support `@-mentioned` in mid sentences. [pull/3043](https://github.com/sourcegraph/cody/pull/3043)
- Chat: Support `@-mentioned` in editing mode. [pull/3091](https://github.com/sourcegraph/cody/pull/3091)

### Fixed

- Autocomplete: Fixed the completion partial removal upon acceptance caused by `cody.autocomplete.formatOnAccept`. [pull/3083](https://github.com/sourcegraph/cody/pull/3083)

### Changed

- Autocomplete: Improve client side tracing to get a better understanding of the E2E latency. [pull/3034](https://github.com/sourcegraph/cody/pull/3034)
- Autocomplete: Move some work off the critical path in an attempt to further reduce latency. [pull/3096](https://github.com/sourcegraph/cody/pull/3096)
- Custom Command: The `description` field is now optional and will default to use the command prompt. [pull/3025](https://github.com/sourcegraph/cody/pull/3025)

## [1.4.0]

### Added

- Autocomplete: Add a new `cody.autocomplete.disableInsideComments` option to prevent completions from being displayed while writing code comments. [pull/3049](https://github.com/sourcegraph/cody/pull/3049)
- Autocomplete: Added a shortcut to go to the Autocomplete settings from the Cody Settings overlay. [pull/3048](https://github.com/sourcegraph/cody/pull/3048)
- Chat: Display Cody icon in the editor title of the chat panels when `cody.editorTitleCommandIcon` is enabled. [pull/2937](https://github.com/sourcegraph/cody/pull/2937)
- Command: The `Generate Unit Tests` command now functions as an inline edit command. When executed, the new tests will be automatically appended to the test file. If no existing test file is found, a temporary one will be created. [pull/2959](https://github.com/sourcegraph/cody/pull/2959)
- Command: You can now highlight the output in your terminal panel and right-click to `Ask Cody to Explain`. [pull/3008](https://github.com/sourcegraph/cody/pull/3008)
- Edit: Added a multi-model selector to the Edit input, allowing quick access to change the Edit LLM. [pull/2951](https://github.com/sourcegraph/cody/pull/2951)
- Edit: Added Cody Pro support for models: GPT-4, GPT-3.5, Claude 2.1 and Claude Instant. [pull/2951](https://github.com/sourcegraph/cody/pull/2951)
- Edit: Added new keyboard shortcuts for Edit (`Alt+K`) and Chat (`Alt+L`). [pull/2865](https://github.com/sourcegraph/cody/pull/2865)
- Edit: Improved the input UX. You can now adjust the range of the Edit, select from available symbols in the document, and get quick access to the "Document" and "Test" commands. [pull/2884](https://github.com/sourcegraph/cody/pull/2884)
- Edit/Chat: Added "ghost" text alongside code to showcase Edit and Chat commands. Enable it by setting `cody.commandHints.enabled` to true. [pull/2865](https://github.com/sourcegraph/cody/pull/2865)
- [Internal] Command: Added new code lenses for generating additional unit tests. [pull/2959](https://github.com/sourcegraph/cody/pull/2959)

### Fixed

- Chat: Messages without enhanced context should not include the sparkle emoji in context list. [pull/3006](https://github.com/sourcegraph/cody/pull/3006)
- Custom Command: Fixed an issue where custom commands could fail to load due to an invalid entry (e.g. missing prompt). [pull/3012](https://github.com/sourcegraph/cody/pull/3012)
- Edit: Fixed an issue where "Ask Cody to Explain" would result in an error. [pull/3015](https://github.com/sourcegraph/cody/pull/3015)

### Changed

- Autocomplete: Expanded the configuration list to include `astro`, `rust`, `svelte`, and `elixir` for enhanced detection of multiline triggers. [pulls/3044](https://github.com/sourcegraph/cody/pull/3044)
- Autocomplete: Improved the new jaccard similarity retriever and context mixing experiments. [pull/2898](https://github.com/sourcegraph/cody/pull/2898)
- Autocomplete: Multiline completions are now enabled only for languages from a predefined list. [pulls/3044](https://github.com/sourcegraph/cody/pull/3044)
- Autocomplete: Remove obvious prompt-continuations. [pull/2974](https://github.com/sourcegraph/cody/pull/2974)
- Autocomplete: Enables the new fast-path mode for all Cody community users to directly connect with our inference service. [pull/2927](https://github.com/sourcegraph/cody/pull/2927)
- Autocomplete: Rename `unstable-ollama` option to `experimental-ollama` to better communicate the current state. We still support `unstable-ollama` in the config for backward compatibility. [pull/3077](https://github.com/sourcegraph/cody/pull/3077)
- Chat: Edit buttons are disabled on messages generated by the default commands. [pull/3005](https://github.com/sourcegraph/cody/pull/3005)

## [1.2.3]

### Added

- Autocomplete: local inference support with [deepseek-coder](https://ollama.ai/library/deepseek-coder) powered by ollama. [pull/2966](https://github.com/sourcegraph/cody/pull/2966)
- Autocomplete: Add a new experimental fast-path mode for Cody community users that directly connections to our inference services. [pull/2927](https://github.com/sourcegraph/cody/pull/2927)

## [1.2.2]

### Fixed

- Fixed an issue where the natural language search panel would disappear instead of showing results. [pull/2981](https://github.com/sourcegraph/cody/pull/2981)

## [1.2.1]

### Fixed

- Fixed an authentication issue that caused users to be unable to sign in. [pull/2943](https://github.com/sourcegraph/cody/pull/2943)
- Chat: Updated Chat input tips as commands are no longer executable from chat. [pull/2934](https://github.com/sourcegraph/cody/pull/2934)
- Custom Command: Removed codebase as context option from the custom command menu. [pull/2932](https://github.com/sourcegraph/cody/pull/2932)
- Command: Add `/ask` back to the Cody command menu, which was removed by accident. [pull/2939](https://github.com/sourcegraph/cody/pull/2939)

### Changed

- Chat: Updated message placeholder to mention you can @# to include symbols. [pull/2866](https://github.com/sourcegraph/cody/pull/2866)

## [1.2.0]

### Added

- Chat: Add a history quick in the editor panel for chats grouped by last interaction timestamp. [pull/2250](https://github.com/sourcegraph/cody/pull/2250)
- Added support for the new `fireworks/starcoder` virtual model name when used in combination with an Enterprise instance. [pull/2714](https://github.com/sourcegraph/cody/pull/2714)
- Chat: Added support for editing any non-command chat messages. [pull/2826](https://github.com/sourcegraph/cody/pull/2826)
- Chat: New action buttons added above the chat input area for easy keyboard access. [pull/2826](https://github.com/sourcegraph/cody/pull/2826)
- Chat: Using 'Up'/'Down' to reuse previous chat messages will now correctly bring `@`-mentioned files [pull/2473](https://github.com/sourcegraph/cody/pull/2473)
- Chat: Enterprise users can now search multiple repositories for context. [pull/2879](https://github.com/sourcegraph/cody/pull/2879)
- [Internal] Edit/Chat: Added "ghost" text alongside code to showcase Edit and Chat commands. [pull/2611](https://github.com/sourcegraph/cody/pull/2611)
- [Internal] Edit/Chat: Added Cmd/Ctrl+K and Cmd/Ctrl+L commands to trigger Edit and Chat [pull/2611](https://github.com/sourcegraph/cody/pull/2611)

### Fixed

- Edit: Fixed an issue where concurrent applying edits could result in the incorrect insertion point for a new edit. [pull/2707](https://github.com/sourcegraph/cody/pull/2707)
- Edit: Fixed an issue where the file/symbol hint would remain even after the file/symbol prefix had been deleted. [pull/2712](https://github.com/sourcegraph/cody/pull/2712)
- Commands: Fixed an issue where Cody failed to register additional instructions followed by the command key when submitted from the command menu. [pull/2789](https://github.com/sourcegraph/cody/pull/2789)
- Chat: The title for the chat panel is now reset correctly on "Restart Chat Session"/"New Chat Session" button click. [pull/2786](https://github.com/sourcegraph/cody/pull/2786)
- Chat: Fixed an issue where Ctrl+Enter on Windows would not work (did not send a follow-on chat). [pull/2823](https://github.com/sourcegraph/cody/pull/2823)
- Fixes an issue where the codebase URL was not properly inferred for a git repo when the repo name contains dots. [pull/2901](https://github.com/sourcegraph/cody/pull/2901)
- Chat: Fixed an issue where the user authentication view appeared in the chat panel. [pull/2904](https://github.com/sourcegraph/cody/pull/2904)

### Changed

- Changed code block UI to show actions immediately instead of waiting for Cody's response to be completed. [pull/2737](https://github.com/sourcegraph/cody/pull/2737)
- Removed recipes, which were replaced by commands in November 2023 (version 0.18.0).
- Edit: Updated the codelens display to be more descriptive. [pull/2710](https://github.com/sourcegraph/cody/pull/2710)
- New chats are now the default when the user submits a new quesetion. Previously, follow-up questions were the default, but this frequently led to exceeding the LLM context window, which users interpreted as an error state. Follow-up questions are still accessible via ⌘-Enter or Ctrl-Enter. [pull/2768](https://github.com/sourcegraph/cody/pull/2768)
- We now allocate no more than 60% of the overall LLM context window for enhanced context. This preserves more room for follow-up questions and context. [pull/2768](https://github.com/sourcegraph/cody/pull/2768)
- Chat: Renamed the "Restart Chat Session" button to "New Chat Session". [pull/2786](https://github.com/sourcegraph/cody/pull/2786)
- Removed the `cody.experimental.chatPredictions` setting. [pull/2848](https://github.com/sourcegraph/cody/pull/2848)
- Removed support for the `context.codebase` custom command property. [pull/2848](https://github.com/sourcegraph/cody/pull/2848)
- Autocomplete: Better cancellation of requests that are no longer relevant. [pull/2855](https://github.com/sourcegraph/cody/pull/2855)
- Updated Enhanced Context popover copy and added a link to the docs. [pull/2864](https://github.com/sourcegraph/cody/pull/2864)
- Include meta information about unit test files in Autocomplete analytics. [pull/2868](https://github.com/sourcegraph/cody/pull/2868)
- Moved the Context Limit errors in chat into the deboug log output. [pull/2891](https://github.com/sourcegraph/cody/pull/2891)
- Cleaned up chat editor title buttons & history separators. [pull/2895](https://github.com/sourcegraph/cody/pull/2895)
- Context: Embeddings search by sourcegraph.com have been removed. For the moment, remote embeddings may still affect results for Sourcegraph Enterprise users through the new multi-repo search feature described above. Local embeddings are not affected by this change. [pull/2879](https://github.com/sourcegraph/cody/pull/2879)
- [Internal] New generate unit test available behind `cody.internal.unstable`. [pull/2646](https://github.com/sourcegraph/cody/pull/2646)
- Commands: Slash commands are no longer supported in chat panel. [pull/2869](https://github.com/sourcegraph/cody/pull/2869)
- Commands: The underlying prompt for the default chat commands will be displayed in the chat panel. [pull/2869](https://github.com/sourcegraph/cody/pull/2869)

## [1.1.3]

### Added

### Fixed

- Autocomplete: Fixes an issue where the context retriever would truncate the results too aggressively. [pull/2652](https://github.com/sourcegraph/cody/pull/2652)
- Autocomplete: Improve the stability of multiline completion truncation during streaming by gracefully handling missing brackets in incomplete code segments. [pull/2682](https://github.com/sourcegraph/cody/pull/2682)
- Autocomplete: Improves the jaccard similarity retriever to find better matches. [pull/2662](https://github.com/sourcegraph/cody/pull/2662)
- Fixed prompt construction issue for the edit command. [pull/2716](https://github.com/sourcegraph/cody/pull/2716)

### Changed

- Made the Enterprise login button more prominent. [pull/2672](https://github.com/sourcegraph/cody/pull/2672)
- Edit: Cody will now always generate new code when the cursor is on an empty line. [pull/2611](https://github.com/sourcegraph/cody/pull/2611)

## [1.1.2]

### Fixed

- Fixing Steal the cursor issue https://github.com/sourcegraph/cody/pull/2674

## [1.1.1]

### Fixed

- Fixed authentication issue when trying to connect to an enterprise instance. [pull/2667](https://github.com/sourcegraph/cody/pull/2667)

## [1.1.0]

### Added

- Edit: Added support for user-provided context. Use "@" to include files and "@#" to include specific symbols. [pull/2574](https://github.com/sourcegraph/cody/pull/2574)
- Autocomplete: Experimental support for inline completions with Code Llama via [Ollama](https://ollama.ai/) running locally. [pull/2635](https://github.com/sourcegraph/cody/pull/2635)

### Fixed

- Chat no longer shows "embeddings" as the source for all automatically included context files [issues/2244](https://github.com/sourcegraph/cody/issues/2244)/[pull/2408](https://github.com/sourcegraph/cody/pull/2408)
- Display the source and range of enhanced context correctly in UI. [pull/2542](https://github.com/sourcegraph/cody/pull/2542)
- Context from directory for commands and custom commands now shows up correctly under enhanced context. [issues/2548](https://github.com/sourcegraph/cody/issues/2548)/[pull/2542](https://github.com/sourcegraph/cody/pull/2542)
- @-mentioning the same file a second time in chat no longer duplicates the filename prefix [issues/2243](https://github.com/sourcegraph/cody/issues/2243)/[pull/2474](https://github.com/sourcegraph/cody/pull/2474)
- Do not automatically append open file name to display text for chat questions. [pull/2580](https://github.com/sourcegraph/cody/pull/2580)
- Fixed unresponsive stop button in chat when an error is presented. [pull/2588](https://github.com/sourcegraph/cody/pull/2588)
- Added existing `cody.useContext` config to chat to control context fetching strategy. [pull/2616](https://github.com/sourcegraph/cody/pull/2616)
- Fixed extension start up issue for enterprise users who do not have primary email set up. [pull/2665](https://github.com/sourcegraph/cody/pull/2665)
- All Chat windows are now closed properly on sign out. [pull/2665](https://github.com/sourcegraph/cody/pull/2665)
- Fixed issue with incorrect chat model selected on first chat session for DotCom users after reauthorization. [issues/2648](https://github.com/sourcegraph/cody/issues/2648)
- Fixed unresponsive dropdown menu for selecting chat model in Chat view. [pull/2627](https://github.com/sourcegraph/cody/pull/2627)
- [Internal] Opening files with non-file schemed URLs no longer breaks Autocomplete when `.cody/ignore` is enabled. [pull/2640](https://github.com/sourcegraph/cody/pull/2640)

### Changed

- Chat: Display chats in the treeview provider grouped by last interaction timestamp. [pull/2250](https://github.com/sourcegraph/cody/pull/2250)
- Autocomplete: Accepting a full line completion will not immedialty start another completion request on the same line. [pulls/2446](https://github.com/sourcegraph/cody/pull/2446)
- Folders named 'bin/' are no longer filtered out from chat `@`-mentions but instead ranked lower. [pull/2472](https://github.com/sourcegraph/cody/pull/2472)
- Files ignored in `.cody/ignore` (if the internal experiment is enabled) will no longer show up in chat `@`-mentions. [pull/2472](https://github.com/sourcegraph/cody/pull/2472)
- Adds a new experiment to test a higher parameter StarCoder model for single-line completions. [pull/2632](https://github.com/sourcegraph/cody/pull/2632)
- [Internal] All non-file schemed URLs are now ignored by default when `.cody/ignore` is enabled. [pull/2640](https://github.com/sourcegraph/cody/pull/2640)

## [1.0.5]

### Added

- [Internal] New `cody.internal.unstable` setting for enabling unstable experimental features for internal use only. Included `.cody/ignore` for internal testing. [pulls/1382](https://github.com/sourcegraph/cody/pull/1382)

### Fixed

- @-mentioning files on Windows no longer sometimes renders visible markdown for the links in the chat [issues/2388](https://github.com/sourcegraph/cody/issues/2388)/[pull/2398](https://github.com/sourcegraph/cody/pull/2398)
- Mentioning multiple files in chat no longer only includes the first file [issues/2402](https://github.com/sourcegraph/cody/issues/2402)/[pull/2405](https://github.com/sourcegraph/cody/pull/2405)
- Enhanced context is no longer added to commands and custom commands that do not require codebase context. [pulls/2537](https://github.com/sourcegraph/cody/pull/2537)
- Unblock `AltGraph` key on chat inputs. [pulls/2558](https://github.com/sourcegraph/cody/pull/2558)
- Display error messages from the LLM without replacing existing responses from Cody in the Chat UI. [pull/2566](https://github.com/sourcegraph/cody/pull/2566)

### Changed

- The `inline` mode for Custom Commands has been removed. [pull/2551](https://github.com/sourcegraph/cody/pull/2551)

## [1.0.4]

### Added

### Fixed

- Fixed config parsing to ensure we read the right remote server endpoint everywhere. [pulls/2456](https://github.com/sourcegraph/cody/pull/2456)

### Changed

- Autocomplete: Accepting a full line completion will not immediately start another completion request on the same line. [pulls/2446](https://github.com/sourcegraph/cody/pull/2446)
- Changes to the model in the new chat experience on the Cody Pro plan will now be remembered. [pull/2438](https://github.com/sourcegraph/cody/pull/2438)

## [1.0.3]

### Added

### Fixed

### Changed

- Logging improvements for accuracy. [pulls/2444](https://github.com/sourcegraph/cody/pull/2444)

## [1.0.2]

### Added

### Fixed

- Chat: Honor the cody.codebase setting for manually setting the remote codebase context. [pulls/2415](https://github.com/sourcegraph/cody/pull/2415)
- Fixes the Code Lenses feature. [issues/2428](https://github.com/sourcegraph/cody/issues/2428)

### Changed

- The chat history is now associated to the currently logged in account. [issues/2261](https://github.com/sourcegraph/cody/issues/2261)

## [1.0.1]

### Added

### Fixed

- Fixes an issue where GPT 3.5 requests were sometimes left hanging. [pull/2386](https://github.com/sourcegraph/cody/pull/2386)
- Chat: Use the proper token limits for enterprise users. [pulls/2395](https://github.com/sourcegraph/cody/pull/2395)

### Changed

- Hide the LLM dropdown in the new Chat UX for enterprise instances where there is no choice to switch models. [pulls/2393](https://github.com/sourcegraph/cody/pull/2393)

## [1.0.0]

### Added

- Adds support for Mixtral by Mistral in the LLM dropdown list. [issues/2307](https://github.com/sourcegraph/cody/issues/2307)

### Fixed

- Context: The "Continue Indexing" button works on Windows. [issues/2328](https://github.com/sourcegraph/cody/issues/2328)
- Context: The "Embeddings Incomplete" status bar item shows an accurate percent completion. Previously we showed the percent *in*complete, but labeled it percent complete. We no longer display a spurious "Cody Embeddings Index Complete" toast if indexing fails a second time. [pull/2368](https://github.com/sourcegraph/cody/pull/2368)

### Changed

- Updates the code smell icon so it does not stand out in some VS Code themes.

## [0.18.6]

### Added

- Context: Incomplete embeddings indexing status can seen in the status bar. On macOS and Linux, indexing can be resumed by clicking there. However Windows users will still see an OS error 5 (access denied) when retrying indexing. [pull/2265](https://github.com/sourcegraph/cody/pull/2265)
- Autocomplete: Add the `cody.autocomplete.formatOnAccept` user setting, which allows users to enable or disable the automatic formatting of autocomplete suggestions upon acceptance. [pull/2327](https://github.com/sourcegraph/cody/pull/2327)

### Fixed

- Autocomplete: Don't show loading indicator when a user is rate limited. [pull/2314](https://github.com/sourcegraph/cody/pull/2314)
- Fixes an issue where the wrong rate limit count was shown. [pull/2312](https://github.com/sourcegraph/cody/pull/2312)
- Chat: Fix icon rendering on the null state. [pull/2336](https://github.com/sourcegraph/cody/pull/2336)
- Chat: The current file, when included as context, is now shown as a relative path and is a clickable link. [pull/2344](https://github.com/sourcegraph/cody/pull/2344)
- Chat: Reopened chat panels now use the correct chat title. [pull/2345](https://github.com/sourcegraph/cody/pull/2345)
- Chat: Fixed an issue where the command settings menu would not open when clicked. [pull/2346](https://github.com/sourcegraph/cody/pull/2346)
- Fixed an issue where `/reset` command throws an error in the chat panel. [pull/2313](https://github.com/sourcegraph/cody/pull/2313)

### Changed

- Update Getting Started Guide. [pull/2279](https://github.com/sourcegraph/cody/pull/2279)
- Commands: Edit commands are no longer shown in the chat slash command menu. [pull/2339](https://github.com/sourcegraph/cody/pull/2339)
- Change Natural Language Search to Beta [pull/2351](https://github.com/sourcegraph/cody/pull/2351)

## [0.18.5]

### Added

### Fixed

- Chat: Fixed support for the `cody.chat.preInstruction` setting. [pull/2255](https://github.com/sourcegraph/cody/pull/2255)
- Fixes an issue where pasting into the document was not properly tracked. [pull/2293](https://github.com/sourcegraph/cody/pull/2293)
- Edit: Fixed an issue where the documentation command would incorrectly position inserted edits. [pull/2290](https://github.com/sourcegraph/cody/pull/2290)
- Edit: Fixed an issue where the documentation command would scroll to code that is already visible [pull/2296](https://github.com/sourcegraph/cody/pull/2296)

### Changed

- Settings: Relabel "symf Context" as "Search Context". [pull/2285](https://github.com/sourcegraph/cody/pull/2285)
- Chat: Removed 'Chat Suggestions' setting. [pull/2284](https://github.com/sourcegraph/cody/pull/2284)
- Edit: Completed edits are no longer scrolled back into view in the active file. [pull/2297](https://github.com/sourcegraph/cody/pull/2297)
- Chat: Update welcome message. [pull/2298](https://github.com/sourcegraph/cody/pull/2298)
- Edit: Decorations are no longer shown once an edit has been applied. [pull/2304](https://github.com/sourcegraph/cody/pull/2304)

## [0.18.4]

### Added

### Fixed

- Fixes an issue where the sidebar would not properly load when not signed in. [pull/2267](https://github.com/sourcegraph/cody/pull/2267)
- Fixes an issue where telemetry events were not properly logged with the new chat experience. [pull/2291](https://github.com/sourcegraph/cody/pull/2291)

### Changed

## [0.18.3]

### Added

- Autocomplete: Adds a new experimental option to improve the latency when showing the next line after accepting a completion (hot streak mode). [pull/2118](https://github.com/sourcegraph/cody/pull/2118)
- Chat: Add a settings button in the Chat panel to open extension settings. [pull/2117](https://github.com/sourcegraph/cody/pull/2117)

### Fixed

- Fix pre-release version numbers not being correctly detected. [pull/2240](https://github.com/sourcegraph/cody/pull/2240)
- Embeddings appear in the enhanced context selector when the user is already signed in and loads/reloads VSCode. [pull/2247](https://github.com/sourcegraph/cody/pull/2247)
- Embeddings status in the enhanced context selector has accurate messages when working in workspaces that aren't git repositories, or in git repositories which don't have remotes. [pull/2235](https://github.com/sourcegraph/cody/pull/2235)

### Changed

- Replace "Sign Out" with an account dialog. [pull/2233](https://github.com/sourcegraph/cody/pull/2233)
- Chat: Update chat icon and transcript gradient. [pull/2254](https://github.com/sourcegraph/cody/pull/2254)
- Remove the experimental `syntacticPostProcessing` flag. This behavior is now the default.

## [0.18.2]

### Added

### Fixed

- Chat: You can @-mention files starting with a dot. [pull/2209](https://github.com/sourcegraph/cody/pull/2209)
- Chat: Typing a complete filename when @-mentioning files and then pressing `<tab>` will no longer duplicate the filename [pull/2218](https://github.com/sourcegraph/cody/pull/2218)
- Autocomplete: Fixes an issue where changing user accounts caused some configuration issues. [pull/2182](https://github.com/sourcegraph/cody/pull/2182)
- Fixes an issue where focusing the VS Code extension window caused unexpected errors when connected to an Enterprise instance. [pull/2182](https://github.com/sourcegraph/cody/pull/2182)
- Embeddings: Send embeddings/initialize to the local embeddings controller. [pull/2183](https://github.com/sourcegraph/cody/pull/2183)
- Chat: Do not parse Windows file paths as URIs. [pull/2197](https://github.com/sourcegraph/cody/pull/2197)
- Search: Fix symf index dir on Windows. [pull/2207](https://github.com/sourcegraph/cody/pull/2207)
- Chat: You can @-mention files on Windows without generating an error. [pull/2197](https://github.com/sourcegraph/cody/pull/2197)
- Chat: You can @-mention files on Windows using backslashes and displayed filenames will use backslashes [pull/2215](https://github.com/sourcegraph/cody/pull/2215)
- Sidebar: Fix "Release Notes" label & link for pre-releases in sidebar. [pull/2210](https://github.com/sourcegraph/cody/pull/2210)
- Search: Send sigkill to symf when extension exits. [pull/2225](https://github.com/sourcegraph/cody/pull/2225)
- Search: Support cancelling index. [pull/2202](https://github.com/sourcegraph/cody/pull/2202)
- Chat Fix cursor blink issue and ensure proper chat initialization synchronization. [pull/2193](https://github.com/sourcegraph/cody/pull/2193)
- plg: display errors when autocomplete rate limits trigger [pull/2193](https://github.com/sourcegraph/cody/pull/2135)
- Mark Upgrade/Usage links as dot-com only [pull/2219](https://github.com/sourcegraph/cody/pull/2219)

### Changed

- Search: Only show search instructions on hover or focus [pull/2212](https://github.com/sourcegraph/cody/pull/2212)

## [0.18.1]

### Added

### Fixed

- Chat: Always include selection in Enhanced Context. [pull/2144](https://github.com/sourcegraph/cody/pull/2144)
- Chat: Fix abort. [pull/2159](https://github.com/sourcegraph/cody/pull/2159)
- Autocomplete: Fix rate limits messages for short time spans. [pull/2152](https://github.com/sourcegraph/cody/pull/2152)

### Changed

- Chat: Improve slash command heading padding. [pull/2173](https://github.com/sourcegraph/cody/pull/2173)

## [0.18.0]

### Added

- Edit: "Ask Cody to Generate" or the "Edit" command now stream incoming code directly to the document when only inserting new code. [pull/1883](https://github.com/sourcegraph/cody/pull/1883)
- Chat: New chat preview models `claude-2.1` is now avaliable for sourcegraph.com users. [pull/1860](https://github.com/sourcegraph/cody/pull/1860)
- Edit: Added context-aware code actions for "Generate", "Edit" and "Document" commands. [pull/1724](https://github.com/sourcegraph/cody/pull/1724)
- Chat: @'ing files now uses a case insensitive fuzzy search. [pull/1889](https://github.com/sourcegraph/cody/pull/1889)
- Edit: Added a faster, more optimized response for the "document" command. [pull/1900](https://github.com/sourcegraph/cody/pull/1900)
- Chat: Restore last opened chat panel on reload. [pull/1918](https://github.com/sourcegraph/cody/pull/1918)

### Fixed

- Chat: Display OS specific keybinding in chat welcome message. [pull/2051](https://github.com/sourcegraph/cody/pull/2051)
- Embeddings indexes can be generated and stored locally in repositories with a default fetch URL that is not already indexed by sourcegraph.com through the Enhanced Context selector. [pull/2069](https://github.com/sourcegraph/cody/pull/2069)
- Chat: Support chat input history on "up" and "down" arrow keys again. [pull/2059](https://github.com/sourcegraph/cody/pull/2059)
- Chat: Decreased debounce time for creating chat panels to improve responsiveness. [pull/2115](https://github.com/sourcegraph/cody/pull/2115)
- Chat: Fix infinite loop when searching for symbols. [pull/2114](https://github.com/sourcegraph/cody/pull/2114)
- Chat: Speed up chat panel debounce w/ trigger on leading edge too. [pull/2126](https://github.com/sourcegraph/cody/pull/2126)
- Chat: Fix message input overlapping with enhanced context button. [pull/2141](https://github.com/sourcegraph/cody/pull/2141)
- Support chat input history on "up" and "down" arrow keys again. [pull/2059](https://github.com/sourcegraph/cody/pull/2059)
- Edit: Fixed an issue where Cody would regularly include unrelated XML tags in the generated output. [pull/1789](https://github.com/sourcegraph/cody/pull/1789)
- Chat: Fixed an issue that caused Cody to be unable to locate active editors when running commands from the new chat panel. [pull/1793](https://github.com/sourcegraph/cody/pull/1793)
- Chat: Replaced uses of deprecated getWorkspaceRootPath that caused Cody to be unable to determine the current workspace in the chat panel. [pull/1793](https://github.com/sourcegraph/cody/pull/1793)
- Chat: Input history is now preserved between chat sessions. [pull/1826](https://github.com/sourcegraph/cody/pull/1826)
- Chat: Fixed chat command selection behavior in chat input box. [pull/1828](https://github.com/sourcegraph/cody/pull/1828)
- Chat: Add delays before sending webview ready events to prevent premature sending. This fixes issue where chat panel fails to load when multiple chat panels are opened simultaneously. [pull/1836](https://github.com/sourcegraph/cody/pull/1836)
- Autocomplete: Fixes a bug that caused autocomplete to be triggered at the end of a block or function invocation. [pull/1864](https://github.com/sourcegraph/cody/pull/1864)
- Edit: Incoming edits that are afixed to the selected code and now handled properly (e.g. docstrings). [pull/1724](https://github.com/sourcegraph/cody/pull/1724)
- Chat: Allowed backspace and delete keys to remove characters in chat messages input box.
- Edit: Retrying an edit will now correctly use the original intended range. [pull/1926](https://github.com/sourcegraph/cody/pull/1926)
- Chat: Allowed backspace and delete keys to remove characters in chat messages input box. [pull/1906](https://github.com/sourcegraph/cody/pull/1906)
- Chat: The commands display box in the chat input box now uses the same styles as the @ command results box. [pull/1962](https://github.com/sourcegraph/cody/pull/1962)
- Chat: Sort commands and prompts alphabetically in commands menu and chat. [pull/1998](https://github.com/sourcegraph/cody/pull/1998)
- Chat: Fix chat command selection to only filter on '/' prefix. [pull/1980](https://github.com/sourcegraph/cody/pull/1980)
- Chat: Improve @-file completion to better preserve input value. [pull/1980](https://github.com/sourcegraph/cody/pull/1980)
- Edit: Fixed "Ask Cody: Edit Code" no longer showing in the command palette. [pull/2004](https://github.com/sourcegraph/cody/pull/2004)
- Edit: Fixed an issue where Cody could incorrectly produce edits when repositioning code or moving your cursor onto new lines. [pull/2005](https://github.com/sourcegraph/cody/pull/2005)

### Changed

- Chat: Uses the new Chat UI by default. [pull/2079](https://github.com/sourcegraph/cody/pull/2079)
- Inline Chat is now deprecated and removed. [pull/2079](https://github.com/sourcegraph/cody/pull/2079)
- Fixup Tree View is now deprecated and removed. [pull/2079](https://github.com/sourcegraph/cody/pull/2079)
- Enhanced Context used to turn off automatically after the first chat. Now it stays enabled until you disable it. [pull/2069](https://github.com/sourcegraph/cody/pull/2069)
- Chat: Reuse existing New Chat panel to prevent having multiple new chats open at once. [pull/2087](https://github.com/sourcegraph/cody/pull/2087)
- Chat: Close the Enhanced Context popover on chat input focus. [pull/2091](https://github.com/sourcegraph/cody/pull/2091)
- Chat: Show onboarding glowy dot guide until first time opening Enhanced Context. [pull/2097](https://github.com/sourcegraph/cody/pull/2097)
- In 0.12, we simplified the sign-in process and removed the option to sign into
  Cody App from VScode. If you were still signed in to Cody App, we invite you to
  sign in to Sourcegraph.com directly. The extension will do this automatically if
  possible but you may need to sign in again. If you have set up embeddings in
  Cody App, VScode will now search your local embeddings automatically: You no
  longer need to have the Cody App open. Note, the sidebar chat indicator may
  say embeddings were not found while we work on improving chat.
  [pull/2099](https://github.com/sourcegraph/cody/pull/2099)
- Commands: Expose commands in the VS Code command palette and clean up the context menu. [pull/1209](https://github.com/sourcegraph/cody/pull/2109)
- Search: Style and UX improvements to the search panel. [pull/2138](https://github.com/sourcegraph/cody/pull/2138)
- Chat: Reduce size of chats list blank copy. [pull/2137](https://github.com/sourcegraph/cody/pull/2137)
- Chat: Update message input placeholder to mention slash commands. [pull/2142](https://github.com/sourcegraph/cody/pull/2142)
- Inline Chat will soon be deprecated in favor of the improved chat and command experience. It is now disabled by default and does not work when the new chat panel is enabled. [pull/1797](https://github.com/sourcegraph/cody/pull/1797)
- Chat: Updated the design and location for the `chat submit` button and `stop generating` button. [pull/1782](https://github.com/sourcegraph/cody/pull/1782)
- Commands: `Command Code Lenses` has been moved out of experimental feature and is now available to general. [pull/0000](https://github.com/sourcegraph/cody/pull/0000)
- Commands: `Custom Commands` has been moved out of experimental and is now at Beta. [pull/0000](https://github.com/sourcegraph/cody/pull/0000)
- Commands: The Custom Commands Menu now closes on click outside of the menu. [pull/1854](https://github.com/sourcegraph/cody/pull/1854)
- Autocomplete: Remove the frequency of unhelpful autocompletions. [pull/1862](https://github.com/sourcegraph/cody/pull/1862)
- Chat: The default chat model `claude-2` has been replaced with the pinned version `claude-2.0`. [pull/1860](https://github.com/sourcegraph/cody/pull/1860)
- Edit: Improved the response consistency for edits. Incoming code should now better match the surrounding code and contain less formatting errors [pull/1892](https://github.com/sourcegraph/cody/pull/1892)
- Command: Editor title icon will only show up in non-readonly file editor views. [pull/1909](https://github.com/sourcegraph/cody/pull/1909)
- Chat: Include text in dotCom chat events. [pull/1910](https://github.com/sourcegraph/cody/pull/1910)
- Chat: Replaced vscode links with custom "cody.chat.open.file" protocol when displaying file names in chat. [pull/1919](https://github.com/sourcegraph/cody/pull/1919)
- Chat: Change "Restart Chat Session" icon and add a confirmation. [pull/2002](https://github.com/sourcegraph/cody/pull/2002)
- Chat; Improve enhanced context popover and button styles. [pull/2075](https://github.com/sourcegraph/cody/pull/2075)

## [0.16.3]

### Added

### Fixed

### Changed

- Reverting back to v0.16.1 due to critical issue found in v0.16.2.

## [0.16.2]

### Added

- Chat: New chat preview models `claude-2.1` is now avaliable for sourcegraph.com users. [pull/1860](https://github.com/sourcegraph/cody/pull/1860)
- Edit: Added context-aware code actions for "Generate", "Edit" and "Document" commands. [pull/1724](https://github.com/sourcegraph/cody/pull/1724)
- Chat: @'ing files now uses a case insensitive fuzzy search. [pull/1889](https://github.com/sourcegraph/cody/pull/1889)
- Edit: Added a faster, more optimized response for the "document" command. [pull/1900](https://github.com/sourcegraph/cody/pull/1900)
- Chat: Restore last opened chat panel on reload. [pull/1918](https://github.com/sourcegraph/cody/pull/1918)
- Chat: Edit button to rename the chat history. [pull/1818](https://github.com/sourcegraph/cody/pull/1818)

### Fixed

- Edit: Fixed an issue where Cody would regularly include unrelated XML tags in the generated output. [pull/1789](https://github.com/sourcegraph/cody/pull/1789)
- Chat: Fixed an issue that caused Cody to be unable to locate active editors when running commands from the new chat panel. [pull/1793](https://github.com/sourcegraph/cody/pull/1793)
- Chat: Replaced uses of deprecated getWorkspaceRootPath that caused Cody to be unable to determine the current workspace in the chat panel. [pull/1793](https://github.com/sourcegraph/cody/pull/1793)
- Chat: Input history is now preserved between chat sessions. [pull/1826](https://github.com/sourcegraph/cody/pull/1826)
- Chat: Fixed chat command selection behavior in chat input box. [pull/1828](https://github.com/sourcegraph/cody/pull/1828)
- Chat: Add delays before sending webview ready events to prevent premature sending. This fixes issue where chat panel fails to load when multiple chat panels are opened simultaneously. [pull/1836](https://github.com/sourcegraph/cody/pull/1836)
- Autocomplete: Fixes a bug that caused autocomplete to be triggered at the end of a block or function invocation. [pull/1864](https://github.com/sourcegraph/cody/pull/1864)
- Edit: Incoming edits that are afixed to the selected code and now handled properly (e.g. docstrings). [pull/1724](https://github.com/sourcegraph/cody/pull/1724)
- Chat: Allowed backspace and delete keys to remove characters in chat messages input box.
- Edit: Retrying an edit will now correctly use the original intended range. [pull/1926](https://github.com/sourcegraph/cody/pull/1926)
- Chat: Allowed backspace and delete keys to remove characters in chat messages input box. [pull/1906](https://github.com/sourcegraph/cody/pull/1906)
- Chat: The commands display box in the chat input box now uses the same styles as the @ command results box. [pull/1962](https://github.com/sourcegraph/cody/pull/1962)
- Chat: Sort commands and prompts alphabetically in commands menu and chat. [pull/1998](https://github.com/sourcegraph/cody/pull/1998)
- Chat: Fix chat command selection to only filter on '/' prefix. [pull/1980](https://github.com/sourcegraph/cody/pull/1980)
- Chat: Improve @-file completion to better preserve input value. [pull/1980](https://github.com/sourcegraph/cody/pull/1980)
- Edit: Fixed "Ask Cody: Edit Code" no longer showing in the command palette. [pull/2004](https://github.com/sourcegraph/cody/pull/2004)
- Edit: Fixed an issue where Cody could incorrectly produce edits when repositioning code or moving your cursor onto new lines. [pull/2005](https://github.com/sourcegraph/cody/pull/2005)

### Changed

- Inline Chat will soon be deprecated in favor of the improved chat and command experience. It is now disabled by default and does not work when the new chat panel is enabled. [pull/1797](https://github.com/sourcegraph/cody/pull/1797)
- Chat: Updated the design and location for the `chat submit` button and `stop generating` button. [pull/1782](https://github.com/sourcegraph/cody/pull/1782)
- Commands: `Command Code Lenses` has been moved out of experimental feature and is now available to general. [pull/0000](https://github.com/sourcegraph/cody/pull/0000)
- Commands: `Custom Commands` has been moved out of experimental and is now at Beta. [pull/0000](https://github.com/sourcegraph/cody/pull/0000)
- Commands: The Custom Commands Menu now closes on click outside of the menu. [pull/1854](https://github.com/sourcegraph/cody/pull/1854)
- Autocomplete: Remove the frequency of unhelpful autocompletions. [pull/1862](https://github.com/sourcegraph/cody/pull/1862)
- Chat: The default chat model `claude-2` has been replaced with the pinned version `claude-2.0`. [pull/1860](https://github.com/sourcegraph/cody/pull/1860)
- Edit: Improved the response consistency for edits. Incoming code should now better match the surrounding code and contain less formatting errors [pull/1892](https://github.com/sourcegraph/cody/pull/1892)
- Command: Editor title icon will only show up in non-readonly file editor views. [pull/1909](https://github.com/sourcegraph/cody/pull/1909)
- Chat: Include text in dotCom chat events. [pull/1910](https://github.com/sourcegraph/cody/pull/1910)
- Chat: Replaced vscode links with custom "cody.chat.open.file" protocol when displaying file names in chat. [pull/1919](https://github.com/sourcegraph/cody/pull/1919)
- Chat: Change "Restart Chat Session" icon and add a confirmation. [pull/2002](https://github.com/sourcegraph/cody/pull/2002)
- Chat; Improve enhanced context popover and button styles. [pull/2075](https://github.com/sourcegraph/cody/pull/2075)

## [0.16.1]

### Added

### Fixed

### Changed

- Move decision about which autocomplete deployment to use for StarCoder to the server. [pull/1845](https://github.com/sourcegraph/cody/pull/1845)

## [0.16.0]

### Added

- Chat: A new chat model selection dropdown that allows selecting between different chat models when connected to the sourcegraph.com instance. [pull/1676](https://github.com/sourcegraph/cody/pull/1676)
- Chat: New button in editor title for restarting chat session in current chat panel (non-sidebar chat view). [pull/1687](https://github.com/sourcegraph/cody/pull/1687)
- Chat: New `@` command that allows you to attach files via the chat input box. [pull/1631](https://github.com/sourcegraph/cody/pull/1631)
- Edit: Added a specific, faster, response flow for fixes when triggered directly from code actions. [pull/1639](https://github.com/sourcegraph/cody/pull/1639)
- Edit: Improved context fetching for quick fixes to better include code related to the problem. [pull/1723](https://github.com/sourcegraph/cody/pull/1723)
- Chat: Added option to configure whether to add enhanced context from codebase for chat question in the new chat panel. [pull/1738](https://github.com/sourcegraph/cody/pull/1738)
- Autocomplete: Added new retrieval and mixing strategies to improve Autocomplete context. [pull/1752](https://github.com/sourcegraph/cody/pull/1752)
- Commands: Supports passing additional input text to commands via the chat input box. For example, adds additional instruction after the command key: `/explain response in Spanish`. [pull/1731](https://github.com/sourcegraph/cody/pull/1731)

### Fixed

- Edit: Updated the fixup create task to just use the previous command text. [pull/1615](https://github.com/sourcegraph/cody/pull/1615)
- Fixed an issue that would cause an aborted chat message to show an error "Cody did not respond with any text". [pull/1668](https://github.com/sourcegraph/cody/pull/1668)
- Chat: Opening files from the new chat panel will now show up beside the chat panel instead of on top of the chat panel. [pull/1677](https://github.com/sourcegraph/cody/pull/1677)
- Chat: Prevented default events on certain key combos when chat box is focused. [pull/1690](https://github.com/sourcegraph/cody/pull/1690)
- Command: Fixed an issue that opened a new chat window when running `/doc` and `/edit` commands from the command palette. [pull/1678](https://github.com/sourcegraph/cody/pull/1678)
- Chat: Prevent sidebar from opening when switching editor chat panels. [pull/1691](https://github.com/sourcegraph/cody/pull/1691)
- Chat: Prevent `"command 'cody.chat'panel.new' not found"` error when the new chat panel UI is disabled. [pull/1696](https://github.com/sourcegraph/cody/pull/1696)
- Autocomplete: Improved the multiline completions truncation logic. [pull/1709](https://github.com/sourcegraph/cody/pull/1709)
- Autocomplete: Fix an issue where typing as suggested causes the completion to behave unexpectedly. [pull/1701](https://github.com/sourcegraph/cody/pull/1701)
- Chat: Forbid style tags in DOMPurify config to prevent code block rendering issues. [pull/1747](https://github.com/sourcegraph/cody/pull/1747)
- Edit: Fix `selectedCode` and `problemCode` sometimes being added to the document after an edit. [pull/1765](https://github.com/sourcegraph/cody/pull/1765)
- Edit: Fix the code lens containing options to diff, undo and retry being automatically dismissed for users who have `autoSave` enabled. [pull/1767](https://github.com/sourcegraph/cody/pull/1767)

### Changed

- Edit: Fixed formatting issues with some editor formatters that required explict indendation configuration. [pull/1620](https://github.com/sourcegraph/cody/pull/1620)
- Edit: Fixed an issue where the diff for an edit could expand recursively each time it is viewed. [pull/1621](https://github.com/sourcegraph/cody/pull/1621)
- Editor Title Icon has been moved out of the experimental stage and is now enabled by default. [pull/1651](https://github.com/sourcegraph/cody/pull/1651)
- Clean up login page styles and make Enterprise login more prominent. [pull/1708](https://github.com/sourcegraph/cody/pull/1708)
- Autocomplete: Slightly increase the amount of time we wait for another keystroke before starting completion requests. [pull/1737](https://github.com/sourcegraph/cody/pull/1737)
- Improved new chat model selector styles. [pull/1750](https://github.com/sourcegraph/cody/pull/1750)
- Improved response time for chat, commands and edits on repositories without embeddings. [pull/1722](https://github.com/sourcegraph/cody/pull/1722)

## [0.14.5]

### Added

### Fixed

### Changed

- Added support to test a Sourcegraph specific StarCoder setup for dotcom. [pull/1670]

## [0.14.4]

### Added

### Fixed

- Chat: Fixed an issue where multiple action buttons were appended to each Code Block per chat message. [pull/1617](https://github.com/sourcegraph/cody/pull/1617)

### Changed

## [0.14.3]

### Added

- Autocomplete: Add completion intent to analytics events. [pull/1457](https://github.com/sourcegraph/cody/pull/1457)
- Edit: Added the ability to provide instructions when retrying an edit. [pull/1411](https://github.com/sourcegraph/cody/pull/1411)
- Edit: Added the ability to undo an applied edit. [pull/1411](https://github.com/sourcegraph/cody/pull/1411)
- Edit: Support applying edits in the background, instead of relying on the users' open file. [pull/1411](https://github.com/sourcegraph/cody/pull/1411)
- Assign requestID to each Code Block actions. [pull/1586](https://github.com/sourcegraph/cody/pull/1586)
- [Internal Experimental] Chat: New Experimental Chat View that appears in the editor panel instead of the sidebar when `cody.experimental.chatPanel` is enabled. [pull/1509](https://github.com/sourcegraph/cody/pull/1509)

### Fixed

- Commands: Smart selection not working on the first line of code. [pull/1508](https://github.com/sourcegraph/cody/pull/1508)
- Chat: Aborted messages are now saved to local chat history properly. [pull/1550](https://github.com/sourcegraph/cody/pull/1550)
- Adjust a completion range if it does not match the current line suffix. [pull/1507](https://github.com/sourcegraph/cody/pull/1507)
- Chat: Fix heading styles and inline code colors. [pull/1528](https://github.com/sourcegraph/cody/pull/1528)
- Custom Commands: Fix custom command menu not showing for a single custom command. [pull/1532](https://github.com/sourcegraph/cody/pull/1532)
- Chat: Focus chat input on mount even when notification for version update is shown. [pull/1556](https://github.com/sourcegraph/cody/pull/1556)
- Commands: Commands selector in chat will now scroll to the selected item's viewport automatically. [pull/1556](https://github.com/sourcegraph/cody/pull/1556)
- Edit: Errors are now shown separately to incoming edits, and will not be applied to the document. [pull/1376](https://github.com/sourcegraph/cody/pull/1376)
- Chat: Prevent cursor from moving during chat command selection. [pull/1592](https://github.com/sourcegraph/cody/pull/1592)

### Changed

- Chat: Start prompt mixin by default. [pull/1479](https://github.com/sourcegraph/cody/pull/1479)
- Edit: Incoming changes are now applied by default. [pull/1411](https://github.com/sourcegraph/cody/pull/1411)

## [0.14.2]

### Added

- Code applied from the `/edit` command will be formatted automatically through the VS Code `formatDocument` API. [pull/1441](https://github.com/sourcegraph/cody/pull/1441)

### Fixed

- User selection in active editor will not be replaced by smart selections for the `/edit` command. [pull/1429](https://github.com/sourcegraph/cody/pull/1429)
- Fixes an issue that caused part of the autocomplete response to be completed when selecting an item from the suggest widget. [pull/1477](https://github.com/sourcegraph/cody/pull/1477)
- Fixed issues where autocomplete suggestions displayed on the wrong line when connected to Anthropic as provider. [pull/1440](https://github.com/sourcegraph/cody/pull/1440)

### Changed

- Changed the "Ask Cody to Explain" Code Action to respond in the Cody sidebar instead of Inline Chat. [pull/1427](https://github.com/sourcegraph/cody/pull/1427)
- Updated prompt preambles and mixin for chat to mitigate hallucinations. [pull/1442](https://github.com/sourcegraph/cody/pull/1442)
- Cody can now respond in languages other than the default language of the user's editor. [pull/1442](https://github.com/sourcegraph/cody/pull/1442)

## [0.14.1]

### Added

- Added client-side request timeouts to Autocomplete requests. [pull/1355](https://github.com/sourcegraph/cody/pull/1355)
- Added telemetry on how long accepted autocomplete requests are kept in the document. [pull/1380](https://github.com/sourcegraph/cody/pull/1380)
- Added support for using (workspace) relative paths in `filePath`and `directoryPath` fields as context for Custom Commands. [pull/1385](https://github.com/sourcegraph/cody/pull/1385)
- [Internal] Added `CodyAutocompleteLowPerformanceDebounce` feature flag to increase debounce interval for autocomplete requests in low-performance environments. [pull/1409](https://github.com/sourcegraph/cody/pull/1409)
- New `Regenerate` Code Lens for `/edit` command that allows users to easily ask Cody to generate a new response for the current request. [pull/1383](https://github.com/sourcegraph/cody/pull/1383)

### Fixed

- Fixed an issue where autocomplete suggestions where sometimes not shown when the overlap with the next line was too large. [pull/1320](https://github.com/sourcegraph/cody/pull/1320)
- Fixed unresponsive UI for the `Configure Custom Commands` option inside the `Cody: Custom Command (Experimental)` menu. [pull/1416](https://github.com/sourcegraph/cody/pull/1416)
- Fixed last 5 used commands not showing up in the custom command history menu. [pull/1416](https://github.com/sourcegraph/cody/pull/1416)

### Changed

- Removed the unused `unstable-codegen` autocomplete provider. [pull/1364](https://github.com/sourcegraph/cody/pull/1364)
- The Fireworks autocomplete provider is now considered stable. [pull/1363](https://github.com/sourcegraph/cody/pull/1363)
- The `CodyAutocompleteMinimumLatency` feature flag is now split into three independent feature flags: `CodyAutocompleteLanguageLatency`, `CodyAutocompleteProviderLatency`, and `CodyAutocompleteUserLatency`. [pull/1351](https://github.com/sourcegraph/cody/pull/1351)
- Prevents unhelpful autocomplete suggestions at the end of file when cursor position is at 0 and the line above is also empty. [pull/1330](https://github.com/sourcegraph/cody/pull/1330)
- Adds popups to show the state of indexing for dotcom/Cody App in more situations. Fixes an issue where the database icon below the chat input status box was low contrast in some dark themes. [pull/1374](https://github.com/sourcegraph/cody/pull/1374)
- Workspace-level custom commands now works in [trusted workspaces](https://code.visualstudio.com/api/extension-guides/workspace-trust#what-is-workspace-trust) only. This does not apply to user-level custom commands. [pull/1415](https://github.com/sourcegraph/cody/pull/1415)
- Custom commands can no longer override default commands. [pull/1414](https://github.com/sourcegraph/cody/pull/1414)

## [0.14.0]

### Added

- Added information to host operating system to our analytic events. [pull/1254](https://github.com/sourcegraph/cody/pull/1254)
- Executed the `/doc` command now automatically adds the documentation directly above your selected code in your editor, instead of shown in chat. [pull/1116](https://github.com/sourcegraph/cody/pull/1116)
- New `mode` field in the Custom Commands config file enables a command to be configured on how the prompt should be run by Cody. Currently supports `inline` (run command prompt in inline chat), `edit` (run command prompt on selected code for refactoring purpose), and `insert` (run command prompt on selected code where Cody's response will be inserted on top of the selected code) modes. [pull/1116](https://github.com/sourcegraph/cody/pull/1116)
- Experimentally added `smart selection` which removes the need to manually highlight code before running the `/doc` and `/test` commands. [pull/1116](https://github.com/sourcegraph/cody/pull/1116)
- Show a notice on first autocomplete. [pull/1071](https://github.com/sourcegraph/cody/pull/1071)
- Autocomplete now takes the currently selected item in the suggest widget into account. This behavior can be disabled by setting `cody.autocomplete.suggestWidgetSelection` to `false`.
- Add the `cody.autocomplete.languages` user setting to enable or disable inline code suggestions for specified languages. [pull/1290](https://github.com/sourcegraph/cody/pull/1290)

### Fixed

- Improved quality of documentation created by the `/doc` command. [pull/1198](https://github.com/sourcegraph/cody/pull/1198)
- Removed chat and chat history created by `/edit` and `/doc` commands. [pull/1220](https://github.com/sourcegraph/cody/pull/1220)
- Only show "Ask Cody Inline" context menu item when signed in. [pull/1281](https://github.com/sourcegraph/cody/pull/1281)

### Changed

- Improved detection for the most common test runner files. [pull/1297](https://github.com/sourcegraph/cody/pull/1297)

## [0.12.4]

### Added

- New "Save Code to File.." button on code blocks. [pull/1119](https://github.com/sourcegraph/cody/pull/1119)
- Add logging for partially accepting completions. [pull/1214](https://github.com/sourcegraph/cody/pull/1214)

### Fixed

- Removed invalid variable from logs that stopped rate-limit errors from displaying properly. [pull/1205](https://github.com/sourcegraph/cody/pull/1205)
- Disable `Ask Cody Inline` in Cody Context Menu when `cody.InlineChat.enabled` is set to false. [pull/1209](https://github.com/sourcegraph/cody/pull/1209)

### Changed

- Moved "Insert at Cursor" and "Copy" buttons to the bottom of code blocks, and no longer just show on hover. [pull/1119](https://github.com/sourcegraph/cody/pull/1119)
- Increased the token limit for the selection Cody uses for the `/edit` command. [pull/1139](https://github.com/sourcegraph/cody/pull/1139)
- Autocomplete now supports infilling through the customized `claude-instant-infill` model created for Anthropic Claude Instant by default. [pull/1164](https://github.com/sourcegraph/cody/pull/1164)
- Expand the range used for code actions (thought `smart selection`) to the top-level enclosing range rather than just the line. This improves the quality of fixup actions by providing more context. [pull/1163](https://github.com/sourcegraph/cody/pull/1163)
- Autocomplete no longer triggers after the end of a block of function invocation. [pull/1218](https://github.com/sourcegraph/cody/pull/1218)

## [0.12.3]

### Added

- Add situation-based latency for unwanted autocomplete suggestions. [pull/1202](https://github.com/sourcegraph/cody/pull/1202)

### Fixed

### Changed

- Simplified sign-in in, added in 0.12.0 [pull/1036,](https://github.com/sourcegraph/cody/pull/1036) is now rolled out to 100% of new installs. [pull/1235](https://github.com/sourcegraph/cody/pull/1235)
- VScode can communicate with Cody App, even if App is started after the user has signed in to sourcegraph.com. VScode continues to monitor Cody App if it is started and stopped. [pull/1210](https://github.com/sourcegraph/cody/pull/1210)

## [0.12.2]

### Added

- Adds information about completion `items` to the `CompletionEvent` we send on every completion suggestion. [pull/1144](https://github.com/sourcegraph/cody/pull/1144)
- Clicking on the status indicator under the chat input box displays a popup to install Cody App, open Cody App, etc. The popups are only displayed under certain circumstances where Cody App can provide embeddings. [pull/1089](https://github.com/sourcegraph/cody/pull/1089)

### Fixed

### Changed

- Improves interop with the VS Code suggest widget when using the `completeSuggestWidgetSelection` feature flag. [pull/1158](https://github.com/sourcegraph/cody/pull/1158)
- Removes the need to set an Anthropic API key for the `/symf` command. The `symf` binary is now automatically downloaded. [pull/1207](https://github.com/sourcegraph/cody/pull/1207)
- Replace the "Fixup ready | Apply" buttons when you do a code edit with a single "Apply Edits" button. [pull/1201](https://github.com/sourcegraph/cody/pull/1201)
- Updated "Refactor Code" to be "Edit Code" in right click context menu. [pull/1200](https://github.com/sourcegraph/cody/pull/1200)

## [0.12.1]

### Added

### Fixed

- Fixes an issue that caused the `cody-autocomplete-claude-instant-infill` feature flag to have no effect. [pull/1132](https://github.com/sourcegraph/cody/pull/1132)

### Changed

## [0.12.0]

### Added

- Add a UI indicator when you're not signed in. [pull/970](https://github.com/sourcegraph/cody/pull/970)
- Added a completion statistics summary to the autocomplete trace view. [pull/973](https://github.com/sourcegraph/cody/pull/973)
- Add experimental option `claude-instant-infill` to the `cody.autocomplete.advanced.model` config option that enables users using the Claude Instant model to get suggestions with context awareness (infill). [pull/974](https://github.com/sourcegraph/cody/pull/974)
- New `cody.chat.preInstruction` configuration option for adding custom message at the start of all chat messages sent to Cody. Extension reload required. [pull/963](https://github.com/sourcegraph/cody/pull/963)
- Add a simplified sign-in. 50% of people will see these new sign-in buttons. [pull/1036](https://github.com/sourcegraph/cody/pull/1036)
- Now removes completions from cache when the initial suggestion prefix is deleted by users after a suggestion was displayed. This avoids unhelpful/stale suggestions from persisting. [pull/1105](https://github.com/sourcegraph/cody/pull/1105)
- VScode can now share a dotcom access token with future versions of Cody App. [pull/1090](https://github.com/sourcegraph/cody/pull/1090)

### Fixed

- Fix a potential race condition for autocomplete requests that happen when a completion is stored as the last shown candidate when it will not be shown. [pull/1059](https://github.com/sourcegraph/cody/pull/1059)
- Use `insert` instead of `replace` for `Insert at Cursor` button for inserting code to current cursor position. [pull/1118](https://github.com/sourcegraph/cody/pull/1118)
- Autocomplete: Fix support for working with CRLF line endings. [pull/1124](https://github.com/sourcegraph/cody/pull/1124)
- Fix issue that caused the custom commands menu to unable to execute commands. [pull/1123](https://github.com/sourcegraph/cody/pull/1123)

### Changed

- Remove `starter` and `premade` fields from the configuration files for custom commands (cody.json). [pull/939](https://github.com/sourcegraph/cody/pull/939)
- Enabled streaming responses for all autocomplete requests. [pull/995](https://github.com/sourcegraph/cody/pull/995)
- Sign out immediately instead of showing the quick-pick menu. [pull/1032](https://github.com/sourcegraph/cody/pull/1032)
- UX improvements to the custom command workflow (and new [custom command docs](https://sourcegraph.com/docs/cody/custom-commands)). [pull/992](https://github.com/sourcegraph/cody/pull/992)
- You can now use `alt` + `\` to trigger autocomplete requests manually. [pull/1060](https://github.com/sourcegraph/cody/pull/1060)
- Slightly reduce latency when manually triggering autocomplete requests. [pull/1060](https://github.com/sourcegraph/cody/pull/1060)
- Configure autocomplete provider based on cody LLM settings in site config. [pull/1035](https://github.com/sourcegraph/cody/pull/1035)
- Filters out single character autocomplete results. [pull/1109](https://github.com/sourcegraph/cody/pull/1109)
- Register inline completion provider for text files and notebooks only to ensure autocomplete works in environments that are fully supported. [pull/1114](https://github.com/sourcegraph/cody/pull/1114)
- The `Generate Unit Tests` command has been improved with an enhanced context fetching process that produces test results with better quality. [pull/907](https://github.com/sourcegraph/cody/pull/907)

## [0.10.2]

### Added

### Fixed

### Changed

- Use the same token limits for StarCoder as we do for Anthropic for the current experiments. [pull/1058](https://github.com/sourcegraph/cody/pull/1058)

## [0.10.1]

### Added

### Fixed

- Fix feature flag initialization for autocomplete providers. [pull/965](https://github.com/sourcegraph/cody/pull/965)

### Changed

## [0.10.0]

### Added

- New button in Chat UI to export chat history to a JSON file. [pull/829](https://github.com/sourcegraph/cody/pull/829)
- Rank autocomplete suggestion with tree-sitter when `cody.autocomplete.experimental.syntacticPostProcessing` is enabled. [pull/837](https://github.com/sourcegraph/cody/pull/837)
- Rate limit during autocomplete will now surface to the user through the status bar item. [pull/851](https://github.com/sourcegraph/cody/pull/851)

### Fixed

- Do not display error messages after clicking on the "stop-generating" button. [pull/776](https://github.com/sourcegraph/cody/pull/776)
- Add null check to Inline Controller on file change that caused the `Cannot read properties of undefined (reading 'scheme')` error when starting a new chat session. [pull/781](https://github.com/sourcegraph/cody/pull/781)
- Fixup: Resolved issue where `/fix` command incorrectly returned error "/fix is not a valid command". The `/fix` command now functions as expected when invoked in the sidebar chat. [pull/790](https://github.com/sourcegraph/cody/pull/790)
- Set font family and size in side chat code blocks to match editor font. [pull/813](https://github.com/sourcegraph/cody/pull/813)
- Add error handling to unblock Command Menu from being started up when invalid json file for custom commands is detected. [pull/827](https://github.com/sourcegraph/cody/pull/827)
- Enhanced the main quick pick menu items filtering logic. [pull/852](https://github.com/sourcegraph/cody/pull/852)
- Sidebar chat commands now match main quick pick menu commands. [pull/902](https://github.com/sourcegraph/cody/pull/902)

### Changed

- Trigger single-line completion instead of multi-line completion if the cursor is at the start of a non-empty block. [pull/913](https://github.com/sourcegraph/cody/pull/913)
- Autocomplete on VS Code desktop instances now reuses TCP connections to reduce latency. [pull/868](https://github.com/sourcegraph/cody/pull/868)
- Errors are now always logged to the output console, even if the debug mode is not enabled. [pull/851](https://github.com/sourcegraph/cody/pull/851)
- Changed default and custom commands format: slash command is now required. [pull/841](https://github.com/sourcegraph/cody/pull/841)
- The `Generate Unit Tests` command has been improved with an enhanced context fetching process that produces test results with better quality. [pull/907](https://github.com/sourcegraph/cody/pull/907)

## [0.8.0]

### Added

- Cody Commands: New `/smell` command, an improved version of the old `Find Code Smell` recipe. [pull/602](https://github.com/sourcegraph/cody/pull/602)
- Cody Commands: Display of clickable file path for current selection in chat view after executing a command. [pull/602](https://github.com/sourcegraph/cody/pull/602)
- Add a settings button to Cody pane header. [pull/701](https://github.com/sourcegraph/cody/pull/701)
- Compute suggestions based on the currently selected option in the suggest widget when `cody.autocomplete.experimental.completeSuggestWidgetSelection` is enabled. [pull/636](https://github.com/sourcegraph/cody/pull/636)
- Fixup: New `Discard` code lens to remove suggestions and decorations. [pull/711](https://github.com/sourcegraph/cody/pull/711)
- Adds an experiment to stream autocomplete responses in order to improve latency. [pull/723](https://github.com/sourcegraph/cody/pull/723)
- New chat message input, with auto-resizing and a command button. [pull/718](https://github.com/sourcegraph/cody/pull/718)
- Increased autocomplete debounce time feature flag support. [pull/733](https://github.com/sourcegraph/cody/pull/733)
- Show an update notice after extension updates. [pull/746](https://github.com/sourcegraph/cody/pull/746)
- Experimental user setting `cody.experimental.localSymbols` to enable inclusion of symbol definitions in the LLM context window. [pull/692](https://github.com/sourcegraph/cody/pull/692)
- Experimental command `/symf`, which uses a local keyword index to perform searches for symbols. Requires setting `cody.experimental.symf.path` and `cody.experimental.symf.anthropicKey`. [pull/728](https://github.com/sourcegraph/cody/pull/728).

### Fixed

- Inline Chat: Fix issue where state was not being set correctly, causing Cody Commands to use the selection range from the last created Inline Chat instead of the current selection. [pull/602](https://github.com/sourcegraph/cody/pull/602)
- Cody Commands: Commands that use the current file as context now correctly generate context message for the current file instead of using codebase context generated from current selection. [pull/683](https://github.com/sourcegraph/cody/pull/683)
- Improves the autocomplete responses on a new line after a comment. [pull/727](https://github.com/sourcegraph/cody/pull/727)
- Fixes an issue where the inline chat UI would render briefly when starting VS Code even when the feature is disabled. [pull/764](https://github.com/sourcegraph/cody/pull/764)

### Changed

- `Explain Code` command now includes visible content of the current file when no code is selected. [pull/602](https://github.com/sourcegraph/cody/pull/602)
- Cody Commands: Show errors in chat view instead of notification windows. [pull/602](https://github.com/sourcegraph/cody/pull/602)
- Cody Commands: Match commands on description in Cody menu. [pull/702](https://github.com/sourcegraph/cody/pull/702)
- Cody Commands: Don't require Esc to dismiss Cody menu. [pull/700](https://github.com/sourcegraph/cody/pull/700)
- Updated welcome chat words. [pull/748](https://github.com/sourcegraph/cody/pull/748)
- Autocomplete: Reduce network bandwidth with requests are resolved by previous responses. [pull/762](https://github.com/sourcegraph/cody/pull/762)
- Fixup: Remove `/document` and other command handling from the Refactor Menu. [pull/766](https://github.com/sourcegraph/cody/pull/766)
- The `/test` (Generate Unit Test) command was updated to use file dependencies and test examples when fetching context, in order to produce better results. To use this command, select code in your editor and run the `/test` command. It is recommended to set up test files before running the command to get optimal results. [pull/683](https://github.com/sourcegraph/cody/pull/683) [pull/602](https://github.com/sourcegraph/cody/pull/602)

## [0.6.7]

### Added

- Include token count for code generated and button click events. [pull/675](https://github.com/sourcegraph/cody/pull/675)

### Fixed

### Changed

- Include the number of accepted characters per autocomplete suggestion. [pull/674](https://github.com/sourcegraph/cody/pull/674)

## [0.6.6]

### Added

- Cody Commands: Add tab-to-complete & enter-to-complete behavior. [pull/606](https://github.com/sourcegraph/cody/pull/606)
- Option to toggle `cody.experimental.editorTitleCommandIcon` setting through status bar. [pull/611](https://github.com/sourcegraph/cody/pull/611)
- New walkthrough for Cody Commands. [pull/648](https://github.com/sourcegraph/cody/pull/648)

### Fixed

- Update file link color to match buttons. [pull/600](https://github.com/sourcegraph/cody/pull/600)
- Handle `socket hung up` errors that are not caused by the `stop generating` button. [pull/598](https://github.com/sourcegraph/cody/pull/598)
- Fix "Reload Window" appearing in all VS Code views. [pull/603](https://github.com/sourcegraph/cody/pull/603)
- Fixes issues where in some instances, suggested autocomplete events were under counted. [pull/649](https://github.com/sourcegraph/cody/pull/649)
- Various smaller tweaks to autocomplete analytics. [pull/644](https://github.com/sourcegraph/cody/pull/644)
- Includes the correct pre-release version in analytics events. [pull/641](https://github.com/sourcegraph/cody/pull/641)

### Changed

- Removed beta labels from Autocomplete and Inline Chat features. [pull/605](https://github.com/sourcegraph/cody/pull/605)
- Update shortcut for Cody Commands to `alt` + `c` due to conflict with existing keybinding for `fixup`. [pull/648](https://github.com/sourcegraph/cody/pull/648)

## [0.6.5]

### Added

- Custom Commands: An experimental feature for creating Cody chat commands with custom prompts and context. [pull/386](https://github.com/sourcegraph/cody/pull/386)
- Custom Commands: Quick pick menu for running default and custom commands. [pull/386](https://github.com/sourcegraph/cody/pull/386)
- New commands:
  - `/explain`: Explain Code
  - `/doc`: Document Code
  - `/fix`: Inline Fixup
  - `/test`: Generate Unit Tests
- Code Actions: You can now ask Cody to explain or fix errors and warnings that are highlighted in your editor. [pull/510](https://github.com/sourcegraph/cody/pull/510)
- Inline Fixup: You can now run parallel inline fixes, you do not need to wait for the previous fix to complete. [pull/510](https://github.com/sourcegraph/cody/pull/510)
- Inline Fixup: You no longer need to select code to generate an inline fix. [pull/510](https://github.com/sourcegraph/cody/pull/510)

### Fixed

- Bug: Fixes an issue where the codebase context was not correctly inferred to load embeddings context for autocomplete. [pull/525](https://github.com/sourcegraph/cody/pull/525)
- Inline Fixup: `/chat` will now redirect your question to the chat view correctly through the Non-Stop Fixup input box. [pull/386](https://github.com/sourcegraph/cody/pull/386)
- Fix REGEX issue for existing `/reset`, `/search`, and `/fix` commands. [pull/594](https://github.com/sourcegraph/cody/pull/594)

### Changed

- `Recipes` are removed in favor of `Commands`, which is the improved version of `Recipes`. [pull/386](https://github.com/sourcegraph/cody/pull/386)
- Remove `Header` and `Navbar` from `Chat` view due to removal of the `Recipes` tab. [pull/386](https://github.com/sourcegraph/cody/pull/386)
- Replace `Custom Recipes` with `Custom Commands`. [pull/386](https://github.com/sourcegraph/cody/pull/386)
- Inline Fixup: Integrated the input field into the command palette. [pull/510](https://github.com/sourcegraph/cody/pull/510)
- Inline Fixup: Using `/fix` from Inline Chat now triggers an improved fixup experience. [pull/510](https://github.com/sourcegraph/cody/pull/510)
- Autocomplete: Include current file name in anthropic prompt. [580](https://github.com/sourcegraph/cody/pull/580)
- Autocomplete: Requests can now be resolved while the network request is still in progress. [pull/559](https://github.com/sourcegraph/cody/pull/559)

## [0.6.4]

### Added

- Inline Fixups: Cody is now aware of errors, warnings and hints within your editor selection. [pull/376](https://github.com/sourcegraph/cody/pull/376)
- Experimental user setting `cody.experimental.localTokenPath` to store authentication token in local file system when keychain access is unavailable. This provides alternative to [settings sync keychain storage](https://code.visualstudio.com/docs/editor/settings-sync#_troubleshooting-keychain-issues), but is not the recommended method for storing tokens securely. Use at your own risk. [pull/471](https://github.com/sourcegraph/cody/pull/471)

### Fixed

- Bug: Chat History command shows chat view instead of history view. [pull/414](https://github.com/sourcegraph/cody/pull/414)
- Fix some bad trailing `}` autocomplete results. [pull/378](https://github.com/sourcegraph/cody/pull/378)

### Changed

- Inline Fixups: Added intent detection to improve prompt and context quality. [pull/376](https://github.com/sourcegraph/cody/pull/376)
- Layout cleanups: smaller header and single line message input. [pull/449](https://github.com/sourcegraph/cody/pull/449)
- Improve response feedback button behavior. [pull/451](https://github.com/sourcegraph/cody/pull/451)
- Remove in-chat onboarding buttons for new chats. [pull/450](https://github.com/sourcegraph/cody/pull/450)
- Improve the stability of autocomplete results. [pull/442](https://github.com/sourcegraph/cody/pull/442)

## [0.6.3]

### Added

- Added the functionality to drag and reorder the recipes. [pull/314](https://github.com/sourcegraph/cody/pull/314)

### Fixed

### Changed

- Removed the experimental hallucination detection that highlighted nonexistent file paths.
- Hide the feedback button in case of error assistant response. [pull/448](https://github.com/sourcegraph/cody/pull/448)

## [0.6.2]

### Added

- [Internal] `Custom Recipes`: An experimental feature now available behind the `cody.experimental.customRecipes` feature flag for internal testing purpose. [pull/348](https://github.com/sourcegraph/cody/pull/348)
- Inline Chat: Improved response quality by ensuring each inline chat maintains its own unique context, and doesn't share with the sidebar and other inline chats. This should also benefit response quality for inline /fix and /touch commands.
- Inline Chat: Added the option to 'Stop generating' from within the inline chat window.
- Inline Chat: Added the option to transfer a chat from the inline window to the Cody sidebar.

### Fixed

### Changed

- The setting `cody.autocomplete.experimental.triggerMoreEagerly` (which causes autocomplete to trigger earlier, before you type a space or other non-word character) now defaults to `true`.
- If you run the `Trigger Inline Suggestion` VS Code action, 3 suggestions instead of just 1 will be shown.

## [0.6.1]

### Added

- A new experimental user setting `cody.autocomplete.experimental.triggerMoreEagerly` causes autocomplete to trigger earlier, before you type a space or other non-word character.
- [Internal Only] `Custom Recipe`: Support context type selection when creating a new recipe via UI. [pull/279](https://github.com/sourcegraph/cody/pull/279)
- New `/open` command for opening workspace files from chat box. [pull/327](https://github.com/sourcegraph/cody/pull/327)

### Fixed

- Insert at Cusor now inserts the complete code snippets at cursor position. [pull/282](https://github.com/sourcegraph/cody/pull/282)
- Minimizing the change of Cody replying users with response related to the language-uage prompt. [pull/279](https://github.com/sourcegraph/cody/pull/279)
- Inline Chat: Add missing icons for Inline Chat and Inline Fixups decorations. [pull/320](https://github.com/sourcegraph/cody/pull/320)
- Fix the behaviour of input history down button. [pull/328](https://github.com/sourcegraph/cody/pull/328)

### Changed

- Exclude context for chat input with only one word. [pull/279](https://github.com/sourcegraph/cody/pull/279)
- [Internal Only] `Custom Recipe`: Store `cody.json` file for user recipes within the `.vscode` folder located in the $HOME directory. [pull/279](https://github.com/sourcegraph/cody/pull/279)
- Various autocomplete improvements. [pull/344](https://github.com/sourcegraph/cody/pull/344)

## [0.4.4]

### Added

- Added support for the CMD+K hotkey to clear the code chat history. [pull/245](https://github.com/sourcegraph/cody/pull/245)
- [Internal Only] `Custom Recipe` is available for S2 internal users for testing purpose. [pull/81](https://github.com/sourcegraph/cody/pull/81)

### Fixed

- Fixed a bug that caused messages to disappear when signed-in users encounter an authentication error. [pull/201](https://github.com/sourcegraph/cody/pull/201)
- Inline Chat: Since last version, running Inline Fixups would add an additional `</selection>` tag to the end of the code edited by Cody, which has now been removed. [pull/182](https://github.com/sourcegraph/cody/pull/182)
- Chat Command: Fixed an issue where /r(est) had a trailing space. [pull/245](https://github.com/sourcegraph/cody/pull/245)
- Inline Fixups: Fixed a regression where Cody's inline fixup suggestions were not properly replacing the user's selection. [pull/70](https://github.com/sourcegraph/cody/pull/70)

### Changed

## [0.4.3]

### Added

- Added support for server-side token limits to Chat. [pull/54488](https://github.com/sourcegraph/sourcegraph/pull/54488)
- Add "Find code smells" recipe to editor context menu and command pallette [pull/54432](https://github.com/sourcegraph/sourcegraph/pull/54432)
- Add a typewriter effect to Cody's responses to mimic typing in characters rather than varying chunks [pull/54522](https://github.com/sourcegraph/sourcegraph/pull/54522)
- Add suggested recipes to the new chat welcome message. [pull/54277](https://github.com/sourcegraph/sourcegraph/pull/54277)
- Inline Chat: Added the option to collapse all inline chats from within the inline chat window. [pull/54675](https://github.com/sourcegraph/sourcegraph/pull/54675)
- Inline Chat: We now stream messages rather than waiting for the response to be fully complete. This means you can read Cody's response as it is being generated. [pull/54665](https://github.com/sourcegraph/sourcegraph/pull/54665)
- Show network error message when connection is lost and a reload button to get back when network is restored. [pull/107](https://github.com/sourcegraph/cody/pull/107)

### Fixed

- Inline Chat: Update keybind when condition to `editorFocus`. [pull/54437](https://github.com/sourcegraph/sourcegraph/pull/54437)
- Inline Touch: Create a new `.test.` file when `test` or `tests` is included in the instruction. [pull/54437](https://github.com/sourcegraph/sourcegraph/pull/54437)
- Prevents errors from being displayed for a cancelled requests. [pull/54429](https://github.com/sourcegraph/sourcegraph/pull/54429)

### Changed

- Inline Touch: Remove Inline Touch from submenu and command palette. It can be started with `/touch` or `/t` from the Inline Chat due to current limitation. [pull/54437](https://github.com/sourcegraph/sourcegraph/pull/54437)
- Removed the Optimize Code recipe. [pull/54471](https://github.com/sourcegraph/sourcegraph/pull/54471)

## [0.4.2]

### Added

- Add support for onboarding Cody App users on Intel Mac and Linux. [pull/54405](https://github.com/sourcegraph/sourcegraph/pull/54405)

### Fixed

- Fixed HTML escaping in inline chat markdown. [pull/1349](https://github.com/sourcegraph/sourcegraph/pull/1349)

### Changed

## [0.4.1]

### Fixed

- Fixed `cody.customHeaders` never being passed through. [pull/54354](https://github.com/sourcegraph/sourcegraph/pull/54354)
- Fixed users are signed out on 0.4.0 update [pull/54367](https://github.com/sourcegraph/sourcegraph/pull/54367)

### Changed

- Provide more information on Cody App, and improved the login page design for Enterprise customers. [pull/54362](https://github.com/sourcegraph/sourcegraph/pull/54362)

## [0.4.0]

### Added

- The range of the editor selection, if present, is now displayed alongside the file name in the chat footer. [pull/53742](https://github.com/sourcegraph/sourcegraph/pull/53742)
- Support switching between multiple instances with `Switch Account`. [pull/53434](https://github.com/sourcegraph/sourcegraph/pull/53434)
- Automate sign-in flow with Cody App. [pull/53908](https://github.com/sourcegraph/sourcegraph/pull/53908)
- Add a warning message to recipes when the selection gets truncated. [pull/54025](https://github.com/sourcegraph/sourcegraph/pull/54025)
- Start up loading screen. [pull/54106](https://github.com/sourcegraph/sourcegraph/pull/54106)

### Fixed

- Autocomplete: Include the number of lines of an accepted autocomplete recommendation and fix an issue where sometimes accepted completions would not be logged correctly. [pull/53878](https://github.com/sourcegraph/sourcegraph/pull/53878)
- Stop-Generating button does not stop Cody from responding if pressed before answer is generating. [pull/53827](https://github.com/sourcegraph/sourcegraph/pull/53827)
- Endpoint setting out of sync issue. [pull/53434](https://github.com/sourcegraph/sourcegraph/pull/53434)
- Endpoint URL without protocol causing sign-ins to fail. [pull/53908](https://github.com/sourcegraph/sourcegraph/pull/53908)
- Autocomplete: Fix network issues when using remote VS Code setups. [pull/53956](https://github.com/sourcegraph/sourcegraph/pull/53956)
- Autocomplete: Fix an issue where the loading indicator would not reset when a network error ocurred. [pull/53956](https://github.com/sourcegraph/sourcegraph/pull/53956)
- Autocomplete: Improve local context performance. [pull/54124](https://github.com/sourcegraph/sourcegraph/pull/54124)
- Chat: Fix an issue where the window would automatically scroll to the bottom as Cody responds regardless of where the users scroll position was. [pull/54188](https://github.com/sourcegraph/sourcegraph/pull/54188)
- Codebase index status does not get updated on workspace change. [pull/54106](https://github.com/sourcegraph/sourcegraph/pull/54106)
- Button for connect to App after user is signed out. [pull/54106](https://github.com/sourcegraph/sourcegraph/pull/54106)
- Fixes an issue with link formatting. [pull/54200](https://github.com/sourcegraph/sourcegraph/pull/54200)
- Fixes am issue where Cody would sometimes not respond. [pull/54268](https://github.com/sourcegraph/sourcegraph/pull/54268)
- Fixes authentication related issues. [pull/54237](https://github.com/sourcegraph/sourcegraph/pull/54237)

### Changed

- Autocomplete: Improve completion quality. [pull/53720](https://github.com/sourcegraph/sourcegraph/pull/53720)
- Autocomplete: Completions are now referred to as autocomplete. [pull/53851](https://github.com/sourcegraph/sourcegraph/pull/53851)
- Autocomplete: Autocomplete is now turned on by default. [pull/54166](https://github.com/sourcegraph/sourcegraph/pull/54166)
- Improved the response quality when Cody is asked about a selected piece of code through the chat window. [pull/53742](https://github.com/sourcegraph/sourcegraph/pull/53742)
- Refactored authentication process. [pull/53434](https://github.com/sourcegraph/sourcegraph/pull/53434)
- New sign-in and sign-out flow. [pull/53434](https://github.com/sourcegraph/sourcegraph/pull/53434)
- Analytical logs are now displayed in the Output view. [pull/53870](https://github.com/sourcegraph/sourcegraph/pull/53870)
- Inline Chat: Renamed Inline Assist to Inline Chat. [pull/53725](https://github.com/sourcegraph/sourcegraph/pull/53725) [pull/54315](https://github.com/sourcegraph/sourcegraph/pull/54315)
- Chat: Link to the "Getting Started" guide directly from the first chat message instead of the external documentation website. [pull/54175](https://github.com/sourcegraph/sourcegraph/pull/54175)
- Codebase status icons. [pull/54262](https://github.com/sourcegraph/sourcegraph/pull/54262)
- Changed the keyboard shortcut for the file touch recipe to `ctrl+alt+/` to avoid conflicts. [pull/54275](https://github.com/sourcegraph/sourcegraph/pull/54275)
- Inline Chat: Do not change current focus when Inline Fixup is done. [pull/53980](https://github.com/sourcegraph/sourcegraph/pull/53980)
- Inline Chat: Replace Close CodeLens with Accept. [pull/53980](https://github.com/sourcegraph/sourcegraph/pull/53980)
- Inline Chat: Moved to Beta state. It is now enabled by default. [pull/54315](https://github.com/sourcegraph/sourcegraph/pull/54315)

## [0.2.5]

### Added

- `Stop Generating` button to cancel a request and stop Cody's response. [pull/53332](https://github.com/sourcegraph/sourcegraph/pull/53332)

### Fixed

- Fixes the rendering of duplicate context files in response. [pull/53662](https://github.com/sourcegraph/sourcegraph/pull/53662)
- Fixes an issue where local keyword context was trying to open binary files. [pull/53662](https://github.com/sourcegraph/sourcegraph/pull/53662)
- Fixes the hallucination detection behavior for directory, API and git refs pattern. [pull/53553](https://github.com/sourcegraph/sourcegraph/pull/53553)

### Changed

- Completions: Updating configuration no longer requires reloading the extension. [pull/53401](https://github.com/sourcegraph/sourcegraph/pull/53401)
- New chat layout. [pull/53332](https://github.com/sourcegraph/sourcegraph/pull/53332)
- Completions: Completions can now be used on unsaved files. [pull/53495](https://github.com/sourcegraph/sourcegraph/pull/53495)
- Completions: Add multi-line heuristics for C, C++, C#, and Java. [pull/53631](https://github.com/sourcegraph/sourcegraph/pull/53631)
- Completions: Add context summaries and language information to analytics. [pull/53746](https://github.com/sourcegraph/sourcegraph/pull/53746)
- More compact chat suggestion buttons. [pull/53755](https://github.com/sourcegraph/sourcegraph/pull/53755)

## [0.2.4]

### Added

- Hover tooltips to intent-detection underlines. [pull/52029](https://github.com/sourcegraph/sourcegraph/pull/52029)
- Notification to prompt users to setup Cody if it wasn't configured initially. [pull/53321](https://github.com/sourcegraph/sourcegraph/pull/53321)
- Added a new Cody status bar item to relay global loading states and allowing you to quickly enable/disable features. [pull/53307](https://github.com/sourcegraph/sourcegraph/pull/53307)

### Fixed

- Fix `Continue with Sourcegraph.com` callback URL. [pull/53418](https://github.com/sourcegraph/sourcegraph/pull/53418)

### Changed

- Simplified the appearance of commands in various parts of the UI [pull/53395](https://github.com/sourcegraph/sourcegraph/pull/53395)

## [0.2.3]

### Added

- Add delete button for removing individual history. [pull/52904](https://github.com/sourcegraph/sourcegraph/pull/52904)
- Load the recent ongoing chat on reload of window. [pull/52904](https://github.com/sourcegraph/sourcegraph/pull/52904)
- Handle URL callbacks from `vscode-insiders`. [pull/53313](https://github.com/sourcegraph/sourcegraph/pull/53313)
- Inline Assist: New Code Lens to undo `inline fix` performed by Cody. [pull/53348](https://github.com/sourcegraph/sourcegraph/pull/53348)

### Fixed

- Fix the loading of files and scroll chat to the end while restoring the history. [pull/52904](https://github.com/sourcegraph/sourcegraph/pull/52904)
- Open file paths from Cody's responses in a workspace with the correct protocol. [pull/53103](https://github.com/sourcegraph/sourcegraph/pull/53103)
- Cody completions: Fixes an issue where completions would often start in the next line. [pull/53246](https://github.com/sourcegraph/sourcegraph/pull/53246)

### Changed

- Save the current ongoing conversation to the chat history [pull/52904](https://github.com/sourcegraph/sourcegraph/pull/52904)
- Inline Assist: Updating configuration no longer requires reloading the extension. [pull/53348](https://github.com/sourcegraph/sourcegraph/pull/53348)
- Context quality has been improved when the repository has not been indexed. The LLM is used to generate keyword and filename queries, and the LLM also reranks results from multiple sources. Response latency has also improved on long user queries. [pull/52815](https://github.com/sourcegraph/sourcegraph/pull/52815)

## [0.2.2]

### Added

- New recipe: `Generate PR description`. Generate the PR description using the PR template guidelines for the changes made in the current branch. [pull/51721](https://github.com/sourcegraph/sourcegraph/pull/51721)
- Open context search results links as workspace file. [pull/52856](https://github.com/sourcegraph/sourcegraph/pull/52856)
- Cody Inline Assist: Decorations for `/fix` errors. [pull/52796](https://github.com/sourcegraph/sourcegraph/pull/52796)
- Open file paths from Cody's responses in workspace. [pull/53069](https://github.com/sourcegraph/sourcegraph/pull/53069)
- Help & Getting Started: Walkthrough to help users get setup with Cody and discover new features. [pull/52560](https://github.com/sourcegraph/sourcegraph/pull/52560)

### Fixed

- Cody Inline Assist: Decorations for `/fix` on light theme. [pull/52796](https://github.com/sourcegraph/sourcegraph/pull/52796)
- Cody Inline Assist: Use more than 1 context file for `/touch`. [pull/52796](https://github.com/sourcegraph/sourcegraph/pull/52796)
- Cody Inline Assist: Fixes cody processing indefinitely issue. [pull/52796](https://github.com/sourcegraph/sourcegraph/pull/52796)
- Cody completions: Various fixes for completion analytics. [pull/52935](https://github.com/sourcegraph/sourcegraph/pull/52935)
- Cody Inline Assist: Indentation on `/fix` [pull/53068](https://github.com/sourcegraph/sourcegraph/pull/53068)

### Changed

- Internal: Do not log events during tests. [pull/52865](https://github.com/sourcegraph/sourcegraph/pull/52865)
- Cody completions: Improved the number of completions presented and reduced the latency. [pull/52935](https://github.com/sourcegraph/sourcegraph/pull/52935)
- Cody completions: Various improvements to the context. [pull/53043](https://github.com/sourcegraph/sourcegraph/pull/53043)

## [0.2.1]

### Fixed

- Escape Windows path separator in fast file finder path pattern. [pull/52754](https://github.com/sourcegraph/sourcegraph/pull/52754)
- Only display errors from the embeddings clients for users connected to an indexed codebase. [pull/52780](https://github.com/sourcegraph/sourcegraph/pull/52780)

### Changed

## [0.2.0]

### Added

- Cody Inline Assist: New recipe for creating new files with `/touch` command. [pull/52511](https://github.com/sourcegraph/sourcegraph/pull/52511)
- Cody completions: Experimental support for multi-line inline completions for JavaScript, TypeScript, Go, and Python using indentation based truncation. [issues/52588](https://github.com/sourcegraph/sourcegraph/issues/52588)
- Display embeddings search, and connection error to the webview panel. [pull/52491](https://github.com/sourcegraph/sourcegraph/pull/52491)
- New recipe: `Optimize Code`. Optimize the time and space consumption of code. [pull/51974](https://github.com/sourcegraph/sourcegraph/pull/51974)
- Button to insert code block text at cursor position in text editor. [pull/52528](https://github.com/sourcegraph/sourcegraph/pull/52528)

### Fixed

- Cody completions: Fixed interop between spaces and tabs. [pull/52497](https://github.com/sourcegraph/sourcegraph/pull/52497)
- Fixes an issue where new conversations did not bring the chat into the foreground. [pull/52363](https://github.com/sourcegraph/sourcegraph/pull/52363)
- Cody completions: Prevent completions for lines that have a word in the suffix. [issues/52582](https://github.com/sourcegraph/sourcegraph/issues/52582)
- Cody completions: Fixes an issue where multi-line inline completions closed the current block even if it already had content. [pull/52615](https://github.com/sourcegraph/sourcegraph/52615)
- Cody completions: Fixed an issue where the Cody response starts with a newline and was previously ignored. [issues/52586](https://github.com/sourcegraph/sourcegraph/issues/52586)

### Changed

- Cody is now using `major.EVEN_NUMBER.patch` for release versions and `major.ODD_NUMBER.patch` for pre-release versions. [pull/52412](https://github.com/sourcegraph/sourcegraph/pull/52412)
- Cody completions: Fixed an issue where the Cody response starts with a newline and was previously ignored [issues/52586](https://github.com/sourcegraph/sourcegraph/issues/52586)
- Cody completions: Improves the behavior of the completions cache when characters are deleted from the editor. [pull/52695](https://github.com/sourcegraph/sourcegraph/pull/52695)

### Changed

- Cody completions: Improve completion logger and measure the duration a completion is displayed for. [pull/52695](https://github.com/sourcegraph/sourcegraph/pull/52695)

## [0.1.5]

### Added

### Fixed

- Inline Assist broken decorations for Inline-Fixup tasks [pull/52322](https://github.com/sourcegraph/sourcegraph/pull/52322)

### Changed

- Various Cody completions related improvements [pull/52365](https://github.com/sourcegraph/sourcegraph/pull/52365)

## [0.1.4]

### Added

- Added support for local keyword search on Windows. [pull/52251](https://github.com/sourcegraph/sourcegraph/pull/52251)

### Fixed

- Setting `cody.useContext` to `none` will now limit Cody to using only the currently open file. [pull/52126](https://github.com/sourcegraph/sourcegraph/pull/52126)
- Fixes race condition in telemetry. [pull/52279](https://github.com/sourcegraph/sourcegraph/pull/52279)
- Don't search for file paths if no file paths to validate. [pull/52267](https://github.com/sourcegraph/sourcegraph/pull/52267)
- Fix handling of embeddings search backward compatibility. [pull/52286](https://github.com/sourcegraph/sourcegraph/pull/52286)

### Changed

- Cleanup the design of the VSCode history view. [pull/51246](https://github.com/sourcegraph/sourcegraph/pull/51246)
- Changed menu icons and order. [pull/52263](https://github.com/sourcegraph/sourcegraph/pull/52263)
- Deprecate `cody.debug` for three new settings: `cody.debug.enable`, `cody.debug.verbose`, and `cody.debug.filter`. [pull/52236](https://github.com/sourcegraph/sourcegraph/pull/52236)

## [0.1.3]

### Added

- Add support for connecting to Sourcegraph App when a supported version is installed. [pull/52075](https://github.com/sourcegraph/sourcegraph/pull/52075)

### Fixed

- Displays error banners on all view instead of chat view only. [pull/51883](https://github.com/sourcegraph/sourcegraph/pull/51883)
- Surfaces errors for corrupted token from secret storage. [pull/51883](https://github.com/sourcegraph/sourcegraph/pull/51883)
- Inline Assist add code lenses to all open files [pull/52014](https://github.com/sourcegraph/sourcegraph/pull/52014)

### Changed

- Removes unused configuration option: `cody.enabled`. [pull/51883](https://github.com/sourcegraph/sourcegraph/pull/51883)
- Arrow key behavior: you can now navigate forwards through messages with the down arrow; additionally the up and down arrows will navigate backwards and forwards only if you're at the start or end of the drafted text, respectively. [pull/51586](https://github.com/sourcegraph/sourcegraph/pull/51586)
- Display a more user-friendly error message when the user is connected to sourcegraph.com and doesn't have a verified email. [pull/51870](https://github.com/sourcegraph/sourcegraph/pull/51870)
- Keyword context: Excludes files larger than 1M and adds a 30sec timeout period [pull/52038](https://github.com/sourcegraph/sourcegraph/pull/52038)

## [0.1.2]

### Added

- `Inline Assist`: a new way to interact with Cody inside your files. To enable this feature, please set the `cody.experimental.inline` option to true. [pull/51679](https://github.com/sourcegraph/sourcegraph/pull/51679)

### Fixed

- UI bug that capped buttons at 300px max-width with visible border [pull/51726](https://github.com/sourcegraph/sourcegraph/pull/51726)
- Fixes anonymous user id resetting after logout [pull/51532](https://github.com/sourcegraph/sourcegraph/pull/51532)
- Add error message on top of Cody's response instead of overriding it [pull/51762](https://github.com/sourcegraph/sourcegraph/pull/51762)
- Fixes an issue where chat input messages where not rendered in the UI immediately [pull/51783](https://github.com/sourcegraph/sourcegraph/pull/51783)
- Fixes an issue where file where the hallucination detection was not working properly [pull/51785](https://github.com/sourcegraph/sourcegraph/pull/51785)
- Aligns Edit button style with feedback buttons [pull/51767](https://github.com/sourcegraph/sourcegraph/pull/51767)

### Changed

- Pressing the icon to reset the clear history now makes sure that the chat tab is shown [pull/51786](https://github.com/sourcegraph/sourcegraph/pull/51786)
- Rename the extension from "Sourcegraph Cody" to "Cody AI by Sourcegraph" [pull/51702](https://github.com/sourcegraph/sourcegraph/pull/51702)
- Remove HTML escaping artifacts [pull/51797](https://github.com/sourcegraph/sourcegraph/pull/51797)

## [0.1.1]

### Fixed

- Remove system alerts from non-actionable items [pull/51714](https://github.com/sourcegraph/sourcegraph/pull/51714)

## [0.1.0]

### Added

- New recipe: `Codebase Context Search`. Run an approximate search across the codebase. It searches within the embeddings when available to provide relevant code context. [pull/51077](https://github.com/sourcegraph/sourcegraph/pull/51077)
- Add support to slash commands `/` in chat. [pull/51077](https://github.com/sourcegraph/sourcegraph/pull/51077)
  - `/r` or `/reset` to reset chat
  - `/s` or `/search` to perform codebase context search
- Adds usage metrics to the experimental chat predictions feature [pull/51474](https://github.com/sourcegraph/sourcegraph/pull/51474)
- Add highlighted code to context message automatically [pull/51585](https://github.com/sourcegraph/sourcegraph/pull/51585)
- New recipe: `Generate Release Notes` --generate release notes based on the available tags or the selected commits for the time period. It summarises the git commits into standard release notes format of new features, bugs fixed, docs improvements. [pull/51481](https://github.com/sourcegraph/sourcegraph/pull/51481)
- New recipe: `Generate Release Notes`. Generate release notes based on the available tags or the selected commits for the time period. It summarizes the git commits into standard release notes format of new features, bugs fixed, docs improvements. [pull/51481](https://github.com/sourcegraph/sourcegraph/pull/51481)

### Fixed

- Error notification display pattern for rate limit [pull/51521](https://github.com/sourcegraph/sourcegraph/pull/51521)
- Fixes issues with branch switching and file deletions when using the experimental completions feature [pull/51565](https://github.com/sourcegraph/sourcegraph/pull/51565)
- Improves performance of hallucination detection for file paths and supports paths relative to the project root [pull/51558](https://github.com/sourcegraph/sourcegraph/pull/51558), [pull/51625](https://github.com/sourcegraph/sourcegraph/pull/51625)
- Fixes an issue where inline code blocks were unexpectedly escaped [pull/51576](https://github.com/sourcegraph/sourcegraph/pull/51576)

### Changed

- Promote Cody from experimental to beta [pull/](https://github.com/sourcegraph/sourcegraph/pull/)
- Various improvements to the experimental completions feature

## [0.0.10]

### Added

- Adds usage metrics to the experimental completions feature [pull/51350](https://github.com/sourcegraph/sourcegraph/pull/51350)
- Updating `cody.codebase` does not require reloading VS Code [pull/51274](https://github.com/sourcegraph/sourcegraph/pull/51274)

### Fixed

- Fixes an issue where code blocks were unexpectedly escaped [pull/51247](https://github.com/sourcegraph/sourcegraph/pull/51247)

### Changed

- Improved Cody header and layout details [pull/51348](https://github.com/sourcegraph/sourcegraph/pull/51348)
- Replace `Cody: Set Access Token` command with `Cody: Sign in` [pull/51274](https://github.com/sourcegraph/sourcegraph/pull/51274)
- Various improvements to the experimental completions feature

## [0.0.9]

### Added

- Adds new experimental chat predictions feature to suggest follow-up conversations. Enable it with the new `cody.experimental.chatPredictions` feature flag. [pull/51201](https://github.com/sourcegraph/sourcegraph/pull/51201)
- Auto update `cody.codebase` setting from current open file [pull/51045](https://github.com/sourcegraph/sourcegraph/pull/51045)
- Properly render rate-limiting on requests [pull/51200](https://github.com/sourcegraph/sourcegraph/pull/51200)
- Error display in UI [pull/51005](https://github.com/sourcegraph/sourcegraph/pull/51005)
- Edit buttons for editing last submitted message [pull/51009](https://github.com/sourcegraph/sourcegraph/pull/51009)
- [Security] Content security policy to webview [pull/51152](https://github.com/sourcegraph/sourcegraph/pull/51152)

### Fixed

- Escaped HTML issue [pull/51144](https://github.com/sourcegraph/sourcegraph/pull/51151)
- Unauthorized sessions [pull/51005](https://github.com/sourcegraph/sourcegraph/pull/51005)

### Changed

- Various improvements to the experimental completions feature [pull/51161](https://github.com/sourcegraph/sourcegraph/pull/51161) [51046](https://github.com/sourcegraph/sourcegraph/pull/51046)
- Visual improvements to the history page, ability to resume past conversations [pull/51159](https://github.com/sourcegraph/sourcegraph/pull/51159)

## [Template]

### Added

### Fixed

### Changed<|MERGE_RESOLUTION|>--- conflicted
+++ resolved
@@ -8,11 +8,8 @@
 
 ### Fixed
 
-<<<<<<< HEAD
 - Fixed an issue with the new auth experience that could prevent you from opening a sign in link. [pull/3339](https://github.com/sourcegraph/cody/pull/3339)
-=======
 - Custom Commands: Fixed an issue that blocked shell commands from running on Windows. [pull/3333](https://github.com/sourcegraph/cody/pull/3333)
->>>>>>> af2d8a96
 
 ### Changed
 
