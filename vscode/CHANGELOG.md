# Changelog

All notable changes to Sourcegraph Cody will be documented in this file.

Starting from `0.2.0`, Cody is using `major.EVEN_NUMBER.patch` for release versions and `major.ODD_NUMBER.patch` for pre-release versions.

## [Unreleased]

### Added

<<<<<<< HEAD
- `Custom Commands`: An experimental feature for creating Cody chat commands with custom prompts and context. [pull/386](https://github.com/sourcegraph/cody/pull/386)
- Quick pick menu for running default and custom commands. [pull/386](https://github.com/sourcegraph/cody/pull/386)
=======
### Fixed

### Changed

## [0.6.4]

### Added

>>>>>>> a385f202
- Inline Fixups: Cody is now aware of errors, warnings and hints within your editor selection. [pull/376](https://github.com/sourcegraph/cody/pull/376)
- Experimental user setting `cody.experimental.localTokenPath` to store authentication token in local file system when keychain access is unavailable. This provides alternative to [settings sync keychain storage](https://code.visualstudio.com/docs/editor/settings-sync#_troubleshooting-keychain-issues), but is not the recommended method for storing tokens securely. Use at your own risk. [pull/471](https://github.com/sourcegraph/cody/pull/471)

### Fixed

- Bug: Chat History command shows chat view instead of history view. [pull/414](https://github.com/sourcegraph/cody/pull/414)
- Fix some bad trailing `}` autocomplete results. [pull/378](https://github.com/sourcegraph/cody/pull/378)

### Changed

- Inline Fixups: Added intent detection to improve prompt and context quality. [pull/376](https://github.com/sourcegraph/cody/pull/376)
- Layout cleanups: smaller header and single line message input. [pull/449](https://github.com/sourcegraph/cody/pull/449)
- Improve response feedback button behavior. [pull/451](https://github.com/sourcegraph/cody/pull/451)
- Remove in-chat onboarding buttons for new chats. [pull/450](https://github.com/sourcegraph/cody/pull/450)
<<<<<<< HEAD
- `Recipes` are removed in favor of `Commands`, the improved version of `Recipes`. [pull/386](https://github.com/sourcegraph/cody/pull/386)
- Remove `Header` and `Navbar` from `Chat` view due to removal of the `Recipes` tab. [pull/386](https://github.com/sourcegraph/cody/pull/386)
=======
- Improve the stability of autocomplete results. [pull/442](https://github.com/sourcegraph/cody/pull/442)
>>>>>>> a385f202

## [0.6.3]

### Added

- Added the functionality to drag and reorder the recipes. [pull/314](https://github.com/sourcegraph/cody/pull/314)

### Fixed

### Changed

- Removed the experimental hallucination detection that highlighted nonexistent file paths.
- Hide the feedback button in case of error assistant response. [pull/448](https://github.com/sourcegraph/cody/pull/448)

## [0.6.2]

### Added

- [Internal] `Custom Recipes`: An experimental feature now available behind the `cody.experimental.customRecipes` feature flag for internal testing purpose. [pull/348](https://github.com/sourcegraph/cody/pull/348)
- Inline Chat: Improved response quality by ensuring each inline chat maintains its own unique context, and doesn't share with the sidebar and other inline chats. This should also benefit response quality for inline /fix and /touch commands.
- Inline Chat: Added the option to 'Stop generating' from within the inline chat window.
- Inline Chat: Added the option to transfer a chat from the inline window to the Cody sidebar.

### Fixed

### Changed

- The setting `cody.autocomplete.experimental.triggerMoreEagerly` (which causes autocomplete to trigger earlier, before you type a space or other non-word character) now defaults to `true`.
- If you run the `Trigger Inline Suggestion` VS Code action, 3 suggestions instead of just 1 will be shown.

## [0.6.1]

### Added

- A new experimental user setting `cody.autocomplete.experimental.triggerMoreEagerly` causes autocomplete to trigger earlier, before you type a space or other non-word character.
- [Internal Only] `Custom Recipe`: Support context type selection when creating a new recipe via UI. [pull/279](https://github.com/sourcegraph/cody/pull/279)
- New `/open` command for opening workspace files from chat box. [pull/327](https://github.com/sourcegraph/cody/pull/327)

### Fixed

- Insert at Cusor now inserts the complete code snippets at cursor position. [pull/282](https://github.com/sourcegraph/cody/pull/282)
- Minimizing the change of Cody replying users with response related to the language-uage prompt. [pull/279](https://github.com/sourcegraph/cody/pull/279)
- Inline Chat: Add missing icons for Inline Chat and Inline Fixups decorations. [pull/320](https://github.com/sourcegraph/cody/pull/320)
- Fix the behaviour of input history down button. [pull/328](https://github.com/sourcegraph/cody/pull/328)

### Changed

- Exclude context for chat input with only one word. [pull/279](https://github.com/sourcegraph/cody/pull/279)
- [Internal Only] `Custom Recipe`: Store `cody.json` file for user recipes within the `.vscode` folder located in the $HOME directory. [pull/279](https://github.com/sourcegraph/cody/pull/279)
- Various autocomplete improvements. [pull/344](https://github.com/sourcegraph/cody/pull/344)

## [0.4.4]

### Added

- Added support for the CMD+K hotkey to clear the code chat history. [pull/245](https://github.com/sourcegraph/cody/pull/245)
- [Internal Only] `Custom Recipe` is available for S2 internal users for testing purpose. [pull/81](https://github.com/sourcegraph/cody/pull/81)

### Fixed

- Fixed a bug that caused messages to disappear when signed-in users encounter an authentication error. [pull/201](https://github.com/sourcegraph/cody/pull/201)
- Inline Chat: Since last version, running Inline Fixups would add an additional `</selection>` tag to the end of the code edited by Cody, which has now been removed. [pull/182](https://github.com/sourcegraph/cody/pull/182)
- Chat Command: Fixed an issue where /r(est) had a trailing space. [pull/245](https://github.com/sourcegraph/cody/pull/245)
- Inline Fixups: Fixed a regression where Cody's inline fixup suggestions were not properly replacing the user's selection. [pull/70](https://github.com/sourcegraph/cody/pull/70)

### Changed

## [0.4.3]

### Added

- Added support for server-side token limits to Chat. [pull/54488](https://github.com/sourcegraph/sourcegraph/pull/54488)
- Add "Find code smells" recipe to editor context menu and command pallette [pull/54432](https://github.com/sourcegraph/sourcegraph/pull/54432)
- Add a typewriter effect to Cody's responses to mimic typing in characters rather than varying chunks [pull/54522](https://github.com/sourcegraph/sourcegraph/pull/54522)
- Add suggested recipes to the new chat welcome message. [pull/54277](https://github.com/sourcegraph/sourcegraph/pull/54277)
- Inline Chat: Added the option to collapse all inline chats from within the inline chat window. [pull/54675](https://github.com/sourcegraph/sourcegraph/pull/54675)
- Inline Chat: We now stream messages rather than waiting for the response to be fully complete. This means you can read Cody's response as it is being generated. [pull/54665](https://github.com/sourcegraph/sourcegraph/pull/54665)
- Show network error message when connection is lost and a reload button to get back when network is restored. [pull/107](https://github.com/sourcegraph/cody/pull/107)

### Fixed

- Inline Chat: Update keybind when condition to `editorFocus`. [pull/54437](https://github.com/sourcegraph/sourcegraph/pull/54437)
- Inline Touch: Create a new `.test.` file when `test` or `tests` is included in the instruction. [pull/54437](https://github.com/sourcegraph/sourcegraph/pull/54437)
- Prevents errors from being displayed for a cancelled requests. [pull/54429](https://github.com/sourcegraph/sourcegraph/pull/54429)

### Changed

- Inline Touch: Remove Inline Touch from submenu and command palette. It can be started with `/touch` or `/t` from the Inline Chat due to current limitation. [pull/54437](https://github.com/sourcegraph/sourcegraph/pull/54437)
- Removed the Optimize Code recipe. [pull/54471](https://github.com/sourcegraph/sourcegraph/pull/54471)

## [0.4.2]

### Added

- Add support for onboarding Cody App users on Intel Mac and Linux. [pull/54405](https://github.com/sourcegraph/sourcegraph/pull/54405)

### Fixed

### Changed

## [0.4.1]

### Fixed

- Fixed `cody.customHeaders` never being passed through. [pull/54354](https://github.com/sourcegraph/sourcegraph/pull/54354)
- Fixed users are signed out on 0.4.0 update [pull/54367](https://github.com/sourcegraph/sourcegraph/pull/54367)

### Changed

- Provide more information on Cody App, and improved the login page design for Enterprise customers. [pull/54362](https://github.com/sourcegraph/sourcegraph/pull/54362)

## [0.4.0]

### Added

- The range of the editor selection, if present, is now displayed alongside the file name in the chat footer. [pull/53742](https://github.com/sourcegraph/sourcegraph/pull/53742)
- Support switching between multiple instances with `Switch Account`. [pull/53434](https://github.com/sourcegraph/sourcegraph/pull/53434)
- Automate sign-in flow with Cody App. [pull/53908](https://github.com/sourcegraph/sourcegraph/pull/53908)
- Add a warning message to recipes when the selection gets truncated. [pull/54025](https://github.com/sourcegraph/sourcegraph/pull/54025)
- Start up loading screen. [pull/54106](https://github.com/sourcegraph/sourcegraph/pull/54106)

### Fixed

- Autocomplete: Include the number of lines of an accepted autocomplete recommendation and fix an issue where sometimes accepted completions would not be logged correctly. [pull/53878](https://github.com/sourcegraph/sourcegraph/pull/53878)
- Stop-Generating button does not stop Cody from responding if pressed before answer is generating. [pull/53827](https://github.com/sourcegraph/sourcegraph/pull/53827)
- Endpoint setting out of sync issue. [pull/53434](https://github.com/sourcegraph/sourcegraph/pull/53434)
- Endpoint URL without protocol causing sign-ins to fail. [pull/53908](https://github.com/sourcegraph/sourcegraph/pull/53908)
- Autocomplete: Fix network issues when using remote VS Code setups. [pull/53956](https://github.com/sourcegraph/sourcegraph/pull/53956)
- Autocomplete: Fix an issue where the loading indicator would not reset when a network error ocurred. [pull/53956](https://github.com/sourcegraph/sourcegraph/pull/53956)
- Autocomplete: Improve local context performance. [pull/54124](https://github.com/sourcegraph/sourcegraph/pull/54124)
- Chat: Fix an issue where the window would automatically scroll to the bottom as Cody responds regardless of where the users scroll position was. [pull/54188](https://github.com/sourcegraph/sourcegraph/pull/54188)
- Codebase index status does not get updated on workspace change. [pull/54106](https://github.com/sourcegraph/sourcegraph/pull/54106)
- Button for connect to App after user is signed out. [pull/54106](https://github.com/sourcegraph/sourcegraph/pull/54106)
- Fixes an issue with link formatting. [pull/54200](https://github.com/sourcegraph/sourcegraph/pull/54200)
- Fixes am issue where Cody would sometimes not respond. [pull/54268](https://github.com/sourcegraph/sourcegraph/pull/54268)
- Fixes authentication related issues. [pull/54237](https://github.com/sourcegraph/sourcegraph/pull/54237)

### Changed

- Autocomplete: Improve completion quality. [pull/53720](https://github.com/sourcegraph/sourcegraph/pull/53720)
- Autocomplete: Completions are now referred to as autocomplete. [pull/53851](https://github.com/sourcegraph/sourcegraph/pull/53851)
- Autocomplete: Autocomplete is now turned on by default. [pull/54166](https://github.com/sourcegraph/sourcegraph/pull/54166)
- Improved the response quality when Cody is asked about a selected piece of code through the chat window. [pull/53742](https://github.com/sourcegraph/sourcegraph/pull/53742)
- Refactored authentication process. [pull/53434](https://github.com/sourcegraph/sourcegraph/pull/53434)
- New sign-in and sign-out flow. [pull/53434](https://github.com/sourcegraph/sourcegraph/pull/53434)
- Analytical logs are now displayed in the Output view. [pull/53870](https://github.com/sourcegraph/sourcegraph/pull/53870)
- Inline Chat: Renamed Inline Assist to Inline Chat. [pull/53725](https://github.com/sourcegraph/sourcegraph/pull/53725) [pull/54315](https://github.com/sourcegraph/sourcegraph/pull/54315)
- Chat: Link to the "Getting Started" guide directly from the first chat message instead of the external documentation website. [pull/54175](https://github.com/sourcegraph/sourcegraph/pull/54175)
- Codebase status icons. [pull/54262](https://github.com/sourcegraph/sourcegraph/pull/54262)
- Changed the keyboard shortcut for the file touch recipe to `ctrl+alt+/` to avoid conflicts. [pull/54275](https://github.com/sourcegraph/sourcegraph/pull/54275)
- Inline Chat: Do not change current focus when Inline Fixup is done. [pull/53980](https://github.com/sourcegraph/sourcegraph/pull/53980)
- Inline Chat: Replace Close CodeLens with Accept. [pull/53980](https://github.com/sourcegraph/sourcegraph/pull/53980)
- Inline Chat: Moved to Beta state. It is now enabled by default. [pull/54315](https://github.com/sourcegraph/sourcegraph/pull/54315)

## [0.2.5]

### Added

- `Stop Generating` button to cancel a request and stop Cody's response. [pull/53332](https://github.com/sourcegraph/sourcegraph/pull/53332)

### Fixed

- Fixes the rendering of duplicate context files in response. [pull/53662](https://github.com/sourcegraph/sourcegraph/pull/53662)
- Fixes an issue where local keyword context was trying to open binary files. [pull/53662](https://github.com/sourcegraph/sourcegraph/pull/53662)
- Fixes the hallucination detection behavior for directory, API and git refs pattern. [pull/53553](https://github.com/sourcegraph/sourcegraph/pull/53553)

### Changed

- Completions: Updating configuration no longer requires reloading the extension. [pull/53401](https://github.com/sourcegraph/sourcegraph/pull/53401)
- New chat layout. [pull/53332](https://github.com/sourcegraph/sourcegraph/pull/53332)
- Completions: Completions can now be used on unsaved files. [pull/53495](https://github.com/sourcegraph/sourcegraph/pull/53495)
- Completions: Add multi-line heuristics for C, C++, C#, and Java. [pull/53631](https://github.com/sourcegraph/sourcegraph/pull/53631)
- Completions: Add context summaries and language information to analytics. [pull/53746](https://github.com/sourcegraph/sourcegraph/pull/53746)
- More compact chat suggestion buttons. [pull/53755](https://github.com/sourcegraph/sourcegraph/pull/53755)

## [0.2.4]

### Added

- Hover tooltips to intent-detection underlines. [pull/52029](https://github.com/sourcegraph/sourcegraph/pull/52029)
- Notification to prompt users to setup Cody if it wasn't configured initially. [pull/53321](https://github.com/sourcegraph/sourcegraph/pull/53321)
- Added a new Cody status bar item to relay global loading states and allowing you to quickly enable/disable features. [pull/53307](https://github.com/sourcegraph/sourcegraph/pull/53307)

### Fixed

- Fix `Continue with Sourcegraph.com` callback URL. [pull/53418](https://github.com/sourcegraph/sourcegraph/pull/53418)

### Changed

- Simplified the appearance of commands in various parts of the UI [pull/53395](https://github.com/sourcegraph/sourcegraph/pull/53395)

## [0.2.3]

### Added

- Add delete button for removing individual history. [pull/52904](https://github.com/sourcegraph/sourcegraph/pull/52904)
- Load the recent ongoing chat on reload of window. [pull/52904](https://github.com/sourcegraph/sourcegraph/pull/52904)
- Handle URL callbacks from `vscode-insiders`. [pull/53313](https://github.com/sourcegraph/sourcegraph/pull/53313)
- Inline Assist: New Code Lens to undo `inline fix` performed by Cody. [pull/53348](https://github.com/sourcegraph/sourcegraph/pull/53348)

### Fixed

- Fix the loading of files and scroll chat to the end while restoring the history. [pull/52904](https://github.com/sourcegraph/sourcegraph/pull/52904)
- Open file paths from Cody's responses in a workspace with the correct protocol. [pull/53103](https://github.com/sourcegraph/sourcegraph/pull/53103)
- Cody completions: Fixes an issue where completions would often start in the next line. [pull/53246](https://github.com/sourcegraph/sourcegraph/pull/53246)

### Changed

- Save the current ongoing conversation to the chat history [pull/52904](https://github.com/sourcegraph/sourcegraph/pull/52904)
- Inline Assist: Updating configuration no longer requires reloading the extension. [pull/53348](https://github.com/sourcegraph/sourcegraph/pull/53348)
- Context quality has been improved when the repository has not been indexed. The LLM is used to generate keyword and filename queries, and the LLM also reranks results from multiple sources. Response latency has also improved on long user queries. [pull/52815](https://github.com/sourcegraph/sourcegraph/pull/52815)

## [0.2.2]

### Added

- New recipe: `Generate PR description`. Generate the PR description using the PR template guidelines for the changes made in the current branch. [pull/51721](https://github.com/sourcegraph/sourcegraph/pull/51721)
- Open context search results links as workspace file. [pull/52856](https://github.com/sourcegraph/sourcegraph/pull/52856)
- Cody Inline Assist: Decorations for `/fix` errors. [pull/52796](https://github.com/sourcegraph/sourcegraph/pull/52796)
- Open file paths from Cody's responses in workspace. [pull/53069](https://github.com/sourcegraph/sourcegraph/pull/53069)
- Help & Getting Started: Walkthrough to help users get setup with Cody and discover new features. [pull/52560](https://github.com/sourcegraph/sourcegraph/pull/52560)

### Fixed

- Cody Inline Assist: Decorations for `/fix` on light theme. [pull/52796](https://github.com/sourcegraph/sourcegraph/pull/52796)
- Cody Inline Assist: Use more than 1 context file for `/touch`. [pull/52796](https://github.com/sourcegraph/sourcegraph/pull/52796)
- Cody Inline Assist: Fixes cody processing indefinitely issue. [pull/52796](https://github.com/sourcegraph/sourcegraph/pull/52796)
- Cody completions: Various fixes for completion analytics. [pull/52935](https://github.com/sourcegraph/sourcegraph/pull/52935)
- Cody Inline Assist: Indentation on `/fix` [pull/53068](https://github.com/sourcegraph/sourcegraph/pull/53068)

### Changed

- Internal: Do not log events during tests. [pull/52865](https://github.com/sourcegraph/sourcegraph/pull/52865)
- Cody completions: Improved the number of completions presented and reduced the latency. [pull/52935](https://github.com/sourcegraph/sourcegraph/pull/52935)
- Cody completions: Various improvements to the context. [pull/53043](https://github.com/sourcegraph/sourcegraph/pull/53043)

## [0.2.1]

### Fixed

- Escape Windows path separator in fast file finder path pattern. [pull/52754](https://github.com/sourcegraph/sourcegraph/pull/52754)
- Only display errors from the embeddings clients for users connected to an indexed codebase. [pull/52780](https://github.com/sourcegraph/sourcegraph/pull/52780)

### Changed

## [0.2.0]

### Added

- Cody Inline Assist: New recipe for creating new files with `/touch` command. [pull/52511](https://github.com/sourcegraph/sourcegraph/pull/52511)
- Cody completions: Experimental support for multi-line inline completions for JavaScript, TypeScript, Go, and Python using indentation based truncation. [issues/52588](https://github.com/sourcegraph/sourcegraph/issues/52588)
- Display embeddings search, and connection error to the webview panel. [pull/52491](https://github.com/sourcegraph/sourcegraph/pull/52491)
- New recipe: `Optimize Code`. Optimize the time and space consumption of code. [pull/51974](https://github.com/sourcegraph/sourcegraph/pull/51974)
- Button to insert code block text at cursor position in text editor. [pull/52528](https://github.com/sourcegraph/sourcegraph/pull/52528)

### Fixed

- Cody completions: Fixed interop between spaces and tabs. [pull/52497](https://github.com/sourcegraph/sourcegraph/pull/52497)
- Fixes an issue where new conversations did not bring the chat into the foreground. [pull/52363](https://github.com/sourcegraph/sourcegraph/pull/52363)
- Cody completions: Prevent completions for lines that have a word in the suffix. [issues/52582](https://github.com/sourcegraph/sourcegraph/issues/52582)
- Cody completions: Fixes an issue where multi-line inline completions closed the current block even if it already had content. [pull/52615](https://github.com/sourcegraph/sourcegraph/52615)
- Cody completions: Fixed an issue where the Cody response starts with a newline and was previously ignored. [issues/52586](https://github.com/sourcegraph/sourcegraph/issues/52586)

### Changed

- Cody is now using `major.EVEN_NUMBER.patch` for release versions and `major.ODD_NUMBER.patch` for pre-release versions. [pull/52412](https://github.com/sourcegraph/sourcegraph/pull/52412)
- Cody completions: Fixed an issue where the Cody response starts with a newline and was previously ignored [issues/52586](https://github.com/sourcegraph/sourcegraph/issues/52586)
- Cody completions: Improves the behavior of the completions cache when characters are deleted from the editor. [pull/52695](https://github.com/sourcegraph/sourcegraph/pull/52695)

### Changed

- Cody completions: Improve completion logger and measure the duration a completion is displayed for. [pull/52695](https://github.com/sourcegraph/sourcegraph/pull/52695)

## [0.1.5]

### Added

### Fixed

- Inline Assist broken decorations for Inline-Fixup tasks [pull/52322](https://github.com/sourcegraph/sourcegraph/pull/52322)

### Changed

- Various Cody completions related improvements [pull/52365](https://github.com/sourcegraph/sourcegraph/pull/52365)

## [0.1.4]

### Added

- Added support for local keyword search on Windows. [pull/52251](https://github.com/sourcegraph/sourcegraph/pull/52251)

### Fixed

- Setting `cody.useContext` to `none` will now limit Cody to using only the currently open file. [pull/52126](https://github.com/sourcegraph/sourcegraph/pull/52126)
- Fixes race condition in telemetry. [pull/52279](https://github.com/sourcegraph/sourcegraph/pull/52279)
- Don't search for file paths if no file paths to validate. [pull/52267](https://github.com/sourcegraph/sourcegraph/pull/52267)
- Fix handling of embeddings search backward compatibility. [pull/52286](https://github.com/sourcegraph/sourcegraph/pull/52286)

### Changed

- Cleanup the design of the VSCode history view. [pull/51246](https://github.com/sourcegraph/sourcegraph/pull/51246)
- Changed menu icons and order. [pull/52263](https://github.com/sourcegraph/sourcegraph/pull/52263)
- Deprecate `cody.debug` for three new settings: `cody.debug.enable`, `cody.debug.verbose`, and `cody.debug.filter`. [pull/52236](https://github.com/sourcegraph/sourcegraph/pull/52236)

## [0.1.3]

### Added

- Add support for connecting to Sourcegraph App when a supported version is installed. [pull/52075](https://github.com/sourcegraph/sourcegraph/pull/52075)

### Fixed

- Displays error banners on all view instead of chat view only. [pull/51883](https://github.com/sourcegraph/sourcegraph/pull/51883)
- Surfaces errors for corrupted token from secret storage. [pull/51883](https://github.com/sourcegraph/sourcegraph/pull/51883)
- Inline Assist add code lenses to all open files [pull/52014](https://github.com/sourcegraph/sourcegraph/pull/52014)

### Changed

- Removes unused configuration option: `cody.enabled`. [pull/51883](https://github.com/sourcegraph/sourcegraph/pull/51883)
- Arrow key behavior: you can now navigate forwards through messages with the down arrow; additionally the up and down arrows will navigate backwards and forwards only if you're at the start or end of the drafted text, respectively. [pull/51586](https://github.com/sourcegraph/sourcegraph/pull/51586)
- Display a more user-friendly error message when the user is connected to sourcegraph.com and doesn't have a verified email. [pull/51870](https://github.com/sourcegraph/sourcegraph/pull/51870)
- Keyword context: Excludes files larger than 1M and adds a 30sec timeout period [pull/52038](https://github.com/sourcegraph/sourcegraph/pull/52038)

## [0.1.2]

### Added

- `Inline Assist`: a new way to interact with Cody inside your files. To enable this feature, please set the `cody.experimental.inline` option to true. [pull/51679](https://github.com/sourcegraph/sourcegraph/pull/51679)

### Fixed

- UI bug that capped buttons at 300px max-width with visible border [pull/51726](https://github.com/sourcegraph/sourcegraph/pull/51726)
- Fixes anonymous user id resetting after logout [pull/51532](https://github.com/sourcegraph/sourcegraph/pull/51532)
- Add error message on top of Cody's response instead of overriding it [pull/51762](https://github.com/sourcegraph/sourcegraph/pull/51762)
- Fixes an issue where chat input messages where not rendered in the UI immediately [pull/51783](https://github.com/sourcegraph/sourcegraph/pull/51783)
- Fixes an issue where file where the hallucination detection was not working properly [pull/51785](https://github.com/sourcegraph/sourcegraph/pull/51785)
- Aligns Edit button style with feedback buttons [pull/51767](https://github.com/sourcegraph/sourcegraph/pull/51767)

### Changed

- Pressing the icon to reset the clear history now makes sure that the chat tab is shown [pull/51786](https://github.com/sourcegraph/sourcegraph/pull/51786)
- Rename the extension from "Sourcegraph Cody" to "Cody AI by Sourcegraph" [pull/51702](https://github.com/sourcegraph/sourcegraph/pull/51702)
- Remove HTML escaping artifacts [pull/51797](https://github.com/sourcegraph/sourcegraph/pull/51797)

## [0.1.1]

### Fixed

- Remove system alerts from non-actionable items [pull/51714](https://github.com/sourcegraph/sourcegraph/pull/51714)

## [0.1.0]

### Added

- New recipe: `Codebase Context Search`. Run an approximate search across the codebase. It searches within the embeddings when available to provide relevant code context. [pull/51077](https://github.com/sourcegraph/sourcegraph/pull/51077)
- Add support to slash commands `/` in chat. [pull/51077](https://github.com/sourcegraph/sourcegraph/pull/51077)
  - `/r` or `/reset` to reset chat
  - `/s` or `/search` to perform codebase context search
- Adds usage metrics to the experimental chat predictions feature [pull/51474](https://github.com/sourcegraph/sourcegraph/pull/51474)
- Add highlighted code to context message automatically [pull/51585](https://github.com/sourcegraph/sourcegraph/pull/51585)
- New recipe: `Generate Release Notes` --generate release notes based on the available tags or the selected commits for the time period. It summarises the git commits into standard release notes format of new features, bugs fixed, docs improvements. [pull/51481](https://github.com/sourcegraph/sourcegraph/pull/51481)
- New recipe: `Generate Release Notes`. Generate release notes based on the available tags or the selected commits for the time period. It summarizes the git commits into standard release notes format of new features, bugs fixed, docs improvements. [pull/51481](https://github.com/sourcegraph/sourcegraph/pull/51481)

### Fixed

- Error notification display pattern for rate limit [pull/51521](https://github.com/sourcegraph/sourcegraph/pull/51521)
- Fixes issues with branch switching and file deletions when using the experimental completions feature [pull/51565](https://github.com/sourcegraph/sourcegraph/pull/51565)
- Improves performance of hallucination detection for file paths and supports paths relative to the project root [pull/51558](https://github.com/sourcegraph/sourcegraph/pull/51558), [pull/51625](https://github.com/sourcegraph/sourcegraph/pull/51625)
- Fixes an issue where inline code blocks were unexpectedly escaped [pull/51576](https://github.com/sourcegraph/sourcegraph/pull/51576)

### Changed

- Promote Cody from experimental to beta [pull/](https://github.com/sourcegraph/sourcegraph/pull/)
- Various improvements to the experimental completions feature

## [0.0.10]

### Added

- Adds usage metrics to the experimental completions feature [pull/51350](https://github.com/sourcegraph/sourcegraph/pull/51350)
- Updating `cody.codebase` does not require reloading VS Code [pull/51274](https://github.com/sourcegraph/sourcegraph/pull/51274)

### Fixed

- Fixes an issue where code blocks were unexpectedly escaped [pull/51247](https://github.com/sourcegraph/sourcegraph/pull/51247)

### Changed

- Improved Cody header and layout details [pull/51348](https://github.com/sourcegraph/sourcegraph/pull/51348)
- Replace `Cody: Set Access Token` command with `Cody: Sign in` [pull/51274](https://github.com/sourcegraph/sourcegraph/pull/51274)
- Various improvements to the experimental completions feature

## [0.0.9]

### Added

- Adds new experimental chat predictions feature to suggest follow-up conversations. Enable it with the new `cody.experimental.chatPredictions` feature flag. [pull/51201](https://github.com/sourcegraph/sourcegraph/pull/51201)
- Auto update `cody.codebase` setting from current open file [pull/51045](https://github.com/sourcegraph/sourcegraph/pull/51045)
- Properly render rate-limiting on requests [pull/51200](https://github.com/sourcegraph/sourcegraph/pull/51200)
- Error display in UI [pull/51005](https://github.com/sourcegraph/sourcegraph/pull/51005)
- Edit buttons for editing last submitted message [pull/51009](https://github.com/sourcegraph/sourcegraph/pull/51009)
- [Security] Content security policy to webview [pull/51152](https://github.com/sourcegraph/sourcegraph/pull/51152)

### Fixed

- Escaped HTML issue [pull/51144](https://github.com/sourcegraph/sourcegraph/pull/51151)
- Unauthorized sessions [pull/51005](https://github.com/sourcegraph/sourcegraph/pull/51005)

### Changed

- Various improvements to the experimental completions feature [pull/51161](https://github.com/sourcegraph/sourcegraph/pull/51161) [51046](https://github.com/sourcegraph/sourcegraph/pull/51046)
- Visual improvements to the history page, ability to resume past conversations [pull/51159](https://github.com/sourcegraph/sourcegraph/pull/51159)

## [Template]

### Added

### Fixed

### Changed<|MERGE_RESOLUTION|>--- conflicted
+++ resolved
@@ -8,19 +8,20 @@
 
 ### Added
 
-<<<<<<< HEAD
 - `Custom Commands`: An experimental feature for creating Cody chat commands with custom prompts and context. [pull/386](https://github.com/sourcegraph/cody/pull/386)
 - Quick pick menu for running default and custom commands. [pull/386](https://github.com/sourcegraph/cody/pull/386)
-=======
-### Fixed
-
-### Changed
+
+### Fixed
+
+### Changed
+
+- `Recipes` are removed in favor of `Commands`, which is the improved version of `Recipes`. [pull/386](https://github.com/sourcegraph/cody/pull/386)
+- Remove `Header` and `Navbar` from `Chat` view due to removal of the `Recipes` tab. [pull/386](https://github.com/sourcegraph/cody/pull/386)
 
 ## [0.6.4]
 
 ### Added
 
->>>>>>> a385f202
 - Inline Fixups: Cody is now aware of errors, warnings and hints within your editor selection. [pull/376](https://github.com/sourcegraph/cody/pull/376)
 - Experimental user setting `cody.experimental.localTokenPath` to store authentication token in local file system when keychain access is unavailable. This provides alternative to [settings sync keychain storage](https://code.visualstudio.com/docs/editor/settings-sync#_troubleshooting-keychain-issues), but is not the recommended method for storing tokens securely. Use at your own risk. [pull/471](https://github.com/sourcegraph/cody/pull/471)
 
@@ -35,12 +36,7 @@
 - Layout cleanups: smaller header and single line message input. [pull/449](https://github.com/sourcegraph/cody/pull/449)
 - Improve response feedback button behavior. [pull/451](https://github.com/sourcegraph/cody/pull/451)
 - Remove in-chat onboarding buttons for new chats. [pull/450](https://github.com/sourcegraph/cody/pull/450)
-<<<<<<< HEAD
-- `Recipes` are removed in favor of `Commands`, the improved version of `Recipes`. [pull/386](https://github.com/sourcegraph/cody/pull/386)
-- Remove `Header` and `Navbar` from `Chat` view due to removal of the `Recipes` tab. [pull/386](https://github.com/sourcegraph/cody/pull/386)
-=======
 - Improve the stability of autocomplete results. [pull/442](https://github.com/sourcegraph/cody/pull/442)
->>>>>>> a385f202
 
 ## [0.6.3]
 
