--- conflicted
+++ resolved
@@ -8,11 +8,8 @@
 
 ### Fixed
 
-<<<<<<< HEAD
 - Edit: Fixed an issue where concurrent applying edits could result in the incorrect insertion point for a new edit. [pull/2707](https://github.com/sourcegraph/cody/pull/2707)
-=======
 - Edit: Fixed an issue where the file/symbol hint would remain even after the file/symbol prefix had been deleted. [pull/2712](https://github.com/sourcegraph/cody/pull/2712)
->>>>>>> 3df2fd0e
 
 ### Changed
 
