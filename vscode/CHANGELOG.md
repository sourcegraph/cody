--- conflicted
+++ resolved
@@ -8,23 +8,20 @@
 
 ### Fixed
 
+
+### Changed
+
+## [1.0.4]
+
+### Added
+
+### Fixed
+
 - Fixed config parsing to ensure we read the right remote server endpoint everywhere. [pulls/2456](https://github.com/sourcegraph/cody/pull/2456)
 
 ### Changed
 
-<<<<<<< HEAD
-## [1.0.4]
-
-### Added
-
-### Fixed
-
-### Changed
-
-- Autocomplete: Accepting a full line completion will not immedialty start another completion request on the same line. [pulls/2446](https://github.com/sourcegraph/cody/pull/2446)
-=======
 - Autocomplete: Accepting a full line completion will not immediately start another completion request on the same line. [pulls/2446](https://github.com/sourcegraph/cody/pull/2446)
->>>>>>> d345c14c
 
 ## [1.0.3]
 
