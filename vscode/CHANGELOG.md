--- conflicted
+++ resolved
@@ -11,7 +11,6 @@
 ### Fixed
 
 - Command: The "Ask Cody to Explain" command for explaining terminal output has been removed from the command palette, as it is only callable from the terminal context menu. [pull/4860](https://github.com/sourcegraph/cody/pull/4860)
-<<<<<<< HEAD
 
 ### Changed
 
@@ -22,12 +21,10 @@
 - Autocomplete: Fixed the request manager cache keys computation. [pull/4902](https://github.com/sourcegraph/cody/pull/4902)
 - Autocomplete: Fixes the default model value for the Anthropic autocomplete provider. [pull/4803](https://github.com/sourcegraph/cody/pull/4803)
 
-=======
 - Autocomplete: Fixed the request manager cache keys computation. [pull/4902](https://github.com/sourcegraph/cody/pull/4902)
 
 ### Changed
 
->>>>>>> 08d10b68
 ## 1.26.3
 
 ### Fixed
@@ -51,11 +48,8 @@
 
 ### Fixed
 
-<<<<<<< HEAD
 - A no-op command `New Chat in Sidebar` was removed. (This will be added back with functionality in the next minor stable release version.)
-=======
 - A no-op command `New Chat in Sidebar` was removed. (This will be added back with functionality in the next minor stable release version.) [pull/4837](https://github.com/sourcegraph/cody/pull/4837)
->>>>>>> 08d10b68
 
 ## 1.26.0
 
