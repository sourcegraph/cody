--- conflicted
+++ resolved
@@ -10,11 +10,8 @@
 
 ### Fixed
 
-<<<<<<< HEAD
 - Do not display error messages after clicking on the "stop-generating" button. [pull/776](https://github.com/sourcegraph/cody/pull/776)
-=======
 - Add null check to Inline Controller on file change that caused the `Cannot read properties of undefined (reading 'scheme')` error when starting a new chat session. [pull/781](https://github.com/sourcegraph/cody/pull/781)
->>>>>>> 93d721d0
 
 ### Changed
 
