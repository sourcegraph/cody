--- conflicted
+++ resolved
@@ -5,6 +5,8 @@
 ## [Unreleased]
 
 ### Added
+
+- Chat: Add a settings button in the Chat panel to open extension settings. [pull/2117](https://github.com/sourcegraph/cody/pull/2117)
 
 ### Fixed
 
@@ -31,15 +33,11 @@
 ### Added
 
 - Edit: "Ask Cody to Generate" or the "Edit" command now stream incoming code directly to the document when only inserting new code. [pull/1883](https://github.com/sourcegraph/cody/pull/1883)
-<<<<<<< HEAD
-- Chat: Add a settings button in the Chat panel to open extension settings. [pull/2117](https://github.com/sourcegraph/cody/pull/2117)
-=======
 - Chat: New chat preview models `claude-2.1` is now avaliable for sourcegraph.com users. [pull/1860](https://github.com/sourcegraph/cody/pull/1860)
 - Edit: Added context-aware code actions for "Generate", "Edit" and "Document" commands. [pull/1724](https://github.com/sourcegraph/cody/pull/1724)
 - Chat: @'ing files now uses a case insensitive fuzzy search. [pull/1889](https://github.com/sourcegraph/cody/pull/1889)
 - Edit: Added a faster, more optimized response for the "document" command. [pull/1900](https://github.com/sourcegraph/cody/pull/1900)
 - Chat: Restore last opened chat panel on reload. [pull/1918](https://github.com/sourcegraph/cody/pull/1918)
->>>>>>> 18b56f52
 
 ### Fixed
 
