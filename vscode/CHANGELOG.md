--- conflicted
+++ resolved
@@ -25,11 +25,8 @@
 - Moved "Insert at Cursor" and "Copy" buttons to the bottom of code blocks, and no longer just show on hover. [pull/1119](https://github.com/sourcegraph/cody/pull/1119)
 - Increased the token limit for the selection Cody uses for the `/edit` command. [pull/1139](https://github.com/sourcegraph/cody/pull/1139)
 - Autocomplete now supports infilling through the customized `claude-instant-infill` model created for Anthropic Claude Instant by default. [pull/1164](https://github.com/sourcegraph/cody/pull/1164)
-<<<<<<< HEAD
 - Expand the range used for code actions (thought `smart selection`) to the top-level enclosing range rather than just the line. This improves the quality of fixup actions by providing more context. [pull/1163](https://github.com/sourcegraph/cody/pull/1163)
-=======
 - Autocomplete no longer triggers after the end of a block of function invocation. [pull/1218](https://github.com/sourcegraph/cody/pull/1218)
->>>>>>> 631e5036
 
 ## [0.12.2]
 
