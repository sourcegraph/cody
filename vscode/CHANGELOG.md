--- conflicted
+++ resolved
@@ -9,6 +9,8 @@
 ### Added
 
 ### Fixed
+
+- Bug: Fixes an issue where the codebase context was not correctly inferred to load embeddings context for autocomplete. [pull/525](https://github.com/sourcegraph/cody/pull/525)
 
 ### Changed
 
@@ -22,11 +24,7 @@
 ### Fixed
 
 - Bug: Chat History command shows chat view instead of history view. [pull/414](https://github.com/sourcegraph/cody/pull/414)
-<<<<<<< HEAD
-- Bug: Fixes an issue where the codebase context was not correctly inferred to load embeddings context for autocomplete. [pull/525](https://github.com/sourcegraph/cody/pull/525)
-=======
 - Fix some bad trailing `}` autocomplete results. [pull/378](https://github.com/sourcegraph/cody/pull/378)
->>>>>>> eba6a091
 
 ### Changed
 
