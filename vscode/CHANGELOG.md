# Changelog

All notable changes to Sourcegraph Cody will be documented in this file.

Starting from `0.2.0`, Cody is using `major.EVEN_NUMBER.patch` for release versions and `major.ODD_NUMBER.patch` for pre-release versions.

## [Unreleased]

### Added

- Cody Commands: New `/smell` command, an improved version of the old `Find Code Smell` recipe. [pull/602](https://github.com/sourcegraph/cody/pull/602)
- Cody Commands: Display of clickable file path for current selection in chat view after executing a command. [pull/602](https://github.com/sourcegraph/cody/pull/602)
- Add a settings button to Cody pane header. [pull/701](https://github.com/sourcegraph/cody/pull/701)
<<<<<<< HEAD
- Compute suggestions based on the currently selected option in the suggest widget when `cody.autocomplete.experimental.completeSuggestWidgetSelection` is enabled. [pull/636](https://github.com/sourcegraph/cody/pull/636)
=======
- Fixup: New `Discard` code lens to remove suggestions and decorations. [pull/711](https://github.com/sourcegraph/cody/pull/711)
- New chat message input, with auto-resizing and a command button. [pull/718](https://github.com/sourcegraph/cody/pull/718)
>>>>>>> 8ca07b99

### Fixed

- Inline Chat: Fix issue where state was not being set correctly, causing Cody Commands to use the selection range from the last created Inline Chat instead of the current selection. [pull/602](https://github.com/sourcegraph/cody/pull/602)
- Cody Commands: Commands that use the current file as context now correctly generate context message for the current file instead of using codebase context generated from current selection. [pull/683](https://github.com/sourcegraph/cody/pull/683)
- Improves the autocomplete responses on a new line after a comment [pull/]()

### Changed

- `Explain Code` command now includes visible content of the current file when no code is selected. [pull/602](https://github.com/sourcegraph/cody/pull/602)
- Cody Commands: Show errors in chat view instead of notification windows. [pull/602](https://github.com/sourcegraph/cody/pull/602)
- Cody Commands: Match commands on description in Cody menu [pull/702](https://github.com/sourcegraph/cody/pull/702)
- Cody Commands: Don't require Esc to dismiss Cody menu. [pull/700](https://github.com/sourcegraph/cody/pull/700)

## [0.6.7]

### Added

- Include token count for code generated and button click events. [pull/675](https://github.com/sourcegraph/cody/pull/675)

### Fixed

### Changed

- Include the number of accepted characters per autocomplete suggestion. [pull/674](https://github.com/sourcegraph/cody/pull/674)

## [0.6.6]

### Added

- Cody Commands: Add tab-to-complete & enter-to-complete behavior. [pull/606](https://github.com/sourcegraph/cody/pull/606)
- Option to toggle `cody.experimental.editorTitleCommandIcon` setting through status bar. [pull/611](https://github.com/sourcegraph/cody/pull/611)
- New walkthrough for Cody Commands. [pull/648](https://github.com/sourcegraph/cody/pull/648)

### Fixed

- Update file link color to match buttons. [pull/600](https://github.com/sourcegraph/cody/pull/600)
- Handle `socket hung up` errors that are not caused by the `stop generating` button. [pull/598](https://github.com/sourcegraph/cody/pull/598)
- Fix "Reload Window" appearing in all VS Code views. [pull/603](https://github.com/sourcegraph/cody/pull/603)
- Fixes issues where in some instances, suggested autocomplete events were under counted. [pull/649](https://github.com/sourcegraph/cody/pull/649)
- Various smaller tweaks to autocomplete analytics. [pull/644](https://github.com/sourcegraph/cody/pull/644)
- Includes the correct pre-release version in analytics events. [pull/641](https://github.com/sourcegraph/cody/pull/641)

### Changed

- Removed beta labels from Autocomplete and Inline Chat features. [pull/605](https://github.com/sourcegraph/cody/pull/605)
- Update shortcut for Cody Commands to `alt` + `c` due to conflict with existing keybinding for `fixup`. [pull/648](https://github.com/sourcegraph/cody/pull/648)

## [0.6.5]

### Added

- Custom Commands: An experimental feature for creating Cody chat commands with custom prompts and context. [pull/386](https://github.com/sourcegraph/cody/pull/386)
- Custom Commands: Quick pick menu for running default and custom commands. [pull/386](https://github.com/sourcegraph/cody/pull/386)
- New commands:
  - `/explain`: Explain Code
  - `/doc`: Document Code
  - `/fix`: Inline Fixup
  - `/test`: Generate Unit Tests
- Code Actions: You can now ask Cody to explain or fix errors and warnings that are highlighted in your editor. [pull/510](https://github.com/sourcegraph/cody/pull/510)
- Inline Fixup: You can now run parallel inline fixes, you do not need to wait for the previous fix to complete. [pull/510](https://github.com/sourcegraph/cody/pull/510)
- Inline Fixup: You no longer need to select code to generate an inline fix. [pull/510](https://github.com/sourcegraph/cody/pull/510)

### Fixed

- Bug: Fixes an issue where the codebase context was not correctly inferred to load embeddings context for autocomplete. [pull/525](https://github.com/sourcegraph/cody/pull/525)
- Inline Fixup: `/chat` will now redirect your question to the chat view correctly through the Non-Stop Fixup input box. [pull/386](https://github.com/sourcegraph/cody/pull/386)
- Fix REGEX issue for existing `/reset`, `/search`, and `/fix` commands. [pull/594](https://github.com/sourcegraph/cody/pull/594)

### Changed

- `Recipes` are removed in favor of `Commands`, which is the improved version of `Recipes`. [pull/386](https://github.com/sourcegraph/cody/pull/386)
- Remove `Header` and `Navbar` from `Chat` view due to removal of the `Recipes` tab. [pull/386](https://github.com/sourcegraph/cody/pull/386)
- Replace `Custom Recipes` with `Custom Commands`. [pull/386](https://github.com/sourcegraph/cody/pull/386)
- Inline Fixup: Integrated the input field into the command palette. [pull/510](https://github.com/sourcegraph/cody/pull/510)
- Inline Fixup: Using `/fix` from Inline Chat now triggers an improved fixup experience. [pull/510](https://github.com/sourcegraph/cody/pull/510)
- Autocomplete: Include current file name in anthropic prompt. [580](https://github.com/sourcegraph/cody/pull/580)
- Autocomplete: Requests can now be resolved while the network request is still in progress. [pull/559](https://github.com/sourcegraph/cody/pull/559)

## [0.6.4]

### Added

- Inline Fixups: Cody is now aware of errors, warnings and hints within your editor selection. [pull/376](https://github.com/sourcegraph/cody/pull/376)
- Experimental user setting `cody.experimental.localTokenPath` to store authentication token in local file system when keychain access is unavailable. This provides alternative to [settings sync keychain storage](https://code.visualstudio.com/docs/editor/settings-sync#_troubleshooting-keychain-issues), but is not the recommended method for storing tokens securely. Use at your own risk. [pull/471](https://github.com/sourcegraph/cody/pull/471)

### Fixed

- Bug: Chat History command shows chat view instead of history view. [pull/414](https://github.com/sourcegraph/cody/pull/414)
- Fix some bad trailing `}` autocomplete results. [pull/378](https://github.com/sourcegraph/cody/pull/378)

### Changed

- Inline Fixups: Added intent detection to improve prompt and context quality. [pull/376](https://github.com/sourcegraph/cody/pull/376)
- Layout cleanups: smaller header and single line message input. [pull/449](https://github.com/sourcegraph/cody/pull/449)
- Improve response feedback button behavior. [pull/451](https://github.com/sourcegraph/cody/pull/451)
- Remove in-chat onboarding buttons for new chats. [pull/450](https://github.com/sourcegraph/cody/pull/450)
- Improve the stability of autocomplete results. [pull/442](https://github.com/sourcegraph/cody/pull/442)

## [0.6.3]

### Added

- Added the functionality to drag and reorder the recipes. [pull/314](https://github.com/sourcegraph/cody/pull/314)

### Fixed

### Changed

- Removed the experimental hallucination detection that highlighted nonexistent file paths.
- Hide the feedback button in case of error assistant response. [pull/448](https://github.com/sourcegraph/cody/pull/448)

## [0.6.2]

### Added

- [Internal] `Custom Recipes`: An experimental feature now available behind the `cody.experimental.customRecipes` feature flag for internal testing purpose. [pull/348](https://github.com/sourcegraph/cody/pull/348)
- Inline Chat: Improved response quality by ensuring each inline chat maintains its own unique context, and doesn't share with the sidebar and other inline chats. This should also benefit response quality for inline /fix and /touch commands.
- Inline Chat: Added the option to 'Stop generating' from within the inline chat window.
- Inline Chat: Added the option to transfer a chat from the inline window to the Cody sidebar.

### Fixed

### Changed

- The setting `cody.autocomplete.experimental.triggerMoreEagerly` (which causes autocomplete to trigger earlier, before you type a space or other non-word character) now defaults to `true`.
- If you run the `Trigger Inline Suggestion` VS Code action, 3 suggestions instead of just 1 will be shown.

## [0.6.1]

### Added

- A new experimental user setting `cody.autocomplete.experimental.triggerMoreEagerly` causes autocomplete to trigger earlier, before you type a space or other non-word character.
- [Internal Only] `Custom Recipe`: Support context type selection when creating a new recipe via UI. [pull/279](https://github.com/sourcegraph/cody/pull/279)
- New `/open` command for opening workspace files from chat box. [pull/327](https://github.com/sourcegraph/cody/pull/327)

### Fixed

- Insert at Cusor now inserts the complete code snippets at cursor position. [pull/282](https://github.com/sourcegraph/cody/pull/282)
- Minimizing the change of Cody replying users with response related to the language-uage prompt. [pull/279](https://github.com/sourcegraph/cody/pull/279)
- Inline Chat: Add missing icons for Inline Chat and Inline Fixups decorations. [pull/320](https://github.com/sourcegraph/cody/pull/320)
- Fix the behaviour of input history down button. [pull/328](https://github.com/sourcegraph/cody/pull/328)

### Changed

- Exclude context for chat input with only one word. [pull/279](https://github.com/sourcegraph/cody/pull/279)
- [Internal Only] `Custom Recipe`: Store `cody.json` file for user recipes within the `.vscode` folder located in the $HOME directory. [pull/279](https://github.com/sourcegraph/cody/pull/279)
- Various autocomplete improvements. [pull/344](https://github.com/sourcegraph/cody/pull/344)

## [0.4.4]

### Added

- Added support for the CMD+K hotkey to clear the code chat history. [pull/245](https://github.com/sourcegraph/cody/pull/245)
- [Internal Only] `Custom Recipe` is available for S2 internal users for testing purpose. [pull/81](https://github.com/sourcegraph/cody/pull/81)

### Fixed

- Fixed a bug that caused messages to disappear when signed-in users encounter an authentication error. [pull/201](https://github.com/sourcegraph/cody/pull/201)
- Inline Chat: Since last version, running Inline Fixups would add an additional `</selection>` tag to the end of the code edited by Cody, which has now been removed. [pull/182](https://github.com/sourcegraph/cody/pull/182)
- Chat Command: Fixed an issue where /r(est) had a trailing space. [pull/245](https://github.com/sourcegraph/cody/pull/245)
- Inline Fixups: Fixed a regression where Cody's inline fixup suggestions were not properly replacing the user's selection. [pull/70](https://github.com/sourcegraph/cody/pull/70)

### Changed

## [0.4.3]

### Added

- Added support for server-side token limits to Chat. [pull/54488](https://github.com/sourcegraph/sourcegraph/pull/54488)
- Add "Find code smells" recipe to editor context menu and command pallette [pull/54432](https://github.com/sourcegraph/sourcegraph/pull/54432)
- Add a typewriter effect to Cody's responses to mimic typing in characters rather than varying chunks [pull/54522](https://github.com/sourcegraph/sourcegraph/pull/54522)
- Add suggested recipes to the new chat welcome message. [pull/54277](https://github.com/sourcegraph/sourcegraph/pull/54277)
- Inline Chat: Added the option to collapse all inline chats from within the inline chat window. [pull/54675](https://github.com/sourcegraph/sourcegraph/pull/54675)
- Inline Chat: We now stream messages rather than waiting for the response to be fully complete. This means you can read Cody's response as it is being generated. [pull/54665](https://github.com/sourcegraph/sourcegraph/pull/54665)
- Show network error message when connection is lost and a reload button to get back when network is restored. [pull/107](https://github.com/sourcegraph/cody/pull/107)

### Fixed

- Inline Chat: Update keybind when condition to `editorFocus`. [pull/54437](https://github.com/sourcegraph/sourcegraph/pull/54437)
- Inline Touch: Create a new `.test.` file when `test` or `tests` is included in the instruction. [pull/54437](https://github.com/sourcegraph/sourcegraph/pull/54437)
- Prevents errors from being displayed for a cancelled requests. [pull/54429](https://github.com/sourcegraph/sourcegraph/pull/54429)

### Changed

- Inline Touch: Remove Inline Touch from submenu and command palette. It can be started with `/touch` or `/t` from the Inline Chat due to current limitation. [pull/54437](https://github.com/sourcegraph/sourcegraph/pull/54437)
- Removed the Optimize Code recipe. [pull/54471](https://github.com/sourcegraph/sourcegraph/pull/54471)

## [0.4.2]

### Added

- Add support for onboarding Cody App users on Intel Mac and Linux. [pull/54405](https://github.com/sourcegraph/sourcegraph/pull/54405)

### Fixed

### Changed

## [0.4.1]

### Fixed

- Fixed `cody.customHeaders` never being passed through. [pull/54354](https://github.com/sourcegraph/sourcegraph/pull/54354)
- Fixed users are signed out on 0.4.0 update [pull/54367](https://github.com/sourcegraph/sourcegraph/pull/54367)

### Changed

- Provide more information on Cody App, and improved the login page design for Enterprise customers. [pull/54362](https://github.com/sourcegraph/sourcegraph/pull/54362)

## [0.4.0]

### Added

- The range of the editor selection, if present, is now displayed alongside the file name in the chat footer. [pull/53742](https://github.com/sourcegraph/sourcegraph/pull/53742)
- Support switching between multiple instances with `Switch Account`. [pull/53434](https://github.com/sourcegraph/sourcegraph/pull/53434)
- Automate sign-in flow with Cody App. [pull/53908](https://github.com/sourcegraph/sourcegraph/pull/53908)
- Add a warning message to recipes when the selection gets truncated. [pull/54025](https://github.com/sourcegraph/sourcegraph/pull/54025)
- Start up loading screen. [pull/54106](https://github.com/sourcegraph/sourcegraph/pull/54106)

### Fixed

- Autocomplete: Include the number of lines of an accepted autocomplete recommendation and fix an issue where sometimes accepted completions would not be logged correctly. [pull/53878](https://github.com/sourcegraph/sourcegraph/pull/53878)
- Stop-Generating button does not stop Cody from responding if pressed before answer is generating. [pull/53827](https://github.com/sourcegraph/sourcegraph/pull/53827)
- Endpoint setting out of sync issue. [pull/53434](https://github.com/sourcegraph/sourcegraph/pull/53434)
- Endpoint URL without protocol causing sign-ins to fail. [pull/53908](https://github.com/sourcegraph/sourcegraph/pull/53908)
- Autocomplete: Fix network issues when using remote VS Code setups. [pull/53956](https://github.com/sourcegraph/sourcegraph/pull/53956)
- Autocomplete: Fix an issue where the loading indicator would not reset when a network error ocurred. [pull/53956](https://github.com/sourcegraph/sourcegraph/pull/53956)
- Autocomplete: Improve local context performance. [pull/54124](https://github.com/sourcegraph/sourcegraph/pull/54124)
- Chat: Fix an issue where the window would automatically scroll to the bottom as Cody responds regardless of where the users scroll position was. [pull/54188](https://github.com/sourcegraph/sourcegraph/pull/54188)
- Codebase index status does not get updated on workspace change. [pull/54106](https://github.com/sourcegraph/sourcegraph/pull/54106)
- Button for connect to App after user is signed out. [pull/54106](https://github.com/sourcegraph/sourcegraph/pull/54106)
- Fixes an issue with link formatting. [pull/54200](https://github.com/sourcegraph/sourcegraph/pull/54200)
- Fixes am issue where Cody would sometimes not respond. [pull/54268](https://github.com/sourcegraph/sourcegraph/pull/54268)
- Fixes authentication related issues. [pull/54237](https://github.com/sourcegraph/sourcegraph/pull/54237)

### Changed

- Autocomplete: Improve completion quality. [pull/53720](https://github.com/sourcegraph/sourcegraph/pull/53720)
- Autocomplete: Completions are now referred to as autocomplete. [pull/53851](https://github.com/sourcegraph/sourcegraph/pull/53851)
- Autocomplete: Autocomplete is now turned on by default. [pull/54166](https://github.com/sourcegraph/sourcegraph/pull/54166)
- Improved the response quality when Cody is asked about a selected piece of code through the chat window. [pull/53742](https://github.com/sourcegraph/sourcegraph/pull/53742)
- Refactored authentication process. [pull/53434](https://github.com/sourcegraph/sourcegraph/pull/53434)
- New sign-in and sign-out flow. [pull/53434](https://github.com/sourcegraph/sourcegraph/pull/53434)
- Analytical logs are now displayed in the Output view. [pull/53870](https://github.com/sourcegraph/sourcegraph/pull/53870)
- Inline Chat: Renamed Inline Assist to Inline Chat. [pull/53725](https://github.com/sourcegraph/sourcegraph/pull/53725) [pull/54315](https://github.com/sourcegraph/sourcegraph/pull/54315)
- Chat: Link to the "Getting Started" guide directly from the first chat message instead of the external documentation website. [pull/54175](https://github.com/sourcegraph/sourcegraph/pull/54175)
- Codebase status icons. [pull/54262](https://github.com/sourcegraph/sourcegraph/pull/54262)
- Changed the keyboard shortcut for the file touch recipe to `ctrl+alt+/` to avoid conflicts. [pull/54275](https://github.com/sourcegraph/sourcegraph/pull/54275)
- Inline Chat: Do not change current focus when Inline Fixup is done. [pull/53980](https://github.com/sourcegraph/sourcegraph/pull/53980)
- Inline Chat: Replace Close CodeLens with Accept. [pull/53980](https://github.com/sourcegraph/sourcegraph/pull/53980)
- Inline Chat: Moved to Beta state. It is now enabled by default. [pull/54315](https://github.com/sourcegraph/sourcegraph/pull/54315)

## [0.2.5]

### Added

- `Stop Generating` button to cancel a request and stop Cody's response. [pull/53332](https://github.com/sourcegraph/sourcegraph/pull/53332)

### Fixed

- Fixes the rendering of duplicate context files in response. [pull/53662](https://github.com/sourcegraph/sourcegraph/pull/53662)
- Fixes an issue where local keyword context was trying to open binary files. [pull/53662](https://github.com/sourcegraph/sourcegraph/pull/53662)
- Fixes the hallucination detection behavior for directory, API and git refs pattern. [pull/53553](https://github.com/sourcegraph/sourcegraph/pull/53553)

### Changed

- Completions: Updating configuration no longer requires reloading the extension. [pull/53401](https://github.com/sourcegraph/sourcegraph/pull/53401)
- New chat layout. [pull/53332](https://github.com/sourcegraph/sourcegraph/pull/53332)
- Completions: Completions can now be used on unsaved files. [pull/53495](https://github.com/sourcegraph/sourcegraph/pull/53495)
- Completions: Add multi-line heuristics for C, C++, C#, and Java. [pull/53631](https://github.com/sourcegraph/sourcegraph/pull/53631)
- Completions: Add context summaries and language information to analytics. [pull/53746](https://github.com/sourcegraph/sourcegraph/pull/53746)
- More compact chat suggestion buttons. [pull/53755](https://github.com/sourcegraph/sourcegraph/pull/53755)

## [0.2.4]

### Added

- Hover tooltips to intent-detection underlines. [pull/52029](https://github.com/sourcegraph/sourcegraph/pull/52029)
- Notification to prompt users to setup Cody if it wasn't configured initially. [pull/53321](https://github.com/sourcegraph/sourcegraph/pull/53321)
- Added a new Cody status bar item to relay global loading states and allowing you to quickly enable/disable features. [pull/53307](https://github.com/sourcegraph/sourcegraph/pull/53307)

### Fixed

- Fix `Continue with Sourcegraph.com` callback URL. [pull/53418](https://github.com/sourcegraph/sourcegraph/pull/53418)

### Changed

- Simplified the appearance of commands in various parts of the UI [pull/53395](https://github.com/sourcegraph/sourcegraph/pull/53395)

## [0.2.3]

### Added

- Add delete button for removing individual history. [pull/52904](https://github.com/sourcegraph/sourcegraph/pull/52904)
- Load the recent ongoing chat on reload of window. [pull/52904](https://github.com/sourcegraph/sourcegraph/pull/52904)
- Handle URL callbacks from `vscode-insiders`. [pull/53313](https://github.com/sourcegraph/sourcegraph/pull/53313)
- Inline Assist: New Code Lens to undo `inline fix` performed by Cody. [pull/53348](https://github.com/sourcegraph/sourcegraph/pull/53348)

### Fixed

- Fix the loading of files and scroll chat to the end while restoring the history. [pull/52904](https://github.com/sourcegraph/sourcegraph/pull/52904)
- Open file paths from Cody's responses in a workspace with the correct protocol. [pull/53103](https://github.com/sourcegraph/sourcegraph/pull/53103)
- Cody completions: Fixes an issue where completions would often start in the next line. [pull/53246](https://github.com/sourcegraph/sourcegraph/pull/53246)

### Changed

- Save the current ongoing conversation to the chat history [pull/52904](https://github.com/sourcegraph/sourcegraph/pull/52904)
- Inline Assist: Updating configuration no longer requires reloading the extension. [pull/53348](https://github.com/sourcegraph/sourcegraph/pull/53348)
- Context quality has been improved when the repository has not been indexed. The LLM is used to generate keyword and filename queries, and the LLM also reranks results from multiple sources. Response latency has also improved on long user queries. [pull/52815](https://github.com/sourcegraph/sourcegraph/pull/52815)

## [0.2.2]

### Added

- New recipe: `Generate PR description`. Generate the PR description using the PR template guidelines for the changes made in the current branch. [pull/51721](https://github.com/sourcegraph/sourcegraph/pull/51721)
- Open context search results links as workspace file. [pull/52856](https://github.com/sourcegraph/sourcegraph/pull/52856)
- Cody Inline Assist: Decorations for `/fix` errors. [pull/52796](https://github.com/sourcegraph/sourcegraph/pull/52796)
- Open file paths from Cody's responses in workspace. [pull/53069](https://github.com/sourcegraph/sourcegraph/pull/53069)
- Help & Getting Started: Walkthrough to help users get setup with Cody and discover new features. [pull/52560](https://github.com/sourcegraph/sourcegraph/pull/52560)

### Fixed

- Cody Inline Assist: Decorations for `/fix` on light theme. [pull/52796](https://github.com/sourcegraph/sourcegraph/pull/52796)
- Cody Inline Assist: Use more than 1 context file for `/touch`. [pull/52796](https://github.com/sourcegraph/sourcegraph/pull/52796)
- Cody Inline Assist: Fixes cody processing indefinitely issue. [pull/52796](https://github.com/sourcegraph/sourcegraph/pull/52796)
- Cody completions: Various fixes for completion analytics. [pull/52935](https://github.com/sourcegraph/sourcegraph/pull/52935)
- Cody Inline Assist: Indentation on `/fix` [pull/53068](https://github.com/sourcegraph/sourcegraph/pull/53068)

### Changed

- Internal: Do not log events during tests. [pull/52865](https://github.com/sourcegraph/sourcegraph/pull/52865)
- Cody completions: Improved the number of completions presented and reduced the latency. [pull/52935](https://github.com/sourcegraph/sourcegraph/pull/52935)
- Cody completions: Various improvements to the context. [pull/53043](https://github.com/sourcegraph/sourcegraph/pull/53043)

## [0.2.1]

### Fixed

- Escape Windows path separator in fast file finder path pattern. [pull/52754](https://github.com/sourcegraph/sourcegraph/pull/52754)
- Only display errors from the embeddings clients for users connected to an indexed codebase. [pull/52780](https://github.com/sourcegraph/sourcegraph/pull/52780)

### Changed

## [0.2.0]

### Added

- Cody Inline Assist: New recipe for creating new files with `/touch` command. [pull/52511](https://github.com/sourcegraph/sourcegraph/pull/52511)
- Cody completions: Experimental support for multi-line inline completions for JavaScript, TypeScript, Go, and Python using indentation based truncation. [issues/52588](https://github.com/sourcegraph/sourcegraph/issues/52588)
- Display embeddings search, and connection error to the webview panel. [pull/52491](https://github.com/sourcegraph/sourcegraph/pull/52491)
- New recipe: `Optimize Code`. Optimize the time and space consumption of code. [pull/51974](https://github.com/sourcegraph/sourcegraph/pull/51974)
- Button to insert code block text at cursor position in text editor. [pull/52528](https://github.com/sourcegraph/sourcegraph/pull/52528)

### Fixed

- Cody completions: Fixed interop between spaces and tabs. [pull/52497](https://github.com/sourcegraph/sourcegraph/pull/52497)
- Fixes an issue where new conversations did not bring the chat into the foreground. [pull/52363](https://github.com/sourcegraph/sourcegraph/pull/52363)
- Cody completions: Prevent completions for lines that have a word in the suffix. [issues/52582](https://github.com/sourcegraph/sourcegraph/issues/52582)
- Cody completions: Fixes an issue where multi-line inline completions closed the current block even if it already had content. [pull/52615](https://github.com/sourcegraph/sourcegraph/52615)
- Cody completions: Fixed an issue where the Cody response starts with a newline and was previously ignored. [issues/52586](https://github.com/sourcegraph/sourcegraph/issues/52586)

### Changed

- Cody is now using `major.EVEN_NUMBER.patch` for release versions and `major.ODD_NUMBER.patch` for pre-release versions. [pull/52412](https://github.com/sourcegraph/sourcegraph/pull/52412)
- Cody completions: Fixed an issue where the Cody response starts with a newline and was previously ignored [issues/52586](https://github.com/sourcegraph/sourcegraph/issues/52586)
- Cody completions: Improves the behavior of the completions cache when characters are deleted from the editor. [pull/52695](https://github.com/sourcegraph/sourcegraph/pull/52695)

### Changed

- Cody completions: Improve completion logger and measure the duration a completion is displayed for. [pull/52695](https://github.com/sourcegraph/sourcegraph/pull/52695)

## [0.1.5]

### Added

### Fixed

- Inline Assist broken decorations for Inline-Fixup tasks [pull/52322](https://github.com/sourcegraph/sourcegraph/pull/52322)

### Changed

- Various Cody completions related improvements [pull/52365](https://github.com/sourcegraph/sourcegraph/pull/52365)

## [0.1.4]

### Added

- Added support for local keyword search on Windows. [pull/52251](https://github.com/sourcegraph/sourcegraph/pull/52251)

### Fixed

- Setting `cody.useContext` to `none` will now limit Cody to using only the currently open file. [pull/52126](https://github.com/sourcegraph/sourcegraph/pull/52126)
- Fixes race condition in telemetry. [pull/52279](https://github.com/sourcegraph/sourcegraph/pull/52279)
- Don't search for file paths if no file paths to validate. [pull/52267](https://github.com/sourcegraph/sourcegraph/pull/52267)
- Fix handling of embeddings search backward compatibility. [pull/52286](https://github.com/sourcegraph/sourcegraph/pull/52286)

### Changed

- Cleanup the design of the VSCode history view. [pull/51246](https://github.com/sourcegraph/sourcegraph/pull/51246)
- Changed menu icons and order. [pull/52263](https://github.com/sourcegraph/sourcegraph/pull/52263)
- Deprecate `cody.debug` for three new settings: `cody.debug.enable`, `cody.debug.verbose`, and `cody.debug.filter`. [pull/52236](https://github.com/sourcegraph/sourcegraph/pull/52236)

## [0.1.3]

### Added

- Add support for connecting to Sourcegraph App when a supported version is installed. [pull/52075](https://github.com/sourcegraph/sourcegraph/pull/52075)

### Fixed

- Displays error banners on all view instead of chat view only. [pull/51883](https://github.com/sourcegraph/sourcegraph/pull/51883)
- Surfaces errors for corrupted token from secret storage. [pull/51883](https://github.com/sourcegraph/sourcegraph/pull/51883)
- Inline Assist add code lenses to all open files [pull/52014](https://github.com/sourcegraph/sourcegraph/pull/52014)

### Changed

- Removes unused configuration option: `cody.enabled`. [pull/51883](https://github.com/sourcegraph/sourcegraph/pull/51883)
- Arrow key behavior: you can now navigate forwards through messages with the down arrow; additionally the up and down arrows will navigate backwards and forwards only if you're at the start or end of the drafted text, respectively. [pull/51586](https://github.com/sourcegraph/sourcegraph/pull/51586)
- Display a more user-friendly error message when the user is connected to sourcegraph.com and doesn't have a verified email. [pull/51870](https://github.com/sourcegraph/sourcegraph/pull/51870)
- Keyword context: Excludes files larger than 1M and adds a 30sec timeout period [pull/52038](https://github.com/sourcegraph/sourcegraph/pull/52038)

## [0.1.2]

### Added

- `Inline Assist`: a new way to interact with Cody inside your files. To enable this feature, please set the `cody.experimental.inline` option to true. [pull/51679](https://github.com/sourcegraph/sourcegraph/pull/51679)

### Fixed

- UI bug that capped buttons at 300px max-width with visible border [pull/51726](https://github.com/sourcegraph/sourcegraph/pull/51726)
- Fixes anonymous user id resetting after logout [pull/51532](https://github.com/sourcegraph/sourcegraph/pull/51532)
- Add error message on top of Cody's response instead of overriding it [pull/51762](https://github.com/sourcegraph/sourcegraph/pull/51762)
- Fixes an issue where chat input messages where not rendered in the UI immediately [pull/51783](https://github.com/sourcegraph/sourcegraph/pull/51783)
- Fixes an issue where file where the hallucination detection was not working properly [pull/51785](https://github.com/sourcegraph/sourcegraph/pull/51785)
- Aligns Edit button style with feedback buttons [pull/51767](https://github.com/sourcegraph/sourcegraph/pull/51767)

### Changed

- Pressing the icon to reset the clear history now makes sure that the chat tab is shown [pull/51786](https://github.com/sourcegraph/sourcegraph/pull/51786)
- Rename the extension from "Sourcegraph Cody" to "Cody AI by Sourcegraph" [pull/51702](https://github.com/sourcegraph/sourcegraph/pull/51702)
- Remove HTML escaping artifacts [pull/51797](https://github.com/sourcegraph/sourcegraph/pull/51797)

## [0.1.1]

### Fixed

- Remove system alerts from non-actionable items [pull/51714](https://github.com/sourcegraph/sourcegraph/pull/51714)

## [0.1.0]

### Added

- New recipe: `Codebase Context Search`. Run an approximate search across the codebase. It searches within the embeddings when available to provide relevant code context. [pull/51077](https://github.com/sourcegraph/sourcegraph/pull/51077)
- Add support to slash commands `/` in chat. [pull/51077](https://github.com/sourcegraph/sourcegraph/pull/51077)
  - `/r` or `/reset` to reset chat
  - `/s` or `/search` to perform codebase context search
- Adds usage metrics to the experimental chat predictions feature [pull/51474](https://github.com/sourcegraph/sourcegraph/pull/51474)
- Add highlighted code to context message automatically [pull/51585](https://github.com/sourcegraph/sourcegraph/pull/51585)
- New recipe: `Generate Release Notes` --generate release notes based on the available tags or the selected commits for the time period. It summarises the git commits into standard release notes format of new features, bugs fixed, docs improvements. [pull/51481](https://github.com/sourcegraph/sourcegraph/pull/51481)
- New recipe: `Generate Release Notes`. Generate release notes based on the available tags or the selected commits for the time period. It summarizes the git commits into standard release notes format of new features, bugs fixed, docs improvements. [pull/51481](https://github.com/sourcegraph/sourcegraph/pull/51481)

### Fixed

- Error notification display pattern for rate limit [pull/51521](https://github.com/sourcegraph/sourcegraph/pull/51521)
- Fixes issues with branch switching and file deletions when using the experimental completions feature [pull/51565](https://github.com/sourcegraph/sourcegraph/pull/51565)
- Improves performance of hallucination detection for file paths and supports paths relative to the project root [pull/51558](https://github.com/sourcegraph/sourcegraph/pull/51558), [pull/51625](https://github.com/sourcegraph/sourcegraph/pull/51625)
- Fixes an issue where inline code blocks were unexpectedly escaped [pull/51576](https://github.com/sourcegraph/sourcegraph/pull/51576)

### Changed

- Promote Cody from experimental to beta [pull/](https://github.com/sourcegraph/sourcegraph/pull/)
- Various improvements to the experimental completions feature

## [0.0.10]

### Added

- Adds usage metrics to the experimental completions feature [pull/51350](https://github.com/sourcegraph/sourcegraph/pull/51350)
- Updating `cody.codebase` does not require reloading VS Code [pull/51274](https://github.com/sourcegraph/sourcegraph/pull/51274)

### Fixed

- Fixes an issue where code blocks were unexpectedly escaped [pull/51247](https://github.com/sourcegraph/sourcegraph/pull/51247)

### Changed

- Improved Cody header and layout details [pull/51348](https://github.com/sourcegraph/sourcegraph/pull/51348)
- Replace `Cody: Set Access Token` command with `Cody: Sign in` [pull/51274](https://github.com/sourcegraph/sourcegraph/pull/51274)
- Various improvements to the experimental completions feature

## [0.0.9]

### Added

- Adds new experimental chat predictions feature to suggest follow-up conversations. Enable it with the new `cody.experimental.chatPredictions` feature flag. [pull/51201](https://github.com/sourcegraph/sourcegraph/pull/51201)
- Auto update `cody.codebase` setting from current open file [pull/51045](https://github.com/sourcegraph/sourcegraph/pull/51045)
- Properly render rate-limiting on requests [pull/51200](https://github.com/sourcegraph/sourcegraph/pull/51200)
- Error display in UI [pull/51005](https://github.com/sourcegraph/sourcegraph/pull/51005)
- Edit buttons for editing last submitted message [pull/51009](https://github.com/sourcegraph/sourcegraph/pull/51009)
- [Security] Content security policy to webview [pull/51152](https://github.com/sourcegraph/sourcegraph/pull/51152)

### Fixed

- Escaped HTML issue [pull/51144](https://github.com/sourcegraph/sourcegraph/pull/51151)
- Unauthorized sessions [pull/51005](https://github.com/sourcegraph/sourcegraph/pull/51005)

### Changed

- Various improvements to the experimental completions feature [pull/51161](https://github.com/sourcegraph/sourcegraph/pull/51161) [51046](https://github.com/sourcegraph/sourcegraph/pull/51046)
- Visual improvements to the history page, ability to resume past conversations [pull/51159](https://github.com/sourcegraph/sourcegraph/pull/51159)

## [Template]

### Added

### Fixed

### Changed<|MERGE_RESOLUTION|>--- conflicted
+++ resolved
@@ -11,12 +11,9 @@
 - Cody Commands: New `/smell` command, an improved version of the old `Find Code Smell` recipe. [pull/602](https://github.com/sourcegraph/cody/pull/602)
 - Cody Commands: Display of clickable file path for current selection in chat view after executing a command. [pull/602](https://github.com/sourcegraph/cody/pull/602)
 - Add a settings button to Cody pane header. [pull/701](https://github.com/sourcegraph/cody/pull/701)
-<<<<<<< HEAD
 - Compute suggestions based on the currently selected option in the suggest widget when `cody.autocomplete.experimental.completeSuggestWidgetSelection` is enabled. [pull/636](https://github.com/sourcegraph/cody/pull/636)
-=======
 - Fixup: New `Discard` code lens to remove suggestions and decorations. [pull/711](https://github.com/sourcegraph/cody/pull/711)
 - New chat message input, with auto-resizing and a command button. [pull/718](https://github.com/sourcegraph/cody/pull/718)
->>>>>>> 8ca07b99
 
 ### Fixed
 
