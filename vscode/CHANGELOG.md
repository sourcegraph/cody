# Changelog

This is a log of all notable changes to Cody for VS Code. [Unreleased] changes are included in the nightly pre-release builds.

## [Unreleased]

### Added

- Chat: Chat has been added back to the VS Code sidebar (after being removed about 6 months ago). By default, new chats open in the sidebar. New chats can still be opened in an editor panel with the `New Chat in Sidebar` command. Currently open chats can be moved from the sidebar into an editor panel and vice versa. Enterprise users are not affected. [pull/4832](https://github.com/sourcegraph/cody/pull/4832)
- Chat: Chat History, commands, and settings are now accessible through the chat view for Non-Enterprise users. [pull/4900](https://github.com/sourcegraph/cody/pull/4900)
- Edit: Added support to select the full range of a file for an edit. [pull/4864](https://github.com/sourcegraph/cody/pull/4864)

### Fixed

- Command: The "Ask Cody to Explain" command for explaining terminal output has been removed from the command palette, as it is only callable from the terminal context menu. [pull/4860](https://github.com/sourcegraph/cody/pull/4860)
<<<<<<< HEAD
- Autocomplete: Fixed an issue where the cached retriever was attempting to open removed files. [pull/4942](https://github.com/sourcegraph/cody/pull/4942)
=======
>>>>>>> 3e0dc846
- Command: Make "Open Diff" button maximize current editor if multiple are open. [pull/4957](https://github.com/sourcegraph/cody/pull/4957)

### Changed

- For non-Enterprise users, the sidebar for commands, chat history, and settings has been removed and replaced by the sidebar chat. [pull/4832](https://github.com/sourcegraph/cody/pull/4832)

## 1.26.7

### Fixed

- Autocomplete: Fixed an issue where autocomplete context requests were never resolved. [pull/4961](https://github.com/sourcegraph/cody/pull/4961)

## 1.26.6

### Fixed

- Autocomplete: Fixed an issue where the cached retriever was attempting to open removed files. [pull/4942](https://github.com/sourcegraph/cody/pull/4942)

## 1.26.5

### Fixed

- Chat context: Fixed an issue where querying context retrievers with context chips included in the query returned poor results. [pull/4936](https://github.com/sourcegraph/cody/pull/4936)

## 1.26.4

### Fixed

- Autocomplete: Fixed the request manager cache keys computation. [pull/4902](https://github.com/sourcegraph/cody/pull/4902)
- Autocomplete: Fixed the default model value for the Anthropic autocomplete provider. [pull/4803](https://github.com/sourcegraph/cody/pull/4803)
- It is no longer possible to add a file to chat context by right clicking the file in the file explorer.

## 1.26.3

### Fixed

- Autocomplete: Characters logger now accounts for multiline deletions. [pull/4865](https://github.com/sourcegraph/cody/pull/4865)
- Autocomplete: Fixed an issue where subsequent completions would be marked as "suggested" multiple times, if they resolved to an already visible completion. [pull/4866](https://github.com/sourcegraph/cody/pull/4866)

## 1.26.2

### Added

- Autocomplete: Added an extended experimental throttling mechanism that should decrease latency. [pull/4852](https://github.com/sourcegraph/cody/pull/4852)

### Fixed

- Autocomplete: Fixed an issue where in-flight requests would sometimes be incorrectly resolved if the cursor position changed. [pull/4827](https://github.com/sourcegraph/cody/pull/4827)

### Changed

## 1.26.1

### Fixed

- A no-op command `New Chat in Sidebar` was removed. (This will be added back with functionality in the next minor stable release version.) [pull/4837](https://github.com/sourcegraph/cody/pull/4837)

## 1.26.0

### Added

- Ollama: Added support for running Cody offline with local Ollama models. [pull/4691](https://github.com/sourcegraph/cody/pull/4691)
- Edit: Added support for users' to edit the applied edit before the diff view is removed. [pull/4684](https://github.com/sourcegraph/cody/pull/4684)
- Autocomplete: Added experimental support for Gemini 1.5 Flash as the autocomplete model. To enable this experimental feature, update the `autocomplete.advanced.provider` configuration setting to `unstable-gemini`. Prerequisite: Your Sourcegraph instance (v5.5.0+) must first be configured to use Gemini 1.5 Flash as the autocomplete model. [pull/4743](https://github.com/sourcegraph/cody/pull/4743)
- Enterprise: Enabled support for multiple dynaic models if the Sourcegraph backend provides them. Requires the experimental flag `modelsAPIEnabled` to be sent by the client config API. [pull/4780](https://github.com/sourcegraph/cody/pull/4780)
- Autocomplete: Fixed hot-streak cache keys for long documents. [pull/4817](https://github.com/sourcegraph/cody/pull/4817)
- Autocomplete: Added an extra abort call to ensure request cancellation. [pull/4818](https://github.com/sourcegraph/cody/pull/4818)

### Fixed

- Edit: Fixed an issue where, when unable to detect the indentation of a file, Cody would remove all indentation from a response. [pull/4704](https://github.com/sourcegraph/cody/pull/4704)
- Edit: Fixed an issue where Cody would sometimes remove unintended parts of the code when an edit was accepted on save. [pull/4720](https://github.com/sourcegraph/cody/pull/4720)
- Chat: The loading dots in the loading page are now centered correctly. [pull/4808](https://github.com/sourcegraph/cody/pull/4808)

### Changed

- Chat: Added a stop button and cleaned up the vertical space layout of the chat. [pull/4580](https://github.com/sourcegraph/cody/pull/4580)
- Autocomplete: Added a caching layer to Jaccard Similarity to reduce the load of context gathering during autocompletion. [pull/4608](https://github.com/sourcegraph/cody/pull/4608)
- Autocomplete: Added Fireworks headers to analytics events. [pull/4804](https://github.com/sourcegraph/cody/pull/4804)
- Chat: Simplify the Enterprise docs in the model selector [pull/4745](https://github.com/sourcegraph/cody/pull/4745)
- Edit: We now collapse the selection down to the cursor position after an edit is triggered. [pull/4781](https://github.com/sourcegraph/cody/pull/4781)
- Autocomplete: requests timeout decreased from 15s to 7s. [pull/4813](https://github.com/sourcegraph/cody/pull/4813)
- Chat & Edit: Claude 3.5 Sonnet is now the default model for Chat and Commands. [pull/4822](https://github.com/sourcegraph/cody/pull/4822)

## 1.24.2

### Added

- Autocomplete: Added a new experimental throttling mechanism that should decrease latency. [pull/4735](https://github.com/sourcegraph/cody/pull/4735)

### Changed

- Autocomplete: When the last completion candidate is not applicable at the current document position, it remains in the cache even after the user backspaces or deletes characters from the current line. [pull/4704](https://github.com/sourcegraph/cody/pull/4704)
- Autocomplete: Increase request manager cache size. [pull/4778](https://github.com/sourcegraph/cody/pull/4778)

## 1.24.1

- Autocomplete: Restrict the number of lines we await during hot-streak completion generation to prevent overwhelming inference providers. [pull/4737](https://github.com/sourcegraph/cody/pull/4737)

## 1.24.0

### Added

- Edit: Added a new visual inline diff output for applied edits. [pull/4525](https://github.com/sourcegraph/cody/pull/4525)
- Edit: Added a visual animation showing the progress of the LLM as it produces a final output. [pull/4525](https://github.com/sourcegraph/cody/pull/4525)

### Fixed

- Edit: Fixed incorrect codelens for "Generate Code". [pull/4525](https://github.com/sourcegraph/cody/pull/4525)
- Chat: Display the appropriate error message when input has exceeded the model's context window, instead of "Chat token usage must be updated before Context". [pull/4674](https://github.com/sourcegraph/cody/pull/4674)

### Changed

- Chat: @-mentions are shown as chips instead of text. [pull/4539](https://github.com/sourcegraph/cody/pull/4539)
- Edit: Removed usage of the users' default formatter, instead choosing to apply basic formatting and indentation matching before the edit is applied to the document. [pull/4525](https://github.com/sourcegraph/cody/pull/4525)
- Edit: Removed the manual "Show Diff" option, in favour of showing the diff directly in the editor. [pull/4525](https://github.com/sourcegraph/cody/pull/4525)

## 1.22.4

### Added

- Autocomplete: Support Google Vertex provider exclusively for Anthropic-based models. [pull/4606](https://github.com/sourcegraph/cody/pull/4606)
- Chat & Commands: New model Anthropic Claude 3.5 Sonnet available for Cody Pro users. [pull/4631](https://github.com/sourcegraph/cody/pull/4631)

### Fixed

### Changed

## 1.22.3

### Added

### Fixed

### Changed

## 1.22.2

### Added

- Autocomplete: Finetuned model shipment for code completions in py, jsx and jsx language. [pull/4533](https://github.com/sourcegraph/cody/pull/4533)
- Telemetry: Context logging for the autocomplete feature in private metadata. [pull/4501](https://github.com/sourcegraph/cody/pull/4501)
- Autocomplete: Feature flags for the fine-tuning model and deepseek experiment for code completions. [pull/4577](https://github.com/sourcegraph/cody/pull/4577)
- Telemetry: Added autocomplete stage counter logger. [pull/4595](https://github.com/sourcegraph/cody/pull/4595)
- Telemetry: Added resolved model to autocomplete events. [pull/4565](https://github.com/sourcegraph/cody/pull/4565)

## 1.22.1

### Added

- Enterprise: Expand the context window for Gemini 1.5 models. [pull/4563](https://github.com/sourcegraph/cody/pull/4563)

### Fixed

- Chat: Fix hover tooltips on overflowed paths in the @-mention file picker. [pull/4553](https://github.com/sourcegraph/cody/pull/4553)
- Custom Commands: Creating a new custom command through the menu without an existing cody.json file now creates a new cody.json file with the command added. [pull/4561](https://github.com/sourcegraph/cody/pull/4561)
- Ollama: Fix a bug where Ollama models were not connected to the correct client. [pull/4564](https://github.com/sourcegraph/cody/pull/4564)
- Windows: Fix a bug where Cody failed to load on Windows with the latest VS Code Insiders due to local certificates. [pull/4598](https://github.com/sourcegraph/cody/pull/4598)

### Changed

## 1.22.0

### Added

- Chat & Commands: New models available for Cody Pro users:
  - Google Gemini 1.5 Pro [#4360](https://github.com/sourcegraph/cody/pull/4360)
  - Google Gemini 1.5 Flash [#4360](https://github.com/sourcegraph/cody/pull/4360)
- Chat: Followup responses now more clearly indicate that prior context in the thread was used to generate the response. [pull/4479](https://github.com/sourcegraph/cody/pull/4479)

### Fixed

- Chat: Don't append @ when "Add context" is pressed multiple times. [pull/4439](https://github.com/sourcegraph/cody/pull/4439)
- Chat: Fix an issue where copying code (with right-click or Cmd/Ctrl+C) causes many event logs and may trip rate limits. [pull/4469](https://github.com/sourcegraph/cody/pull/4469)
- Chat: Fix an issue where it was difficult to copy code from responses that were still streaming in. [pull/4472](https://github.com/sourcegraph/cody/pull/4472)
- Chat: Fix an issue where opening the @-mention menu in a followup input would scroll the window to the top. [pull/4475](https://github.com/sourcegraph/cody/pull/4475)
- Chat: Show "Explain Code" and other commands in a more pleasant way, with @-mentions, in the chat. [pull/4424](https://github.com/sourcegraph/cody/pull/4424)
- Chat: Scrollbars are now shown in the @-mention menu when it overflows, same as chat models. [pull/4523](https://github.com/sourcegraph/cody/pull/4523)
- Chat: Prevent the chat from remaining in a loading state when using ESC to stop Cody's response mid-stream. [pull/4532](https://github.com/sourcegraph/cody/pull/4532)
- Chat: Large files added to new chats as @-mentions are now correctly displayed as invalid. [pull/4534](https://github.com/sourcegraph/cody/pull/4534)

### Changed

- Autocomplete: Improve finding of related code snippets by breaking camelCase and snake_case words. [pull/4467](https://github.com/sourcegraph/cody/pull/4467)
- The natural language search quickpick was removed. To perform a natural-language search, run a Cody chat and view the items in the context row. [pull/4506](https://github.com/sourcegraph/cody/pull/4506)
- Temporary Fix for [Win-ca package Certs] Issue(https://github.com/sourcegraph/cody/issues/4491): Bypassed problematic codepath to prevent system hang, resulting in temporary loss of self-signed certs import on Windows. Proper fix planned before July 1.

## [1.20.3]

### Fixed

- Chat: Fix an issue where copying code (with right-click or Cmd/Ctrl+C) causes many event logs and may trip rate limits. [pull/4469](https://github.com/sourcegraph/cody/pull/4469)

## [1.20.2]

### Fixed

- Performance: Reduced the performance overhead for certain types of context fetching, especially for larger files. This might have caused issues with slow autocomplete before. [pull/4446](https://github.com/sourcegraph/cody/pull/4446)
- Chat: Fixed an issue where the chat view would crash and display a gray screen in VS Code due to an out-of-memory situation. [pull/4459](https://github.com/sourcegraph/cody/pull/4459)

## [1.20.1]

### Fixed

- Chat: The @-mentions for workspace repositories, which are added to the input box by default for new messages, now take context filters into consideration and do not mention the excluded repos. [pull/4427](https://github.com/sourcegraph/cody/pull/4427)
- Chat: Fixed an issue where the buttons for copying and inserting code in assistant responses were not showing. [pull/4422](https://github.com/sourcegraph/cody/pull/4422)
- Edit: Fixed an issue where the edit commands context was removed from the final prompt. [pull/4432](https://github.com/sourcegraph/cody/pull/4432)
- Agent: Fixed an issue where the agent incorrectly calculated document range for out of bounds line numbers. [pull/4435](https://github.com/sourcegraph/cody/pull/4435)
- Chat: Fixed the contrast and colors of send button. [pull/4436](https://github.com/sourcegraph/cody/pull/4436)

## [1.20.0]

### Added

- Chat: Integrated OpenCtx providers with @-mention context menu. [pull/4201](https://github.com/sourcegraph/cody/pull/4201)
- Enterprise: Adds support for the `completions.smartContextWindow` (available in Sourcegraph v5.5.0+) site configuration. [pull/4236](https://github.com/sourcegraph/cody/pull/4236)
- Chat: Integrated OpenCtx providers with @-mention context menu. [pull/4201](https://github.com/sourcegraph/cody/pull/4201/files)
- Keybinding: Assign the same keyboard shortcut for starting a new chat to the "New Chat with Selection" command. [pull/4255](https://github.com/sourcegraph/cody/pull/4255)
- Telemetry: Adds a new telemetry event when users uninstall the extension. [pull/4246](https://github.com/sourcegraph/cody/pull/4246)
- Chat: Added @-mention remote repositories search provider for enterprise. [pull/4311](https://github.com/sourcegraph/cody/pull/4311)
- Chat: Editor selection is now included in all chats by default. [pull/4292](https://github.com/sourcegraph/cody/pull/4292)
- Chat: Assistant responses now have a "Try again with different context" line at the bottom with ways you can improve the context used to generate the response. [pull/4317](https://github.com/sourcegraph/cody/pull/4317)
- Document Code: Adds additional languages support for range expansion:
  - Java: [pull/4353](https://github.com/sourcegraph/cody/pull/4353)
  - Kotlin: [pull/4355](https://github.com/sourcegraph/cody/pull/4355)
  - Rust: [pull/4358](https://github.com/sourcegraph/cody/pull/4358)
  - PHP: [pull/4359](https://github.com/sourcegraph/cody/pull/4359)
  - C: [pull/4391](https://github.com/sourcegraph/cody/pull/4391)
  - C++: [pull/4392](https://github.com/sourcegraph/cody/pull/4392)

### Fixed

- Autocomplete: Fixed an issue where formatting on save could cause completions to show duplicated characters. [pull/4404](https://github.com/sourcegraph/cody/pull/4404)
- Edit: Fixed an issue where streamed insertions used invalid document ranges. [pull/4172](https://github.com/sourcegraph/cody/pull/4172)
- Chat: Fixed issues with chat commands where selection context is removed from context items. [pull/4229](https://github.com/sourcegraph/cody/pull/4229)
- Auth: Fixes an issue where Login page is not reloaded when proxy settings have changed. [pull/4233](https://github.com/sourcegraph/cody/pull/4233)
- Chat: Fixes issues with chat commands where selection context is removed from context items. [pull/4229](https://github.com/sourcegraph/cody/pull/4229)
- Chat: Fixes intermittent issues with `Add Selection to Cody Chat` where sometimes the @-mention would not actually be added. [pull/4237](https://github.com/sourcegraph/cody/pull/4237)
- Menu: Fixes an issue where the `Add Selection to Cody Chat` context menu item was incorrectly disabled when no new chat was open. [pull/4242](https://github.com/sourcegraph/cody/pull/4242)
- Fixed an issue where the test file name was incorrectly inserted with the unit test command. [pull/4262](https://github.com/sourcegraph/cody/pull/4262)
- Chat: Fixed a long-standing bug where it was not possible to copy code from Cody's response before it was finished. [pull/4268](https://github.com/sourcegraph/cody/pull/4268)
- Chat: Fixed a bug where list bullets or numbers were not shown in chat responses. [pull/4294](https://github.com/sourcegraph/cody/pull/4294)
- Chat: Fixed a bug where long messages could not be scrolled vertically in the input. [pull/4313](https://github.com/sourcegraph/cody/pull/4313)
- Chat: Copying and pasting @-mentions in the chat input now works. [pull/4319](https://github.com/sourcegraph/cody/pull/4319)
- Document Code: Fixed an issue where documentation would be incorrectly inserted in the middle of a line. [pull/4325](https://github.com/sourcegraph/cody/pull/4325)
- Edit: Fixed an issue where an invalid prompt would be used, resulting in an error in certain enterprise configurations. [pull/4350](https://github.com/sourcegraph/cody/pull/4350)

### Changed

- Chat: Pressing <kbd>Space</kbd> no longer accepts an @-mention item. Press <kbd>Tab</kbd> or <kbd>Enter</kbd> instead. [pull/4154](https://github.com/sourcegraph/cody/pull/4154)
- Chat: You can now change the model after you send a chat message. Subsequent messages will be sent using your selected model. [pull/4189](https://github.com/sourcegraph/cody/pull/4189)
- Chat: The @-mention menu now shows the types of context you can include. [pull/4188](https://github.com/sourcegraph/cody/pull/4188)
- Increases the context window for the new `GPT-4o` model. [pull/4180](https://github.com/sourcegraph/cody/pull/4180)
- Commands/Chat: Increased the maximum output limit of LLM responses for recommended Enterprise models. [pull/4203](https://github.com/sourcegraph/cody/pull/4203)
- Chat: The chat UI has been updated to make messages editable in-place and stream down from the top. [pull/4209](https://github.com/sourcegraph/cody/pull/4209)
- Chat: Improved chat model selector UI with GPT-4o now as a recommended model, improved usability for Cody Free users, and a chat models documentation link. [pull/4254](https://github.com/sourcegraph/cody/pull/4254)
- Chat: New welcome screen. [pull/4303](https://github.com/sourcegraph/cody/pull/4303)
- Chat: Added @-mention provider icons. [pull/4336](https://github.com/sourcegraph/cody/pull/4336)
- Chat: New chats now start with @-mentions of your current repository and file. Use @-mentions to include other context. Enterprise users can @-mention remote repositories to chat across multiple repositories. [pull/4364](https://github.com/sourcegraph/cody/pull/4364)

### Removed

- Chat: The `Rename Chat` functionality.

## [1.18.2]

### Added

- Feature flags for the fine-tuning model experiment for code completions. [pull/4245](https://github.com/sourcegraph/cody/pull/4245)

### Fixed

### Changed

## [1.18.1]

### Added

- Automatically start embeddings indexing using Sourcegraph embeddings API. [pull/4091](https://github.com/sourcegraph/cody/pull/4091/)
- Simplify upstream latency collector and measure Cody Gateway latency[pull/4193](https://github.com/sourcegraph/cody/pull/4193)

### Fixed

### Changed

## [1.18.0]

### Added

- Search: A new `Search Code` command added to the `Commands` sidebar for Cody's Natural Language Search. [pull/3991](https://github.com/sourcegraph/cody/pull/3991)
- Context Menu: Added commands to send file to chat as @-mention from the explorer context menu. [pull/4000](https://github.com/sourcegraph/cody/pull/4000)
  - `Add File to Chat`: Add file to the current opened chat, or start a new chat if no panel is opened.
  - `New Chat with File Content`: Opens a new chat with the file content when no existing chat panel is open.
- Chat: New optimization for prompt quality and token usage, deduplicating context items, and optimizing token allocation. [pull/3929](https://github.com/sourcegraph/cody/pull/3929)
- Document Code/Generate Tests: User selections are now matched against known symbol ranges, and adjusted in cases where a user selection in a suitable subset of one of these ranges. [pull/4031](https://github.com/sourcegraph/cody/pull/4031)
- Extension: Added the `vscode.git` extension to the `extensionDependencies` list. [pull/4110](https://github.com/sourcegraph/cody/pull/4110)
- Command: Add a new `Generate Commit Message` command for generating commit messages, available in the Cody sidebar, command palette, and Source Control panel. [pull/4130](https://github.com/sourcegraph/cody/pull/4130)
- Chat: The new `GPT-4o` model is available for Cody Pro users. [pull/4164](https://github.com/sourcegraph/cody/pull/4164)

### Fixed

- Autocomplete: Handle incomplete Ollama response chunks gracefully. [pull/4066](https://github.com/sourcegraph/cody/pull/4066)
- Edit: Improved handling of responses that contain HTML entities. [pull/4085](https://github.com/sourcegraph/cody/pull/4085)
- Chat: Fixed an issue where the chat message editor field was not able to be scrolled with the mouse or trackpad. [pull/4127](https://github.com/sourcegraph/cody/pull/4127)

### Changed

- Extension has been renamed from `Cody AI` to `Cody: AI Coding Assistant with Autocomplete & Chat`. [pull/4079](https://github.com/sourcegraph/cody/pull/4079)
- Search: Cody's Natural Language Search has been moved to a new quick pick interface, and the search box has been removed from the sidebar. [pull/3991](https://github.com/sourcegraph/cody/pull/3991)
- Editor Context Menu: Updated the existing `Cody Chat: Add context` command to handle selected code from the editor as @-mention . [pull/4000](https://github.com/sourcegraph/cody/pull/4000)
  - `Add Code to Chat`: Add selected code to the current opened chat, or new chat if no panel is opened.
  - `New Chat with Code`: Opens a new chat with the selected code when no existing chat panel is open and code is selected in the editor.
- Fixes an issue where triggering a recipe with no open editor window will cause unexpected behavior. [pull/3911](https://github.com/sourcegraph/cody/pull/3911)
- Edit: The "Document Code" and "Generate Tests" commands now execute with a single click/action, rather than requiring the user to specify the range first. The range can be modified from the normal Edit input. [pull/4071](https://github.com/sourcegraph/cody/pull/4071)
- Chat: The model selector now groups chat model choices by characteristics (such as "Optimized for Accuracy", "Balanced", "Optimized for Speed", and "Ollama") and indicates the default choice. [pull/4033](https://github.com/sourcegraph/cody/pull/4033) and [pull/4133](https://github.com/sourcegraph/cody/pull/4133)

## [1.16.7]

### Added

### Fixed

- Chat: Fixed a bug where the chat model dropdown would not work on first click. [pull/4122](https://github.com/sourcegraph/cody/pull/4122)

### Changed

## [1.16.6]

### Added

- Edit: Added a maximum timeout to the formatting logic, so the Edit does not appear stuck if the users' formatter takes a particularly long amount of time. [pull/4113](https://github.com/sourcegraph/cody/pull/4113)

### Fixed

- Edit: Fixed cases where the formatting of an Edit would not respect the editor tab size with certain formatters. [pull/4111](https://github.com/sourcegraph/cody/pull/4111)

### Changed

## [1.16.5]

### Added

### Fixed

- Tutorial: Fixed a bug where the tutorial would not open on first authentication. [pull/4108](https://github.com/sourcegraph/cody/pull/4108)

### Changed

## [1.16.4]

### Added

### Fixed

- Chat: Fixed a bug where the entire Cody chat view would appear blank when clicking the chat model dropdown. [pull/4098](https://github.com/sourcegraph/cody/pull/4098)

### Changed

## [1.16.3]

### Added

### Fixed

- Tutorial: Fixed telemetry when activating the tutorial on first authentication. [pull/4068](https://github.com/sourcegraph/cody/pull/4068)
- Tutorial: Improved the reliability and discoverability of the Edit command. [pull/4068](https://github.com/sourcegraph/cody/pull/4068)

### Changed

## [1.16.2]

### Added

### Fixed

- Chat: Fixed a bug where the entire Cody chat view would appear blank. [pull/4062](https://github.com/sourcegraph/cody/pull/4062)

### Changed

## [1.16.1]

### Added

### Fixed

- Fixed a bug where old Sourcegraph instances' error messages caused Cody to ignore all context files. [pull/4024](https://github.com/sourcegraph/cody/pull/4024)
- Fixed a visually distracting drop shadow on some text labels in the model selection dropdown menu. [pull/4026](https://github.com/sourcegraph/cody/pull/4026)

### Changed

## [1.16.0]

### Added

- Chat: The context window for the `Claude 3 Sonnet` and `Claude 3 Opus` models is now increased by default for all non-Enterprise users, without requiring a feature flag. [pull/3953](https://github.com/sourcegraph/cody/pull/3953)
- Custom Commands: Added the ability to create new custom Edit commands via the Custom Command Menu. [pull/3862](https://github.com/sourcegraph/cody/pull/3862)
- Custom Commands: Added 'currentFile' option to include the full file content in the Custom Commands menu. [pull/3960](https://github.com/sourcegraph/cody/pull/3960)
- Chat: Pressing <kbd>Alt+Enter</kbd> or <kbd>Opt+Enter</kbd> will submit a chat message without enhanced context (only @-mentions). [pull/3996](https://github.com/sourcegraph/cody/pull/3996)

### Fixed

- Chat: Fixed an issue where Cody's responses were not visible in small windows. [pull/3865](https://github.com/sourcegraph/cody/pull/3865)
- Edit: Fixed an issue where an Edit task would not correctly respin when an irresolvable conflict is encountered. [pull/3872](https://github.com/sourcegraph/cody/pull/3872)
- Chat: Fixed an issue where older chats were displaying as 'N months ago' instead of the number in the Chat History sidebar. [pull/3864](https://github.com/sourcegraph/cody/pull/3864)
- Custom Commands: Fixed an issue where the "selection" option was not being toggled correctly based on the user's selection in the Custom Command menu. [pull/3960](https://github.com/sourcegraph/cody/pull/3960)
- Chat: Fixed an issue where the chat title showed up as "New Chat" when the question started with a new line. [pull/3977](https://github.com/sourcegraph/cody/pull/3977)

### Changed

- Sidebar (Settings & Support): For Pro & Enterprise, moved 'Account' up to the top. For Pro only, removed 'Usage' as it can be accessed via 'Account' → 'Manage Account'. [pull/3868](https://github.com/sourcegraph/cody/pull/3868)
- Debug: Removed the `cody.debug.enabled` setting. Baseline debugging is now enabled by default [pull/3873](https://github.com/sourcegraph/cody/pull/3873)
- Chat: The experimental Ollama Chat feature, which allows using local Ollama models for chat and commands, is now enabled by default. [pull/3914](https://github.com/sourcegraph/cody/pull/3914)
- Removed Claude 2, Claude 2.1 and Claude Instant from Cody Free and Cody Pro. All users are now upgraded to use Claude 3 by default [pull/3971](https://github.com/sourcegraph/cody/pull/3971)

## [1.14.0]

### Added

- Chat: Add highlighted code to Cody Chat as `@-mentions` context by right-clicking on the code and selecting `Cody Chat: Add context`. [pull/3713](https://github.com/sourcegraph/cody/pull/3713)
- Autocomplete: Add the proper infilling prompt for Codegemma when using Ollama. [pull/3754](https://github.com/sourcegraph/cody/pull/3754)
- Chat: The new `Mixtral 8x22B` chat model is available for Cody Pro users. [pull/3768](https://github.com/sourcegraph/cody/pull/3768)
- Chat: Add a "Pop out" button to the chat title bar that allows you to move Cody chat into a floating window. [pull/3773](https://github.com/sourcegraph/cody/pull/3773)
- Sidebar: A new button to copy the current Cody extension version to the clipboard shows up next to the Release Notes item in the SETTINGS & SUPPORT sidebar on hover. This is useful for reporting issues or getting information about the installed version. [pull/3802](https://github.com/sourcegraph/cody/pull/3802)
- Generate Unit Tests: Added a new code action "Ask Cody to Test" currently shows against functions in JS, TS, Go and Python. [pull/3763](https://github.com/sourcegraph/cody/pull/3763)
- Chat: @-mentions that exceed the context window will be displayed as invalid to make it easier to identify them during input. [pull/3742](https://github.com/sourcegraph/cody/pull/3742)

### Fixed

- Generate Unit Tests: Fixed an issue where Cody would generate tests for the wrong code in the file. [pull/3759](https://github.com/sourcegraph/cody/pull/3759)
- Chat: Fixed an issue where changing the chat model did not update the token limit for the model. [pull/3762](https://github.com/sourcegraph/cody/pull/3762)
- Troubleshoot: Don't show SignIn page if the authentication error is because of network connectivity issues [pull/3750](https://github.com/sourcegraph/cody/pull/3750)
- Edit: Large file warnings for @-mentions are now updated dynamically as you add or remove them. [pull/3767](https://github.com/sourcegraph/cody/pull/3767)
- Generate Unit Tests: Improved quality for creating file names. [pull/3763](https://github.com/sourcegraph/cody/pull/3763)
- Custom Commands: Fixed an issue where newly added custom commands were not working when clicked in the sidebar tree view. [pull/3804](https://github.com/sourcegraph/cody/pull/3804)
- Chat: Fixed an issue where whitespaces in messages submitted by users were omitted. [pull/3817](https://github.com/sourcegraph/cody/pull/3817)
- Chat: Improved token counting mechanism that allows more context to be correctly included or excluded. [pull/3742](https://github.com/sourcegraph/cody/pull/3742)
- Chat: Fixed an issue where context files were opened with an incorrect link for Enterprise users due to double encoding. [pull/3818](https://github.com/sourcegraph/cody/pull/3818)
- Chat: Line numbers for @-mentions are now included and counted toward the "x lines from y files" section in the UI. [pull/3842](https://github.com/sourcegraph/cody/pull/3842)

### Changed

- Command: Ghost text hint for `Document Code` ("Alt+D to Document") now only shows on documentable symbols without an existing docstring. [pull/3622](https://github.com/sourcegraph/cody/pull/3622)
- Chat: Updates to the latest GPT 4 Turbo model. [pull/3790](https://github.com/sourcegraph/cody/pull/3790)
- Chat: Slightly speeds up enhanced context fetching on Cody Free and Cody Pro when both embeddings and search is used. [pull/3798](https://github.com/sourcegraph/cody/pull/3798)
- Support Sidebar: Consolidated all support links to our new [Support page](https://srcgr.ph/cody-support), which includes a new [Community Forum](https://community.sourcegraph.com/c/cody/vs-code/6) for user discussion.. [pull/3803](https://github.com/sourcegraph/cody/pull/3803)
- Support Sidebar: Update the icon for Discord to use the official Discord logo. [pull/3803](https://github.com/sourcegraph/cody/pull/3803)
- Commands/Chat: Increased the maximum output limit of LLM responses. [pull/3797](https://github.com/sourcegraph/cody/pull/3797)
- Commands: Updated the naming of various code actions to be more descriptive. [pull/3831](https://github.com/sourcegraph/cody/pull/3831)
- Chat: Adds chat model to more telemetry events. [pull/3829](https://github.com/sourcegraph/cody/pull/3829)
- Telemetry: Adds a new telemetry event when users sign-in the first time. [pull/3836](https://github.com/sourcegraph/cody/pull/3836)

### Feature Flags

> This section covers experiments that run behind feature flags for non-Enterprise users.

- Chat: Increased context window size when using the `Claude 3 Sonnet` and `Claude 3 Opus` models. [pull/3742](https://github.com/sourcegraph/cody/pull/3742)

## [1.12.0]

### Added

- Edit/Chat: Cody now expands the selection to the nearest enclosing function, if available, before attempting to expand to the nearest enclosing block. [pull/3507](https://github.com/sourcegraph/cody/pull/3507)
- Edit: New `cody.edit.preInstruction` configuration option for adding custom instruction at the end of all your requests. [pull/3542](https://github.com/sourcegraph/cody/pull/3542)
- Edit: Add support for the new `cody.edit.preInstruction` setting. [pull/3542](https://github.com/sourcegraph/cody/pull/3542)
- Edit: Added telemetry to measure the persistence of edits in the document. [pull/3550](https://github.com/sourcegraph/cody/pull/3550)
- Edit: "Ask Cody to Fix" now uses Claude 3 Sonnet. [pull/3555](https://github.com/sourcegraph/cody/pull/3555)
- Chat: Added buttons in the chat input box for enabling/disabling Enhanced Context. [pull/3547](https://github.com/sourcegraph/cody/pull/3547)
- Edit: Display warnings for large @-mentioned files during selection. [pull/3494](https://github.com/sourcegraph/cody/pull/3494)
- Edit: Automatically show open tabs as available options when triggering an @-mention. [pull/3494](https://github.com/sourcegraph/cody/pull/3494)
- `Cody Debug: Report Issue` command to easily file a pre-filled GitHub issue form for reporting bugs and issues directly inside VS Code. The `Cody Debug: Report Issue` command is accessible from the command palette and the `...` menu in the Cody Support sidebar. [pull/3624](https://github.com/sourcegraph/cody/pull/3624)

### Fixed

- Chat: Fixed issue where large files could not be added via @-mention. You can now @-mention line ranges within large files. [pull/3531](https://github.com/sourcegraph/cody/pull/3531) & [pull/3585](https://github.com/sourcegraph/cody/pull/3585)
- Edit: Improved the response reliability, Edit commands should no longer occasionally produce Markdown outputs.[pull/3192](https://github.com/sourcegraph/cody/pull/3192)
- Chat: Handle empty chat message input and prevent submission of empty messages. [pull/3554](https://github.com/sourcegraph/cody/pull/3554)
- Chat: Warnings are now displayed correctly for large files in the @-mention file selection list. [pull/3526](https://github.com/sourcegraph/cody/pull/3526)
- Custom Commands: Errors when running context command scripts now show the error output in the notification message. [pull/3565](https://github.com/sourcegraph/cody/pull/3565)
- Edit: Improved the response reliability, Edit commands should no longer occasionally produce Markdown outputs. [pull/3192](https://github.com/sourcegraph/cody/pull/3192)
- Edit: The `document` command now defaults to Claude 3 Haiku. [pull/3572](https://github.com/sourcegraph/cody/pull/3572)

### Changed

- Chat: A new design for chat messages, with avatars and a separate context row. [pull/3639](https://github.com/sourcegraph/cody/pull/3639)
- Chat: The Enhanced Context Settings modal is opened by default for the first chat session. [pull/3547](https://github.com/sourcegraph/cody/pull/3547)
- Add information on which Cody tier is being used to analytics events. [pull/3508](https://github.com/sourcegraph/cody/pull/3508)
- Auth: Enable the new onboarding flow that does not require the redirect back to VS Code for everyone. [pull/3574](https://github.com/sourcegraph/cody/pull/3574)
- Chat: Claude 3 Sonnet is now the default model for every Cody Free or Pro user. [pull/3575](https://github.com/sourcegraph/cody/pull/3575)
- Edit: Removed a previous Edit shortcut (`Shift+Cmd/Ctrl+v`), use `Opt/Alt+K` to trigger Edits. [pull/3591](https://github.com/sourcegraph/cody/pull/3591)
- Commands: The `Editor Title Icon` configuration option has been removed from the Cody Settings menu. Users can configure the title bar icon by right-clicking on the title bar. [pull/3677](https://github.com/sourcegraph/cody/pull/3677)

### Feature Flags

> This section covers experiments that run behind feature flags for non-Enterprise users.

- Hover Commands: Cody commands are now integrated with the native hover provider, allowing you to seamlessly access essential commands on mouse hover. [pull/3585](https://github.com/sourcegraph/cody/pull/3585)

## [1.10.2]

### Added

- Cody Enterprise users now have access to an `experimental-openaicompatible` which allows bringing your own LLM via any OpenAI-compatible API. For now, this is only supported with Starchat and specific configurations - but we continue to generalize this work to support more models and OpenAI-compatible endpoints. [pull/3218](https://github.com/sourcegraph/cody/pull/3218)

## [1.10.1]

### Added

- Autocomplete: Add Claude 3 Haiku experimental autocomplete support. [pull/3538](https://github.com/sourcegraph/cody/pull/3538)

### Changed

- Telemetry: Upgrade Sentry version. [pull/3502](https://github.com/sourcegraph/cody/pull/3502)
- Autocomplete: Subsequent new lines are added to the singleline stop sequences. [pull/3549](https://github.com/sourcegraph/cody/pull/3549)

## [1.10.0]

### Added

- Added support links for Cody Pro and Enterprise users. [pull/3330](https://github.com/sourcegraph/cody/pull/3330)
- Autocomplete: Add StarCoder2 experimental support. [pull/61207](https://github.com/sourcegraph/cody/pull/61207)
- Autocomplete: Add `cody.autocomplete.experimental.fireworksOptions` for local debugging with Fireworks. [pull/3415](https://github.com/sourcegraph/cody/pull/3415)
- Chat: Add Claude 3 Haiku for Pro users. [pull/3423](https://github.com/sourcegraph/cody/pull/3423)
- Chat: Upgrade GPT 4 turbo model. [pull/3468](https://github.com/sourcegraph/cody/pull/3468)
- Chat: Added experimental support for including web pages as context by @-mentioning a URL (when the undocumented `cody.experimental.urlContext` VS Code setting is enabled). [pull/3436](https://github.com/sourcegraph/cody/pull/3436)
- Document: Added support for automatically determining the symbol and range of a documentable block from the users' cursor position. Currently supported in JavaScript, TypeScript, Go and Python. [pull/3275](https://github.com/sourcegraph/cody/pull/3275)
- Document: Added a ghost text hint ("Alt+D to Document") that shows when the users' cursor is on a documentable symbol. Currently supported in JavaScript, TypeScript, Go and Python. [pull/3275](https://github.com/sourcegraph/cody/pull/3275)
- Document: Added a shortcut (`Alt+D`) to immediately execute the document command. [pull/3275](https://github.com/sourcegraph/cody/pull/3275)
- Edit: Added a ghost text hint ("Alt+K to Generate Code") that shows on empty files. [pull/3275](https://github.com/sourcegraph/cody/pull/3275)

### Fixed

- Chat: When `@`-mentioning files in chat and edits, the list of fuzzy-matching files is shown much faster (which is especially noticeable in large workspaces).
- Chat: Fix abort related error messages with Claude 3. [pull/3466](https://github.com/sourcegraph/cody/pull/3466)
- Document: Fixed an issue where the generated documentation would be incorrectly inserted for Python. Cody will now follow PEP 257 – Docstring Conventions. [pull/3275](https://github.com/sourcegraph/cody/pull/3275)
- Edit: Fixed incorrect decorations being shown for edits that only insert new code. [pull/3424](https://github.com/sourcegraph/cody/pull/3424)

### Changed

- Autocomplete: Upgrade tree-sitter and expand language support. [pull/3373](https://github.com/sourcegraph/cody/pull/3373)
- Autocomplete: Do not cut off completions when they are almost identical to the following non-empty line. [pull/3377](https://github.com/sourcegraph/cody/pull/3377)
- Autocomplete: Enabled dynamic multiline completions by default. [pull/3392](https://github.com/sourcegraph/cody/pull/3392)
- Autocomplete: Improve StarCoder2 Ollama support. [pull/3452](https://github.com/sourcegraph/cody/pull/3452)
- Autocomplete: Upgrade tree-sitter grammars and add Dart support. [pull/3476](https://github.com/sourcegraph/cody/pull/3476)
- Autocomplete: Wrap tree-sitter parse calls in OpenTelemetry spans. [pull/3419](https://github.com/sourcegraph/cody/pull/3419)
- Chat: The <kbd>UpArrow</kbd> key in an empty chat editor now edits the most recently sent message instead of populating the editor with the last message's text.
- Chat: The chat editor uses a new rich editor component. If you open an old chat added before this version and edit a message in the transcript with @-mentions, the @-mentions will show up as plain text and will not actually include the mentioned files unless you re-type them.
- Command: Enhanced the context provided to the Test command to help the language model determine the appropriate testing framework to use. [pull/3344](https://github.com/sourcegraph/cody/pull/3344)
- Document: Upgraded to use a faster model. [pull/3275](https://github.com/sourcegraph/cody/pull/3275)
- Properly throw an error when attempting to parse an incomplete SSE stream with the nodeClient. [pull/3479](https://github.com/sourcegraph/cody/pull/3479)

## [1.8.3]

### Fixed

- Fix crash upon initialization in the stable build if a prerelease version of the VS Code extension was used for chat after 2024-03-08. [pull/3394](https://github.com/sourcegraph/cody/pull/3394)

## [1.8.2]

### Added

- Debug: Added new commands (`Cody Debug: Enable Debug Mode` and `Cody Debug: Open Output Channel`) to the editor Command Palette and the `Settings & Support` sidebar to streamline the process of getting started with debugging Cody. [pull/3342](https://github.com/sourcegraph/cody/pull/3342)

### Fixed

- Chat: Fixed an issue where in some cases the entire document instead of just the visible portion would be included as context. [pull/3351](https://github.com/sourcegraph/cody/pull/3351)
- Chat: Fixed an issue where user aborts was not handled correctly for Claude 3. [pull/3355](https://github.com/sourcegraph/cody/pull/3355)

### Changed

- Autocomplete: Improved the stop sequences list for Ollama models. [pull/3352](https://github.com/sourcegraph/cody/pull/3352)
- Chat: Welcome message is only shown on new chat panel. [pull/3341](https://github.com/sourcegraph/cody/pull/3341)
- Chat: Wrap pasted code blocks in triple-backticks automatically. [pull/3357](https://github.com/sourcegraph/cody/pull/3357)
- Command: You can now choose a LLM model for the Generate Unit Test command. [pull/3343](https://github.com/sourcegraph/cody/pull/3343)

## [1.8.1]

### Added

### Fixed

- Fixed an issue with the new auth experience that could prevent you from opening a sign in link. [pull/3339](https://github.com/sourcegraph/cody/pull/3339)
- Custom Commands: Fixed an issue that blocked shell commands from running on Windows. [pull/3333](https://github.com/sourcegraph/cody/pull/3333)

### Changed

## [1.8.0]

### Added

- Chat: Adds experimental support for local Ollama chat models. Simply start the Ollama app. You should be able to find the models you have pulled from Ollama in the model dropdown list in your chat panel after restarting VS Code. For detailed instructions, see [pull/3282](https://github.com/sourcegraph/cody/pull/3282)
- Chat: Adds support for line ranges with @-mentioned files (Example: `Explain @src/README.md:1-5`). [pull/3174](https://github.com/sourcegraph/cody/pull/3174)
- Chat: Command prompts are now editable and compatible with @ mentions. [pull/3243](https://github.com/sourcegraph/cody/pull/3243)
- Chat: Add Claude 3 Sonnet and Claude 3 Opus for Pro users. [pull/3301](https://github.com/sourcegraph/cody/pull/3301)
- Commands: Updated the prompts for the `Explain Code` and `Find Code Smell` commands to include file ranges. [pull/3243](https://github.com/sourcegraph/cody/pull/3243)
- Custom Command: All custom commands are now listed individually under the `Custom Commands` section in the Cody sidebar. [pull/3245](https://github.com/sourcegraph/cody/pull/3245)
- Custom Commands: You can now assign keybindings to individual custom commands. Simply search for `cody.command.custom.{CUSTOM_COMMAND_NAME}` (e.g. `cody.command.custom.commit`) in the Keyboard Shortcuts editor to add keybinding. [pull/3242](https://github.com/sourcegraph/cody/pull/3242)
- Chat/Search: Local indexes are rebuilt automatically on a daily cadence when they are stale. Staleness is determined by checking whether files have changed across Git commits and in the set of working file updates not yet committed. [pull/3261](https://github.com/sourcegraph/cody/pull/3261)
- Debug: Added `Export Logs` functionality to `Settings & Support` sidebar for exporting output logs when `cody.debug.enabled` is enabled. Also available in the Command Palette under `Cody: Export Logs`. [pull/3256](https://github.com/sourcegraph/cody/pull/3256)
- Auth: Adds a new onboarding flow that does not require the redirect back to VS Code behind a feature flag. [pull/3244](https://github.com/sourcegraph/cody/pull/3244)
- Font: Adds Ollama logo. [pull/3281](https://github.com/sourcegraph/cody/pull/3281)

### Fixed

- Auth: Logging in via redirect should now work in Cursor. This requires Sourcegraph 5.3.2 or later. [pull/3241](https://github.com/sourcegraph/cody/pull/3241)
- Chat: Fixed error `found consecutive messages with the same speaker 'assistant'` that occurred when prompt length exceeded limit. [pull/3228](https://github.com/sourcegraph/cody/pull/3228)
- Edit: Fixed an issue where preceding and following text would not be included for instruction-based Edits. [pull/3309](https://github.com/sourcegraph/cody/pull/3309)

### Changed

- Debug: The `cody.debug.enabled` setting is now set to `true` by default. [pull/](https://github.com/sourcegraph/cody/pull/)

## [1.6.1]

### Changed

- Autocomplete: Reduce the adaptive timeout to match latency improvements. [pull/3283](https://github.com/sourcegraph/cody/pull/3283)

## [1.6.0]

### Added

- Autocomplete: Adds a new experimental throttling mechanism that should decrease latency and backend load. [pull/3186](https://github.com/sourcegraph/cody/pull/3186)
- Edit: Added keyboard shortcuts for codelens actions such as "Undo" and "Retry" [pull/2757][https://github.com/sourcegraph/cody/pull/2757]
- Chat: Displays warnings for large @-mentioned files during selection. [pull/3118](https://github.com/sourcegraph/cody/pull/3118)
- Once [sourcegraph/sourcegraph#60515](https://github.com/sourcegraph/sourcegraph/pull/60515) is deployed, login works in VSCodium. [pull/3167](https://github.com/sourcegraph/cody/pull/3167)

### Fixed

- Autocomplete: Fixed an issue where the loading indicator might get stuck in the loading state. [pull/3178](https://github.com/sourcegraph/cody/pull/3178)
- Autocomplete: Fixes an issue where Ollama results were sometimes not visible when the current line has text after the cursor. [pull/3213](https://github.com/sourcegraph/cody/pull/3213)
- Chat: Fixed an issue where Cody Chat steals focus from file editor after a request is completed. [pull/3147](https://github.com/sourcegraph/cody/pull/3147)
- Chat: Fixed an issue where the links in the welcome message for chat are unclickable. [pull/3155](https://github.com/sourcegraph/cody/pull/3155)
- Chat: File range is now displayed correctly in the chat view. [pull/3172](https://github.com/sourcegraph/cody/pull/3172)

### Changed

- Autocomplete: Removes the latency for cached completions. [pull/3138](https://github.com/sourcegraph/cody/pull/3138)
- Autocomplete: Enable the recent jaccard similarity improvements by default. [pull/3135](https://github.com/sourcegraph/cody/pull/3135)
- Autocomplete: Start retrieval phase earlier to improve latency. [pull/3149](https://github.com/sourcegraph/cody/pull/3149)
- Autocomplete: Trigger one LLM request instead of three for multiline completions to reduce the response latency. [pull/3176](https://github.com/sourcegraph/cody/pull/3176)
- Autocomplete: Allow the client to pick up feature flag changes that were previously requiring a client restart. [pull/2992](https://github.com/sourcegraph/cody/pull/2992)
- Chat: Add tracing. [pull/3168](https://github.com/sourcegraph/cody/pull/3168)
- Command: Leading slashes are removed from command names in the command menu. [pull/3061](https://github.com/sourcegraph/cody/pull/3061)

## [1.4.4]

### Added

### Fixed

- The signin menu now displays a warning for invalid URL input. [pull/3156](https://github.com/sourcegraph/cody/pull/3156)

### Changed

## [1.4.3]

### Added

- Autocomplete: Updated the BFG binary version. [pull/3130](https://github.com/sourcegraph/cody/pull/3130)

### Changed

## [1.4.2]

### Fixed

- Chat: Fixed an issue where Cody would sometimes exceed the context window limit for shorter context OpenAI models. [pull/3121](https://github.com/sourcegraph/cody/pull/3121)

## [1.4.1]

### Added

- Chat: Support `@-mentioned` in mid sentences. [pull/3043](https://github.com/sourcegraph/cody/pull/3043)
- Chat: Support `@-mentioned` in editing mode. [pull/3091](https://github.com/sourcegraph/cody/pull/3091)

### Fixed

- Autocomplete: Fixed the completion partial removal upon acceptance caused by `cody.autocomplete.formatOnAccept`. [pull/3083](https://github.com/sourcegraph/cody/pull/3083)

### Changed

- Autocomplete: Improve client side tracing to get a better understanding of the E2E latency. [pull/3034](https://github.com/sourcegraph/cody/pull/3034)
- Autocomplete: Move some work off the critical path in an attempt to further reduce latency. [pull/3096](https://github.com/sourcegraph/cody/pull/3096)
- Custom Command: The `description` field is now optional and will default to use the command prompt. [pull/3025](https://github.com/sourcegraph/cody/pull/3025)

## [1.4.0]

### Added

- Autocomplete: Add a new `cody.autocomplete.disableInsideComments` option to prevent completions from being displayed while writing code comments. [pull/3049](https://github.com/sourcegraph/cody/pull/3049)
- Autocomplete: Added a shortcut to go to the Autocomplete settings from the Cody Settings overlay. [pull/3048](https://github.com/sourcegraph/cody/pull/3048)
- Chat: Display Cody icon in the editor title of the chat panels when `cody.editorTitleCommandIcon` is enabled. [pull/2937](https://github.com/sourcegraph/cody/pull/2937)
- Command: The `Generate Unit Tests` command now functions as an inline edit command. When executed, the new tests will be automatically appended to the test file. If no existing test file is found, a temporary one will be created. [pull/2959](https://github.com/sourcegraph/cody/pull/2959)
- Command: You can now highlight the output in your terminal panel and right-click to `Ask Cody to Explain`. [pull/3008](https://github.com/sourcegraph/cody/pull/3008)
- Edit: Added a multi-model selector to the Edit input, allowing quick access to change the Edit LLM. [pull/2951](https://github.com/sourcegraph/cody/pull/2951)
- Edit: Added Cody Pro support for models: GPT-4, GPT-3.5, Claude 2.1 and Claude Instant. [pull/2951](https://github.com/sourcegraph/cody/pull/2951)
- Edit: Added new keyboard shortcuts for Edit (`Alt+K`) and Chat (`Alt+L`). [pull/2865](https://github.com/sourcegraph/cody/pull/2865)
- Edit: Improved the input UX. You can now adjust the range of the Edit, select from available symbols in the document, and get quick access to the "Document" and "Test" commands. [pull/2884](https://github.com/sourcegraph/cody/pull/2884)
- Edit/Chat: Added "ghost" text alongside code to showcase Edit and Chat commands. Enable it by setting `cody.commandHints.enabled` to true. [pull/2865](https://github.com/sourcegraph/cody/pull/2865)
- [Internal] Command: Added new code lenses for generating additional unit tests. [pull/2959](https://github.com/sourcegraph/cody/pull/2959)

### Fixed

- Chat: Messages without enhanced context should not include the sparkle emoji in context list. [pull/3006](https://github.com/sourcegraph/cody/pull/3006)
- Custom Command: Fixed an issue where custom commands could fail to load due to an invalid entry (e.g. missing prompt). [pull/3012](https://github.com/sourcegraph/cody/pull/3012)
- Edit: Fixed an issue where "Ask Cody to Explain" would result in an error. [pull/3015](https://github.com/sourcegraph/cody/pull/3015)

### Changed

- Autocomplete: Expanded the configuration list to include `astro`, `rust`, `svelte`, and `elixir` for enhanced detection of multiline triggers. [pulls/3044](https://github.com/sourcegraph/cody/pull/3044)
- Autocomplete: Improved the new jaccard similarity retriever and context mixing experiments. [pull/2898](https://github.com/sourcegraph/cody/pull/2898)
- Autocomplete: Multiline completions are now enabled only for languages from a predefined list. [pulls/3044](https://github.com/sourcegraph/cody/pull/3044)
- Autocomplete: Remove obvious prompt-continuations. [pull/2974](https://github.com/sourcegraph/cody/pull/2974)
- Autocomplete: Enables the new fast-path mode for all Cody community users to directly connect with our inference service. [pull/2927](https://github.com/sourcegraph/cody/pull/2927)
- Autocomplete: Rename `unstable-ollama` option to `experimental-ollama` to better communicate the current state. We still support `unstable-ollama` in the config for backward compatibility. [pull/3077](https://github.com/sourcegraph/cody/pull/3077)
- Chat: Edit buttons are disabled on messages generated by the default commands. [pull/3005](https://github.com/sourcegraph/cody/pull/3005)

## [1.2.3]

### Added

- Autocomplete: local inference support with [deepseek-coder](https://ollama.ai/library/deepseek-coder) powered by ollama. [pull/2966](https://github.com/sourcegraph/cody/pull/2966)
- Autocomplete: Add a new experimental fast-path mode for Cody community users that directly connections to our inference services. [pull/2927](https://github.com/sourcegraph/cody/pull/2927)

## [1.2.2]

### Fixed

- Fixed an issue where the natural language search panel would disappear instead of showing results. [pull/2981](https://github.com/sourcegraph/cody/pull/2981)

## [1.2.1]

### Fixed

- Fixed an authentication issue that caused users to be unable to sign in. [pull/2943](https://github.com/sourcegraph/cody/pull/2943)
- Chat: Updated Chat input tips as commands are no longer executable from chat. [pull/2934](https://github.com/sourcegraph/cody/pull/2934)
- Custom Command: Removed codebase as context option from the custom command menu. [pull/2932](https://github.com/sourcegraph/cody/pull/2932)
- Command: Add `/ask` back to the Cody command menu, which was removed by accident. [pull/2939](https://github.com/sourcegraph/cody/pull/2939)

### Changed

- Chat: Updated message placeholder to mention you can @# to include symbols. [pull/2866](https://github.com/sourcegraph/cody/pull/2866)

## [1.2.0]

### Added

- Chat: Add a history quick in the editor panel for chats grouped by last interaction timestamp. [pull/2250](https://github.com/sourcegraph/cody/pull/2250)
- Added support for the new `fireworks/starcoder` virtual model name when used in combination with an Enterprise instance. [pull/2714](https://github.com/sourcegraph/cody/pull/2714)
- Chat: Added support for editing any non-command chat messages. [pull/2826](https://github.com/sourcegraph/cody/pull/2826)
- Chat: New action buttons added above the chat input area for easy keyboard access. [pull/2826](https://github.com/sourcegraph/cody/pull/2826)
- Chat: Using 'Up'/'Down' to reuse previous chat messages will now correctly bring `@`-mentioned files [pull/2473](https://github.com/sourcegraph/cody/pull/2473)
- Chat: Enterprise users can now search multiple repositories for context. [pull/2879](https://github.com/sourcegraph/cody/pull/2879)
- [Internal] Edit/Chat: Added "ghost" text alongside code to showcase Edit and Chat commands. [pull/2611](https://github.com/sourcegraph/cody/pull/2611)
- [Internal] Edit/Chat: Added Cmd/Ctrl+K and Cmd/Ctrl+L commands to trigger Edit and Chat [pull/2611](https://github.com/sourcegraph/cody/pull/2611)

### Fixed

- Edit: Fixed an issue where concurrent applying edits could result in the incorrect insertion point for a new edit. [pull/2707](https://github.com/sourcegraph/cody/pull/2707)
- Edit: Fixed an issue where the file/symbol hint would remain even after the file/symbol prefix had been deleted. [pull/2712](https://github.com/sourcegraph/cody/pull/2712)
- Commands: Fixed an issue where Cody failed to register additional instructions followed by the command key when submitted from the command menu. [pull/2789](https://github.com/sourcegraph/cody/pull/2789)
- Chat: The title for the chat panel is now reset correctly on "Restart Chat Session"/"New Chat Session" button click. [pull/2786](https://github.com/sourcegraph/cody/pull/2786)
- Chat: Fixed an issue where Ctrl+Enter on Windows would not work (did not send a follow-on chat). [pull/2823](https://github.com/sourcegraph/cody/pull/2823)
- Fixes an issue where the codebase URL was not properly inferred for a git repo when the repo name contains dots. [pull/2901](https://github.com/sourcegraph/cody/pull/2901)
- Chat: Fixed an issue where the user authentication view appeared in the chat panel. [pull/2904](https://github.com/sourcegraph/cody/pull/2904)

### Changed

- Changed code block UI to show actions immediately instead of waiting for Cody's response to be completed. [pull/2737](https://github.com/sourcegraph/cody/pull/2737)
- Removed recipes, which were replaced by commands in November 2023 (version 0.18.0).
- Edit: Updated the codelens display to be more descriptive. [pull/2710](https://github.com/sourcegraph/cody/pull/2710)
- New chats are now the default when the user submits a new quesetion. Previously, follow-up questions were the default, but this frequently led to exceeding the LLM context window, which users interpreted as an error state. Follow-up questions are still accessible via ⌘-Enter or Ctrl-Enter. [pull/2768](https://github.com/sourcegraph/cody/pull/2768)
- We now allocate no more than 60% of the overall LLM context window for enhanced context. This preserves more room for follow-up questions and context. [pull/2768](https://github.com/sourcegraph/cody/pull/2768)
- Chat: Renamed the "Restart Chat Session" button to "New Chat Session". [pull/2786](https://github.com/sourcegraph/cody/pull/2786)
- Removed the `cody.experimental.chatPredictions` setting. [pull/2848](https://github.com/sourcegraph/cody/pull/2848)
- Removed support for the `context.codebase` custom command property. [pull/2848](https://github.com/sourcegraph/cody/pull/2848)
- Autocomplete: Better cancellation of requests that are no longer relevant. [pull/2855](https://github.com/sourcegraph/cody/pull/2855)
- Updated Enhanced Context popover copy and added a link to the docs. [pull/2864](https://github.com/sourcegraph/cody/pull/2864)
- Include meta information about unit test files in Autocomplete analytics. [pull/2868](https://github.com/sourcegraph/cody/pull/2868)
- Moved the Context Limit errors in chat into the deboug log output. [pull/2891](https://github.com/sourcegraph/cody/pull/2891)
- Cleaned up chat editor title buttons & history separators. [pull/2895](https://github.com/sourcegraph/cody/pull/2895)
- Context: Embeddings search by sourcegraph.com have been removed. For the moment, remote embeddings may still affect results for Sourcegraph Enterprise users through the new multi-repo search feature described above. Local embeddings are not affected by this change. [pull/2879](https://github.com/sourcegraph/cody/pull/2879)
- [Internal] New generate unit test available behind `cody.internal.unstable`. [pull/2646](https://github.com/sourcegraph/cody/pull/2646)
- Commands: Slash commands are no longer supported in chat panel. [pull/2869](https://github.com/sourcegraph/cody/pull/2869)
- Commands: The underlying prompt for the default chat commands will be displayed in the chat panel. [pull/2869](https://github.com/sourcegraph/cody/pull/2869)

## [1.1.3]

### Added

### Fixed

- Autocomplete: Fixes an issue where the context retriever would truncate the results too aggressively. [pull/2652](https://github.com/sourcegraph/cody/pull/2652)
- Autocomplete: Improve the stability of multiline completion truncation during streaming by gracefully handling missing brackets in incomplete code segments. [pull/2682](https://github.com/sourcegraph/cody/pull/2682)
- Autocomplete: Improves the jaccard similarity retriever to find better matches. [pull/2662](https://github.com/sourcegraph/cody/pull/2662)
- Fixed prompt construction issue for the edit command. [pull/2716](https://github.com/sourcegraph/cody/pull/2716)

### Changed

- Made the Enterprise login button more prominent. [pull/2672](https://github.com/sourcegraph/cody/pull/2672)
- Edit: Cody will now always generate new code when the cursor is on an empty line. [pull/2611](https://github.com/sourcegraph/cody/pull/2611)

## [1.1.2]

### Fixed

- Fixing Steal the cursor issue https://github.com/sourcegraph/cody/pull/2674

## [1.1.1]

### Fixed

- Fixed authentication issue when trying to connect to an enterprise instance. [pull/2667](https://github.com/sourcegraph/cody/pull/2667)

## [1.1.0]

### Added

- Edit: Added support for user-provided context. Use "@" to include files and "@#" to include specific symbols. [pull/2574](https://github.com/sourcegraph/cody/pull/2574)
- Autocomplete: Experimental support for inline completions with Code Llama via [Ollama](https://ollama.ai/) running locally. [pull/2635](https://github.com/sourcegraph/cody/pull/2635)

### Fixed

- Chat no longer shows "embeddings" as the source for all automatically included context files [issues/2244](https://github.com/sourcegraph/cody/issues/2244)/[pull/2408](https://github.com/sourcegraph/cody/pull/2408)
- Display the source and range of enhanced context correctly in UI. [pull/2542](https://github.com/sourcegraph/cody/pull/2542)
- Context from directory for commands and custom commands now shows up correctly under enhanced context. [issues/2548](https://github.com/sourcegraph/cody/issues/2548)/[pull/2542](https://github.com/sourcegraph/cody/pull/2542)
- @-mentioning the same file a second time in chat no longer duplicates the filename prefix [issues/2243](https://github.com/sourcegraph/cody/issues/2243)/[pull/2474](https://github.com/sourcegraph/cody/pull/2474)
- Do not automatically append open file name to display text for chat questions. [pull/2580](https://github.com/sourcegraph/cody/pull/2580)
- Fixed unresponsive stop button in chat when an error is presented. [pull/2588](https://github.com/sourcegraph/cody/pull/2588)
- Added existing `cody.useContext` config to chat to control context fetching strategy. [pull/2616](https://github.com/sourcegraph/cody/pull/2616)
- Fixed extension start up issue for enterprise users who do not have primary email set up. [pull/2665](https://github.com/sourcegraph/cody/pull/2665)
- All Chat windows are now closed properly on sign out. [pull/2665](https://github.com/sourcegraph/cody/pull/2665)
- Fixed issue with incorrect chat model selected on first chat session for DotCom users after reauthorization. [issues/2648](https://github.com/sourcegraph/cody/issues/2648)
- Fixed unresponsive dropdown menu for selecting chat model in Chat view. [pull/2627](https://github.com/sourcegraph/cody/pull/2627)
- [Internal] Opening files with non-file schemed URLs no longer breaks Autocomplete when `.cody/ignore` is enabled. [pull/2640](https://github.com/sourcegraph/cody/pull/2640)

### Changed

- Chat: Display chats in the treeview provider grouped by last interaction timestamp. [pull/2250](https://github.com/sourcegraph/cody/pull/2250)
- Autocomplete: Accepting a full line completion will not immedialty start another completion request on the same line. [pulls/2446](https://github.com/sourcegraph/cody/pull/2446)
- Folders named 'bin/' are no longer filtered out from chat `@`-mentions but instead ranked lower. [pull/2472](https://github.com/sourcegraph/cody/pull/2472)
- Files ignored in `.cody/ignore` (if the internal experiment is enabled) will no longer show up in chat `@`-mentions. [pull/2472](https://github.com/sourcegraph/cody/pull/2472)
- Adds a new experiment to test a higher parameter StarCoder model for single-line completions. [pull/2632](https://github.com/sourcegraph/cody/pull/2632)
- [Internal] All non-file schemed URLs are now ignored by default when `.cody/ignore` is enabled. [pull/2640](https://github.com/sourcegraph/cody/pull/2640)

## [1.0.5]

### Added

- [Internal] New `cody.internal.unstable` setting for enabling unstable experimental features for internal use only. Included `.cody/ignore` for internal testing. [pulls/1382](https://github.com/sourcegraph/cody/pull/1382)

### Fixed

- @-mentioning files on Windows no longer sometimes renders visible markdown for the links in the chat [issues/2388](https://github.com/sourcegraph/cody/issues/2388)/[pull/2398](https://github.com/sourcegraph/cody/pull/2398)
- Mentioning multiple files in chat no longer only includes the first file [issues/2402](https://github.com/sourcegraph/cody/issues/2402)/[pull/2405](https://github.com/sourcegraph/cody/pull/2405)
- Enhanced context is no longer added to commands and custom commands that do not require codebase context. [pulls/2537](https://github.com/sourcegraph/cody/pull/2537)
- Unblock `AltGraph` key on chat inputs. [pulls/2558](https://github.com/sourcegraph/cody/pull/2558)
- Display error messages from the LLM without replacing existing responses from Cody in the Chat UI. [pull/2566](https://github.com/sourcegraph/cody/pull/2566)

### Changed

- The `inline` mode for Custom Commands has been removed. [pull/2551](https://github.com/sourcegraph/cody/pull/2551)

## [1.0.4]

### Added

### Fixed

- Fixed config parsing to ensure we read the right remote server endpoint everywhere. [pulls/2456](https://github.com/sourcegraph/cody/pull/2456)

### Changed

- Autocomplete: Accepting a full line completion will not immediately start another completion request on the same line. [pulls/2446](https://github.com/sourcegraph/cody/pull/2446)
- Changes to the model in the new chat experience on the Cody Pro plan will now be remembered. [pull/2438](https://github.com/sourcegraph/cody/pull/2438)

## [1.0.3]

### Added

### Fixed

### Changed

- Logging improvements for accuracy. [pulls/2444](https://github.com/sourcegraph/cody/pull/2444)

## [1.0.2]

### Added

### Fixed

- Chat: Honor the cody.codebase setting for manually setting the remote codebase context. [pulls/2415](https://github.com/sourcegraph/cody/pull/2415)
- Fixes the Code Lenses feature. [issues/2428](https://github.com/sourcegraph/cody/issues/2428)

### Changed

- The chat history is now associated to the currently logged in account. [issues/2261](https://github.com/sourcegraph/cody/issues/2261)

## [1.0.1]

### Added

### Fixed

- Fixes an issue where GPT 3.5 requests were sometimes left hanging. [pull/2386](https://github.com/sourcegraph/cody/pull/2386)
- Chat: Use the proper token limits for enterprise users. [pulls/2395](https://github.com/sourcegraph/cody/pull/2395)

### Changed

- Hide the LLM dropdown in the new Chat UX for enterprise instances where there is no choice to switch models. [pulls/2393](https://github.com/sourcegraph/cody/pull/2393)

## [1.0.0]

### Added

- Adds support for Mixtral by Mistral in the LLM dropdown list. [issues/2307](https://github.com/sourcegraph/cody/issues/2307)

### Fixed

- Context: The "Continue Indexing" button works on Windows. [issues/2328](https://github.com/sourcegraph/cody/issues/2328)
- Context: The "Embeddings Incomplete" status bar item shows an accurate percent completion. Previously we showed the percent *in*complete, but labeled it percent complete. We no longer display a spurious "Cody Embeddings Index Complete" toast if indexing fails a second time. [pull/2368](https://github.com/sourcegraph/cody/pull/2368)

### Changed

- Updates the code smell icon so it does not stand out in some VS Code themes.

## [0.18.6]

### Added

- Context: Incomplete embeddings indexing status can seen in the status bar. On macOS and Linux, indexing can be resumed by clicking there. However Windows users will still see an OS error 5 (access denied) when retrying indexing. [pull/2265](https://github.com/sourcegraph/cody/pull/2265)
- Autocomplete: Add the `cody.autocomplete.formatOnAccept` user setting, which allows users to enable or disable the automatic formatting of autocomplete suggestions upon acceptance. [pull/2327](https://github.com/sourcegraph/cody/pull/2327)

### Fixed

- Autocomplete: Don't show loading indicator when a user is rate limited. [pull/2314](https://github.com/sourcegraph/cody/pull/2314)
- Fixes an issue where the wrong rate limit count was shown. [pull/2312](https://github.com/sourcegraph/cody/pull/2312)
- Chat: Fix icon rendering on the null state. [pull/2336](https://github.com/sourcegraph/cody/pull/2336)
- Chat: The current file, when included as context, is now shown as a relative path and is a clickable link. [pull/2344](https://github.com/sourcegraph/cody/pull/2344)
- Chat: Reopened chat panels now use the correct chat title. [pull/2345](https://github.com/sourcegraph/cody/pull/2345)
- Chat: Fixed an issue where the command settings menu would not open when clicked. [pull/2346](https://github.com/sourcegraph/cody/pull/2346)
- Fixed an issue where `/reset` command throws an error in the chat panel. [pull/2313](https://github.com/sourcegraph/cody/pull/2313)

### Changed

- Update Getting Started Guide. [pull/2279](https://github.com/sourcegraph/cody/pull/2279)
- Commands: Edit commands are no longer shown in the chat slash command menu. [pull/2339](https://github.com/sourcegraph/cody/pull/2339)
- Change Natural Language Search to Beta [pull/2351](https://github.com/sourcegraph/cody/pull/2351)

## [0.18.5]

### Added

### Fixed

- Chat: Fixed support for the `cody.chat.preInstruction` setting. [pull/2255](https://github.com/sourcegraph/cody/pull/2255)
- Fixes an issue where pasting into the document was not properly tracked. [pull/2293](https://github.com/sourcegraph/cody/pull/2293)
- Edit: Fixed an issue where the documentation command would incorrectly position inserted edits. [pull/2290](https://github.com/sourcegraph/cody/pull/2290)
- Edit: Fixed an issue where the documentation command would scroll to code that is already visible [pull/2296](https://github.com/sourcegraph/cody/pull/2296)

### Changed

- Settings: Relabel "symf Context" as "Search Context". [pull/2285](https://github.com/sourcegraph/cody/pull/2285)
- Chat: Removed 'Chat Suggestions' setting. [pull/2284](https://github.com/sourcegraph/cody/pull/2284)
- Edit: Completed edits are no longer scrolled back into view in the active file. [pull/2297](https://github.com/sourcegraph/cody/pull/2297)
- Chat: Update welcome message. [pull/2298](https://github.com/sourcegraph/cody/pull/2298)
- Edit: Decorations are no longer shown once an edit has been applied. [pull/2304](https://github.com/sourcegraph/cody/pull/2304)

## [0.18.4]

### Added

### Fixed

- Fixes an issue where the sidebar would not properly load when not signed in. [pull/2267](https://github.com/sourcegraph/cody/pull/2267)
- Fixes an issue where telemetry events were not properly logged with the new chat experience. [pull/2291](https://github.com/sourcegraph/cody/pull/2291)

### Changed

## [0.18.3]

### Added

- Autocomplete: Adds a new experimental option to improve the latency when showing the next line after accepting a completion (hot streak mode). [pull/2118](https://github.com/sourcegraph/cody/pull/2118)
- Chat: Add a settings button in the Chat panel to open extension settings. [pull/2117](https://github.com/sourcegraph/cody/pull/2117)

### Fixed

- Fix pre-release version numbers not being correctly detected. [pull/2240](https://github.com/sourcegraph/cody/pull/2240)
- Embeddings appear in the enhanced context selector when the user is already signed in and loads/reloads VSCode. [pull/2247](https://github.com/sourcegraph/cody/pull/2247)
- Embeddings status in the enhanced context selector has accurate messages when working in workspaces that aren't git repositories, or in git repositories which don't have remotes. [pull/2235](https://github.com/sourcegraph/cody/pull/2235)

### Changed

- Replace "Sign Out" with an account dialog. [pull/2233](https://github.com/sourcegraph/cody/pull/2233)
- Chat: Update chat icon and transcript gradient. [pull/2254](https://github.com/sourcegraph/cody/pull/2254)
- Remove the experimental `syntacticPostProcessing` flag. This behavior is now the default.

## [0.18.2]

### Added

### Fixed

- Chat: You can @-mention files starting with a dot. [pull/2209](https://github.com/sourcegraph/cody/pull/2209)
- Chat: Typing a complete filename when @-mentioning files and then pressing `<tab>` will no longer duplicate the filename [pull/2218](https://github.com/sourcegraph/cody/pull/2218)
- Autocomplete: Fixes an issue where changing user accounts caused some configuration issues. [pull/2182](https://github.com/sourcegraph/cody/pull/2182)
- Fixes an issue where focusing the VS Code extension window caused unexpected errors when connected to an Enterprise instance. [pull/2182](https://github.com/sourcegraph/cody/pull/2182)
- Embeddings: Send embeddings/initialize to the local embeddings controller. [pull/2183](https://github.com/sourcegraph/cody/pull/2183)
- Chat: Do not parse Windows file paths as URIs. [pull/2197](https://github.com/sourcegraph/cody/pull/2197)
- Search: Fix symf index dir on Windows. [pull/2207](https://github.com/sourcegraph/cody/pull/2207)
- Chat: You can @-mention files on Windows without generating an error. [pull/2197](https://github.com/sourcegraph/cody/pull/2197)
- Chat: You can @-mention files on Windows using backslashes and displayed filenames will use backslashes [pull/2215](https://github.com/sourcegraph/cody/pull/2215)
- Sidebar: Fix "Release Notes" label & link for pre-releases in sidebar. [pull/2210](https://github.com/sourcegraph/cody/pull/2210)
- Search: Send sigkill to symf when extension exits. [pull/2225](https://github.com/sourcegraph/cody/pull/2225)
- Search: Support cancelling index. [pull/2202](https://github.com/sourcegraph/cody/pull/2202)
- Chat Fix cursor blink issue and ensure proper chat initialization synchronization. [pull/2193](https://github.com/sourcegraph/cody/pull/2193)
- plg: display errors when autocomplete rate limits trigger [pull/2193](https://github.com/sourcegraph/cody/pull/2135)
- Mark Upgrade/Usage links as dot-com only [pull/2219](https://github.com/sourcegraph/cody/pull/2219)

### Changed

- Search: Only show search instructions on hover or focus [pull/2212](https://github.com/sourcegraph/cody/pull/2212)

## [0.18.1]

### Added

### Fixed

- Chat: Always include selection in Enhanced Context. [pull/2144](https://github.com/sourcegraph/cody/pull/2144)
- Chat: Fix abort. [pull/2159](https://github.com/sourcegraph/cody/pull/2159)
- Autocomplete: Fix rate limits messages for short time spans. [pull/2152](https://github.com/sourcegraph/cody/pull/2152)

### Changed

- Chat: Improve slash command heading padding. [pull/2173](https://github.com/sourcegraph/cody/pull/2173)

## [0.18.0]

### Added

- Edit: "Ask Cody to Generate" or the "Edit" command now stream incoming code directly to the document when only inserting new code. [pull/1883](https://github.com/sourcegraph/cody/pull/1883)
- Chat: New chat preview models `claude-2.1` is now avaliable for sourcegraph.com users. [pull/1860](https://github.com/sourcegraph/cody/pull/1860)
- Edit: Added context-aware code actions for "Generate", "Edit" and "Document" commands. [pull/1724](https://github.com/sourcegraph/cody/pull/1724)
- Chat: @'ing files now uses a case insensitive fuzzy search. [pull/1889](https://github.com/sourcegraph/cody/pull/1889)
- Edit: Added a faster, more optimized response for the "document" command. [pull/1900](https://github.com/sourcegraph/cody/pull/1900)
- Chat: Restore last opened chat panel on reload. [pull/1918](https://github.com/sourcegraph/cody/pull/1918)

### Fixed

- Chat: Display OS specific keybinding in chat welcome message. [pull/2051](https://github.com/sourcegraph/cody/pull/2051)
- Embeddings indexes can be generated and stored locally in repositories with a default fetch URL that is not already indexed by sourcegraph.com through the Enhanced Context selector. [pull/2069](https://github.com/sourcegraph/cody/pull/2069)
- Chat: Support chat input history on "up" and "down" arrow keys again. [pull/2059](https://github.com/sourcegraph/cody/pull/2059)
- Chat: Decreased debounce time for creating chat panels to improve responsiveness. [pull/2115](https://github.com/sourcegraph/cody/pull/2115)
- Chat: Fix infinite loop when searching for symbols. [pull/2114](https://github.com/sourcegraph/cody/pull/2114)
- Chat: Speed up chat panel debounce w/ trigger on leading edge too. [pull/2126](https://github.com/sourcegraph/cody/pull/2126)
- Chat: Fix message input overlapping with enhanced context button. [pull/2141](https://github.com/sourcegraph/cody/pull/2141)
- Support chat input history on "up" and "down" arrow keys again. [pull/2059](https://github.com/sourcegraph/cody/pull/2059)
- Edit: Fixed an issue where Cody would regularly include unrelated XML tags in the generated output. [pull/1789](https://github.com/sourcegraph/cody/pull/1789)
- Chat: Fixed an issue that caused Cody to be unable to locate active editors when running commands from the new chat panel. [pull/1793](https://github.com/sourcegraph/cody/pull/1793)
- Chat: Replaced uses of deprecated getWorkspaceRootPath that caused Cody to be unable to determine the current workspace in the chat panel. [pull/1793](https://github.com/sourcegraph/cody/pull/1793)
- Chat: Input history is now preserved between chat sessions. [pull/1826](https://github.com/sourcegraph/cody/pull/1826)
- Chat: Fixed chat command selection behavior in chat input box. [pull/1828](https://github.com/sourcegraph/cody/pull/1828)
- Chat: Add delays before sending webview ready events to prevent premature sending. This fixes issue where chat panel fails to load when multiple chat panels are opened simultaneously. [pull/1836](https://github.com/sourcegraph/cody/pull/1836)
- Autocomplete: Fixes a bug that caused autocomplete to be triggered at the end of a block or function invocation. [pull/1864](https://github.com/sourcegraph/cody/pull/1864)
- Edit: Incoming edits that are afixed to the selected code and now handled properly (e.g. docstrings). [pull/1724](https://github.com/sourcegraph/cody/pull/1724)
- Chat: Allowed backspace and delete keys to remove characters in chat messages input box.
- Edit: Retrying an edit will now correctly use the original intended range. [pull/1926](https://github.com/sourcegraph/cody/pull/1926)
- Chat: Allowed backspace and delete keys to remove characters in chat messages input box. [pull/1906](https://github.com/sourcegraph/cody/pull/1906)
- Chat: The commands display box in the chat input box now uses the same styles as the @ command results box. [pull/1962](https://github.com/sourcegraph/cody/pull/1962)
- Chat: Sort commands and prompts alphabetically in commands menu and chat. [pull/1998](https://github.com/sourcegraph/cody/pull/1998)
- Chat: Fix chat command selection to only filter on '/' prefix. [pull/1980](https://github.com/sourcegraph/cody/pull/1980)
- Chat: Improve @-file completion to better preserve input value. [pull/1980](https://github.com/sourcegraph/cody/pull/1980)
- Edit: Fixed "Ask Cody: Edit Code" no longer showing in the command palette. [pull/2004](https://github.com/sourcegraph/cody/pull/2004)
- Edit: Fixed an issue where Cody could incorrectly produce edits when repositioning code or moving your cursor onto new lines. [pull/2005](https://github.com/sourcegraph/cody/pull/2005)

### Changed

- Chat: Uses the new Chat UI by default. [pull/2079](https://github.com/sourcegraph/cody/pull/2079)
- Inline Chat is now deprecated and removed. [pull/2079](https://github.com/sourcegraph/cody/pull/2079)
- Fixup Tree View is now deprecated and removed. [pull/2079](https://github.com/sourcegraph/cody/pull/2079)
- Enhanced Context used to turn off automatically after the first chat. Now it stays enabled until you disable it. [pull/2069](https://github.com/sourcegraph/cody/pull/2069)
- Chat: Reuse existing New Chat panel to prevent having multiple new chats open at once. [pull/2087](https://github.com/sourcegraph/cody/pull/2087)
- Chat: Close the Enhanced Context popover on chat input focus. [pull/2091](https://github.com/sourcegraph/cody/pull/2091)
- Chat: Show onboarding glowy dot guide until first time opening Enhanced Context. [pull/2097](https://github.com/sourcegraph/cody/pull/2097)
- In 0.12, we simplified the sign-in process and removed the option to sign into
  Cody App from VScode. If you were still signed in to Cody App, we invite you to
  sign in to Sourcegraph.com directly. The extension will do this automatically if
  possible but you may need to sign in again. If you have set up embeddings in
  Cody App, VScode will now search your local embeddings automatically: You no
  longer need to have the Cody App open. Note, the sidebar chat indicator may
  say embeddings were not found while we work on improving chat.
  [pull/2099](https://github.com/sourcegraph/cody/pull/2099)
- Commands: Expose commands in the VS Code command palette and clean up the context menu. [pull/1209](https://github.com/sourcegraph/cody/pull/2109)
- Search: Style and UX improvements to the search panel. [pull/2138](https://github.com/sourcegraph/cody/pull/2138)
- Chat: Reduce size of chats list blank copy. [pull/2137](https://github.com/sourcegraph/cody/pull/2137)
- Chat: Update message input placeholder to mention slash commands. [pull/2142](https://github.com/sourcegraph/cody/pull/2142)
- Inline Chat will soon be deprecated in favor of the improved chat and command experience. It is now disabled by default and does not work when the new chat panel is enabled. [pull/1797](https://github.com/sourcegraph/cody/pull/1797)
- Chat: Updated the design and location for the `chat submit` button and `stop generating` button. [pull/1782](https://github.com/sourcegraph/cody/pull/1782)
- Commands: `Command Code Lenses` has been moved out of experimental feature and is now available to general. [pull/0000](https://github.com/sourcegraph/cody/pull/0000)
- Commands: `Custom Commands` has been moved out of experimental and is now at Beta. [pull/0000](https://github.com/sourcegraph/cody/pull/0000)
- Commands: The Custom Commands Menu now closes on click outside of the menu. [pull/1854](https://github.com/sourcegraph/cody/pull/1854)
- Autocomplete: Remove the frequency of unhelpful autocompletions. [pull/1862](https://github.com/sourcegraph/cody/pull/1862)
- Chat: The default chat model `claude-2` has been replaced with the pinned version `claude-2.0`. [pull/1860](https://github.com/sourcegraph/cody/pull/1860)
- Edit: Improved the response consistency for edits. Incoming code should now better match the surrounding code and contain less formatting errors [pull/1892](https://github.com/sourcegraph/cody/pull/1892)
- Command: Editor title icon will only show up in non-readonly file editor views. [pull/1909](https://github.com/sourcegraph/cody/pull/1909)
- Chat: Include text in dotCom chat events. [pull/1910](https://github.com/sourcegraph/cody/pull/1910)
- Chat: Replaced vscode links with custom "cody.chat.open.file" protocol when displaying file names in chat. [pull/1919](https://github.com/sourcegraph/cody/pull/1919)
- Chat: Change "Restart Chat Session" icon and add a confirmation. [pull/2002](https://github.com/sourcegraph/cody/pull/2002)
- Chat; Improve enhanced context popover and button styles. [pull/2075](https://github.com/sourcegraph/cody/pull/2075)

## [0.16.3]

### Added

### Fixed

### Changed

- Reverting back to v0.16.1 due to critical issue found in v0.16.2.

## [0.16.2]

### Added

- Chat: New chat preview models `claude-2.1` is now avaliable for sourcegraph.com users. [pull/1860](https://github.com/sourcegraph/cody/pull/1860)
- Edit: Added context-aware code actions for "Generate", "Edit" and "Document" commands. [pull/1724](https://github.com/sourcegraph/cody/pull/1724)
- Chat: @'ing files now uses a case insensitive fuzzy search. [pull/1889](https://github.com/sourcegraph/cody/pull/1889)
- Edit: Added a faster, more optimized response for the "document" command. [pull/1900](https://github.com/sourcegraph/cody/pull/1900)
- Chat: Restore last opened chat panel on reload. [pull/1918](https://github.com/sourcegraph/cody/pull/1918)
- Chat: Edit button to rename the chat history. [pull/1818](https://github.com/sourcegraph/cody/pull/1818)

### Fixed

- Edit: Fixed an issue where Cody would regularly include unrelated XML tags in the generated output. [pull/1789](https://github.com/sourcegraph/cody/pull/1789)
- Chat: Fixed an issue that caused Cody to be unable to locate active editors when running commands from the new chat panel. [pull/1793](https://github.com/sourcegraph/cody/pull/1793)
- Chat: Replaced uses of deprecated getWorkspaceRootPath that caused Cody to be unable to determine the current workspace in the chat panel. [pull/1793](https://github.com/sourcegraph/cody/pull/1793)
- Chat: Input history is now preserved between chat sessions. [pull/1826](https://github.com/sourcegraph/cody/pull/1826)
- Chat: Fixed chat command selection behavior in chat input box. [pull/1828](https://github.com/sourcegraph/cody/pull/1828)
- Chat: Add delays before sending webview ready events to prevent premature sending. This fixes issue where chat panel fails to load when multiple chat panels are opened simultaneously. [pull/1836](https://github.com/sourcegraph/cody/pull/1836)
- Autocomplete: Fixes a bug that caused autocomplete to be triggered at the end of a block or function invocation. [pull/1864](https://github.com/sourcegraph/cody/pull/1864)
- Edit: Incoming edits that are afixed to the selected code and now handled properly (e.g. docstrings). [pull/1724](https://github.com/sourcegraph/cody/pull/1724)
- Chat: Allowed backspace and delete keys to remove characters in chat messages input box.
- Edit: Retrying an edit will now correctly use the original intended range. [pull/1926](https://github.com/sourcegraph/cody/pull/1926)
- Chat: Allowed backspace and delete keys to remove characters in chat messages input box. [pull/1906](https://github.com/sourcegraph/cody/pull/1906)
- Chat: The commands display box in the chat input box now uses the same styles as the @ command results box. [pull/1962](https://github.com/sourcegraph/cody/pull/1962)
- Chat: Sort commands and prompts alphabetically in commands menu and chat. [pull/1998](https://github.com/sourcegraph/cody/pull/1998)
- Chat: Fix chat command selection to only filter on '/' prefix. [pull/1980](https://github.com/sourcegraph/cody/pull/1980)
- Chat: Improve @-file completion to better preserve input value. [pull/1980](https://github.com/sourcegraph/cody/pull/1980)
- Edit: Fixed "Ask Cody: Edit Code" no longer showing in the command palette. [pull/2004](https://github.com/sourcegraph/cody/pull/2004)
- Edit: Fixed an issue where Cody could incorrectly produce edits when repositioning code or moving your cursor onto new lines. [pull/2005](https://github.com/sourcegraph/cody/pull/2005)

### Changed

- Inline Chat will soon be deprecated in favor of the improved chat and command experience. It is now disabled by default and does not work when the new chat panel is enabled. [pull/1797](https://github.com/sourcegraph/cody/pull/1797)
- Chat: Updated the design and location for the `chat submit` button and `stop generating` button. [pull/1782](https://github.com/sourcegraph/cody/pull/1782)
- Commands: `Command Code Lenses` has been moved out of experimental feature and is now available to general. [pull/0000](https://github.com/sourcegraph/cody/pull/0000)
- Commands: `Custom Commands` has been moved out of experimental and is now at Beta. [pull/0000](https://github.com/sourcegraph/cody/pull/0000)
- Commands: The Custom Commands Menu now closes on click outside of the menu. [pull/1854](https://github.com/sourcegraph/cody/pull/1854)
- Autocomplete: Remove the frequency of unhelpful autocompletions. [pull/1862](https://github.com/sourcegraph/cody/pull/1862)
- Chat: The default chat model `claude-2` has been replaced with the pinned version `claude-2.0`. [pull/1860](https://github.com/sourcegraph/cody/pull/1860)
- Edit: Improved the response consistency for edits. Incoming code should now better match the surrounding code and contain less formatting errors [pull/1892](https://github.com/sourcegraph/cody/pull/1892)
- Command: Editor title icon will only show up in non-readonly file editor views. [pull/1909](https://github.com/sourcegraph/cody/pull/1909)
- Chat: Include text in dotCom chat events. [pull/1910](https://github.com/sourcegraph/cody/pull/1910)
- Chat: Replaced vscode links with custom "cody.chat.open.file" protocol when displaying file names in chat. [pull/1919](https://github.com/sourcegraph/cody/pull/1919)
- Chat: Change "Restart Chat Session" icon and add a confirmation. [pull/2002](https://github.com/sourcegraph/cody/pull/2002)
- Chat; Improve enhanced context popover and button styles. [pull/2075](https://github.com/sourcegraph/cody/pull/2075)

## [0.16.1]

### Added

### Fixed

### Changed

- Move decision about which autocomplete deployment to use for StarCoder to the server. [pull/1845](https://github.com/sourcegraph/cody/pull/1845)

## [0.16.0]

### Added

- Chat: A new chat model selection dropdown that allows selecting between different chat models when connected to the sourcegraph.com instance. [pull/1676](https://github.com/sourcegraph/cody/pull/1676)
- Chat: New button in editor title for restarting chat session in current chat panel (non-sidebar chat view). [pull/1687](https://github.com/sourcegraph/cody/pull/1687)
- Chat: New `@` command that allows you to attach files via the chat input box. [pull/1631](https://github.com/sourcegraph/cody/pull/1631)
- Edit: Added a specific, faster, response flow for fixes when triggered directly from code actions. [pull/1639](https://github.com/sourcegraph/cody/pull/1639)
- Edit: Improved context fetching for quick fixes to better include code related to the problem. [pull/1723](https://github.com/sourcegraph/cody/pull/1723)
- Chat: Added option to configure whether to add enhanced context from codebase for chat question in the new chat panel. [pull/1738](https://github.com/sourcegraph/cody/pull/1738)
- Autocomplete: Added new retrieval and mixing strategies to improve Autocomplete context. [pull/1752](https://github.com/sourcegraph/cody/pull/1752)
- Commands: Supports passing additional input text to commands via the chat input box. For example, adds additional instruction after the command key: `/explain response in Spanish`. [pull/1731](https://github.com/sourcegraph/cody/pull/1731)

### Fixed

- Edit: Updated the fixup create task to just use the previous command text. [pull/1615](https://github.com/sourcegraph/cody/pull/1615)
- Fixed an issue that would cause an aborted chat message to show an error "Cody did not respond with any text". [pull/1668](https://github.com/sourcegraph/cody/pull/1668)
- Chat: Opening files from the new chat panel will now show up beside the chat panel instead of on top of the chat panel. [pull/1677](https://github.com/sourcegraph/cody/pull/1677)
- Chat: Prevented default events on certain key combos when chat box is focused. [pull/1690](https://github.com/sourcegraph/cody/pull/1690)
- Command: Fixed an issue that opened a new chat window when running `/doc` and `/edit` commands from the command palette. [pull/1678](https://github.com/sourcegraph/cody/pull/1678)
- Chat: Prevent sidebar from opening when switching editor chat panels. [pull/1691](https://github.com/sourcegraph/cody/pull/1691)
- Chat: Prevent `"command 'cody.chat'panel.new' not found"` error when the new chat panel UI is disabled. [pull/1696](https://github.com/sourcegraph/cody/pull/1696)
- Autocomplete: Improved the multiline completions truncation logic. [pull/1709](https://github.com/sourcegraph/cody/pull/1709)
- Autocomplete: Fix an issue where typing as suggested causes the completion to behave unexpectedly. [pull/1701](https://github.com/sourcegraph/cody/pull/1701)
- Chat: Forbid style tags in DOMPurify config to prevent code block rendering issues. [pull/1747](https://github.com/sourcegraph/cody/pull/1747)
- Edit: Fix `selectedCode` and `problemCode` sometimes being added to the document after an edit. [pull/1765](https://github.com/sourcegraph/cody/pull/1765)
- Edit: Fix the code lens containing options to diff, undo and retry being automatically dismissed for users who have `autoSave` enabled. [pull/1767](https://github.com/sourcegraph/cody/pull/1767)

### Changed

- Edit: Fixed formatting issues with some editor formatters that required explict indendation configuration. [pull/1620](https://github.com/sourcegraph/cody/pull/1620)
- Edit: Fixed an issue where the diff for an edit could expand recursively each time it is viewed. [pull/1621](https://github.com/sourcegraph/cody/pull/1621)
- Editor Title Icon has been moved out of the experimental stage and is now enabled by default. [pull/1651](https://github.com/sourcegraph/cody/pull/1651)
- Clean up login page styles and make Enterprise login more prominent. [pull/1708](https://github.com/sourcegraph/cody/pull/1708)
- Autocomplete: Slightly increase the amount of time we wait for another keystroke before starting completion requests. [pull/1737](https://github.com/sourcegraph/cody/pull/1737)
- Improved new chat model selector styles. [pull/1750](https://github.com/sourcegraph/cody/pull/1750)
- Improved response time for chat, commands and edits on repositories without embeddings. [pull/1722](https://github.com/sourcegraph/cody/pull/1722)

## [0.14.5]

### Added

### Fixed

### Changed

- Added support to test a Sourcegraph specific StarCoder setup for dotcom. [pull/1670]

## [0.14.4]

### Added

### Fixed

- Chat: Fixed an issue where multiple action buttons were appended to each Code Block per chat message. [pull/1617](https://github.com/sourcegraph/cody/pull/1617)

### Changed

## [0.14.3]

### Added

- Autocomplete: Add completion intent to analytics events. [pull/1457](https://github.com/sourcegraph/cody/pull/1457)
- Edit: Added the ability to provide instructions when retrying an edit. [pull/1411](https://github.com/sourcegraph/cody/pull/1411)
- Edit: Added the ability to undo an applied edit. [pull/1411](https://github.com/sourcegraph/cody/pull/1411)
- Edit: Support applying edits in the background, instead of relying on the users' open file. [pull/1411](https://github.com/sourcegraph/cody/pull/1411)
- Assign requestID to each Code Block actions. [pull/1586](https://github.com/sourcegraph/cody/pull/1586)
- [Internal Experimental] Chat: New Experimental Chat View that appears in the editor panel instead of the sidebar when `cody.experimental.chatPanel` is enabled. [pull/1509](https://github.com/sourcegraph/cody/pull/1509)

### Fixed

- Commands: Smart selection not working on the first line of code. [pull/1508](https://github.com/sourcegraph/cody/pull/1508)
- Chat: Aborted messages are now saved to local chat history properly. [pull/1550](https://github.com/sourcegraph/cody/pull/1550)
- Adjust a completion range if it does not match the current line suffix. [pull/1507](https://github.com/sourcegraph/cody/pull/1507)
- Chat: Fix heading styles and inline code colors. [pull/1528](https://github.com/sourcegraph/cody/pull/1528)
- Custom Commands: Fix custom command menu not showing for a single custom command. [pull/1532](https://github.com/sourcegraph/cody/pull/1532)
- Chat: Focus chat input on mount even when notification for version update is shown. [pull/1556](https://github.com/sourcegraph/cody/pull/1556)
- Commands: Commands selector in chat will now scroll to the selected item's viewport automatically. [pull/1556](https://github.com/sourcegraph/cody/pull/1556)
- Edit: Errors are now shown separately to incoming edits, and will not be applied to the document. [pull/1376](https://github.com/sourcegraph/cody/pull/1376)
- Chat: Prevent cursor from moving during chat command selection. [pull/1592](https://github.com/sourcegraph/cody/pull/1592)

### Changed

- Chat: Start prompt mixin by default. [pull/1479](https://github.com/sourcegraph/cody/pull/1479)
- Edit: Incoming changes are now applied by default. [pull/1411](https://github.com/sourcegraph/cody/pull/1411)

## [0.14.2]

### Added

- Code applied from the `/edit` command will be formatted automatically through the VS Code `formatDocument` API. [pull/1441](https://github.com/sourcegraph/cody/pull/1441)

### Fixed

- User selection in active editor will not be replaced by smart selections for the `/edit` command. [pull/1429](https://github.com/sourcegraph/cody/pull/1429)
- Fixes an issue that caused part of the autocomplete response to be completed when selecting an item from the suggest widget. [pull/1477](https://github.com/sourcegraph/cody/pull/1477)
- Fixed issues where autocomplete suggestions displayed on the wrong line when connected to Anthropic as provider. [pull/1440](https://github.com/sourcegraph/cody/pull/1440)

### Changed

- Changed the "Ask Cody to Explain" Code Action to respond in the Cody sidebar instead of Inline Chat. [pull/1427](https://github.com/sourcegraph/cody/pull/1427)
- Updated prompt preambles and mixin for chat to mitigate hallucinations. [pull/1442](https://github.com/sourcegraph/cody/pull/1442)
- Cody can now respond in languages other than the default language of the user's editor. [pull/1442](https://github.com/sourcegraph/cody/pull/1442)

## [0.14.1]

### Added

- Added client-side request timeouts to Autocomplete requests. [pull/1355](https://github.com/sourcegraph/cody/pull/1355)
- Added telemetry on how long accepted autocomplete requests are kept in the document. [pull/1380](https://github.com/sourcegraph/cody/pull/1380)
- Added support for using (workspace) relative paths in `filePath`and `directoryPath` fields as context for Custom Commands. [pull/1385](https://github.com/sourcegraph/cody/pull/1385)
- [Internal] Added `CodyAutocompleteLowPerformanceDebounce` feature flag to increase debounce interval for autocomplete requests in low-performance environments. [pull/1409](https://github.com/sourcegraph/cody/pull/1409)
- New `Regenerate` Code Lens for `/edit` command that allows users to easily ask Cody to generate a new response for the current request. [pull/1383](https://github.com/sourcegraph/cody/pull/1383)

### Fixed

- Fixed an issue where autocomplete suggestions where sometimes not shown when the overlap with the next line was too large. [pull/1320](https://github.com/sourcegraph/cody/pull/1320)
- Fixed unresponsive UI for the `Configure Custom Commands` option inside the `Cody: Custom Command (Experimental)` menu. [pull/1416](https://github.com/sourcegraph/cody/pull/1416)
- Fixed last 5 used commands not showing up in the custom command history menu. [pull/1416](https://github.com/sourcegraph/cody/pull/1416)

### Changed

- Removed the unused `unstable-codegen` autocomplete provider. [pull/1364](https://github.com/sourcegraph/cody/pull/1364)
- The Fireworks autocomplete provider is now considered stable. [pull/1363](https://github.com/sourcegraph/cody/pull/1363)
- The `CodyAutocompleteMinimumLatency` feature flag is now split into three independent feature flags: `CodyAutocompleteLanguageLatency`, `CodyAutocompleteProviderLatency`, and `CodyAutocompleteUserLatency`. [pull/1351](https://github.com/sourcegraph/cody/pull/1351)
- Prevents unhelpful autocomplete suggestions at the end of file when cursor position is at 0 and the line above is also empty. [pull/1330](https://github.com/sourcegraph/cody/pull/1330)
- Adds popups to show the state of indexing for dotcom/Cody App in more situations. Fixes an issue where the database icon below the chat input status box was low contrast in some dark themes. [pull/1374](https://github.com/sourcegraph/cody/pull/1374)
- Workspace-level custom commands now works in [trusted workspaces](https://code.visualstudio.com/api/extension-guides/workspace-trust#what-is-workspace-trust) only. This does not apply to user-level custom commands. [pull/1415](https://github.com/sourcegraph/cody/pull/1415)
- Custom commands can no longer override default commands. [pull/1414](https://github.com/sourcegraph/cody/pull/1414)

## [0.14.0]

### Added

- Added information to host operating system to our analytic events. [pull/1254](https://github.com/sourcegraph/cody/pull/1254)
- Executed the `/doc` command now automatically adds the documentation directly above your selected code in your editor, instead of shown in chat. [pull/1116](https://github.com/sourcegraph/cody/pull/1116)
- New `mode` field in the Custom Commands config file enables a command to be configured on how the prompt should be run by Cody. Currently supports `inline` (run command prompt in inline chat), `edit` (run command prompt on selected code for refactoring purpose), and `insert` (run command prompt on selected code where Cody's response will be inserted on top of the selected code) modes. [pull/1116](https://github.com/sourcegraph/cody/pull/1116)
- Experimentally added `smart selection` which removes the need to manually highlight code before running the `/doc` and `/test` commands. [pull/1116](https://github.com/sourcegraph/cody/pull/1116)
- Show a notice on first autocomplete. [pull/1071](https://github.com/sourcegraph/cody/pull/1071)
- Autocomplete now takes the currently selected item in the suggest widget into account. This behavior can be disabled by setting `cody.autocomplete.suggestWidgetSelection` to `false`.
- Add the `cody.autocomplete.languages` user setting to enable or disable inline code suggestions for specified languages. [pull/1290](https://github.com/sourcegraph/cody/pull/1290)

### Fixed

- Improved quality of documentation created by the `/doc` command. [pull/1198](https://github.com/sourcegraph/cody/pull/1198)
- Removed chat and chat history created by `/edit` and `/doc` commands. [pull/1220](https://github.com/sourcegraph/cody/pull/1220)
- Only show "Ask Cody Inline" context menu item when signed in. [pull/1281](https://github.com/sourcegraph/cody/pull/1281)

### Changed

- Improved detection for the most common test runner files. [pull/1297](https://github.com/sourcegraph/cody/pull/1297)

## [0.12.4]

### Added

- New "Save Code to File.." button on code blocks. [pull/1119](https://github.com/sourcegraph/cody/pull/1119)
- Add logging for partially accepting completions. [pull/1214](https://github.com/sourcegraph/cody/pull/1214)

### Fixed

- Removed invalid variable from logs that stopped rate-limit errors from displaying properly. [pull/1205](https://github.com/sourcegraph/cody/pull/1205)
- Disable `Ask Cody Inline` in Cody Context Menu when `cody.InlineChat.enabled` is set to false. [pull/1209](https://github.com/sourcegraph/cody/pull/1209)

### Changed

- Moved "Insert at Cursor" and "Copy" buttons to the bottom of code blocks, and no longer just show on hover. [pull/1119](https://github.com/sourcegraph/cody/pull/1119)
- Increased the token limit for the selection Cody uses for the `/edit` command. [pull/1139](https://github.com/sourcegraph/cody/pull/1139)
- Autocomplete now supports infilling through the customized `claude-instant-infill` model created for Anthropic Claude Instant by default. [pull/1164](https://github.com/sourcegraph/cody/pull/1164)
- Expand the range used for code actions (thought `smart selection`) to the top-level enclosing range rather than just the line. This improves the quality of fixup actions by providing more context. [pull/1163](https://github.com/sourcegraph/cody/pull/1163)
- Autocomplete no longer triggers after the end of a block of function invocation. [pull/1218](https://github.com/sourcegraph/cody/pull/1218)

## [0.12.3]

### Added

- Add situation-based latency for unwanted autocomplete suggestions. [pull/1202](https://github.com/sourcegraph/cody/pull/1202)

### Fixed

### Changed

- Simplified sign-in in, added in 0.12.0 [pull/1036,](https://github.com/sourcegraph/cody/pull/1036) is now rolled out to 100% of new installs. [pull/1235](https://github.com/sourcegraph/cody/pull/1235)
- VScode can communicate with Cody App, even if App is started after the user has signed in to sourcegraph.com. VScode continues to monitor Cody App if it is started and stopped. [pull/1210](https://github.com/sourcegraph/cody/pull/1210)

## [0.12.2]

### Added

- Adds information about completion `items` to the `CompletionEvent` we send on every completion suggestion. [pull/1144](https://github.com/sourcegraph/cody/pull/1144)
- Clicking on the status indicator under the chat input box displays a popup to install Cody App, open Cody App, etc. The popups are only displayed under certain circumstances where Cody App can provide embeddings. [pull/1089](https://github.com/sourcegraph/cody/pull/1089)

### Fixed

### Changed

- Improves interop with the VS Code suggest widget when using the `completeSuggestWidgetSelection` feature flag. [pull/1158](https://github.com/sourcegraph/cody/pull/1158)
- Removes the need to set an Anthropic API key for the `/symf` command. The `symf` binary is now automatically downloaded. [pull/1207](https://github.com/sourcegraph/cody/pull/1207)
- Replace the "Fixup ready | Apply" buttons when you do a code edit with a single "Apply Edits" button. [pull/1201](https://github.com/sourcegraph/cody/pull/1201)
- Updated "Refactor Code" to be "Edit Code" in right click context menu. [pull/1200](https://github.com/sourcegraph/cody/pull/1200)

## [0.12.1]

### Added

### Fixed

- Fixes an issue that caused the `cody-autocomplete-claude-instant-infill` feature flag to have no effect. [pull/1132](https://github.com/sourcegraph/cody/pull/1132)

### Changed

## [0.12.0]

### Added

- Add a UI indicator when you're not signed in. [pull/970](https://github.com/sourcegraph/cody/pull/970)
- Added a completion statistics summary to the autocomplete trace view. [pull/973](https://github.com/sourcegraph/cody/pull/973)
- Add experimental option `claude-instant-infill` to the `cody.autocomplete.advanced.model` config option that enables users using the Claude Instant model to get suggestions with context awareness (infill). [pull/974](https://github.com/sourcegraph/cody/pull/974)
- New `cody.chat.preInstruction` configuration option for adding custom message at the start of all chat messages sent to Cody. Extension reload required. [pull/963](https://github.com/sourcegraph/cody/pull/963)
- Add a simplified sign-in. 50% of people will see these new sign-in buttons. [pull/1036](https://github.com/sourcegraph/cody/pull/1036)
- Now removes completions from cache when the initial suggestion prefix is deleted by users after a suggestion was displayed. This avoids unhelpful/stale suggestions from persisting. [pull/1105](https://github.com/sourcegraph/cody/pull/1105)
- VScode can now share a dotcom access token with future versions of Cody App. [pull/1090](https://github.com/sourcegraph/cody/pull/1090)

### Fixed

- Fix a potential race condition for autocomplete requests that happen when a completion is stored as the last shown candidate when it will not be shown. [pull/1059](https://github.com/sourcegraph/cody/pull/1059)
- Use `insert` instead of `replace` for `Insert at Cursor` button for inserting code to current cursor position. [pull/1118](https://github.com/sourcegraph/cody/pull/1118)
- Autocomplete: Fix support for working with CRLF line endings. [pull/1124](https://github.com/sourcegraph/cody/pull/1124)
- Fix issue that caused the custom commands menu to unable to execute commands. [pull/1123](https://github.com/sourcegraph/cody/pull/1123)

### Changed

- Remove `starter` and `premade` fields from the configuration files for custom commands (cody.json). [pull/939](https://github.com/sourcegraph/cody/pull/939)
- Enabled streaming responses for all autocomplete requests. [pull/995](https://github.com/sourcegraph/cody/pull/995)
- Sign out immediately instead of showing the quick-pick menu. [pull/1032](https://github.com/sourcegraph/cody/pull/1032)
- UX improvements to the custom command workflow (and new [custom command docs](https://sourcegraph.com/docs/cody/custom-commands)). [pull/992](https://github.com/sourcegraph/cody/pull/992)
- You can now use `alt` + `\` to trigger autocomplete requests manually. [pull/1060](https://github.com/sourcegraph/cody/pull/1060)
- Slightly reduce latency when manually triggering autocomplete requests. [pull/1060](https://github.com/sourcegraph/cody/pull/1060)
- Configure autocomplete provider based on cody LLM settings in site config. [pull/1035](https://github.com/sourcegraph/cody/pull/1035)
- Filters out single character autocomplete results. [pull/1109](https://github.com/sourcegraph/cody/pull/1109)
- Register inline completion provider for text files and notebooks only to ensure autocomplete works in environments that are fully supported. [pull/1114](https://github.com/sourcegraph/cody/pull/1114)
- The `Generate Unit Tests` command has been improved with an enhanced context fetching process that produces test results with better quality. [pull/907](https://github.com/sourcegraph/cody/pull/907)

## [0.10.2]

### Added

### Fixed

### Changed

- Use the same token limits for StarCoder as we do for Anthropic for the current experiments. [pull/1058](https://github.com/sourcegraph/cody/pull/1058)

## [0.10.1]

### Added

### Fixed

- Fix feature flag initialization for autocomplete providers. [pull/965](https://github.com/sourcegraph/cody/pull/965)

### Changed

## [0.10.0]

### Added

- New button in Chat UI to export chat history to a JSON file. [pull/829](https://github.com/sourcegraph/cody/pull/829)
- Rank autocomplete suggestion with tree-sitter when `cody.autocomplete.experimental.syntacticPostProcessing` is enabled. [pull/837](https://github.com/sourcegraph/cody/pull/837)
- Rate limit during autocomplete will now surface to the user through the status bar item. [pull/851](https://github.com/sourcegraph/cody/pull/851)

### Fixed

- Do not display error messages after clicking on the "stop-generating" button. [pull/776](https://github.com/sourcegraph/cody/pull/776)
- Add null check to Inline Controller on file change that caused the `Cannot read properties of undefined (reading 'scheme')` error when starting a new chat session. [pull/781](https://github.com/sourcegraph/cody/pull/781)
- Fixup: Resolved issue where `/fix` command incorrectly returned error "/fix is not a valid command". The `/fix` command now functions as expected when invoked in the sidebar chat. [pull/790](https://github.com/sourcegraph/cody/pull/790)
- Set font family and size in side chat code blocks to match editor font. [pull/813](https://github.com/sourcegraph/cody/pull/813)
- Add error handling to unblock Command Menu from being started up when invalid json file for custom commands is detected. [pull/827](https://github.com/sourcegraph/cody/pull/827)
- Enhanced the main quick pick menu items filtering logic. [pull/852](https://github.com/sourcegraph/cody/pull/852)
- Sidebar chat commands now match main quick pick menu commands. [pull/902](https://github.com/sourcegraph/cody/pull/902)

### Changed

- Trigger single-line completion instead of multi-line completion if the cursor is at the start of a non-empty block. [pull/913](https://github.com/sourcegraph/cody/pull/913)
- Autocomplete on VS Code desktop instances now reuses TCP connections to reduce latency. [pull/868](https://github.com/sourcegraph/cody/pull/868)
- Errors are now always logged to the output console, even if the debug mode is not enabled. [pull/851](https://github.com/sourcegraph/cody/pull/851)
- Changed default and custom commands format: slash command is now required. [pull/841](https://github.com/sourcegraph/cody/pull/841)
- The `Generate Unit Tests` command has been improved with an enhanced context fetching process that produces test results with better quality. [pull/907](https://github.com/sourcegraph/cody/pull/907)

## [0.8.0]

### Added

- Cody Commands: New `/smell` command, an improved version of the old `Find Code Smell` recipe. [pull/602](https://github.com/sourcegraph/cody/pull/602)
- Cody Commands: Display of clickable file path for current selection in chat view after executing a command. [pull/602](https://github.com/sourcegraph/cody/pull/602)
- Add a settings button to Cody pane header. [pull/701](https://github.com/sourcegraph/cody/pull/701)
- Compute suggestions based on the currently selected option in the suggest widget when `cody.autocomplete.experimental.completeSuggestWidgetSelection` is enabled. [pull/636](https://github.com/sourcegraph/cody/pull/636)
- Fixup: New `Discard` code lens to remove suggestions and decorations. [pull/711](https://github.com/sourcegraph/cody/pull/711)
- Adds an experiment to stream autocomplete responses in order to improve latency. [pull/723](https://github.com/sourcegraph/cody/pull/723)
- New chat message input, with auto-resizing and a command button. [pull/718](https://github.com/sourcegraph/cody/pull/718)
- Increased autocomplete debounce time feature flag support. [pull/733](https://github.com/sourcegraph/cody/pull/733)
- Show an update notice after extension updates. [pull/746](https://github.com/sourcegraph/cody/pull/746)
- Experimental user setting `cody.experimental.localSymbols` to enable inclusion of symbol definitions in the LLM context window. [pull/692](https://github.com/sourcegraph/cody/pull/692)
- Experimental command `/symf`, which uses a local keyword index to perform searches for symbols. Requires setting `cody.experimental.symf.path` and `cody.experimental.symf.anthropicKey`. [pull/728](https://github.com/sourcegraph/cody/pull/728).

### Fixed

- Inline Chat: Fix issue where state was not being set correctly, causing Cody Commands to use the selection range from the last created Inline Chat instead of the current selection. [pull/602](https://github.com/sourcegraph/cody/pull/602)
- Cody Commands: Commands that use the current file as context now correctly generate context message for the current file instead of using codebase context generated from current selection. [pull/683](https://github.com/sourcegraph/cody/pull/683)
- Improves the autocomplete responses on a new line after a comment. [pull/727](https://github.com/sourcegraph/cody/pull/727)
- Fixes an issue where the inline chat UI would render briefly when starting VS Code even when the feature is disabled. [pull/764](https://github.com/sourcegraph/cody/pull/764)

### Changed

- `Explain Code` command now includes visible content of the current file when no code is selected. [pull/602](https://github.com/sourcegraph/cody/pull/602)
- Cody Commands: Show errors in chat view instead of notification windows. [pull/602](https://github.com/sourcegraph/cody/pull/602)
- Cody Commands: Match commands on description in Cody menu. [pull/702](https://github.com/sourcegraph/cody/pull/702)
- Cody Commands: Don't require Esc to dismiss Cody menu. [pull/700](https://github.com/sourcegraph/cody/pull/700)
- Updated welcome chat words. [pull/748](https://github.com/sourcegraph/cody/pull/748)
- Autocomplete: Reduce network bandwidth with requests are resolved by previous responses. [pull/762](https://github.com/sourcegraph/cody/pull/762)
- Fixup: Remove `/document` and other command handling from the Refactor Menu. [pull/766](https://github.com/sourcegraph/cody/pull/766)
- The `/test` (Generate Unit Test) command was updated to use file dependencies and test examples when fetching context, in order to produce better results. To use this command, select code in your editor and run the `/test` command. It is recommended to set up test files before running the command to get optimal results. [pull/683](https://github.com/sourcegraph/cody/pull/683) [pull/602](https://github.com/sourcegraph/cody/pull/602)

## [0.6.7]

### Added

- Include token count for code generated and button click events. [pull/675](https://github.com/sourcegraph/cody/pull/675)

### Fixed

### Changed

- Include the number of accepted characters per autocomplete suggestion. [pull/674](https://github.com/sourcegraph/cody/pull/674)

## [0.6.6]

### Added

- Cody Commands: Add tab-to-complete & enter-to-complete behavior. [pull/606](https://github.com/sourcegraph/cody/pull/606)
- Option to toggle `cody.experimental.editorTitleCommandIcon` setting through status bar. [pull/611](https://github.com/sourcegraph/cody/pull/611)
- New walkthrough for Cody Commands. [pull/648](https://github.com/sourcegraph/cody/pull/648)

### Fixed

- Update file link color to match buttons. [pull/600](https://github.com/sourcegraph/cody/pull/600)
- Handle `socket hung up` errors that are not caused by the `stop generating` button. [pull/598](https://github.com/sourcegraph/cody/pull/598)
- Fix "Reload Window" appearing in all VS Code views. [pull/603](https://github.com/sourcegraph/cody/pull/603)
- Fixes issues where in some instances, suggested autocomplete events were under counted. [pull/649](https://github.com/sourcegraph/cody/pull/649)
- Various smaller tweaks to autocomplete analytics. [pull/644](https://github.com/sourcegraph/cody/pull/644)
- Includes the correct pre-release version in analytics events. [pull/641](https://github.com/sourcegraph/cody/pull/641)

### Changed

- Removed beta labels from Autocomplete and Inline Chat features. [pull/605](https://github.com/sourcegraph/cody/pull/605)
- Update shortcut for Cody Commands to `alt` + `c` due to conflict with existing keybinding for `fixup`. [pull/648](https://github.com/sourcegraph/cody/pull/648)

## [0.6.5]

### Added

- Custom Commands: An experimental feature for creating Cody chat commands with custom prompts and context. [pull/386](https://github.com/sourcegraph/cody/pull/386)
- Custom Commands: Quick pick menu for running default and custom commands. [pull/386](https://github.com/sourcegraph/cody/pull/386)
- New commands:
  - `/explain`: Explain Code
  - `/doc`: Document Code
  - `/fix`: Inline Fixup
  - `/test`: Generate Unit Tests
- Code Actions: You can now ask Cody to explain or fix errors and warnings that are highlighted in your editor. [pull/510](https://github.com/sourcegraph/cody/pull/510)
- Inline Fixup: You can now run parallel inline fixes, you do not need to wait for the previous fix to complete. [pull/510](https://github.com/sourcegraph/cody/pull/510)
- Inline Fixup: You no longer need to select code to generate an inline fix. [pull/510](https://github.com/sourcegraph/cody/pull/510)

### Fixed

- Bug: Fixes an issue where the codebase context was not correctly inferred to load embeddings context for autocomplete. [pull/525](https://github.com/sourcegraph/cody/pull/525)
- Inline Fixup: `/chat` will now redirect your question to the chat view correctly through the Non-Stop Fixup input box. [pull/386](https://github.com/sourcegraph/cody/pull/386)
- Fix REGEX issue for existing `/reset`, `/search`, and `/fix` commands. [pull/594](https://github.com/sourcegraph/cody/pull/594)

### Changed

- `Recipes` are removed in favor of `Commands`, which is the improved version of `Recipes`. [pull/386](https://github.com/sourcegraph/cody/pull/386)
- Remove `Header` and `Navbar` from `Chat` view due to removal of the `Recipes` tab. [pull/386](https://github.com/sourcegraph/cody/pull/386)
- Replace `Custom Recipes` with `Custom Commands`. [pull/386](https://github.com/sourcegraph/cody/pull/386)
- Inline Fixup: Integrated the input field into the command palette. [pull/510](https://github.com/sourcegraph/cody/pull/510)
- Inline Fixup: Using `/fix` from Inline Chat now triggers an improved fixup experience. [pull/510](https://github.com/sourcegraph/cody/pull/510)
- Autocomplete: Include current file name in anthropic prompt. [580](https://github.com/sourcegraph/cody/pull/580)
- Autocomplete: Requests can now be resolved while the network request is still in progress. [pull/559](https://github.com/sourcegraph/cody/pull/559)

## [0.6.4]

### Added

- Inline Fixups: Cody is now aware of errors, warnings and hints within your editor selection. [pull/376](https://github.com/sourcegraph/cody/pull/376)
- Experimental user setting `cody.experimental.localTokenPath` to store authentication token in local file system when keychain access is unavailable. This provides alternative to [settings sync keychain storage](https://code.visualstudio.com/docs/editor/settings-sync#_troubleshooting-keychain-issues), but is not the recommended method for storing tokens securely. Use at your own risk. [pull/471](https://github.com/sourcegraph/cody/pull/471)

### Fixed

- Bug: Chat History command shows chat view instead of history view. [pull/414](https://github.com/sourcegraph/cody/pull/414)
- Fix some bad trailing `}` autocomplete results. [pull/378](https://github.com/sourcegraph/cody/pull/378)

### Changed

- Inline Fixups: Added intent detection to improve prompt and context quality. [pull/376](https://github.com/sourcegraph/cody/pull/376)
- Layout cleanups: smaller header and single line message input. [pull/449](https://github.com/sourcegraph/cody/pull/449)
- Improve response feedback button behavior. [pull/451](https://github.com/sourcegraph/cody/pull/451)
- Remove in-chat onboarding buttons for new chats. [pull/450](https://github.com/sourcegraph/cody/pull/450)
- Improve the stability of autocomplete results. [pull/442](https://github.com/sourcegraph/cody/pull/442)

## [0.6.3]

### Added

- Added the functionality to drag and reorder the recipes. [pull/314](https://github.com/sourcegraph/cody/pull/314)

### Fixed

### Changed

- Removed the experimental hallucination detection that highlighted nonexistent file paths.
- Hide the feedback button in case of error assistant response. [pull/448](https://github.com/sourcegraph/cody/pull/448)

## [0.6.2]

### Added

- [Internal] `Custom Recipes`: An experimental feature now available behind the `cody.experimental.customRecipes` feature flag for internal testing purpose. [pull/348](https://github.com/sourcegraph/cody/pull/348)
- Inline Chat: Improved response quality by ensuring each inline chat maintains its own unique context, and doesn't share with the sidebar and other inline chats. This should also benefit response quality for inline /fix and /touch commands.
- Inline Chat: Added the option to 'Stop generating' from within the inline chat window.
- Inline Chat: Added the option to transfer a chat from the inline window to the Cody sidebar.

### Fixed

### Changed

- The setting `cody.autocomplete.experimental.triggerMoreEagerly` (which causes autocomplete to trigger earlier, before you type a space or other non-word character) now defaults to `true`.
- If you run the `Trigger Inline Suggestion` VS Code action, 3 suggestions instead of just 1 will be shown.

## [0.6.1]

### Added

- A new experimental user setting `cody.autocomplete.experimental.triggerMoreEagerly` causes autocomplete to trigger earlier, before you type a space or other non-word character.
- [Internal Only] `Custom Recipe`: Support context type selection when creating a new recipe via UI. [pull/279](https://github.com/sourcegraph/cody/pull/279)
- New `/open` command for opening workspace files from chat box. [pull/327](https://github.com/sourcegraph/cody/pull/327)

### Fixed

- Insert at Cusor now inserts the complete code snippets at cursor position. [pull/282](https://github.com/sourcegraph/cody/pull/282)
- Minimizing the change of Cody replying users with response related to the language-uage prompt. [pull/279](https://github.com/sourcegraph/cody/pull/279)
- Inline Chat: Add missing icons for Inline Chat and Inline Fixups decorations. [pull/320](https://github.com/sourcegraph/cody/pull/320)
- Fix the behaviour of input history down button. [pull/328](https://github.com/sourcegraph/cody/pull/328)

### Changed

- Exclude context for chat input with only one word. [pull/279](https://github.com/sourcegraph/cody/pull/279)
- [Internal Only] `Custom Recipe`: Store `cody.json` file for user recipes within the `.vscode` folder located in the $HOME directory. [pull/279](https://github.com/sourcegraph/cody/pull/279)
- Various autocomplete improvements. [pull/344](https://github.com/sourcegraph/cody/pull/344)

## [0.4.4]

### Added

- Added support for the CMD+K hotkey to clear the code chat history. [pull/245](https://github.com/sourcegraph/cody/pull/245)
- [Internal Only] `Custom Recipe` is available for S2 internal users for testing purpose. [pull/81](https://github.com/sourcegraph/cody/pull/81)

### Fixed

- Fixed a bug that caused messages to disappear when signed-in users encounter an authentication error. [pull/201](https://github.com/sourcegraph/cody/pull/201)
- Inline Chat: Since last version, running Inline Fixups would add an additional `</selection>` tag to the end of the code edited by Cody, which has now been removed. [pull/182](https://github.com/sourcegraph/cody/pull/182)
- Chat Command: Fixed an issue where /r(est) had a trailing space. [pull/245](https://github.com/sourcegraph/cody/pull/245)
- Inline Fixups: Fixed a regression where Cody's inline fixup suggestions were not properly replacing the user's selection. [pull/70](https://github.com/sourcegraph/cody/pull/70)

### Changed

## [0.4.3]

### Added

- Added support for server-side token limits to Chat. [pull/54488](https://github.com/sourcegraph/sourcegraph/pull/54488)
- Add "Find code smells" recipe to editor context menu and command pallette [pull/54432](https://github.com/sourcegraph/sourcegraph/pull/54432)
- Add a typewriter effect to Cody's responses to mimic typing in characters rather than varying chunks [pull/54522](https://github.com/sourcegraph/sourcegraph/pull/54522)
- Add suggested recipes to the new chat welcome message. [pull/54277](https://github.com/sourcegraph/sourcegraph/pull/54277)
- Inline Chat: Added the option to collapse all inline chats from within the inline chat window. [pull/54675](https://github.com/sourcegraph/sourcegraph/pull/54675)
- Inline Chat: We now stream messages rather than waiting for the response to be fully complete. This means you can read Cody's response as it is being generated. [pull/54665](https://github.com/sourcegraph/sourcegraph/pull/54665)
- Show network error message when connection is lost and a reload button to get back when network is restored. [pull/107](https://github.com/sourcegraph/cody/pull/107)

### Fixed

- Inline Chat: Update keybind when condition to `editorFocus`. [pull/54437](https://github.com/sourcegraph/sourcegraph/pull/54437)
- Inline Touch: Create a new `.test.` file when `test` or `tests` is included in the instruction. [pull/54437](https://github.com/sourcegraph/sourcegraph/pull/54437)
- Prevents errors from being displayed for a cancelled requests. [pull/54429](https://github.com/sourcegraph/sourcegraph/pull/54429)

### Changed

- Inline Touch: Remove Inline Touch from submenu and command palette. It can be started with `/touch` or `/t` from the Inline Chat due to current limitation. [pull/54437](https://github.com/sourcegraph/sourcegraph/pull/54437)
- Removed the Optimize Code recipe. [pull/54471](https://github.com/sourcegraph/sourcegraph/pull/54471)

## [0.4.2]

### Added

- Add support for onboarding Cody App users on Intel Mac and Linux. [pull/54405](https://github.com/sourcegraph/sourcegraph/pull/54405)

### Fixed

- Fixed HTML escaping in inline chat markdown. [pull/1349](https://github.com/sourcegraph/sourcegraph/pull/1349)

### Changed

## [0.4.1]

### Fixed

- Fixed `cody.customHeaders` never being passed through. [pull/54354](https://github.com/sourcegraph/sourcegraph/pull/54354)
- Fixed users are signed out on 0.4.0 update [pull/54367](https://github.com/sourcegraph/sourcegraph/pull/54367)

### Changed

- Provide more information on Cody App, and improved the login page design for Enterprise customers. [pull/54362](https://github.com/sourcegraph/sourcegraph/pull/54362)

## [0.4.0]

### Added

- The range of the editor selection, if present, is now displayed alongside the file name in the chat footer. [pull/53742](https://github.com/sourcegraph/sourcegraph/pull/53742)
- Support switching between multiple instances with `Switch Account`. [pull/53434](https://github.com/sourcegraph/sourcegraph/pull/53434)
- Automate sign-in flow with Cody App. [pull/53908](https://github.com/sourcegraph/sourcegraph/pull/53908)
- Add a warning message to recipes when the selection gets truncated. [pull/54025](https://github.com/sourcegraph/sourcegraph/pull/54025)
- Start up loading screen. [pull/54106](https://github.com/sourcegraph/sourcegraph/pull/54106)

### Fixed

- Autocomplete: Include the number of lines of an accepted autocomplete recommendation and fix an issue where sometimes accepted completions would not be logged correctly. [pull/53878](https://github.com/sourcegraph/sourcegraph/pull/53878)
- Stop-Generating button does not stop Cody from responding if pressed before answer is generating. [pull/53827](https://github.com/sourcegraph/sourcegraph/pull/53827)
- Endpoint setting out of sync issue. [pull/53434](https://github.com/sourcegraph/sourcegraph/pull/53434)
- Endpoint URL without protocol causing sign-ins to fail. [pull/53908](https://github.com/sourcegraph/sourcegraph/pull/53908)
- Autocomplete: Fix network issues when using remote VS Code setups. [pull/53956](https://github.com/sourcegraph/sourcegraph/pull/53956)
- Autocomplete: Fix an issue where the loading indicator would not reset when a network error ocurred. [pull/53956](https://github.com/sourcegraph/sourcegraph/pull/53956)
- Autocomplete: Improve local context performance. [pull/54124](https://github.com/sourcegraph/sourcegraph/pull/54124)
- Chat: Fix an issue where the window would automatically scroll to the bottom as Cody responds regardless of where the users scroll position was. [pull/54188](https://github.com/sourcegraph/sourcegraph/pull/54188)
- Codebase index status does not get updated on workspace change. [pull/54106](https://github.com/sourcegraph/sourcegraph/pull/54106)
- Button for connect to App after user is signed out. [pull/54106](https://github.com/sourcegraph/sourcegraph/pull/54106)
- Fixes an issue with link formatting. [pull/54200](https://github.com/sourcegraph/sourcegraph/pull/54200)
- Fixes am issue where Cody would sometimes not respond. [pull/54268](https://github.com/sourcegraph/sourcegraph/pull/54268)
- Fixes authentication related issues. [pull/54237](https://github.com/sourcegraph/sourcegraph/pull/54237)

### Changed

- Autocomplete: Improve completion quality. [pull/53720](https://github.com/sourcegraph/sourcegraph/pull/53720)
- Autocomplete: Completions are now referred to as autocomplete. [pull/53851](https://github.com/sourcegraph/sourcegraph/pull/53851)
- Autocomplete: Autocomplete is now turned on by default. [pull/54166](https://github.com/sourcegraph/sourcegraph/pull/54166)
- Improved the response quality when Cody is asked about a selected piece of code through the chat window. [pull/53742](https://github.com/sourcegraph/sourcegraph/pull/53742)
- Refactored authentication process. [pull/53434](https://github.com/sourcegraph/sourcegraph/pull/53434)
- New sign-in and sign-out flow. [pull/53434](https://github.com/sourcegraph/sourcegraph/pull/53434)
- Analytical logs are now displayed in the Output view. [pull/53870](https://github.com/sourcegraph/sourcegraph/pull/53870)
- Inline Chat: Renamed Inline Assist to Inline Chat. [pull/53725](https://github.com/sourcegraph/sourcegraph/pull/53725) [pull/54315](https://github.com/sourcegraph/sourcegraph/pull/54315)
- Chat: Link to the "Getting Started" guide directly from the first chat message instead of the external documentation website. [pull/54175](https://github.com/sourcegraph/sourcegraph/pull/54175)
- Codebase status icons. [pull/54262](https://github.com/sourcegraph/sourcegraph/pull/54262)
- Changed the keyboard shortcut for the file touch recipe to `ctrl+alt+/` to avoid conflicts. [pull/54275](https://github.com/sourcegraph/sourcegraph/pull/54275)
- Inline Chat: Do not change current focus when Inline Fixup is done. [pull/53980](https://github.com/sourcegraph/sourcegraph/pull/53980)
- Inline Chat: Replace Close CodeLens with Accept. [pull/53980](https://github.com/sourcegraph/sourcegraph/pull/53980)
- Inline Chat: Moved to Beta state. It is now enabled by default. [pull/54315](https://github.com/sourcegraph/sourcegraph/pull/54315)

## [0.2.5]

### Added

- `Stop Generating` button to cancel a request and stop Cody's response. [pull/53332](https://github.com/sourcegraph/sourcegraph/pull/53332)

### Fixed

- Fixes the rendering of duplicate context files in response. [pull/53662](https://github.com/sourcegraph/sourcegraph/pull/53662)
- Fixes an issue where local keyword context was trying to open binary files. [pull/53662](https://github.com/sourcegraph/sourcegraph/pull/53662)
- Fixes the hallucination detection behavior for directory, API and git refs pattern. [pull/53553](https://github.com/sourcegraph/sourcegraph/pull/53553)

### Changed

- Completions: Updating configuration no longer requires reloading the extension. [pull/53401](https://github.com/sourcegraph/sourcegraph/pull/53401)
- New chat layout. [pull/53332](https://github.com/sourcegraph/sourcegraph/pull/53332)
- Completions: Completions can now be used on unsaved files. [pull/53495](https://github.com/sourcegraph/sourcegraph/pull/53495)
- Completions: Add multi-line heuristics for C, C++, C#, and Java. [pull/53631](https://github.com/sourcegraph/sourcegraph/pull/53631)
- Completions: Add context summaries and language information to analytics. [pull/53746](https://github.com/sourcegraph/sourcegraph/pull/53746)
- More compact chat suggestion buttons. [pull/53755](https://github.com/sourcegraph/sourcegraph/pull/53755)

## [0.2.4]

### Added

- Hover tooltips to intent-detection underlines. [pull/52029](https://github.com/sourcegraph/sourcegraph/pull/52029)
- Notification to prompt users to setup Cody if it wasn't configured initially. [pull/53321](https://github.com/sourcegraph/sourcegraph/pull/53321)
- Added a new Cody status bar item to relay global loading states and allowing you to quickly enable/disable features. [pull/53307](https://github.com/sourcegraph/sourcegraph/pull/53307)

### Fixed

- Fix `Continue with Sourcegraph.com` callback URL. [pull/53418](https://github.com/sourcegraph/sourcegraph/pull/53418)

### Changed

- Simplified the appearance of commands in various parts of the UI [pull/53395](https://github.com/sourcegraph/sourcegraph/pull/53395)

## [0.2.3]

### Added

- Add delete button for removing individual history. [pull/52904](https://github.com/sourcegraph/sourcegraph/pull/52904)
- Load the recent ongoing chat on reload of window. [pull/52904](https://github.com/sourcegraph/sourcegraph/pull/52904)
- Handle URL callbacks from `vscode-insiders`. [pull/53313](https://github.com/sourcegraph/sourcegraph/pull/53313)
- Inline Assist: New Code Lens to undo `inline fix` performed by Cody. [pull/53348](https://github.com/sourcegraph/sourcegraph/pull/53348)

### Fixed

- Fix the loading of files and scroll chat to the end while restoring the history. [pull/52904](https://github.com/sourcegraph/sourcegraph/pull/52904)
- Open file paths from Cody's responses in a workspace with the correct protocol. [pull/53103](https://github.com/sourcegraph/sourcegraph/pull/53103)
- Cody completions: Fixes an issue where completions would often start in the next line. [pull/53246](https://github.com/sourcegraph/sourcegraph/pull/53246)

### Changed

- Save the current ongoing conversation to the chat history [pull/52904](https://github.com/sourcegraph/sourcegraph/pull/52904)
- Inline Assist: Updating configuration no longer requires reloading the extension. [pull/53348](https://github.com/sourcegraph/sourcegraph/pull/53348)
- Context quality has been improved when the repository has not been indexed. The LLM is used to generate keyword and filename queries, and the LLM also reranks results from multiple sources. Response latency has also improved on long user queries. [pull/52815](https://github.com/sourcegraph/sourcegraph/pull/52815)

## [0.2.2]

### Added

- New recipe: `Generate PR description`. Generate the PR description using the PR template guidelines for the changes made in the current branch. [pull/51721](https://github.com/sourcegraph/sourcegraph/pull/51721)
- Open context search results links as workspace file. [pull/52856](https://github.com/sourcegraph/sourcegraph/pull/52856)
- Cody Inline Assist: Decorations for `/fix` errors. [pull/52796](https://github.com/sourcegraph/sourcegraph/pull/52796)
- Open file paths from Cody's responses in workspace. [pull/53069](https://github.com/sourcegraph/sourcegraph/pull/53069)
- Help & Getting Started: Walkthrough to help users get setup with Cody and discover new features. [pull/52560](https://github.com/sourcegraph/sourcegraph/pull/52560)

### Fixed

- Cody Inline Assist: Decorations for `/fix` on light theme. [pull/52796](https://github.com/sourcegraph/sourcegraph/pull/52796)
- Cody Inline Assist: Use more than 1 context file for `/touch`. [pull/52796](https://github.com/sourcegraph/sourcegraph/pull/52796)
- Cody Inline Assist: Fixes cody processing indefinitely issue. [pull/52796](https://github.com/sourcegraph/sourcegraph/pull/52796)
- Cody completions: Various fixes for completion analytics. [pull/52935](https://github.com/sourcegraph/sourcegraph/pull/52935)
- Cody Inline Assist: Indentation on `/fix` [pull/53068](https://github.com/sourcegraph/sourcegraph/pull/53068)

### Changed

- Internal: Do not log events during tests. [pull/52865](https://github.com/sourcegraph/sourcegraph/pull/52865)
- Cody completions: Improved the number of completions presented and reduced the latency. [pull/52935](https://github.com/sourcegraph/sourcegraph/pull/52935)
- Cody completions: Various improvements to the context. [pull/53043](https://github.com/sourcegraph/sourcegraph/pull/53043)

## [0.2.1]

### Fixed

- Escape Windows path separator in fast file finder path pattern. [pull/52754](https://github.com/sourcegraph/sourcegraph/pull/52754)
- Only display errors from the embeddings clients for users connected to an indexed codebase. [pull/52780](https://github.com/sourcegraph/sourcegraph/pull/52780)

### Changed

## [0.2.0]

### Added

- Cody Inline Assist: New recipe for creating new files with `/touch` command. [pull/52511](https://github.com/sourcegraph/sourcegraph/pull/52511)
- Cody completions: Experimental support for multi-line inline completions for JavaScript, TypeScript, Go, and Python using indentation based truncation. [issues/52588](https://github.com/sourcegraph/sourcegraph/issues/52588)
- Display embeddings search, and connection error to the webview panel. [pull/52491](https://github.com/sourcegraph/sourcegraph/pull/52491)
- New recipe: `Optimize Code`. Optimize the time and space consumption of code. [pull/51974](https://github.com/sourcegraph/sourcegraph/pull/51974)
- Button to insert code block text at cursor position in text editor. [pull/52528](https://github.com/sourcegraph/sourcegraph/pull/52528)

### Fixed

- Cody completions: Fixed interop between spaces and tabs. [pull/52497](https://github.com/sourcegraph/sourcegraph/pull/52497)
- Fixes an issue where new conversations did not bring the chat into the foreground. [pull/52363](https://github.com/sourcegraph/sourcegraph/pull/52363)
- Cody completions: Prevent completions for lines that have a word in the suffix. [issues/52582](https://github.com/sourcegraph/sourcegraph/issues/52582)
- Cody completions: Fixes an issue where multi-line inline completions closed the current block even if it already had content. [pull/52615](https://github.com/sourcegraph/sourcegraph/52615)
- Cody completions: Fixed an issue where the Cody response starts with a newline and was previously ignored. [issues/52586](https://github.com/sourcegraph/sourcegraph/issues/52586)

### Changed

- Cody is now using `major.EVEN_NUMBER.patch` for release versions and `major.ODD_NUMBER.patch` for pre-release versions. [pull/52412](https://github.com/sourcegraph/sourcegraph/pull/52412)
- Cody completions: Fixed an issue where the Cody response starts with a newline and was previously ignored [issues/52586](https://github.com/sourcegraph/sourcegraph/issues/52586)
- Cody completions: Improves the behavior of the completions cache when characters are deleted from the editor. [pull/52695](https://github.com/sourcegraph/sourcegraph/pull/52695)

### Changed

- Cody completions: Improve completion logger and measure the duration a completion is displayed for. [pull/52695](https://github.com/sourcegraph/sourcegraph/pull/52695)

## [0.1.5]

### Added

### Fixed

- Inline Assist broken decorations for Inline-Fixup tasks [pull/52322](https://github.com/sourcegraph/sourcegraph/pull/52322)

### Changed

- Various Cody completions related improvements [pull/52365](https://github.com/sourcegraph/sourcegraph/pull/52365)

## [0.1.4]

### Added

- Added support for local keyword search on Windows. [pull/52251](https://github.com/sourcegraph/sourcegraph/pull/52251)

### Fixed

- Setting `cody.useContext` to `none` will now limit Cody to using only the currently open file. [pull/52126](https://github.com/sourcegraph/sourcegraph/pull/52126)
- Fixes race condition in telemetry. [pull/52279](https://github.com/sourcegraph/sourcegraph/pull/52279)
- Don't search for file paths if no file paths to validate. [pull/52267](https://github.com/sourcegraph/sourcegraph/pull/52267)
- Fix handling of embeddings search backward compatibility. [pull/52286](https://github.com/sourcegraph/sourcegraph/pull/52286)

### Changed

- Cleanup the design of the VSCode history view. [pull/51246](https://github.com/sourcegraph/sourcegraph/pull/51246)
- Changed menu icons and order. [pull/52263](https://github.com/sourcegraph/sourcegraph/pull/52263)
- Deprecate `cody.debug` for three new settings: `cody.debug.enable`, `cody.debug.verbose`, and `cody.debug.filter`. [pull/52236](https://github.com/sourcegraph/sourcegraph/pull/52236)

## [0.1.3]

### Added

- Add support for connecting to Sourcegraph App when a supported version is installed. [pull/52075](https://github.com/sourcegraph/sourcegraph/pull/52075)

### Fixed

- Displays error banners on all view instead of chat view only. [pull/51883](https://github.com/sourcegraph/sourcegraph/pull/51883)
- Surfaces errors for corrupted token from secret storage. [pull/51883](https://github.com/sourcegraph/sourcegraph/pull/51883)
- Inline Assist add code lenses to all open files [pull/52014](https://github.com/sourcegraph/sourcegraph/pull/52014)

### Changed

- Removes unused configuration option: `cody.enabled`. [pull/51883](https://github.com/sourcegraph/sourcegraph/pull/51883)
- Arrow key behavior: you can now navigate forwards through messages with the down arrow; additionally the up and down arrows will navigate backwards and forwards only if you're at the start or end of the drafted text, respectively. [pull/51586](https://github.com/sourcegraph/sourcegraph/pull/51586)
- Display a more user-friendly error message when the user is connected to sourcegraph.com and doesn't have a verified email. [pull/51870](https://github.com/sourcegraph/sourcegraph/pull/51870)
- Keyword context: Excludes files larger than 1M and adds a 30sec timeout period [pull/52038](https://github.com/sourcegraph/sourcegraph/pull/52038)

## [0.1.2]

### Added

- `Inline Assist`: a new way to interact with Cody inside your files. To enable this feature, please set the `cody.experimental.inline` option to true. [pull/51679](https://github.com/sourcegraph/sourcegraph/pull/51679)

### Fixed

- UI bug that capped buttons at 300px max-width with visible border [pull/51726](https://github.com/sourcegraph/sourcegraph/pull/51726)
- Fixes anonymous user id resetting after logout [pull/51532](https://github.com/sourcegraph/sourcegraph/pull/51532)
- Add error message on top of Cody's response instead of overriding it [pull/51762](https://github.com/sourcegraph/sourcegraph/pull/51762)
- Fixes an issue where chat input messages where not rendered in the UI immediately [pull/51783](https://github.com/sourcegraph/sourcegraph/pull/51783)
- Fixes an issue where file where the hallucination detection was not working properly [pull/51785](https://github.com/sourcegraph/sourcegraph/pull/51785)
- Aligns Edit button style with feedback buttons [pull/51767](https://github.com/sourcegraph/sourcegraph/pull/51767)

### Changed

- Pressing the icon to reset the clear history now makes sure that the chat tab is shown [pull/51786](https://github.com/sourcegraph/sourcegraph/pull/51786)
- Rename the extension from "Sourcegraph Cody" to "Cody AI by Sourcegraph" [pull/51702](https://github.com/sourcegraph/sourcegraph/pull/51702)
- Remove HTML escaping artifacts [pull/51797](https://github.com/sourcegraph/sourcegraph/pull/51797)

## [0.1.1]

### Fixed

- Remove system alerts from non-actionable items [pull/51714](https://github.com/sourcegraph/sourcegraph/pull/51714)

## [0.1.0]

### Added

- New recipe: `Codebase Context Search`. Run an approximate search across the codebase. It searches within the embeddings when available to provide relevant code context. [pull/51077](https://github.com/sourcegraph/sourcegraph/pull/51077)
- Add support to slash commands `/` in chat. [pull/51077](https://github.com/sourcegraph/sourcegraph/pull/51077)
  - `/r` or `/reset` to reset chat
  - `/s` or `/search` to perform codebase context search
- Adds usage metrics to the experimental chat predictions feature [pull/51474](https://github.com/sourcegraph/sourcegraph/pull/51474)
- Add highlighted code to context message automatically [pull/51585](https://github.com/sourcegraph/sourcegraph/pull/51585)
- New recipe: `Generate Release Notes` --generate release notes based on the available tags or the selected commits for the time period. It summarises the git commits into standard release notes format of new features, bugs fixed, docs improvements. [pull/51481](https://github.com/sourcegraph/sourcegraph/pull/51481)
- New recipe: `Generate Release Notes`. Generate release notes based on the available tags or the selected commits for the time period. It summarizes the git commits into standard release notes format of new features, bugs fixed, docs improvements. [pull/51481](https://github.com/sourcegraph/sourcegraph/pull/51481)

### Fixed

- Error notification display pattern for rate limit [pull/51521](https://github.com/sourcegraph/sourcegraph/pull/51521)
- Fixes issues with branch switching and file deletions when using the experimental completions feature [pull/51565](https://github.com/sourcegraph/sourcegraph/pull/51565)
- Improves performance of hallucination detection for file paths and supports paths relative to the project root [pull/51558](https://github.com/sourcegraph/sourcegraph/pull/51558), [pull/51625](https://github.com/sourcegraph/sourcegraph/pull/51625)
- Fixes an issue where inline code blocks were unexpectedly escaped [pull/51576](https://github.com/sourcegraph/sourcegraph/pull/51576)

### Changed

- Promote Cody from experimental to beta [pull/](https://github.com/sourcegraph/sourcegraph/pull/)
- Various improvements to the experimental completions feature

## [0.0.10]

### Added

- Adds usage metrics to the experimental completions feature [pull/51350](https://github.com/sourcegraph/sourcegraph/pull/51350)
- Updating `cody.codebase` does not require reloading VS Code [pull/51274](https://github.com/sourcegraph/sourcegraph/pull/51274)

### Fixed

- Fixes an issue where code blocks were unexpectedly escaped [pull/51247](https://github.com/sourcegraph/sourcegraph/pull/51247)

### Changed

- Improved Cody header and layout details [pull/51348](https://github.com/sourcegraph/sourcegraph/pull/51348)
- Replace `Cody: Set Access Token` command with `Cody: Sign in` [pull/51274](https://github.com/sourcegraph/sourcegraph/pull/51274)
- Various improvements to the experimental completions feature

## [0.0.9]

### Added

- Adds new experimental chat predictions feature to suggest follow-up conversations. Enable it with the new `cody.experimental.chatPredictions` feature flag. [pull/51201](https://github.com/sourcegraph/sourcegraph/pull/51201)
- Auto update `cody.codebase` setting from current open file [pull/51045](https://github.com/sourcegraph/sourcegraph/pull/51045)
- Properly render rate-limiting on requests [pull/51200](https://github.com/sourcegraph/sourcegraph/pull/51200)
- Error display in UI [pull/51005](https://github.com/sourcegraph/sourcegraph/pull/51005)
- Edit buttons for editing last submitted message [pull/51009](https://github.com/sourcegraph/sourcegraph/pull/51009)
- [Security] Content security policy to webview [pull/51152](https://github.com/sourcegraph/sourcegraph/pull/51152)

### Fixed

- Escaped HTML issue [pull/51144](https://github.com/sourcegraph/sourcegraph/pull/51151)
- Unauthorized sessions [pull/51005](https://github.com/sourcegraph/sourcegraph/pull/51005)

### Changed

- Various improvements to the experimental completions feature [pull/51161](https://github.com/sourcegraph/sourcegraph/pull/51161) [51046](https://github.com/sourcegraph/sourcegraph/pull/51046)
- Visual improvements to the history page, ability to resume past conversations [pull/51159](https://github.com/sourcegraph/sourcegraph/pull/51159)

## [Template]

### Added

### Fixed

### Changed<|MERGE_RESOLUTION|>--- conflicted
+++ resolved
@@ -13,10 +13,7 @@
 ### Fixed
 
 - Command: The "Ask Cody to Explain" command for explaining terminal output has been removed from the command palette, as it is only callable from the terminal context menu. [pull/4860](https://github.com/sourcegraph/cody/pull/4860)
-<<<<<<< HEAD
 - Autocomplete: Fixed an issue where the cached retriever was attempting to open removed files. [pull/4942](https://github.com/sourcegraph/cody/pull/4942)
-=======
->>>>>>> 3e0dc846
 - Command: Make "Open Diff" button maximize current editor if multiple are open. [pull/4957](https://github.com/sourcegraph/cody/pull/4957)
 
 ### Changed
