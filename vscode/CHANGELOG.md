--- conflicted
+++ resolved
@@ -14,12 +14,9 @@
 ### Changed
 
 - Chat: Welcome message is only shown on new chat panel. [pull/3341](https://github.com/sourcegraph/cody/pull/3341)
-<<<<<<< HEAD
-- Command: You can now use any edit model for the Generate Unit Test command to generate unit tests. [pull/3343](https://github.com/sourcegraph/cody/pull/3343)
-=======
+- Command: You can now choose a LLM model for the Generate Unit Test command. [pull/3343](https://github.com/sourcegraph/cody/pull/3343)
 - Chat: Wrap pasted code blocks in triple-backticks automatically. [pull/3357](https://github.com/sourcegraph/cody/pull/3357)
 - Autocomplete: Improved the stop sequences list for Ollama models. [pull/3352](https://github.com/sourcegraph/cody/pull/3352)
->>>>>>> 607b7877
 
 ## [1.8.1]
 
