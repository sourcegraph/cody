--- conflicted
+++ resolved
@@ -10,9 +10,7 @@
 
 ### Fixed
 
-<<<<<<< HEAD
 - Chat: Display OS specific keybinding in chat welcome message. [pull/2051](https://github.com/sourcegraph/cody/pull/2051)
-=======
 - Embeddings indexes can be generated and stored locally in repositories with a default fetch URL that is not already indexed by sourcegraph.com through the Enhanced Context selector. [pull/2069](https://github.com/sourcegraph/cody/pull/2069)
 
 ### Changed
@@ -24,7 +22,6 @@
 ### Added
 
 ### Fixed
->>>>>>> 00e5ff33
 
 ### Changed
 
