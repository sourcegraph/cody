# Changelog

All notable changes to Sourcegraph Cody will be documented in this file.

Starting from `0.2.0`, Cody is using `major.EVEN_NUMBER.patch` for release versions and `major.ODD_NUMBER.patch` for pre-release versions.

## [Unreleased]

### Added

- Chat: New chat preview models `claude-2.1` is now avaliable for sourcegraph.com users. [pull/1860](https://github.com/sourcegraph/cody/pull/1860)
- Edit: Added context-aware code actions for "Generate", "Edit" and "Document" commands. [pull/1724](https://github.com/sourcegraph/cody/pull/1724)
- Chat: @'ing files now uses a case insensitive fuzzy search. [pull/1889](https://github.com/sourcegraph/cody/pull/1889)

### Fixed

- Edit: Fixed an issue where Cody would regularly include unrelated XML tags in the generated output. [pull/1789](https://github.com/sourcegraph/cody/pull/1789)
- Chat: Fixed an issue that caused Cody to be unable to locate active editors when running commands from the new chat panel. [pull/1793](https://github.com/sourcegraph/cody/pull/1793)
- Chat: Replaced uses of deprecated getWorkspaceRootPath that caused Cody to be unable to determine the current workspace in the chat panel. [pull/1793](https://github.com/sourcegraph/cody/pull/1793)
- Chat: Input history is now preserved between chat sessions. [pull/1826](https://github.com/sourcegraph/cody/pull/1826)
- Chat: Fixed chat command selection behavior in chat input box. [pull/1828](https://github.com/sourcegraph/cody/pull/1828)
- Chat: Add delays before sending webview ready events to prevent premature sending. This fixes issue where chat panel fails to load when multiple chat panels are opened simultaneously. [pull/1836](https://github.com/sourcegraph/cody/pull/1836)
- Autocomplete: Fixes a bug that caused autocomplete to be triggered at the end of a block or function invocation. [pull/1864](https://github.com/sourcegraph/cody/pull/1864)
- Edit: Incoming edits that are afixed to the selected code and now handled properly (e.g. docstrings). [pull/1724](https://github.com/sourcegraph/cody/pull/1724)
- Chat: Allowed backspace and delete keys to remove characters in chat messages input box.

### Changed

- Inline Chat will soon be deprecated in favor of the improved chat and command experience. It is now disabled by default and does not work when the new chat panel is enabled. [pull/1797](https://github.com/sourcegraph/cody/pull/1797)
- Chat: Updated the design and location for the `chat submit` button and `stop generating` button. [pull/1782](https://github.com/sourcegraph/cody/pull/1782)
- Commands: The Custom Commands Menu now closes on click outside of the menu. [pull/1854](https://github.com/sourcegraph/cody/pull/1854)
- Autocomplete: Remove the frequency of unhelpful autocompletions. [pull/1862](https://github.com/sourcegraph/cody/pull/1862)
- Chat: The default chat model `claude-2` has been replaced with the pinned version `claude-2.0`. [pull/1860](https://github.com/sourcegraph/cody/pull/1860)
<<<<<<< HEAD
- Edit: Improved the response consistency for edits. Incoming code should now better match the surrounding code and contain less formatting errors [pull/1892](https://github.com/sourcegraph/cody/pull/1892)
=======
- Command: Editor title icon will only show up in non-readonly file editor views. [pull/1909](https://github.com/sourcegraph/cody/pull/1909)
- Chat: Include text in dotCom chat events. [pull/1910](https://github.com/sourcegraph/cody/pull/1910)
- Chat: Replaced vscode links with custom "cody.chat.open.file" protocol when displaying file names in chat. [pull/1919](https://github.com/sourcegraph/cody/pull/1919)

## [0.16.1]

### Added

### Fixed

### Changed

- Move decision about which autocomplete deployment to use for StarCoder to the server. [pull/1845](https://github.com/sourcegraph/cody/pull/1845)
>>>>>>> 4041d40f

## [0.16.0]

### Added

- Chat: A new chat model selection dropdown that allows selecting between different chat models when connected to the sourcegraph.com instance. [pull/1676](https://github.com/sourcegraph/cody/pull/1676)
- Chat: New button in editor title for restarting chat session in current chat panel (non-sidebar chat view). [pull/1687](https://github.com/sourcegraph/cody/pull/1687)
- Chat: New `@` command that allows you to attach files via the chat input box. [pull/1631](https://github.com/sourcegraph/cody/pull/1631)
- Edit: Added a specific, faster, response flow for fixes when triggered directly from code actions. [pull/1639](https://github.com/sourcegraph/cody/pull/1639)
- Edit: Improved context fetching for quick fixes to better include code related to the problem. [pull/1723](https://github.com/sourcegraph/cody/pull/1723)
- Chat: Added option to configure whether to add enhanced context from codebase for chat question in the new chat panel. [pull/1738](https://github.com/sourcegraph/cody/pull/1738)
- Autocomplete: Added new retrieval and mixing strategies to improve Autocomplete context. [pull/1752](https://github.com/sourcegraph/cody/pull/1752)
- Commands: Supports passing additional input text to commands via the chat input box. For example, adds additional instruction after the command key: `/explain response in Spanish`. [pull/1731](https://github.com/sourcegraph/cody/pull/1731)

### Fixed

- Edit: Updated the fixup create task to just use the previous command text. [pull/1615](https://github.com/sourcegraph/cody/pull/1615)
- Fixed an issue that would cause an aborted chat message to show an error "Cody did not respond with any text". [pull/1668](https://github.com/sourcegraph/cody/pull/1668)
- Chat: Opening files from the new chat panel will now show up beside the chat panel instead of on top of the chat panel. [pull/1677](https://github.com/sourcegraph/cody/pull/1677)
- Chat: Prevented default events on certain key combos when chat box is focused. [pull/1690](https://github.com/sourcegraph/cody/pull/1690)
- Command: Fixed an issue that opened a new chat window when running `/doc` and `/edit` commands from the command palette. [pull/1678](https://github.com/sourcegraph/cody/pull/1678)
- Chat: Prevent sidebar from opening when switching editor chat panels. [pull/1691](https://github.com/sourcegraph/cody/pull/1691)
- Chat: Prevent `"command 'cody.chat'panel.new' not found"` error when the new chat panel UI is disabled. [pull/1696](https://github.com/sourcegraph/cody/pull/1696)
- Autocomplete: Improved the multiline completions truncation logic. [pull/1709](https://github.com/sourcegraph/cody/pull/1709)
- Autocomplete: Fix an issue where typing as suggested causes the completion to behave unexpectedly. [pull/1701](https://github.com/sourcegraph/cody/pull/1701)
- Chat: Forbid style tags in DOMPurify config to prevent code block rendering issues. [pull/1747](https://github.com/sourcegraph/cody/pull/1747)
- Edit: Fix `selectedCode` and `problemCode` sometimes being added to the document after an edit. [pull/1765](https://github.com/sourcegraph/cody/pull/1765)
- Edit: Fix the code lens containing options to diff, undo and retry being automatically dismissed for users who have `autoSave` enabled. [pull/1767](https://github.com/sourcegraph/cody/pull/1767)

### Changed

- Edit: Fixed formatting issues with some editor formatters that required explict indendation configuration. [pull/1620](https://github.com/sourcegraph/cody/pull/1620)
- Edit: Fixed an issue where the diff for an edit could expand recursively each time it is viewed. [pull/1621](https://github.com/sourcegraph/cody/pull/1621)
- Editor Title Icon has been moved out of the experimental stage and is now enabled by default. [pull/1651](https://github.com/sourcegraph/cody/pull/1651)
- Clean up login page styles and make Enterprise login more prominent. [pull/1708](https://github.com/sourcegraph/cody/pull/1708)
- Autocomplete: Slightly increase the amount of time we wait for another keystroke before starting completion requests. [pull/1737](https://github.com/sourcegraph/cody/pull/1737)
- Improved new chat model selector styles. [pull/1750](https://github.com/sourcegraph/cody/pull/1750)
- Improved response time for chat, commands and edits on repositories without embeddings. [pull/1722](https://github.com/sourcegraph/cody/pull/1722)

## [0.14.5]

### Added

### Fixed

### Changed

- Added support to test a Sourcegraph specific StarCoder setup for dotcom. [pull/1670]

## [0.14.4]

### Added

### Fixed

- Chat: Fixed an issue where multiple action buttons were appended to each Code Block per chat message. [pull/1617](https://github.com/sourcegraph/cody/pull/1617)

### Changed

## [0.14.3]

### Added

- Autocomplete: Add completion intent to analytics events. [pull/1457](https://github.com/sourcegraph/cody/pull/1457)
- Edit: Added the ability to provide instructions when retrying an edit. [pull/1411](https://github.com/sourcegraph/cody/pull/1411)
- Edit: Added the ability to undo an applied edit. [pull/1411](https://github.com/sourcegraph/cody/pull/1411)
- Edit: Support applying edits in the background, instead of relying on the users' open file. [pull/1411](https://github.com/sourcegraph/cody/pull/1411)
- Assign requestID to each Code Block actions. [pull/1586](https://github.com/sourcegraph/cody/pull/1586)
- [Internal Experimental] Chat: New Experimental Chat View that appears in the editor panel instead of the sidebar when `cody.experimental.chatPanel` is enabled. [pull/1509](https://github.com/sourcegraph/cody/pull/1509)

### Fixed

- Commands: Smart selection not working on the first line of code. [pull/1508](https://github.com/sourcegraph/cody/pull/1508)
- Chat: Aborted messages are now saved to local chat history properly. [pull/1550](https://github.com/sourcegraph/cody/pull/1550)
- Adjust a completion range if it does not match the current line suffix. [pull/1507](https://github.com/sourcegraph/cody/pull/1507)
- Chat: Fix heading styles and inline code colors. [pull/1528](https://github.com/sourcegraph/cody/pull/1528)
- Custom Commands: Fix custom command menu not showing for a single custom command. [pull/1532](https://github.com/sourcegraph/cody/pull/1532)
- Chat: Focus chat input on mount even when notification for version update is shown. [pull/1556](https://github.com/sourcegraph/cody/pull/1556)
- Commands: Commands selector in chat will now scroll to the selected item's viewport automatically. [pull/1556](https://github.com/sourcegraph/cody/pull/1556)
- Edit: Errors are now shown separately to incoming edits, and will not be applied to the document. [pull/1376](https://github.com/sourcegraph/cody/pull/1376)
- Chat: Prevent cursor from moving during chat command selection. [pull/1592](https://github.com/sourcegraph/cody/pull/1592)

### Changed

- Chat: Start prompt mixin by default. [pull/1479](https://github.com/sourcegraph/cody/pull/1479)
- Edit: Incoming changes are now applied by default. [pull/1411](https://github.com/sourcegraph/cody/pull/1411)

## [0.14.2]

### Added

- Code applied from the `/edit` command will be formatted automatically through the VS Code `formatDocument` API. [pull/1441](https://github.com/sourcegraph/cody/pull/1441)

### Fixed

- User selection in active editor will not be replaced by smart selections for the `/edit` command. [pull/1429](https://github.com/sourcegraph/cody/pull/1429)
- Fixes an issue that caused part of the autocomplete response to be completed when selecting an item from the suggest widget. [pull/1477](https://github.com/sourcegraph/cody/pull/1477)
- Fixed issues where autocomplete suggestions displayed on the wrong line when connected to Anthropic as provider. [pull/1440](https://github.com/sourcegraph/cody/pull/1440)

### Changed

- Changed the "Ask Cody to Explain" Code Action to respond in the Cody sidebar instead of Inline Chat. [pull/1427](https://github.com/sourcegraph/cody/pull/1427)
- Updated prompt preambles and mixin for chat to mitigate hallucinations. [pull/1442](https://github.com/sourcegraph/cody/pull/1442)
- Cody can now respond in languages other than the default language of the user's editor. [pull/1442](https://github.com/sourcegraph/cody/pull/1442)

## [0.14.1]

### Added

- Added client-side request timeouts to Autocomplete requests. [pull/1355](https://github.com/sourcegraph/cody/pull/1355)
- Added telemetry on how long accepted autocomplete requests are kept in the document. [pull/1380](https://github.com/sourcegraph/cody/pull/1380)
- Added support for using (workspace) relative paths in `filePath`and `directoryPath` fields as context for Custom Commands. [pull/1385](https://github.com/sourcegraph/cody/pull/1385)
- [Internal] Added `CodyAutocompleteLowPerformanceDebounce` feature flag to increase debounce interval for autocomplete requests in low-performance environments. [pull/1409](https://github.com/sourcegraph/cody/pull/1409)
- New `Regenerate` Code Lens for `/edit` command that allows users to easily ask Cody to generate a new response for the current request. [pull/1383](https://github.com/sourcegraph/cody/pull/1383)

### Fixed

- Fixed an issue where autocomplete suggestions where sometimes not shown when the overlap with the next line was too large. [pull/1320](https://github.com/sourcegraph/cody/pull/1320)
- Fixed unresponsive UI for the `Configure Custom Commands` option inside the `Cody: Custom Command (Experimental)` menu. [pull/1416](https://github.com/sourcegraph/cody/pull/1416)
- Fixed last 5 used commands not showing up in the custom command history menu. [pull/1416](https://github.com/sourcegraph/cody/pull/1416)

### Changed

- Removed the unused `unstable-codegen` autocomplete provider. [pull/1364](https://github.com/sourcegraph/cody/pull/1364)
- The Fireworks autocomplete provider is now considered stable. [pull/1363](https://github.com/sourcegraph/cody/pull/1363)
- The `CodyAutocompleteMinimumLatency` feature flag is now split into three independent feature flags: `CodyAutocompleteLanguageLatency`, `CodyAutocompleteProviderLatency`, and `CodyAutocompleteUserLatency`. [pull/1351](https://github.com/sourcegraph/cody/pull/1351)
- Prevents unhelpful autocomplete suggestions at the end of file when cursor position is at 0 and the line above is also empty. [pull/1330](https://github.com/sourcegraph/cody/pull/1330)
- Adds popups to show the state of indexing for dotcom/Cody App in more situations. Fixes an issue where the database icon below the chat input status box was low contrast in some dark themes. [pull/1374](https://github.com/sourcegraph/cody/pull/1374)
- Workspace-level custom commands now works in [trusted workspaces](https://code.visualstudio.com/api/extension-guides/workspace-trust#what-is-workspace-trust) only. This does not apply to user-level custom commands. [pull/1415](https://github.com/sourcegraph/cody/pull/1415)
- Custom commands can no longer override default commands. [pull/1414](https://github.com/sourcegraph/cody/pull/1414)

## [0.14.0]

### Added

- Added information to host operating system to our analytic events. [pull/1254](https://github.com/sourcegraph/cody/pull/1254)
- Executed the `/doc` command now automatically adds the documentation directly above your selected code in your editor, instead of shown in chat. [pull/1116](https://github.com/sourcegraph/cody/pull/1116)
- New `mode` field in the Custom Commands config file enables a command to be configured on how the prompt should be run by Cody. Currently supports `inline` (run command prompt in inline chat), `edit` (run command prompt on selected code for refactoring purpose), and `insert` (run command prompt on selected code where Cody's response will be inserted on top of the selected code) modes. [pull/1116](https://github.com/sourcegraph/cody/pull/1116)
- Experimentally added `smart selection` which removes the need to manually highlight code before running the `/doc` and `/test` commands. [pull/1116](https://github.com/sourcegraph/cody/pull/1116)
- Show a notice on first autocomplete. [pull/1071](https://github.com/sourcegraph/cody/pull/1071)
- Autocomplete now takes the currently selected item in the suggest widget into account. This behavior can be disabled by setting `cody.autocomplete.suggestWidgetSelection` to `false`.
- Add the `cody.autocomplete.languages` user setting to enable or disable inline code suggestions for specified languages. [pull/1290](https://github.com/sourcegraph/cody/pull/1290)

### Fixed

- Improved quality of documentation created by the `/doc` command. [pull/1198](https://github.com/sourcegraph/cody/pull/1198)
- Removed chat and chat history created by `/edit` and `/doc` commands. [pull/1220](https://github.com/sourcegraph/cody/pull/1220)
- Only show "Ask Cody Inline" context menu item when signed in. [pull/1281](https://github.com/sourcegraph/cody/pull/1281)

### Changed

- Improved detection for the most common test runner files. [pull/1297](https://github.com/sourcegraph/cody/pull/1297)

## [0.12.4]

### Added

- New "Save Code to File.." button on code blocks. [pull/1119](https://github.com/sourcegraph/cody/pull/1119)
- Add logging for partially accepting completions. [pull/1214](https://github.com/sourcegraph/cody/pull/1214)

### Fixed

- Removed invalid variable from logs that stopped rate-limit errors from displaying properly. [pull/1205](https://github.com/sourcegraph/cody/pull/1205)
- Disable `Ask Cody Inline` in Cody Context Menu when `cody.InlineChat.enabled` is set to false. [pull/1209](https://github.com/sourcegraph/cody/pull/1209)

### Changed

- Moved "Insert at Cursor" and "Copy" buttons to the bottom of code blocks, and no longer just show on hover. [pull/1119](https://github.com/sourcegraph/cody/pull/1119)
- Increased the token limit for the selection Cody uses for the `/edit` command. [pull/1139](https://github.com/sourcegraph/cody/pull/1139)
- Autocomplete now supports infilling through the customized `claude-instant-infill` model created for Anthropic Claude Instant by default. [pull/1164](https://github.com/sourcegraph/cody/pull/1164)
- Expand the range used for code actions (thought `smart selection`) to the top-level enclosing range rather than just the line. This improves the quality of fixup actions by providing more context. [pull/1163](https://github.com/sourcegraph/cody/pull/1163)
- Autocomplete no longer triggers after the end of a block of function invocation. [pull/1218](https://github.com/sourcegraph/cody/pull/1218)

## [0.12.3]

### Added

- Add situation-based latency for unwanted autocomplete suggestions. [pull/1202](https://github.com/sourcegraph/cody/pull/1202)

### Fixed

### Changed

- Simplified sign-in in, added in 0.12.0 [pull/1036,](https://github.com/sourcegraph/cody/pull/1036) is now rolled out to 100% of new installs. [pull/1235](https://github.com/sourcegraph/cody/pull/1235)
- VScode can communicate with Cody App, even if App is started after the user has signed in to sourcegraph.com. VScode continues to monitor Cody App if it is started and stopped. [pull/1210](https://github.com/sourcegraph/cody/pull/1210)

## [0.12.2]

### Added

- Adds information about completion `items` to the `CompletionEvent` we send on every completion suggestion. [pull/1144](https://github.com/sourcegraph/cody/pull/1144)
- Clicking on the status indicator under the chat input box displays a popup to install Cody App, open Cody App, etc. The popups are only displayed under certain circumstances where Cody App can provide embeddings. [pull/1089](https://github.com/sourcegraph/cody/pull/1089)

### Fixed

### Changed

- Improves interop with the VS Code suggest widget when using the `completeSuggestWidgetSelection` feature flag. [pull/1158](https://github.com/sourcegraph/cody/pull/1158)
- Removes the need to set an Anthropic API key for the `/symf` command. The `symf` binary is now automatically downloaded. [pull/1207](https://github.com/sourcegraph/cody/pull/1207)
- Replace the "Fixup ready | Apply" buttons when you do a code edit with a single "Apply Edits" button. [pull/1201](https://github.com/sourcegraph/cody/pull/1201)
- Updated "Refactor Code" to be "Edit Code" in right click context menu. [pull/1200](https://github.com/sourcegraph/cody/pull/1200)

## [0.12.1]

### Added

### Fixed

- Fixes an issue that caused the `cody-autocomplete-claude-instant-infill` feature flag to have no effect. [pull/1132](https://github.com/sourcegraph/cody/pull/1132)

### Changed

## [0.12.0]

### Added

- Add a UI indicator when you're not signed in. [pull/970](https://github.com/sourcegraph/cody/pull/970)
- Added a completion statistics summary to the autocomplete trace view. [pull/973](https://github.com/sourcegraph/cody/pull/973)
- Add experimental option `claude-instant-infill` to the `cody.autocomplete.advanced.model` config option that enables users using the Claude Instant model to get suggestions with context awareness (infill). [pull/974](https://github.com/sourcegraph/cody/pull/974)
- New `cody.chat.preInstruction` configuration option for adding custom message at the start of all chat messages sent to Cody. Extension reload required. [pull/963](https://github.com/sourcegraph/cody/pull/963)
- Add a simplified sign-in. 50% of people will see these new sign-in buttons. [pull/1036](https://github.com/sourcegraph/cody/pull/1036)
- Now removes completions from cache when the initial suggestion prefix is deleted by users after a suggestion was displayed. This avoids unhelpful/stale suggestions from persisting. [pull/1105](https://github.com/sourcegraph/cody/pull/1105)
- VScode can now share a dotcom access token with future versions of Cody App. [pull/1090](https://github.com/sourcegraph/cody/pull/1090)

### Fixed

- Fix a potential race condition for autocomplete requests that happen when a completion is stored as the last shown candidate when it will not be shown. [pull/1059](https://github.com/sourcegraph/cody/pull/1059)
- Use `insert` instead of `replace` for `Insert at Cursor` button for inserting code to current cursor position. [pull/1118](https://github.com/sourcegraph/cody/pull/1118)
- Autocomplete: Fix support for working with CRLF line endings. [pull/1124](https://github.com/sourcegraph/cody/pull/1124)
- Fix issue that caused the custom commands menu to unable to execute commands. [pull/1123](https://github.com/sourcegraph/cody/pull/1123)

### Changed

- Remove `starter` and `premade` fields from the configuration files for custom commands (cody.json). [pull/939](https://github.com/sourcegraph/cody/pull/939)
- Enabled streaming responses for all autocomplete requests. [pull/995](https://github.com/sourcegraph/cody/pull/995)
- Sign out immediately instead of showing the quick-pick menu. [pull/1032](https://github.com/sourcegraph/cody/pull/1032)
- UX improvements to the custom command workflow (and new [custom command docs](https://docs.sourcegraph.com/cody/custom-commands)). [pull/992](https://github.com/sourcegraph/cody/pull/992)
- You can now use `alt` + `\` to trigger autocomplete requests manually. [pull/1060](https://github.com/sourcegraph/cody/pull/1060)
- Slightly reduce latency when manually triggering autocomplete requests. [pull/1060](https://github.com/sourcegraph/cody/pull/1060)
- Configure autocomplete provider based on cody LLM settings in site config. [pull/1035](https://github.com/sourcegraph/cody/pull/1035)
- Filters out single character autocomplete results. [pull/1109](https://github.com/sourcegraph/cody/pull/1109)
- Register inline completion provider for text files and notebooks only to ensure autocomplete works in environments that are fully supported. [pull/1114](https://github.com/sourcegraph/cody/pull/1114)
- The `Generate Unit Tests` command has been improved with an enhanced context fetching process that produces test results with better quality. [pull/907](https://github.com/sourcegraph/cody/pull/907)

## [0.10.2]

### Added

### Fixed

### Changed

- Use the same token limits for StarCoder as we do for Anthropic for the current experiments. [pull/1058](https://github.com/sourcegraph/cody/pull/1058)

## [0.10.1]

### Added

### Fixed

- Fix feature flag initialization for autocomplete providers. [pull/965](https://github.com/sourcegraph/cody/pull/965)

### Changed

## [0.10.0]

### Added

- New button in Chat UI to export chat history to a JSON file. [pull/829](https://github.com/sourcegraph/cody/pull/829)
- Rank autocomplete suggestion with tree-sitter when `cody.autocomplete.experimental.syntacticPostProcessing` is enabled. [pull/837](https://github.com/sourcegraph/cody/pull/837)
- Rate limit during autocomplete will now surface to the user through the status bar item. [pull/851](https://github.com/sourcegraph/cody/pull/851)

### Fixed

- Do not display error messages after clicking on the "stop-generating" button. [pull/776](https://github.com/sourcegraph/cody/pull/776)
- Add null check to Inline Controller on file change that caused the `Cannot read properties of undefined (reading 'scheme')` error when starting a new chat session. [pull/781](https://github.com/sourcegraph/cody/pull/781)
- Fixup: Resolved issue where `/fix` command incorrectly returned error "/fix is not a valid command". The `/fix` command now functions as expected when invoked in the sidebar chat. [pull/790](https://github.com/sourcegraph/cody/pull/790)
- Set font family and size in side chat code blocks to match editor font. [pull/813](https://github.com/sourcegraph/cody/pull/813)
- Add error handling to unblock Command Menu from being started up when invalid json file for custom commands is detected. [pull/827](https://github.com/sourcegraph/cody/pull/827)
- Enhanced the main quick pick menu items filtering logic. [pull/852](https://github.com/sourcegraph/cody/pull/852)
- Sidebar chat commands now match main quick pick menu commands. [pull/902](https://github.com/sourcegraph/cody/pull/902)

### Changed

- Trigger single-line completion instead of multi-line completion if the cursor is at the start of a non-empty block. [pull/913](https://github.com/sourcegraph/cody/pull/913)
- Autocomplete on VS Code desktop instances now reuses TCP connections to reduce latency. [pull/868](https://github.com/sourcegraph/cody/pull/868)
- Errors are now always logged to the output console, even if the debug mode is not enabled. [pull/851](https://github.com/sourcegraph/cody/pull/851)
- Changed default and custom commands format: slash command is now required. [pull/841](https://github.com/sourcegraph/cody/pull/841)
- The `Generate Unit Tests` command has been improved with an enhanced context fetching process that produces test results with better quality. [pull/907](https://github.com/sourcegraph/cody/pull/907)

## [0.8.0]

### Added

- Cody Commands: New `/smell` command, an improved version of the old `Find Code Smell` recipe. [pull/602](https://github.com/sourcegraph/cody/pull/602)
- Cody Commands: Display of clickable file path for current selection in chat view after executing a command. [pull/602](https://github.com/sourcegraph/cody/pull/602)
- Add a settings button to Cody pane header. [pull/701](https://github.com/sourcegraph/cody/pull/701)
- Compute suggestions based on the currently selected option in the suggest widget when `cody.autocomplete.experimental.completeSuggestWidgetSelection` is enabled. [pull/636](https://github.com/sourcegraph/cody/pull/636)
- Fixup: New `Discard` code lens to remove suggestions and decorations. [pull/711](https://github.com/sourcegraph/cody/pull/711)
- Adds an experiment to stream autocomplete responses in order to improve latency. [pull/723](https://github.com/sourcegraph/cody/pull/723)
- New chat message input, with auto-resizing and a command button. [pull/718](https://github.com/sourcegraph/cody/pull/718)
- Increased autocomplete debounce time feature flag support. [pull/733](https://github.com/sourcegraph/cody/pull/733)
- Show an update notice after extension updates. [pull/746](https://github.com/sourcegraph/cody/pull/746)
- Experimental user setting `cody.experimental.localSymbols` to enable inclusion of symbol definitions in the LLM context window. [pull/692](https://github.com/sourcegraph/cody/pull/692)
- Experimental command `/symf`, which uses a local keyword index to perform searches for symbols. Requires setting `cody.experimental.symf.path` and `cody.experimental.symf.anthropicKey`. [pull/728](https://github.com/sourcegraph/cody/pull/728).

### Fixed

- Inline Chat: Fix issue where state was not being set correctly, causing Cody Commands to use the selection range from the last created Inline Chat instead of the current selection. [pull/602](https://github.com/sourcegraph/cody/pull/602)
- Cody Commands: Commands that use the current file as context now correctly generate context message for the current file instead of using codebase context generated from current selection. [pull/683](https://github.com/sourcegraph/cody/pull/683)
- Improves the autocomplete responses on a new line after a comment. [pull/727](https://github.com/sourcegraph/cody/pull/727)
- Fixes an issue where the inline chat UI would render briefly when starting VS Code even when the feature is disabled. [pull/764](https://github.com/sourcegraph/cody/pull/764)

### Changed

- `Explain Code` command now includes visible content of the current file when no code is selected. [pull/602](https://github.com/sourcegraph/cody/pull/602)
- Cody Commands: Show errors in chat view instead of notification windows. [pull/602](https://github.com/sourcegraph/cody/pull/602)
- Cody Commands: Match commands on description in Cody menu. [pull/702](https://github.com/sourcegraph/cody/pull/702)
- Cody Commands: Don't require Esc to dismiss Cody menu. [pull/700](https://github.com/sourcegraph/cody/pull/700)
- Updated welcome chat words. [pull/748](https://github.com/sourcegraph/cody/pull/748)
- Autocomplete: Reduce network bandwidth with requests are resolved by previous responses. [pull/762](https://github.com/sourcegraph/cody/pull/762)
- Fixup: Remove `/document` and other command handling from the Refactor Menu. [pull/766](https://github.com/sourcegraph/cody/pull/766)
- The `/test` (Generate Unit Test) command was updated to use file dependencies and test examples when fetching context, in order to produce better results. To use this command, select code in your editor and run the `/test` command. It is recommended to set up test files before running the command to get optimal results. [pull/683](https://github.com/sourcegraph/cody/pull/683) [pull/602](https://github.com/sourcegraph/cody/pull/602)

## [0.6.7]

### Added

- Include token count for code generated and button click events. [pull/675](https://github.com/sourcegraph/cody/pull/675)

### Fixed

### Changed

- Include the number of accepted characters per autocomplete suggestion. [pull/674](https://github.com/sourcegraph/cody/pull/674)

## [0.6.6]

### Added

- Cody Commands: Add tab-to-complete & enter-to-complete behavior. [pull/606](https://github.com/sourcegraph/cody/pull/606)
- Option to toggle `cody.experimental.editorTitleCommandIcon` setting through status bar. [pull/611](https://github.com/sourcegraph/cody/pull/611)
- New walkthrough for Cody Commands. [pull/648](https://github.com/sourcegraph/cody/pull/648)

### Fixed

- Update file link color to match buttons. [pull/600](https://github.com/sourcegraph/cody/pull/600)
- Handle `socket hung up` errors that are not caused by the `stop generating` button. [pull/598](https://github.com/sourcegraph/cody/pull/598)
- Fix "Reload Window" appearing in all VS Code views. [pull/603](https://github.com/sourcegraph/cody/pull/603)
- Fixes issues where in some instances, suggested autocomplete events were under counted. [pull/649](https://github.com/sourcegraph/cody/pull/649)
- Various smaller tweaks to autocomplete analytics. [pull/644](https://github.com/sourcegraph/cody/pull/644)
- Includes the correct pre-release version in analytics events. [pull/641](https://github.com/sourcegraph/cody/pull/641)

### Changed

- Removed beta labels from Autocomplete and Inline Chat features. [pull/605](https://github.com/sourcegraph/cody/pull/605)
- Update shortcut for Cody Commands to `alt` + `c` due to conflict with existing keybinding for `fixup`. [pull/648](https://github.com/sourcegraph/cody/pull/648)

## [0.6.5]

### Added

- Custom Commands: An experimental feature for creating Cody chat commands with custom prompts and context. [pull/386](https://github.com/sourcegraph/cody/pull/386)
- Custom Commands: Quick pick menu for running default and custom commands. [pull/386](https://github.com/sourcegraph/cody/pull/386)
- New commands:
  - `/explain`: Explain Code
  - `/doc`: Document Code
  - `/fix`: Inline Fixup
  - `/test`: Generate Unit Tests
- Code Actions: You can now ask Cody to explain or fix errors and warnings that are highlighted in your editor. [pull/510](https://github.com/sourcegraph/cody/pull/510)
- Inline Fixup: You can now run parallel inline fixes, you do not need to wait for the previous fix to complete. [pull/510](https://github.com/sourcegraph/cody/pull/510)
- Inline Fixup: You no longer need to select code to generate an inline fix. [pull/510](https://github.com/sourcegraph/cody/pull/510)

### Fixed

- Bug: Fixes an issue where the codebase context was not correctly inferred to load embeddings context for autocomplete. [pull/525](https://github.com/sourcegraph/cody/pull/525)
- Inline Fixup: `/chat` will now redirect your question to the chat view correctly through the Non-Stop Fixup input box. [pull/386](https://github.com/sourcegraph/cody/pull/386)
- Fix REGEX issue for existing `/reset`, `/search`, and `/fix` commands. [pull/594](https://github.com/sourcegraph/cody/pull/594)

### Changed

- `Recipes` are removed in favor of `Commands`, which is the improved version of `Recipes`. [pull/386](https://github.com/sourcegraph/cody/pull/386)
- Remove `Header` and `Navbar` from `Chat` view due to removal of the `Recipes` tab. [pull/386](https://github.com/sourcegraph/cody/pull/386)
- Replace `Custom Recipes` with `Custom Commands`. [pull/386](https://github.com/sourcegraph/cody/pull/386)
- Inline Fixup: Integrated the input field into the command palette. [pull/510](https://github.com/sourcegraph/cody/pull/510)
- Inline Fixup: Using `/fix` from Inline Chat now triggers an improved fixup experience. [pull/510](https://github.com/sourcegraph/cody/pull/510)
- Autocomplete: Include current file name in anthropic prompt. [580](https://github.com/sourcegraph/cody/pull/580)
- Autocomplete: Requests can now be resolved while the network request is still in progress. [pull/559](https://github.com/sourcegraph/cody/pull/559)

## [0.6.4]

### Added

- Inline Fixups: Cody is now aware of errors, warnings and hints within your editor selection. [pull/376](https://github.com/sourcegraph/cody/pull/376)
- Experimental user setting `cody.experimental.localTokenPath` to store authentication token in local file system when keychain access is unavailable. This provides alternative to [settings sync keychain storage](https://code.visualstudio.com/docs/editor/settings-sync#_troubleshooting-keychain-issues), but is not the recommended method for storing tokens securely. Use at your own risk. [pull/471](https://github.com/sourcegraph/cody/pull/471)

### Fixed

- Bug: Chat History command shows chat view instead of history view. [pull/414](https://github.com/sourcegraph/cody/pull/414)
- Fix some bad trailing `}` autocomplete results. [pull/378](https://github.com/sourcegraph/cody/pull/378)

### Changed

- Inline Fixups: Added intent detection to improve prompt and context quality. [pull/376](https://github.com/sourcegraph/cody/pull/376)
- Layout cleanups: smaller header and single line message input. [pull/449](https://github.com/sourcegraph/cody/pull/449)
- Improve response feedback button behavior. [pull/451](https://github.com/sourcegraph/cody/pull/451)
- Remove in-chat onboarding buttons for new chats. [pull/450](https://github.com/sourcegraph/cody/pull/450)
- Improve the stability of autocomplete results. [pull/442](https://github.com/sourcegraph/cody/pull/442)

## [0.6.3]

### Added

- Added the functionality to drag and reorder the recipes. [pull/314](https://github.com/sourcegraph/cody/pull/314)

### Fixed

### Changed

- Removed the experimental hallucination detection that highlighted nonexistent file paths.
- Hide the feedback button in case of error assistant response. [pull/448](https://github.com/sourcegraph/cody/pull/448)

## [0.6.2]

### Added

- [Internal] `Custom Recipes`: An experimental feature now available behind the `cody.experimental.customRecipes` feature flag for internal testing purpose. [pull/348](https://github.com/sourcegraph/cody/pull/348)
- Inline Chat: Improved response quality by ensuring each inline chat maintains its own unique context, and doesn't share with the sidebar and other inline chats. This should also benefit response quality for inline /fix and /touch commands.
- Inline Chat: Added the option to 'Stop generating' from within the inline chat window.
- Inline Chat: Added the option to transfer a chat from the inline window to the Cody sidebar.

### Fixed

### Changed

- The setting `cody.autocomplete.experimental.triggerMoreEagerly` (which causes autocomplete to trigger earlier, before you type a space or other non-word character) now defaults to `true`.
- If you run the `Trigger Inline Suggestion` VS Code action, 3 suggestions instead of just 1 will be shown.

## [0.6.1]

### Added

- A new experimental user setting `cody.autocomplete.experimental.triggerMoreEagerly` causes autocomplete to trigger earlier, before you type a space or other non-word character.
- [Internal Only] `Custom Recipe`: Support context type selection when creating a new recipe via UI. [pull/279](https://github.com/sourcegraph/cody/pull/279)
- New `/open` command for opening workspace files from chat box. [pull/327](https://github.com/sourcegraph/cody/pull/327)

### Fixed

- Insert at Cusor now inserts the complete code snippets at cursor position. [pull/282](https://github.com/sourcegraph/cody/pull/282)
- Minimizing the change of Cody replying users with response related to the language-uage prompt. [pull/279](https://github.com/sourcegraph/cody/pull/279)
- Inline Chat: Add missing icons for Inline Chat and Inline Fixups decorations. [pull/320](https://github.com/sourcegraph/cody/pull/320)
- Fix the behaviour of input history down button. [pull/328](https://github.com/sourcegraph/cody/pull/328)

### Changed

- Exclude context for chat input with only one word. [pull/279](https://github.com/sourcegraph/cody/pull/279)
- [Internal Only] `Custom Recipe`: Store `cody.json` file for user recipes within the `.vscode` folder located in the $HOME directory. [pull/279](https://github.com/sourcegraph/cody/pull/279)
- Various autocomplete improvements. [pull/344](https://github.com/sourcegraph/cody/pull/344)

## [0.4.4]

### Added

- Added support for the CMD+K hotkey to clear the code chat history. [pull/245](https://github.com/sourcegraph/cody/pull/245)
- [Internal Only] `Custom Recipe` is available for S2 internal users for testing purpose. [pull/81](https://github.com/sourcegraph/cody/pull/81)

### Fixed

- Fixed a bug that caused messages to disappear when signed-in users encounter an authentication error. [pull/201](https://github.com/sourcegraph/cody/pull/201)
- Inline Chat: Since last version, running Inline Fixups would add an additional `</selection>` tag to the end of the code edited by Cody, which has now been removed. [pull/182](https://github.com/sourcegraph/cody/pull/182)
- Chat Command: Fixed an issue where /r(est) had a trailing space. [pull/245](https://github.com/sourcegraph/cody/pull/245)
- Inline Fixups: Fixed a regression where Cody's inline fixup suggestions were not properly replacing the user's selection. [pull/70](https://github.com/sourcegraph/cody/pull/70)

### Changed

## [0.4.3]

### Added

- Added support for server-side token limits to Chat. [pull/54488](https://github.com/sourcegraph/sourcegraph/pull/54488)
- Add "Find code smells" recipe to editor context menu and command pallette [pull/54432](https://github.com/sourcegraph/sourcegraph/pull/54432)
- Add a typewriter effect to Cody's responses to mimic typing in characters rather than varying chunks [pull/54522](https://github.com/sourcegraph/sourcegraph/pull/54522)
- Add suggested recipes to the new chat welcome message. [pull/54277](https://github.com/sourcegraph/sourcegraph/pull/54277)
- Inline Chat: Added the option to collapse all inline chats from within the inline chat window. [pull/54675](https://github.com/sourcegraph/sourcegraph/pull/54675)
- Inline Chat: We now stream messages rather than waiting for the response to be fully complete. This means you can read Cody's response as it is being generated. [pull/54665](https://github.com/sourcegraph/sourcegraph/pull/54665)
- Show network error message when connection is lost and a reload button to get back when network is restored. [pull/107](https://github.com/sourcegraph/cody/pull/107)

### Fixed

- Inline Chat: Update keybind when condition to `editorFocus`. [pull/54437](https://github.com/sourcegraph/sourcegraph/pull/54437)
- Inline Touch: Create a new `.test.` file when `test` or `tests` is included in the instruction. [pull/54437](https://github.com/sourcegraph/sourcegraph/pull/54437)
- Prevents errors from being displayed for a cancelled requests. [pull/54429](https://github.com/sourcegraph/sourcegraph/pull/54429)

### Changed

- Inline Touch: Remove Inline Touch from submenu and command palette. It can be started with `/touch` or `/t` from the Inline Chat due to current limitation. [pull/54437](https://github.com/sourcegraph/sourcegraph/pull/54437)
- Removed the Optimize Code recipe. [pull/54471](https://github.com/sourcegraph/sourcegraph/pull/54471)

## [0.4.2]

### Added

- Add support for onboarding Cody App users on Intel Mac and Linux. [pull/54405](https://github.com/sourcegraph/sourcegraph/pull/54405)

### Fixed

- Fixed HTML escaping in inline chat markdown. [pull/1349](https://github.com/sourcegraph/sourcegraph/pull/1349)

### Changed

## [0.4.1]

### Fixed

- Fixed `cody.customHeaders` never being passed through. [pull/54354](https://github.com/sourcegraph/sourcegraph/pull/54354)
- Fixed users are signed out on 0.4.0 update [pull/54367](https://github.com/sourcegraph/sourcegraph/pull/54367)

### Changed

- Provide more information on Cody App, and improved the login page design for Enterprise customers. [pull/54362](https://github.com/sourcegraph/sourcegraph/pull/54362)

## [0.4.0]

### Added

- The range of the editor selection, if present, is now displayed alongside the file name in the chat footer. [pull/53742](https://github.com/sourcegraph/sourcegraph/pull/53742)
- Support switching between multiple instances with `Switch Account`. [pull/53434](https://github.com/sourcegraph/sourcegraph/pull/53434)
- Automate sign-in flow with Cody App. [pull/53908](https://github.com/sourcegraph/sourcegraph/pull/53908)
- Add a warning message to recipes when the selection gets truncated. [pull/54025](https://github.com/sourcegraph/sourcegraph/pull/54025)
- Start up loading screen. [pull/54106](https://github.com/sourcegraph/sourcegraph/pull/54106)

### Fixed

- Autocomplete: Include the number of lines of an accepted autocomplete recommendation and fix an issue where sometimes accepted completions would not be logged correctly. [pull/53878](https://github.com/sourcegraph/sourcegraph/pull/53878)
- Stop-Generating button does not stop Cody from responding if pressed before answer is generating. [pull/53827](https://github.com/sourcegraph/sourcegraph/pull/53827)
- Endpoint setting out of sync issue. [pull/53434](https://github.com/sourcegraph/sourcegraph/pull/53434)
- Endpoint URL without protocol causing sign-ins to fail. [pull/53908](https://github.com/sourcegraph/sourcegraph/pull/53908)
- Autocomplete: Fix network issues when using remote VS Code setups. [pull/53956](https://github.com/sourcegraph/sourcegraph/pull/53956)
- Autocomplete: Fix an issue where the loading indicator would not reset when a network error ocurred. [pull/53956](https://github.com/sourcegraph/sourcegraph/pull/53956)
- Autocomplete: Improve local context performance. [pull/54124](https://github.com/sourcegraph/sourcegraph/pull/54124)
- Chat: Fix an issue where the window would automatically scroll to the bottom as Cody responds regardless of where the users scroll position was. [pull/54188](https://github.com/sourcegraph/sourcegraph/pull/54188)
- Codebase index status does not get updated on workspace change. [pull/54106](https://github.com/sourcegraph/sourcegraph/pull/54106)
- Button for connect to App after user is signed out. [pull/54106](https://github.com/sourcegraph/sourcegraph/pull/54106)
- Fixes an issue with link formatting. [pull/54200](https://github.com/sourcegraph/sourcegraph/pull/54200)
- Fixes am issue where Cody would sometimes not respond. [pull/54268](https://github.com/sourcegraph/sourcegraph/pull/54268)
- Fixes authentication related issues. [pull/54237](https://github.com/sourcegraph/sourcegraph/pull/54237)

### Changed

- Autocomplete: Improve completion quality. [pull/53720](https://github.com/sourcegraph/sourcegraph/pull/53720)
- Autocomplete: Completions are now referred to as autocomplete. [pull/53851](https://github.com/sourcegraph/sourcegraph/pull/53851)
- Autocomplete: Autocomplete is now turned on by default. [pull/54166](https://github.com/sourcegraph/sourcegraph/pull/54166)
- Improved the response quality when Cody is asked about a selected piece of code through the chat window. [pull/53742](https://github.com/sourcegraph/sourcegraph/pull/53742)
- Refactored authentication process. [pull/53434](https://github.com/sourcegraph/sourcegraph/pull/53434)
- New sign-in and sign-out flow. [pull/53434](https://github.com/sourcegraph/sourcegraph/pull/53434)
- Analytical logs are now displayed in the Output view. [pull/53870](https://github.com/sourcegraph/sourcegraph/pull/53870)
- Inline Chat: Renamed Inline Assist to Inline Chat. [pull/53725](https://github.com/sourcegraph/sourcegraph/pull/53725) [pull/54315](https://github.com/sourcegraph/sourcegraph/pull/54315)
- Chat: Link to the "Getting Started" guide directly from the first chat message instead of the external documentation website. [pull/54175](https://github.com/sourcegraph/sourcegraph/pull/54175)
- Codebase status icons. [pull/54262](https://github.com/sourcegraph/sourcegraph/pull/54262)
- Changed the keyboard shortcut for the file touch recipe to `ctrl+alt+/` to avoid conflicts. [pull/54275](https://github.com/sourcegraph/sourcegraph/pull/54275)
- Inline Chat: Do not change current focus when Inline Fixup is done. [pull/53980](https://github.com/sourcegraph/sourcegraph/pull/53980)
- Inline Chat: Replace Close CodeLens with Accept. [pull/53980](https://github.com/sourcegraph/sourcegraph/pull/53980)
- Inline Chat: Moved to Beta state. It is now enabled by default. [pull/54315](https://github.com/sourcegraph/sourcegraph/pull/54315)

## [0.2.5]

### Added

- `Stop Generating` button to cancel a request and stop Cody's response. [pull/53332](https://github.com/sourcegraph/sourcegraph/pull/53332)

### Fixed

- Fixes the rendering of duplicate context files in response. [pull/53662](https://github.com/sourcegraph/sourcegraph/pull/53662)
- Fixes an issue where local keyword context was trying to open binary files. [pull/53662](https://github.com/sourcegraph/sourcegraph/pull/53662)
- Fixes the hallucination detection behavior for directory, API and git refs pattern. [pull/53553](https://github.com/sourcegraph/sourcegraph/pull/53553)

### Changed

- Completions: Updating configuration no longer requires reloading the extension. [pull/53401](https://github.com/sourcegraph/sourcegraph/pull/53401)
- New chat layout. [pull/53332](https://github.com/sourcegraph/sourcegraph/pull/53332)
- Completions: Completions can now be used on unsaved files. [pull/53495](https://github.com/sourcegraph/sourcegraph/pull/53495)
- Completions: Add multi-line heuristics for C, C++, C#, and Java. [pull/53631](https://github.com/sourcegraph/sourcegraph/pull/53631)
- Completions: Add context summaries and language information to analytics. [pull/53746](https://github.com/sourcegraph/sourcegraph/pull/53746)
- More compact chat suggestion buttons. [pull/53755](https://github.com/sourcegraph/sourcegraph/pull/53755)

## [0.2.4]

### Added

- Hover tooltips to intent-detection underlines. [pull/52029](https://github.com/sourcegraph/sourcegraph/pull/52029)
- Notification to prompt users to setup Cody if it wasn't configured initially. [pull/53321](https://github.com/sourcegraph/sourcegraph/pull/53321)
- Added a new Cody status bar item to relay global loading states and allowing you to quickly enable/disable features. [pull/53307](https://github.com/sourcegraph/sourcegraph/pull/53307)

### Fixed

- Fix `Continue with Sourcegraph.com` callback URL. [pull/53418](https://github.com/sourcegraph/sourcegraph/pull/53418)

### Changed

- Simplified the appearance of commands in various parts of the UI [pull/53395](https://github.com/sourcegraph/sourcegraph/pull/53395)

## [0.2.3]

### Added

- Add delete button for removing individual history. [pull/52904](https://github.com/sourcegraph/sourcegraph/pull/52904)
- Load the recent ongoing chat on reload of window. [pull/52904](https://github.com/sourcegraph/sourcegraph/pull/52904)
- Handle URL callbacks from `vscode-insiders`. [pull/53313](https://github.com/sourcegraph/sourcegraph/pull/53313)
- Inline Assist: New Code Lens to undo `inline fix` performed by Cody. [pull/53348](https://github.com/sourcegraph/sourcegraph/pull/53348)

### Fixed

- Fix the loading of files and scroll chat to the end while restoring the history. [pull/52904](https://github.com/sourcegraph/sourcegraph/pull/52904)
- Open file paths from Cody's responses in a workspace with the correct protocol. [pull/53103](https://github.com/sourcegraph/sourcegraph/pull/53103)
- Cody completions: Fixes an issue where completions would often start in the next line. [pull/53246](https://github.com/sourcegraph/sourcegraph/pull/53246)

### Changed

- Save the current ongoing conversation to the chat history [pull/52904](https://github.com/sourcegraph/sourcegraph/pull/52904)
- Inline Assist: Updating configuration no longer requires reloading the extension. [pull/53348](https://github.com/sourcegraph/sourcegraph/pull/53348)
- Context quality has been improved when the repository has not been indexed. The LLM is used to generate keyword and filename queries, and the LLM also reranks results from multiple sources. Response latency has also improved on long user queries. [pull/52815](https://github.com/sourcegraph/sourcegraph/pull/52815)

## [0.2.2]

### Added

- New recipe: `Generate PR description`. Generate the PR description using the PR template guidelines for the changes made in the current branch. [pull/51721](https://github.com/sourcegraph/sourcegraph/pull/51721)
- Open context search results links as workspace file. [pull/52856](https://github.com/sourcegraph/sourcegraph/pull/52856)
- Cody Inline Assist: Decorations for `/fix` errors. [pull/52796](https://github.com/sourcegraph/sourcegraph/pull/52796)
- Open file paths from Cody's responses in workspace. [pull/53069](https://github.com/sourcegraph/sourcegraph/pull/53069)
- Help & Getting Started: Walkthrough to help users get setup with Cody and discover new features. [pull/52560](https://github.com/sourcegraph/sourcegraph/pull/52560)

### Fixed

- Cody Inline Assist: Decorations for `/fix` on light theme. [pull/52796](https://github.com/sourcegraph/sourcegraph/pull/52796)
- Cody Inline Assist: Use more than 1 context file for `/touch`. [pull/52796](https://github.com/sourcegraph/sourcegraph/pull/52796)
- Cody Inline Assist: Fixes cody processing indefinitely issue. [pull/52796](https://github.com/sourcegraph/sourcegraph/pull/52796)
- Cody completions: Various fixes for completion analytics. [pull/52935](https://github.com/sourcegraph/sourcegraph/pull/52935)
- Cody Inline Assist: Indentation on `/fix` [pull/53068](https://github.com/sourcegraph/sourcegraph/pull/53068)

### Changed

- Internal: Do not log events during tests. [pull/52865](https://github.com/sourcegraph/sourcegraph/pull/52865)
- Cody completions: Improved the number of completions presented and reduced the latency. [pull/52935](https://github.com/sourcegraph/sourcegraph/pull/52935)
- Cody completions: Various improvements to the context. [pull/53043](https://github.com/sourcegraph/sourcegraph/pull/53043)

## [0.2.1]

### Fixed

- Escape Windows path separator in fast file finder path pattern. [pull/52754](https://github.com/sourcegraph/sourcegraph/pull/52754)
- Only display errors from the embeddings clients for users connected to an indexed codebase. [pull/52780](https://github.com/sourcegraph/sourcegraph/pull/52780)

### Changed

## [0.2.0]

### Added

- Cody Inline Assist: New recipe for creating new files with `/touch` command. [pull/52511](https://github.com/sourcegraph/sourcegraph/pull/52511)
- Cody completions: Experimental support for multi-line inline completions for JavaScript, TypeScript, Go, and Python using indentation based truncation. [issues/52588](https://github.com/sourcegraph/sourcegraph/issues/52588)
- Display embeddings search, and connection error to the webview panel. [pull/52491](https://github.com/sourcegraph/sourcegraph/pull/52491)
- New recipe: `Optimize Code`. Optimize the time and space consumption of code. [pull/51974](https://github.com/sourcegraph/sourcegraph/pull/51974)
- Button to insert code block text at cursor position in text editor. [pull/52528](https://github.com/sourcegraph/sourcegraph/pull/52528)

### Fixed

- Cody completions: Fixed interop between spaces and tabs. [pull/52497](https://github.com/sourcegraph/sourcegraph/pull/52497)
- Fixes an issue where new conversations did not bring the chat into the foreground. [pull/52363](https://github.com/sourcegraph/sourcegraph/pull/52363)
- Cody completions: Prevent completions for lines that have a word in the suffix. [issues/52582](https://github.com/sourcegraph/sourcegraph/issues/52582)
- Cody completions: Fixes an issue where multi-line inline completions closed the current block even if it already had content. [pull/52615](https://github.com/sourcegraph/sourcegraph/52615)
- Cody completions: Fixed an issue where the Cody response starts with a newline and was previously ignored. [issues/52586](https://github.com/sourcegraph/sourcegraph/issues/52586)

### Changed

- Cody is now using `major.EVEN_NUMBER.patch` for release versions and `major.ODD_NUMBER.patch` for pre-release versions. [pull/52412](https://github.com/sourcegraph/sourcegraph/pull/52412)
- Cody completions: Fixed an issue where the Cody response starts with a newline and was previously ignored [issues/52586](https://github.com/sourcegraph/sourcegraph/issues/52586)
- Cody completions: Improves the behavior of the completions cache when characters are deleted from the editor. [pull/52695](https://github.com/sourcegraph/sourcegraph/pull/52695)

### Changed

- Cody completions: Improve completion logger and measure the duration a completion is displayed for. [pull/52695](https://github.com/sourcegraph/sourcegraph/pull/52695)

## [0.1.5]

### Added

### Fixed

- Inline Assist broken decorations for Inline-Fixup tasks [pull/52322](https://github.com/sourcegraph/sourcegraph/pull/52322)

### Changed

- Various Cody completions related improvements [pull/52365](https://github.com/sourcegraph/sourcegraph/pull/52365)

## [0.1.4]

### Added

- Added support for local keyword search on Windows. [pull/52251](https://github.com/sourcegraph/sourcegraph/pull/52251)

### Fixed

- Setting `cody.useContext` to `none` will now limit Cody to using only the currently open file. [pull/52126](https://github.com/sourcegraph/sourcegraph/pull/52126)
- Fixes race condition in telemetry. [pull/52279](https://github.com/sourcegraph/sourcegraph/pull/52279)
- Don't search for file paths if no file paths to validate. [pull/52267](https://github.com/sourcegraph/sourcegraph/pull/52267)
- Fix handling of embeddings search backward compatibility. [pull/52286](https://github.com/sourcegraph/sourcegraph/pull/52286)

### Changed

- Cleanup the design of the VSCode history view. [pull/51246](https://github.com/sourcegraph/sourcegraph/pull/51246)
- Changed menu icons and order. [pull/52263](https://github.com/sourcegraph/sourcegraph/pull/52263)
- Deprecate `cody.debug` for three new settings: `cody.debug.enable`, `cody.debug.verbose`, and `cody.debug.filter`. [pull/52236](https://github.com/sourcegraph/sourcegraph/pull/52236)

## [0.1.3]

### Added

- Add support for connecting to Sourcegraph App when a supported version is installed. [pull/52075](https://github.com/sourcegraph/sourcegraph/pull/52075)

### Fixed

- Displays error banners on all view instead of chat view only. [pull/51883](https://github.com/sourcegraph/sourcegraph/pull/51883)
- Surfaces errors for corrupted token from secret storage. [pull/51883](https://github.com/sourcegraph/sourcegraph/pull/51883)
- Inline Assist add code lenses to all open files [pull/52014](https://github.com/sourcegraph/sourcegraph/pull/52014)

### Changed

- Removes unused configuration option: `cody.enabled`. [pull/51883](https://github.com/sourcegraph/sourcegraph/pull/51883)
- Arrow key behavior: you can now navigate forwards through messages with the down arrow; additionally the up and down arrows will navigate backwards and forwards only if you're at the start or end of the drafted text, respectively. [pull/51586](https://github.com/sourcegraph/sourcegraph/pull/51586)
- Display a more user-friendly error message when the user is connected to sourcegraph.com and doesn't have a verified email. [pull/51870](https://github.com/sourcegraph/sourcegraph/pull/51870)
- Keyword context: Excludes files larger than 1M and adds a 30sec timeout period [pull/52038](https://github.com/sourcegraph/sourcegraph/pull/52038)

## [0.1.2]

### Added

- `Inline Assist`: a new way to interact with Cody inside your files. To enable this feature, please set the `cody.experimental.inline` option to true. [pull/51679](https://github.com/sourcegraph/sourcegraph/pull/51679)

### Fixed

- UI bug that capped buttons at 300px max-width with visible border [pull/51726](https://github.com/sourcegraph/sourcegraph/pull/51726)
- Fixes anonymous user id resetting after logout [pull/51532](https://github.com/sourcegraph/sourcegraph/pull/51532)
- Add error message on top of Cody's response instead of overriding it [pull/51762](https://github.com/sourcegraph/sourcegraph/pull/51762)
- Fixes an issue where chat input messages where not rendered in the UI immediately [pull/51783](https://github.com/sourcegraph/sourcegraph/pull/51783)
- Fixes an issue where file where the hallucination detection was not working properly [pull/51785](https://github.com/sourcegraph/sourcegraph/pull/51785)
- Aligns Edit button style with feedback buttons [pull/51767](https://github.com/sourcegraph/sourcegraph/pull/51767)

### Changed

- Pressing the icon to reset the clear history now makes sure that the chat tab is shown [pull/51786](https://github.com/sourcegraph/sourcegraph/pull/51786)
- Rename the extension from "Sourcegraph Cody" to "Cody AI by Sourcegraph" [pull/51702](https://github.com/sourcegraph/sourcegraph/pull/51702)
- Remove HTML escaping artifacts [pull/51797](https://github.com/sourcegraph/sourcegraph/pull/51797)

## [0.1.1]

### Fixed

- Remove system alerts from non-actionable items [pull/51714](https://github.com/sourcegraph/sourcegraph/pull/51714)

## [0.1.0]

### Added

- New recipe: `Codebase Context Search`. Run an approximate search across the codebase. It searches within the embeddings when available to provide relevant code context. [pull/51077](https://github.com/sourcegraph/sourcegraph/pull/51077)
- Add support to slash commands `/` in chat. [pull/51077](https://github.com/sourcegraph/sourcegraph/pull/51077)
  - `/r` or `/reset` to reset chat
  - `/s` or `/search` to perform codebase context search
- Adds usage metrics to the experimental chat predictions feature [pull/51474](https://github.com/sourcegraph/sourcegraph/pull/51474)
- Add highlighted code to context message automatically [pull/51585](https://github.com/sourcegraph/sourcegraph/pull/51585)
- New recipe: `Generate Release Notes` --generate release notes based on the available tags or the selected commits for the time period. It summarises the git commits into standard release notes format of new features, bugs fixed, docs improvements. [pull/51481](https://github.com/sourcegraph/sourcegraph/pull/51481)
- New recipe: `Generate Release Notes`. Generate release notes based on the available tags or the selected commits for the time period. It summarizes the git commits into standard release notes format of new features, bugs fixed, docs improvements. [pull/51481](https://github.com/sourcegraph/sourcegraph/pull/51481)

### Fixed

- Error notification display pattern for rate limit [pull/51521](https://github.com/sourcegraph/sourcegraph/pull/51521)
- Fixes issues with branch switching and file deletions when using the experimental completions feature [pull/51565](https://github.com/sourcegraph/sourcegraph/pull/51565)
- Improves performance of hallucination detection for file paths and supports paths relative to the project root [pull/51558](https://github.com/sourcegraph/sourcegraph/pull/51558), [pull/51625](https://github.com/sourcegraph/sourcegraph/pull/51625)
- Fixes an issue where inline code blocks were unexpectedly escaped [pull/51576](https://github.com/sourcegraph/sourcegraph/pull/51576)

### Changed

- Promote Cody from experimental to beta [pull/](https://github.com/sourcegraph/sourcegraph/pull/)
- Various improvements to the experimental completions feature

## [0.0.10]

### Added

- Adds usage metrics to the experimental completions feature [pull/51350](https://github.com/sourcegraph/sourcegraph/pull/51350)
- Updating `cody.codebase` does not require reloading VS Code [pull/51274](https://github.com/sourcegraph/sourcegraph/pull/51274)

### Fixed

- Fixes an issue where code blocks were unexpectedly escaped [pull/51247](https://github.com/sourcegraph/sourcegraph/pull/51247)

### Changed

- Improved Cody header and layout details [pull/51348](https://github.com/sourcegraph/sourcegraph/pull/51348)
- Replace `Cody: Set Access Token` command with `Cody: Sign in` [pull/51274](https://github.com/sourcegraph/sourcegraph/pull/51274)
- Various improvements to the experimental completions feature

## [0.0.9]

### Added

- Adds new experimental chat predictions feature to suggest follow-up conversations. Enable it with the new `cody.experimental.chatPredictions` feature flag. [pull/51201](https://github.com/sourcegraph/sourcegraph/pull/51201)
- Auto update `cody.codebase` setting from current open file [pull/51045](https://github.com/sourcegraph/sourcegraph/pull/51045)
- Properly render rate-limiting on requests [pull/51200](https://github.com/sourcegraph/sourcegraph/pull/51200)
- Error display in UI [pull/51005](https://github.com/sourcegraph/sourcegraph/pull/51005)
- Edit buttons for editing last submitted message [pull/51009](https://github.com/sourcegraph/sourcegraph/pull/51009)
- [Security] Content security policy to webview [pull/51152](https://github.com/sourcegraph/sourcegraph/pull/51152)

### Fixed

- Escaped HTML issue [pull/51144](https://github.com/sourcegraph/sourcegraph/pull/51151)
- Unauthorized sessions [pull/51005](https://github.com/sourcegraph/sourcegraph/pull/51005)

### Changed

- Various improvements to the experimental completions feature [pull/51161](https://github.com/sourcegraph/sourcegraph/pull/51161) [51046](https://github.com/sourcegraph/sourcegraph/pull/51046)
- Visual improvements to the history page, ability to resume past conversations [pull/51159](https://github.com/sourcegraph/sourcegraph/pull/51159)

## [Template]

### Added

### Fixed

### Changed<|MERGE_RESOLUTION|>--- conflicted
+++ resolved
@@ -31,9 +31,7 @@
 - Commands: The Custom Commands Menu now closes on click outside of the menu. [pull/1854](https://github.com/sourcegraph/cody/pull/1854)
 - Autocomplete: Remove the frequency of unhelpful autocompletions. [pull/1862](https://github.com/sourcegraph/cody/pull/1862)
 - Chat: The default chat model `claude-2` has been replaced with the pinned version `claude-2.0`. [pull/1860](https://github.com/sourcegraph/cody/pull/1860)
-<<<<<<< HEAD
 - Edit: Improved the response consistency for edits. Incoming code should now better match the surrounding code and contain less formatting errors [pull/1892](https://github.com/sourcegraph/cody/pull/1892)
-=======
 - Command: Editor title icon will only show up in non-readonly file editor views. [pull/1909](https://github.com/sourcegraph/cody/pull/1909)
 - Chat: Include text in dotCom chat events. [pull/1910](https://github.com/sourcegraph/cody/pull/1910)
 - Chat: Replaced vscode links with custom "cody.chat.open.file" protocol when displaying file names in chat. [pull/1919](https://github.com/sourcegraph/cody/pull/1919)
@@ -47,7 +45,6 @@
 ### Changed
 
 - Move decision about which autocomplete deployment to use for StarCoder to the server. [pull/1845](https://github.com/sourcegraph/cody/pull/1845)
->>>>>>> 4041d40f
 
 ## [0.16.0]
 
