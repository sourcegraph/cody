# Changelog

This is a log of all notable changes to Cody for VS Code. [Unreleased] changes are included in the nightly pre-release builds.

## [Unreleased]

### Added

- Chat: You can add highlighted code to the chat context by right-clicking on the code and selecting `Cody Chat: Add context`. The selected code will appear in the input box as `@-mentions`, allowing you to complete your question. [pull/3713](https://github.com/sourcegraph/cody/pull/3713)
- Autocomplete: Add the proper infilling prompt for Codegemma when using Ollama. [pull/3754](https://github.com/sourcegraph/cody/pull/3754)
- Chat: The new `Mixtral 8x22B Preview` chat model is available for Cody Pro users for preview. [pull/3768](https://github.com/sourcegraph/cody/pull/3768)
- Chat: Add a "Pop out" button to the chat title bar that allows you to move Cody chat into a floating window. [pull/3773](https://github.com/sourcegraph/cody/pull/3773)
- Sidebar: A new button to copy the current Cody extension version to the clipboard shows up next to the Release Notes item in the SETTINGS & SUPPORT sidebar on hover. This is useful for reporting issues or getting information about the installed version. [pull/3802](https://github.com/sourcegraph/cody/pull/3802)
- Generate Unit Tests: Added a new code action "Ask Cody to Test" currently shows against functions in JS, TS, Go and Python. [pull/3763](https://github.com/sourcegraph/cody/pull/3763)
- Chat: @-mentions that exceed the context window will be displayed as invalid to make it easier to identify them during input. [pull/3742](https://github.com/sourcegraph/cody/pull/3742)

### Fixed

- Generate Unit Tests: Fixed an issue where Cody would generate tests for the wrong code in the file. [pull/3759](https://github.com/sourcegraph/cody/pull/3759)
- Chat: Fixed an issue where changing the chat model did not update the token limit for the model. [pull/3762](https://github.com/sourcegraph/cody/pull/3762)
- Troubleshoot: Don't show SignIn page if the authentication error is because of network connectivity issues [pull/3750](https://github.com/sourcegraph/cody/pull/3750)
  
- Edit: Large file warnings for @-mentions are now updated dynamically as you add or remove them. [pull/3767](https://github.com/sourcegraph/cody/pull/3767)
- Generate Unit Tests: Improved quality for creating file names. [pull/3763](https://github.com/sourcegraph/cody/pull/3763)
- Custom Commands: Fixed an issue where newly added custom commands were not working when clicked in the sidebar tree view. [pull/3804](https://github.com/sourcegraph/cody/pull/3804)
- Chat: Fixed an issue where whitespaces in messages submitted by users were omitted. [pull/3817](https://github.com/sourcegraph/cody/pull/3817)
<<<<<<< HEAD
- Chat: Fixed an issue where context files were opened with an incorrect link for Enterprise users due to double encoding. [pull/3818](https://github.com/sourcegraph/cody/pull/3818)
=======
- Chat: Improved token counting mechanism that allows more context to be correctly included or excluded. [pull/3742](https://github.com/sourcegraph/cody/pull/3742)
>>>>>>> 5bedb28f

### Changed

- Command: Ghost text hint for `Document Code` ("Alt+D to Document") now only shows on documentable symbols without an existing docstring. [pull/3622](https://github.com/sourcegraph/cody/pull/3622)
- Chat: Updates to the latest GPT 4 Turbo model. [pull/3790](https://github.com/sourcegraph/cody/pull/3790)
- Chat: Slightly speeds up enhanced context fetching on Cody Free and Cody Pro when both embeddings and search is used. [pull/3798](https://github.com/sourcegraph/cody/pull/3798)
- Support Sidebar: Consolidated all support links to our new [Support page](https://srcgr.ph/cody-support), which includes a new [Community Forum](https://community.sourcegraph.com/c/cody/vs-code/6) for user discussion.. [pull/3803](https://github.com/sourcegraph/cody/pull/3803)
- Support Sidebar: Update the icon for Discord to use the official Discord logo. [pull/3803](https://github.com/sourcegraph/cody/pull/3803)
- Commands/Chat: Increased the maximum output limit of LLM responses. [pull/3797](https://github.com/sourcegraph/cody/pull/3797)
- Commands: Updated the naming of various code actions to be more descriptive. [pull/3831](https://github.com/sourcegraph/cody/pull/3831)
- Chat: Add chat model to more telemetry events. [pull/3829](https://github.com/sourcegraph/cody/pull/3829)
- Adds a new telemetry event when users sign-in the first time. [pull/3836](https://github.com/sourcegraph/cody/pull/3836)

### Feature Flags

> This section covers experiments that run behind feature flags.

- CodyChatContextBudget: Expanded context window for user-added context in Cody chat. [pull/3742](https://github.com/sourcegraph/cody/pull/3742)

## [1.12.0]

### Added

- Edit/Chat: Cody now expands the selection to the nearest enclosing function, if available, before attempting to expand to the nearest enclosing block. [pull/3507](https://github.com/sourcegraph/cody/pull/3507)
- Edit: New `cody.edit.preInstruction` configuration option for adding custom instruction at the end of all your requests. [pull/3542](https://github.com/sourcegraph/cody/pull/3542)
- Edit: Add support for the new `cody.edit.preInstruction` setting. [pull/3542](https://github.com/sourcegraph/cody/pull/3542)
- Edit: Added telemetry to measure the persistence of edits in the document. [pull/3550](https://github.com/sourcegraph/cody/pull/3550)
- Edit: "Ask Cody to Fix" now uses Claude 3 Sonnet. [pull/3555](https://github.com/sourcegraph/cody/pull/3555)
- Chat: Added buttons in the chat input box for enabling/disabling Enhanced Context. [pull/3547](https://github.com/sourcegraph/cody/pull/3547)
- Edit: Display warnings for large @-mentioned files during selection. [pull/3494](https://github.com/sourcegraph/cody/pull/3494)
- Edit: Automatically show open tabs as available options when triggering an @-mention. [pull/3494](https://github.com/sourcegraph/cody/pull/3494)
- `Cody Debug: Report Issue` command to easily file a pre-filled GitHub issue form for reporting bugs and issues directly inside VS Code. The `Cody Debug: Report Issue` command is accessible from the command palette and the `...` menu in the Cody Support sidebar. [pull/3624](https://github.com/sourcegraph/cody/pull/3624)

### Fixed

- Chat: Fixed issue where large files could not be added via @-mention. You can now @-mention line ranges within large files. [pull/3531](https://github.com/sourcegraph/cody/pull/3531) & [pull/3585](https://github.com/sourcegraph/cody/pull/3585)
- Edit: Improved the response reliability, Edit commands should no longer occasionally produce Markdown outputs.[pull/3192](https://github.com/sourcegraph/cody/pull/3192)
- Chat: Handle empty chat message input and prevent submission of empty messages. [pull/3554](https://github.com/sourcegraph/cody/pull/3554)
- Chat: Warnings are now displayed correctly for large files in the @-mention file selection list. [pull/3526](https://github.com/sourcegraph/cody/pull/3526)
- Custom Commands: Errors when running context command scripts now show the error output in the notification message. [pull/3565](https://github.com/sourcegraph/cody/pull/3565)
- Edit: Improved the response reliability, Edit commands should no longer occasionally produce Markdown outputs. [pull/3192](https://github.com/sourcegraph/cody/pull/3192)
- Edit: The `document` command now defaults to Claude 3 Haiku. [pull/3572](https://github.com/sourcegraph/cody/pull/3572)

### Changed

- Chat: A new design for chat messages, with avatars and a separate context row. [pull/3639](https://github.com/sourcegraph/cody/pull/3639)
- Chat: The Enhanced Context Settings modal is opened by default for the first chat session. [pull/3547](https://github.com/sourcegraph/cody/pull/3547)
- Add information on which Cody tier is being used to analytics events. [pull/3508](https://github.com/sourcegraph/cody/pull/3508)
- Auth: Enable the new onboarding flow that does not require the redirect back to VS Code for everyone. [pull/3574](https://github.com/sourcegraph/cody/pull/3574)
- Chat: Claude 3 Sonnet is now the default model for every Cody Free or Pro user. [pull/3575](https://github.com/sourcegraph/cody/pull/3575)
- Edit: Removed a previous Edit shortcut (`Shift+Cmd/Ctrl+v`), use `Opt/Alt+K` to trigger Edits. [pull/3591](https://github.com/sourcegraph/cody/pull/3591)
- Commands: The `Editor Title Icon` configuration option has been removed from the Cody Settings menu. Users can configure the title bar icon by right-clicking on the title bar. [pull/3677](https://github.com/sourcegraph/cody/pull/3677)

### Feature Flags

> This section covers experiments that run behind feature flags.

- Hover Commands: Cody commands are now integrated with the native hover provider, allowing you to seamlessly access essential commands on mouse hover. [pull/3585](https://github.com/sourcegraph/cody/pull/3585)

## [1.10.2]

### Added

- Cody Enterprise users now have access to an `experimental-openaicompatible` which allows bringing your own LLM via any OpenAI-compatible API. For now, this is only supported with Starchat and specific configurations - but we continue to generalize this work to support more models and OpenAI-compatible endpoints. [pull/3218](https://github.com/sourcegraph/cody/pull/3218)

## [1.10.1]

### Added

- Autocomplete: Add Claude 3 Haiku experimental autocomplete support. [pull/3538](https://github.com/sourcegraph/cody/pull/3538)

### Changed

- Telemetry: Upgrade Sentry version. [pull/3502](https://github.com/sourcegraph/cody/pull/3502)
- Autocomplete: Subsequent new lines are added to the singleline stop sequences. [pull/3549](https://github.com/sourcegraph/cody/pull/3549)

## [1.10.0]

### Added

- Added support links for Cody Pro and Enterprise users. [pull/3330](https://github.com/sourcegraph/cody/pull/3330)
- Autocomplete: Add StarCoder2 experimental support. [pull/61207](https://github.com/sourcegraph/cody/pull/61207)
- Autocomplete: Add `cody.autocomplete.experimental.fireworksOptions` for local debugging with Fireworks. [pull/3415](https://github.com/sourcegraph/cody/pull/3415)
- Chat: Add Claude 3 Haiku for Pro users. [pull/3423](https://github.com/sourcegraph/cody/pull/3423)
- Chat: Upgrade GPT 4 turbo model. [pull/3468](https://github.com/sourcegraph/cody/pull/3468)
- Chat: Added experimental support for including web pages as context by @-mentioning a URL (when the undocumented `cody.experimental.urlContext` VS Code setting is enabled). [pull/3436](https://github.com/sourcegraph/cody/pull/3436)
- Document: Added support for automatically determining the symbol and range of a documentable block from the users' cursor position. Currently supported in JavaScript, TypeScript, Go and Python. [pull/3275](https://github.com/sourcegraph/cody/pull/3275)
- Document: Added a ghost text hint ("Alt+D to Document") that shows when the users' cursor is on a documentable symbol. Currently supported in JavaScript, TypeScript, Go and Python. [pull/3275](https://github.com/sourcegraph/cody/pull/3275)
- Document: Added a shortcut (`Alt+D`) to immediately execute the document command. [pull/3275](https://github.com/sourcegraph/cody/pull/3275)
- Edit: Added a ghost text hint ("Alt+K to Generate Code") that shows on empty files. [pull/3275](https://github.com/sourcegraph/cody/pull/3275)

### Fixed

- Chat: When `@`-mentioning files in chat and edits, the list of fuzzy-matching files is shown much faster (which is especially noticeable in large workspaces).
- Chat: Fix abort related error messages with Claude 3. [pull/3466](https://github.com/sourcegraph/cody/pull/3466)
- Document: Fixed an issue where the generated documentation would be incorrectly inserted for Python. Cody will now follow PEP 257 – Docstring Conventions. [pull/3275](https://github.com/sourcegraph/cody/pull/3275)
- Edit: Fixed incorrect decorations being shown for edits that only insert new code. [pull/3424](https://github.com/sourcegraph/cody/pull/3424)

### Changed

- Autocomplete: Upgrade tree-sitter and expand language support. [pull/3373](https://github.com/sourcegraph/cody/pull/3373)
- Autocomplete: Do not cut off completions when they are almost identical to the following non-empty line. [pull/3377](https://github.com/sourcegraph/cody/pull/3377)
- Autocomplete: Enabled dynamic multiline completions by default. [pull/3392](https://github.com/sourcegraph/cody/pull/3392)
- Autocomplete: Improve StarCoder2 Ollama support. [pull/3452](https://github.com/sourcegraph/cody/pull/3452)
- Autocomplete: Upgrade tree-sitter grammars and add Dart support. [pull/3476](https://github.com/sourcegraph/cody/pull/3476)
- Autocomplete: Wrap tree-sitter parse calls in OpenTelemetry spans. [pull/3419](https://github.com/sourcegraph/cody/pull/3419)
- Chat: The <kbd>UpArrow</kbd> key in an empty chat editor now edits the most recently sent message instead of populating the editor with the last message's text.
- Chat: The chat editor uses a new rich editor component. If you open an old chat added before this version and edit a message in the transcript with @-mentions, the @-mentions will show up as plain text and will not actually include the mentioned files unless you re-type them.
- Command: Enhanced the context provided to the Test command to help the language model determine the appropriate testing framework to use. [pull/3344](https://github.com/sourcegraph/cody/pull/3344)
- Document: Upgraded to use a faster model. [pull/3275](https://github.com/sourcegraph/cody/pull/3275)
- Properly throw an error when attempting to parse an incomplete SSE stream with the nodeClient. [pull/3479](https://github.com/sourcegraph/cody/pull/3479)

## [1.8.3]

### Fixed

- Fix crash upon initialization in the stable build if a prerelease version of the VS Code extension was used for chat after 2024-03-08. [pull/3394](https://github.com/sourcegraph/cody/pull/3394)

## [1.8.2]

### Added

- Debug: Added new commands (`Cody Debug: Enable Debug Mode` and `Cody Debug: Open Output Channel`) to the editor Command Palette and the `Settings & Support` sidebar to streamline the process of getting started with debugging Cody. [pull/3342](https://github.com/sourcegraph/cody/pull/3342)

### Fixed

- Chat: Fixed an issue where in some cases the entire document instead of just the visible portion would be included as context. [pull/3351](https://github.com/sourcegraph/cody/pull/3351)
- Chat: Fixed an issue where user aborts was not handled correctly for Claude 3. [pull/3355](https://github.com/sourcegraph/cody/pull/3355)

### Changed

- Autocomplete: Improved the stop sequences list for Ollama models. [pull/3352](https://github.com/sourcegraph/cody/pull/3352)
- Chat: Welcome message is only shown on new chat panel. [pull/3341](https://github.com/sourcegraph/cody/pull/3341)
- Chat: Wrap pasted code blocks in triple-backticks automatically. [pull/3357](https://github.com/sourcegraph/cody/pull/3357)
- Command: You can now choose a LLM model for the Generate Unit Test command. [pull/3343](https://github.com/sourcegraph/cody/pull/3343)

## [1.8.1]

### Added

### Fixed

- Fixed an issue with the new auth experience that could prevent you from opening a sign in link. [pull/3339](https://github.com/sourcegraph/cody/pull/3339)
- Custom Commands: Fixed an issue that blocked shell commands from running on Windows. [pull/3333](https://github.com/sourcegraph/cody/pull/3333)

### Changed

## [1.8.0]

### Added

- Chat: Adds experimental support for local Ollama chat models. Simply start the Ollama app. You should be able to find the models you have pulled from Ollama in the model dropdown list in your chat panel after restarting VS Code. For detailed instructions, see [pull/3282](https://github.com/sourcegraph/cody/pull/3282)
- Chat: Adds support for line ranges with @-mentioned files (Example: `Explain @src/README.md:1-5`). [pull/3174](https://github.com/sourcegraph/cody/pull/3174)
- Chat: Command prompts are now editable and compatible with @ mentions. [pull/3243](https://github.com/sourcegraph/cody/pull/3243)
- Chat: Add Claude 3 Sonnet and Claude 3 Opus for Pro users. [pull/3301](https://github.com/sourcegraph/cody/pull/3301)
- Commands: Updated the prompts for the `Explain Code` and `Find Code Smell` commands to include file ranges. [pull/3243](https://github.com/sourcegraph/cody/pull/3243)
- Custom Command: All custom commands are now listed individually under the `Custom Commands` section in the Cody sidebar. [pull/3245](https://github.com/sourcegraph/cody/pull/3245)
- Custom Commands: You can now assign keybindings to individual custom commands. Simply search for `cody.command.custom.{CUSTOM_COMMAND_NAME}` (e.g. `cody.command.custom.commit`) in the Keyboard Shortcuts editor to add keybinding. [pull/3242](https://github.com/sourcegraph/cody/pull/3242)
- Chat/Search: Local indexes are rebuilt automatically on a daily cadence when they are stale. Staleness is determined by checking whether files have changed across Git commits and in the set of working file updates not yet committed. [pull/3261](https://github.com/sourcegraph/cody/pull/3261)
- Debug: Added `Export Logs` functionality to `Settings & Support` sidebar for exporting output logs when `cody.debug.enabled` is enabled. Also available in the Command Palette under `Cody: Export Logs`. [pull/3256](https://github.com/sourcegraph/cody/pull/3256)
- Auth: Adds a new onboarding flow that does not require the redirect back to VS Code behind a feature flag. [pull/3244](https://github.com/sourcegraph/cody/pull/3244)
- Font: Adds Ollama logo. [pull/3281](https://github.com/sourcegraph/cody/pull/3281)

### Fixed

- Auth: Logging in via redirect should now work in Cursor. This requires Sourcegraph 5.3.2 or later. [pull/3241](https://github.com/sourcegraph/cody/pull/3241)
- Chat: Fixed error `found consecutive messages with the same speaker 'assistant'` that occurred when prompt length exceeded limit. [pull/3228](https://github.com/sourcegraph/cody/pull/3228)
- Edit: Fixed an issue where preceding and following text would not be included for instruction-based Edits. [pull/3309](https://github.com/sourcegraph/cody/pull/3309)

### Changed

- Debug: The `cody.debug.enabled` setting is now set to `true` by default. [pull/](https://github.com/sourcegraph/cody/pull/)

## [1.6.1]

### Changed

- Autocomplete: Reduce the adaptive timeout to match latency improvements. [pull/3283](https://github.com/sourcegraph/cody/pull/3283)

## [1.6.0]

### Added

- Autocomplete: Adds a new experimental throttling mechanism that should decrease latency and backend load. [pull/3186](https://github.com/sourcegraph/cody/pull/3186)
- Edit: Added keyboard shortcuts for codelens actions such as "Undo" and "Retry" [pull/2757][https://github.com/sourcegraph/cody/pull/2757]
- Chat: Displays warnings for large @-mentioned files during selection. [pull/3118](https://github.com/sourcegraph/cody/pull/3118)
- Once [sourcegraph/sourcegraph#60515](https://github.com/sourcegraph/sourcegraph/pull/60515) is deployed, login works in VSCodium. [pull/3167](https://github.com/sourcegraph/cody/pull/3167)

### Fixed

- Autocomplete: Fixed an issue where the loading indicator might get stuck in the loading state. [pull/3178](https://github.com/sourcegraph/cody/pull/3178)
- Autocomplete: Fixes an issue where Ollama results were sometimes not visible when the current line has text after the cursor. [pull/3213](https://github.com/sourcegraph/cody/pull/3213)
- Chat: Fixed an issue where Cody Chat steals focus from file editor after a request is completed. [pull/3147](https://github.com/sourcegraph/cody/pull/3147)
- Chat: Fixed an issue where the links in the welcome message for chat are unclickable. [pull/3155](https://github.com/sourcegraph/cody/pull/3155)
- Chat: File range is now displayed correctly in the chat view. [pull/3172](https://github.com/sourcegraph/cody/pull/3172)

### Changed

- Autocomplete: Removes the latency for cached completions. [pull/3138](https://github.com/sourcegraph/cody/pull/3138)
- Autocomplete: Enable the recent jaccard similarity improvements by default. [pull/3135](https://github.com/sourcegraph/cody/pull/3135)
- Autocomplete: Start retrieval phase earlier to improve latency. [pull/3149](https://github.com/sourcegraph/cody/pull/3149)
- Autocomplete: Trigger one LLM request instead of three for multiline completions to reduce the response latency. [pull/3176](https://github.com/sourcegraph/cody/pull/3176)
- Autocomplete: Allow the client to pick up feature flag changes that were previously requiring a client restart. [pull/2992](https://github.com/sourcegraph/cody/pull/2992)
- Chat: Add tracing. [pull/3168](https://github.com/sourcegraph/cody/pull/3168)
- Command: Leading slashes are removed from command names in the command menu. [pull/3061](https://github.com/sourcegraph/cody/pull/3061)

## [1.4.4]

### Added

### Fixed

- The signin menu now displays a warning for invalid URL input. [pull/3156](https://github.com/sourcegraph/cody/pull/3156)

### Changed

## [1.4.3]

### Added

- Autocomplete: Updated the BFG binary version. [pull/3130](https://github.com/sourcegraph/cody/pull/3130)

### Changed

## [1.4.2]

### Fixed

- Chat: Fixed an issue where Cody would sometimes exceed the context window limit for shorter context OpenAI models. [pull/3121](https://github.com/sourcegraph/cody/pull/3121)

## [1.4.1]

### Added

- Chat: Support `@-mentioned` in mid sentences. [pull/3043](https://github.com/sourcegraph/cody/pull/3043)
- Chat: Support `@-mentioned` in editing mode. [pull/3091](https://github.com/sourcegraph/cody/pull/3091)

### Fixed

- Autocomplete: Fixed the completion partial removal upon acceptance caused by `cody.autocomplete.formatOnAccept`. [pull/3083](https://github.com/sourcegraph/cody/pull/3083)

### Changed

- Autocomplete: Improve client side tracing to get a better understanding of the E2E latency. [pull/3034](https://github.com/sourcegraph/cody/pull/3034)
- Autocomplete: Move some work off the critical path in an attempt to further reduce latency. [pull/3096](https://github.com/sourcegraph/cody/pull/3096)
- Custom Command: The `description` field is now optional and will default to use the command prompt. [pull/3025](https://github.com/sourcegraph/cody/pull/3025)

## [1.4.0]

### Added

- Autocomplete: Add a new `cody.autocomplete.disableInsideComments` option to prevent completions from being displayed while writing code comments. [pull/3049](https://github.com/sourcegraph/cody/pull/3049)
- Autocomplete: Added a shortcut to go to the Autocomplete settings from the Cody Settings overlay. [pull/3048](https://github.com/sourcegraph/cody/pull/3048)
- Chat: Display Cody icon in the editor title of the chat panels when `cody.editorTitleCommandIcon` is enabled. [pull/2937](https://github.com/sourcegraph/cody/pull/2937)
- Command: The `Generate Unit Tests` command now functions as an inline edit command. When executed, the new tests will be automatically appended to the test file. If no existing test file is found, a temporary one will be created. [pull/2959](https://github.com/sourcegraph/cody/pull/2959)
- Command: You can now highlight the output in your terminal panel and right-click to `Ask Cody to Explain`. [pull/3008](https://github.com/sourcegraph/cody/pull/3008)
- Edit: Added a multi-model selector to the Edit input, allowing quick access to change the Edit LLM. [pull/2951](https://github.com/sourcegraph/cody/pull/2951)
- Edit: Added Cody Pro support for models: GPT-4, GPT-3.5, Claude 2.1 and Claude Instant. [pull/2951](https://github.com/sourcegraph/cody/pull/2951)
- Edit: Added new keyboard shortcuts for Edit (`Alt+K`) and Chat (`Alt+L`). [pull/2865](https://github.com/sourcegraph/cody/pull/2865)
- Edit: Improved the input UX. You can now adjust the range of the Edit, select from available symbols in the document, and get quick access to the "Document" and "Test" commands. [pull/2884](https://github.com/sourcegraph/cody/pull/2884)
- Edit/Chat: Added "ghost" text alongside code to showcase Edit and Chat commands. Enable it by setting `cody.commandHints.enabled` to true. [pull/2865](https://github.com/sourcegraph/cody/pull/2865)
- [Internal] Command: Added new code lenses for generating additional unit tests. [pull/2959](https://github.com/sourcegraph/cody/pull/2959)

### Fixed

- Chat: Messages without enhanced context should not include the sparkle emoji in context list. [pull/3006](https://github.com/sourcegraph/cody/pull/3006)
- Custom Command: Fixed an issue where custom commands could fail to load due to an invalid entry (e.g. missing prompt). [pull/3012](https://github.com/sourcegraph/cody/pull/3012)
- Edit: Fixed an issue where "Ask Cody to Explain" would result in an error. [pull/3015](https://github.com/sourcegraph/cody/pull/3015)

### Changed

- Autocomplete: Expanded the configuration list to include `astro`, `rust`, `svelte`, and `elixir` for enhanced detection of multiline triggers. [pulls/3044](https://github.com/sourcegraph/cody/pull/3044)
- Autocomplete: Improved the new jaccard similarity retriever and context mixing experiments. [pull/2898](https://github.com/sourcegraph/cody/pull/2898)
- Autocomplete: Multiline completions are now enabled only for languages from a predefined list. [pulls/3044](https://github.com/sourcegraph/cody/pull/3044)
- Autocomplete: Remove obvious prompt-continuations. [pull/2974](https://github.com/sourcegraph/cody/pull/2974)
- Autocomplete: Enables the new fast-path mode for all Cody community users to directly connect with our inference service. [pull/2927](https://github.com/sourcegraph/cody/pull/2927)
- Autocomplete: Rename `unstable-ollama` option to `experimental-ollama` to better communicate the current state. We still support `unstable-ollama` in the config for backward compatibility. [pull/3077](https://github.com/sourcegraph/cody/pull/3077)
- Chat: Edit buttons are disabled on messages generated by the default commands. [pull/3005](https://github.com/sourcegraph/cody/pull/3005)

## [1.2.3]

### Added

- Autocomplete: local inference support with [deepseek-coder](https://ollama.ai/library/deepseek-coder) powered by ollama. [pull/2966](https://github.com/sourcegraph/cody/pull/2966)
- Autocomplete: Add a new experimental fast-path mode for Cody community users that directly connections to our inference services. [pull/2927](https://github.com/sourcegraph/cody/pull/2927)

## [1.2.2]

### Fixed

- Fixed an issue where the natural language search panel would disappear instead of showing results. [pull/2981](https://github.com/sourcegraph/cody/pull/2981)

## [1.2.1]

### Fixed

- Fixed an authentication issue that caused users to be unable to sign in. [pull/2943](https://github.com/sourcegraph/cody/pull/2943)
- Chat: Updated Chat input tips as commands are no longer executable from chat. [pull/2934](https://github.com/sourcegraph/cody/pull/2934)
- Custom Command: Removed codebase as context option from the custom command menu. [pull/2932](https://github.com/sourcegraph/cody/pull/2932)
- Command: Add `/ask` back to the Cody command menu, which was removed by accident. [pull/2939](https://github.com/sourcegraph/cody/pull/2939)

### Changed

- Chat: Updated message placeholder to mention you can @# to include symbols. [pull/2866](https://github.com/sourcegraph/cody/pull/2866)

## [1.2.0]

### Added

- Chat: Add a history quick in the editor panel for chats grouped by last interaction timestamp. [pull/2250](https://github.com/sourcegraph/cody/pull/2250)
- Added support for the new `fireworks/starcoder` virtual model name when used in combination with an Enterprise instance. [pull/2714](https://github.com/sourcegraph/cody/pull/2714)
- Chat: Added support for editing any non-command chat messages. [pull/2826](https://github.com/sourcegraph/cody/pull/2826)
- Chat: New action buttons added above the chat input area for easy keyboard access. [pull/2826](https://github.com/sourcegraph/cody/pull/2826)
- Chat: Using 'Up'/'Down' to reuse previous chat messages will now correctly bring `@`-mentioned files [pull/2473](https://github.com/sourcegraph/cody/pull/2473)
- Chat: Enterprise users can now search multiple repositories for context. [pull/2879](https://github.com/sourcegraph/cody/pull/2879)
- [Internal] Edit/Chat: Added "ghost" text alongside code to showcase Edit and Chat commands. [pull/2611](https://github.com/sourcegraph/cody/pull/2611)
- [Internal] Edit/Chat: Added Cmd/Ctrl+K and Cmd/Ctrl+L commands to trigger Edit and Chat [pull/2611](https://github.com/sourcegraph/cody/pull/2611)

### Fixed

- Edit: Fixed an issue where concurrent applying edits could result in the incorrect insertion point for a new edit. [pull/2707](https://github.com/sourcegraph/cody/pull/2707)
- Edit: Fixed an issue where the file/symbol hint would remain even after the file/symbol prefix had been deleted. [pull/2712](https://github.com/sourcegraph/cody/pull/2712)
- Commands: Fixed an issue where Cody failed to register additional instructions followed by the command key when submitted from the command menu. [pull/2789](https://github.com/sourcegraph/cody/pull/2789)
- Chat: The title for the chat panel is now reset correctly on "Restart Chat Session"/"New Chat Session" button click. [pull/2786](https://github.com/sourcegraph/cody/pull/2786)
- Chat: Fixed an issue where Ctrl+Enter on Windows would not work (did not send a follow-on chat). [pull/2823](https://github.com/sourcegraph/cody/pull/2823)
- Fixes an issue where the codebase URL was not properly inferred for a git repo when the repo name contains dots. [pull/2901](https://github.com/sourcegraph/cody/pull/2901)
- Chat: Fixed an issue where the user authentication view appeared in the chat panel. [pull/2904](https://github.com/sourcegraph/cody/pull/2904)

### Changed

- Changed code block UI to show actions immediately instead of waiting for Cody's response to be completed. [pull/2737](https://github.com/sourcegraph/cody/pull/2737)
- Removed recipes, which were replaced by commands in November 2023 (version 0.18.0).
- Edit: Updated the codelens display to be more descriptive. [pull/2710](https://github.com/sourcegraph/cody/pull/2710)
- New chats are now the default when the user submits a new quesetion. Previously, follow-up questions were the default, but this frequently led to exceeding the LLM context window, which users interpreted as an error state. Follow-up questions are still accessible via ⌘-Enter or Ctrl-Enter. [pull/2768](https://github.com/sourcegraph/cody/pull/2768)
- We now allocate no more than 60% of the overall LLM context window for enhanced context. This preserves more room for follow-up questions and context. [pull/2768](https://github.com/sourcegraph/cody/pull/2768)
- Chat: Renamed the "Restart Chat Session" button to "New Chat Session". [pull/2786](https://github.com/sourcegraph/cody/pull/2786)
- Removed the `cody.experimental.chatPredictions` setting. [pull/2848](https://github.com/sourcegraph/cody/pull/2848)
- Removed support for the `context.codebase` custom command property. [pull/2848](https://github.com/sourcegraph/cody/pull/2848)
- Autocomplete: Better cancellation of requests that are no longer relevant. [pull/2855](https://github.com/sourcegraph/cody/pull/2855)
- Updated Enhanced Context popover copy and added a link to the docs. [pull/2864](https://github.com/sourcegraph/cody/pull/2864)
- Include meta information about unit test files in Autocomplete analytics. [pull/2868](https://github.com/sourcegraph/cody/pull/2868)
- Moved the Context Limit errors in chat into the deboug log output. [pull/2891](https://github.com/sourcegraph/cody/pull/2891)
- Cleaned up chat editor title buttons & history separators. [pull/2895](https://github.com/sourcegraph/cody/pull/2895)
- Context: Embeddings search by sourcegraph.com have been removed. For the moment, remote embeddings may still affect results for Sourcegraph Enterprise users through the new multi-repo search feature described above. Local embeddings are not affected by this change. [pull/2879](https://github.com/sourcegraph/cody/pull/2879)
- [Internal] New generate unit test available behind `cody.internal.unstable`. [pull/2646](https://github.com/sourcegraph/cody/pull/2646)
- Commands: Slash commands are no longer supported in chat panel. [pull/2869](https://github.com/sourcegraph/cody/pull/2869)
- Commands: The underlying prompt for the default chat commands will be displayed in the chat panel. [pull/2869](https://github.com/sourcegraph/cody/pull/2869)

## [1.1.3]

### Added

### Fixed

- Autocomplete: Fixes an issue where the context retriever would truncate the results too aggressively. [pull/2652](https://github.com/sourcegraph/cody/pull/2652)
- Autocomplete: Improve the stability of multiline completion truncation during streaming by gracefully handling missing brackets in incomplete code segments. [pull/2682](https://github.com/sourcegraph/cody/pull/2682)
- Autocomplete: Improves the jaccard similarity retriever to find better matches. [pull/2662](https://github.com/sourcegraph/cody/pull/2662)
- Fixed prompt construction issue for the edit command. [pull/2716](https://github.com/sourcegraph/cody/pull/2716)

### Changed

- Made the Enterprise login button more prominent. [pull/2672](https://github.com/sourcegraph/cody/pull/2672)
- Edit: Cody will now always generate new code when the cursor is on an empty line. [pull/2611](https://github.com/sourcegraph/cody/pull/2611)

## [1.1.2]

### Fixed

- Fixing Steal the cursor issue https://github.com/sourcegraph/cody/pull/2674

## [1.1.1]

### Fixed

- Fixed authentication issue when trying to connect to an enterprise instance. [pull/2667](https://github.com/sourcegraph/cody/pull/2667)

## [1.1.0]

### Added

- Edit: Added support for user-provided context. Use "@" to include files and "@#" to include specific symbols. [pull/2574](https://github.com/sourcegraph/cody/pull/2574)
- Autocomplete: Experimental support for inline completions with Code Llama via [Ollama](https://ollama.ai/) running locally. [pull/2635](https://github.com/sourcegraph/cody/pull/2635)

### Fixed

- Chat no longer shows "embeddings" as the source for all automatically included context files [issues/2244](https://github.com/sourcegraph/cody/issues/2244)/[pull/2408](https://github.com/sourcegraph/cody/pull/2408)
- Display the source and range of enhanced context correctly in UI. [pull/2542](https://github.com/sourcegraph/cody/pull/2542)
- Context from directory for commands and custom commands now shows up correctly under enhanced context. [issues/2548](https://github.com/sourcegraph/cody/issues/2548)/[pull/2542](https://github.com/sourcegraph/cody/pull/2542)
- @-mentioning the same file a second time in chat no longer duplicates the filename prefix [issues/2243](https://github.com/sourcegraph/cody/issues/2243)/[pull/2474](https://github.com/sourcegraph/cody/pull/2474)
- Do not automatically append open file name to display text for chat questions. [pull/2580](https://github.com/sourcegraph/cody/pull/2580)
- Fixed unresponsive stop button in chat when an error is presented. [pull/2588](https://github.com/sourcegraph/cody/pull/2588)
- Added existing `cody.useContext` config to chat to control context fetching strategy. [pull/2616](https://github.com/sourcegraph/cody/pull/2616)
- Fixed extension start up issue for enterprise users who do not have primary email set up. [pull/2665](https://github.com/sourcegraph/cody/pull/2665)
- All Chat windows are now closed properly on sign out. [pull/2665](https://github.com/sourcegraph/cody/pull/2665)
- Fixed issue with incorrect chat model selected on first chat session for DotCom users after reauthorization. [issues/2648](https://github.com/sourcegraph/cody/issues/2648)
- Fixed unresponsive dropdown menu for selecting chat model in Chat view. [pull/2627](https://github.com/sourcegraph/cody/pull/2627)
- [Internal] Opening files with non-file schemed URLs no longer breaks Autocomplete when `.cody/ignore` is enabled. [pull/2640](https://github.com/sourcegraph/cody/pull/2640)

### Changed

- Chat: Display chats in the treeview provider grouped by last interaction timestamp. [pull/2250](https://github.com/sourcegraph/cody/pull/2250)
- Autocomplete: Accepting a full line completion will not immedialty start another completion request on the same line. [pulls/2446](https://github.com/sourcegraph/cody/pull/2446)
- Folders named 'bin/' are no longer filtered out from chat `@`-mentions but instead ranked lower. [pull/2472](https://github.com/sourcegraph/cody/pull/2472)
- Files ignored in `.cody/ignore` (if the internal experiment is enabled) will no longer show up in chat `@`-mentions. [pull/2472](https://github.com/sourcegraph/cody/pull/2472)
- Adds a new experiment to test a higher parameter StarCoder model for single-line completions. [pull/2632](https://github.com/sourcegraph/cody/pull/2632)
- [Internal] All non-file schemed URLs are now ignored by default when `.cody/ignore` is enabled. [pull/2640](https://github.com/sourcegraph/cody/pull/2640)

## [1.0.5]

### Added

- [Internal] New `cody.internal.unstable` setting for enabling unstable experimental features for internal use only. Included `.cody/ignore` for internal testing. [pulls/1382](https://github.com/sourcegraph/cody/pull/1382)

### Fixed

- @-mentioning files on Windows no longer sometimes renders visible markdown for the links in the chat [issues/2388](https://github.com/sourcegraph/cody/issues/2388)/[pull/2398](https://github.com/sourcegraph/cody/pull/2398)
- Mentioning multiple files in chat no longer only includes the first file [issues/2402](https://github.com/sourcegraph/cody/issues/2402)/[pull/2405](https://github.com/sourcegraph/cody/pull/2405)
- Enhanced context is no longer added to commands and custom commands that do not require codebase context. [pulls/2537](https://github.com/sourcegraph/cody/pull/2537)
- Unblock `AltGraph` key on chat inputs. [pulls/2558](https://github.com/sourcegraph/cody/pull/2558)
- Display error messages from the LLM without replacing existing responses from Cody in the Chat UI. [pull/2566](https://github.com/sourcegraph/cody/pull/2566)

### Changed

- The `inline` mode for Custom Commands has been removed. [pull/2551](https://github.com/sourcegraph/cody/pull/2551)

## [1.0.4]

### Added

### Fixed

- Fixed config parsing to ensure we read the right remote server endpoint everywhere. [pulls/2456](https://github.com/sourcegraph/cody/pull/2456)

### Changed

- Autocomplete: Accepting a full line completion will not immediately start another completion request on the same line. [pulls/2446](https://github.com/sourcegraph/cody/pull/2446)
- Changes to the model in the new chat experience on the Cody Pro plan will now be remembered. [pull/2438](https://github.com/sourcegraph/cody/pull/2438)

## [1.0.3]

### Added

### Fixed

### Changed

- Logging improvements for accuracy. [pulls/2444](https://github.com/sourcegraph/cody/pull/2444)

## [1.0.2]

### Added

### Fixed

- Chat: Honor the cody.codebase setting for manually setting the remote codebase context. [pulls/2415](https://github.com/sourcegraph/cody/pull/2415)
- Fixes the Code Lenses feature. [issues/2428](https://github.com/sourcegraph/cody/issues/2428)

### Changed

- The chat history is now associated to the currently logged in account. [issues/2261](https://github.com/sourcegraph/cody/issues/2261)

## [1.0.1]

### Added

### Fixed

- Fixes an issue where GPT 3.5 requests were sometimes left hanging. [pull/2386](https://github.com/sourcegraph/cody/pull/2386)
- Chat: Use the proper token limits for enterprise users. [pulls/2395](https://github.com/sourcegraph/cody/pull/2395)

### Changed

- Hide the LLM dropdown in the new Chat UX for enterprise instances where there is no choice to switch models. [pulls/2393](https://github.com/sourcegraph/cody/pull/2393)

## [1.0.0]

### Added

- Adds support for Mixtral by Mistral in the LLM dropdown list. [issues/2307](https://github.com/sourcegraph/cody/issues/2307)

### Fixed

- Context: The "Continue Indexing" button works on Windows. [issues/2328](https://github.com/sourcegraph/cody/issues/2328)
- Context: The "Embeddings Incomplete" status bar item shows an accurate percent completion. Previously we showed the percent *in*complete, but labeled it percent complete. We no longer display a spurious "Cody Embeddings Index Complete" toast if indexing fails a second time. [pull/2368](https://github.com/sourcegraph/cody/pull/2368)

### Changed

- Updates the code smell icon so it does not stand out in some VS Code themes.

## [0.18.6]

### Added

- Context: Incomplete embeddings indexing status can seen in the status bar. On macOS and Linux, indexing can be resumed by clicking there. However Windows users will still see an OS error 5 (access denied) when retrying indexing. [pull/2265](https://github.com/sourcegraph/cody/pull/2265)
- Autocomplete: Add the `cody.autocomplete.formatOnAccept` user setting, which allows users to enable or disable the automatic formatting of autocomplete suggestions upon acceptance. [pull/2327](https://github.com/sourcegraph/cody/pull/2327)

### Fixed

- Autocomplete: Don't show loading indicator when a user is rate limited. [pull/2314](https://github.com/sourcegraph/cody/pull/2314)
- Fixes an issue where the wrong rate limit count was shown. [pull/2312](https://github.com/sourcegraph/cody/pull/2312)
- Chat: Fix icon rendering on the null state. [pull/2336](https://github.com/sourcegraph/cody/pull/2336)
- Chat: The current file, when included as context, is now shown as a relative path and is a clickable link. [pull/2344](https://github.com/sourcegraph/cody/pull/2344)
- Chat: Reopened chat panels now use the correct chat title. [pull/2345](https://github.com/sourcegraph/cody/pull/2345)
- Chat: Fixed an issue where the command settings menu would not open when clicked. [pull/2346](https://github.com/sourcegraph/cody/pull/2346)
- Fixed an issue where `/reset` command throws an error in the chat panel. [pull/2313](https://github.com/sourcegraph/cody/pull/2313)

### Changed

- Update Getting Started Guide. [pull/2279](https://github.com/sourcegraph/cody/pull/2279)
- Commands: Edit commands are no longer shown in the chat slash command menu. [pull/2339](https://github.com/sourcegraph/cody/pull/2339)
- Change Natural Language Search to Beta [pull/2351](https://github.com/sourcegraph/cody/pull/2351)

## [0.18.5]

### Added

### Fixed

- Chat: Fixed support for the `cody.chat.preInstruction` setting. [pull/2255](https://github.com/sourcegraph/cody/pull/2255)
- Fixes an issue where pasting into the document was not properly tracked. [pull/2293](https://github.com/sourcegraph/cody/pull/2293)
- Edit: Fixed an issue where the documentation command would incorrectly position inserted edits. [pull/2290](https://github.com/sourcegraph/cody/pull/2290)
- Edit: Fixed an issue where the documentation command would scroll to code that is already visible [pull/2296](https://github.com/sourcegraph/cody/pull/2296)

### Changed

- Settings: Relabel "symf Context" as "Search Context". [pull/2285](https://github.com/sourcegraph/cody/pull/2285)
- Chat: Removed 'Chat Suggestions' setting. [pull/2284](https://github.com/sourcegraph/cody/pull/2284)
- Edit: Completed edits are no longer scrolled back into view in the active file. [pull/2297](https://github.com/sourcegraph/cody/pull/2297)
- Chat: Update welcome message. [pull/2298](https://github.com/sourcegraph/cody/pull/2298)
- Edit: Decorations are no longer shown once an edit has been applied. [pull/2304](https://github.com/sourcegraph/cody/pull/2304)

## [0.18.4]

### Added

### Fixed

- Fixes an issue where the sidebar would not properly load when not signed in. [pull/2267](https://github.com/sourcegraph/cody/pull/2267)
- Fixes an issue where telemetry events were not properly logged with the new chat experience. [pull/2291](https://github.com/sourcegraph/cody/pull/2291)

### Changed

## [0.18.3]

### Added

- Autocomplete: Adds a new experimental option to improve the latency when showing the next line after accepting a completion (hot streak mode). [pull/2118](https://github.com/sourcegraph/cody/pull/2118)
- Chat: Add a settings button in the Chat panel to open extension settings. [pull/2117](https://github.com/sourcegraph/cody/pull/2117)

### Fixed

- Fix pre-release version numbers not being correctly detected. [pull/2240](https://github.com/sourcegraph/cody/pull/2240)
- Embeddings appear in the enhanced context selector when the user is already signed in and loads/reloads VSCode. [pull/2247](https://github.com/sourcegraph/cody/pull/2247)
- Embeddings status in the enhanced context selector has accurate messages when working in workspaces that aren't git repositories, or in git repositories which don't have remotes. [pull/2235](https://github.com/sourcegraph/cody/pull/2235)

### Changed

- Replace "Sign Out" with an account dialog. [pull/2233](https://github.com/sourcegraph/cody/pull/2233)
- Chat: Update chat icon and transcript gradient. [pull/2254](https://github.com/sourcegraph/cody/pull/2254)
- Remove the experimental `syntacticPostProcessing` flag. This behavior is now the default.

## [0.18.2]

### Added

### Fixed

- Chat: You can @-mention files starting with a dot. [pull/2209](https://github.com/sourcegraph/cody/pull/2209)
- Chat: Typing a complete filename when @-mentioning files and then pressing `<tab>` will no longer duplicate the filename [pull/2218](https://github.com/sourcegraph/cody/pull/2218)
- Autocomplete: Fixes an issue where changing user accounts caused some configuration issues. [pull/2182](https://github.com/sourcegraph/cody/pull/2182)
- Fixes an issue where focusing the VS Code extension window caused unexpected errors when connected to an Enterprise instance. [pull/2182](https://github.com/sourcegraph/cody/pull/2182)
- Embeddings: Send embeddings/initialize to the local embeddings controller. [pull/2183](https://github.com/sourcegraph/cody/pull/2183)
- Chat: Do not parse Windows file paths as URIs. [pull/2197](https://github.com/sourcegraph/cody/pull/2197)
- Search: Fix symf index dir on Windows. [pull/2207](https://github.com/sourcegraph/cody/pull/2207)
- Chat: You can @-mention files on Windows without generating an error. [pull/2197](https://github.com/sourcegraph/cody/pull/2197)
- Chat: You can @-mention files on Windows using backslashes and displayed filenames will use backslashes [pull/2215](https://github.com/sourcegraph/cody/pull/2215)
- Sidebar: Fix "Release Notes" label & link for pre-releases in sidebar. [pull/2210](https://github.com/sourcegraph/cody/pull/2210)
- Search: Send sigkill to symf when extension exits. [pull/2225](https://github.com/sourcegraph/cody/pull/2225)
- Search: Support cancelling index. [pull/2202](https://github.com/sourcegraph/cody/pull/2202)
- Chat Fix cursor blink issue and ensure proper chat initialization synchronization. [pull/2193](https://github.com/sourcegraph/cody/pull/2193)
- plg: display errors when autocomplete rate limits trigger [pull/2193](https://github.com/sourcegraph/cody/pull/2135)
- Mark Upgrade/Usage links as dot-com only [pull/2219](https://github.com/sourcegraph/cody/pull/2219)

### Changed

- Search: Only show search instructions on hover or focus [pull/2212](https://github.com/sourcegraph/cody/pull/2212)

## [0.18.1]

### Added

### Fixed

- Chat: Always include selection in Enhanced Context. [pull/2144](https://github.com/sourcegraph/cody/pull/2144)
- Chat: Fix abort. [pull/2159](https://github.com/sourcegraph/cody/pull/2159)
- Autocomplete: Fix rate limits messages for short time spans. [pull/2152](https://github.com/sourcegraph/cody/pull/2152)

### Changed

- Chat: Improve slash command heading padding. [pull/2173](https://github.com/sourcegraph/cody/pull/2173)

## [0.18.0]

### Added

- Edit: "Ask Cody to Generate" or the "Edit" command now stream incoming code directly to the document when only inserting new code. [pull/1883](https://github.com/sourcegraph/cody/pull/1883)
- Chat: New chat preview models `claude-2.1` is now avaliable for sourcegraph.com users. [pull/1860](https://github.com/sourcegraph/cody/pull/1860)
- Edit: Added context-aware code actions for "Generate", "Edit" and "Document" commands. [pull/1724](https://github.com/sourcegraph/cody/pull/1724)
- Chat: @'ing files now uses a case insensitive fuzzy search. [pull/1889](https://github.com/sourcegraph/cody/pull/1889)
- Edit: Added a faster, more optimized response for the "document" command. [pull/1900](https://github.com/sourcegraph/cody/pull/1900)
- Chat: Restore last opened chat panel on reload. [pull/1918](https://github.com/sourcegraph/cody/pull/1918)

### Fixed

- Chat: Display OS specific keybinding in chat welcome message. [pull/2051](https://github.com/sourcegraph/cody/pull/2051)
- Embeddings indexes can be generated and stored locally in repositories with a default fetch URL that is not already indexed by sourcegraph.com through the Enhanced Context selector. [pull/2069](https://github.com/sourcegraph/cody/pull/2069)
- Chat: Support chat input history on "up" and "down" arrow keys again. [pull/2059](https://github.com/sourcegraph/cody/pull/2059)
- Chat: Decreased debounce time for creating chat panels to improve responsiveness. [pull/2115](https://github.com/sourcegraph/cody/pull/2115)
- Chat: Fix infinite loop when searching for symbols. [pull/2114](https://github.com/sourcegraph/cody/pull/2114)
- Chat: Speed up chat panel debounce w/ trigger on leading edge too. [pull/2126](https://github.com/sourcegraph/cody/pull/2126)
- Chat: Fix message input overlapping with enhanced context button. [pull/2141](https://github.com/sourcegraph/cody/pull/2141)
- Support chat input history on "up" and "down" arrow keys again. [pull/2059](https://github.com/sourcegraph/cody/pull/2059)
- Edit: Fixed an issue where Cody would regularly include unrelated XML tags in the generated output. [pull/1789](https://github.com/sourcegraph/cody/pull/1789)
- Chat: Fixed an issue that caused Cody to be unable to locate active editors when running commands from the new chat panel. [pull/1793](https://github.com/sourcegraph/cody/pull/1793)
- Chat: Replaced uses of deprecated getWorkspaceRootPath that caused Cody to be unable to determine the current workspace in the chat panel. [pull/1793](https://github.com/sourcegraph/cody/pull/1793)
- Chat: Input history is now preserved between chat sessions. [pull/1826](https://github.com/sourcegraph/cody/pull/1826)
- Chat: Fixed chat command selection behavior in chat input box. [pull/1828](https://github.com/sourcegraph/cody/pull/1828)
- Chat: Add delays before sending webview ready events to prevent premature sending. This fixes issue where chat panel fails to load when multiple chat panels are opened simultaneously. [pull/1836](https://github.com/sourcegraph/cody/pull/1836)
- Autocomplete: Fixes a bug that caused autocomplete to be triggered at the end of a block or function invocation. [pull/1864](https://github.com/sourcegraph/cody/pull/1864)
- Edit: Incoming edits that are afixed to the selected code and now handled properly (e.g. docstrings). [pull/1724](https://github.com/sourcegraph/cody/pull/1724)
- Chat: Allowed backspace and delete keys to remove characters in chat messages input box.
- Edit: Retrying an edit will now correctly use the original intended range. [pull/1926](https://github.com/sourcegraph/cody/pull/1926)
- Chat: Allowed backspace and delete keys to remove characters in chat messages input box. [pull/1906](https://github.com/sourcegraph/cody/pull/1906)
- Chat: The commands display box in the chat input box now uses the same styles as the @ command results box. [pull/1962](https://github.com/sourcegraph/cody/pull/1962)
- Chat: Sort commands and prompts alphabetically in commands menu and chat. [pull/1998](https://github.com/sourcegraph/cody/pull/1998)
- Chat: Fix chat command selection to only filter on '/' prefix. [pull/1980](https://github.com/sourcegraph/cody/pull/1980)
- Chat: Improve @-file completion to better preserve input value. [pull/1980](https://github.com/sourcegraph/cody/pull/1980)
- Edit: Fixed "Ask Cody: Edit Code" no longer showing in the command palette. [pull/2004](https://github.com/sourcegraph/cody/pull/2004)
- Edit: Fixed an issue where Cody could incorrectly produce edits when repositioning code or moving your cursor onto new lines. [pull/2005](https://github.com/sourcegraph/cody/pull/2005)

### Changed

- Chat: Uses the new Chat UI by default. [pull/2079](https://github.com/sourcegraph/cody/pull/2079)
- Inline Chat is now deprecated and removed. [pull/2079](https://github.com/sourcegraph/cody/pull/2079)
- Fixup Tree View is now deprecated and removed. [pull/2079](https://github.com/sourcegraph/cody/pull/2079)
- Enhanced Context used to turn off automatically after the first chat. Now it stays enabled until you disable it. [pull/2069](https://github.com/sourcegraph/cody/pull/2069)
- Chat: Reuse existing New Chat panel to prevent having multiple new chats open at once. [pull/2087](https://github.com/sourcegraph/cody/pull/2087)
- Chat: Close the Enhanced Context popover on chat input focus. [pull/2091](https://github.com/sourcegraph/cody/pull/2091)
- Chat: Show onboarding glowy dot guide until first time opening Enhanced Context. [pull/2097](https://github.com/sourcegraph/cody/pull/2097)
- In 0.12, we simplified the sign-in process and removed the option to sign into
  Cody App from VScode. If you were still signed in to Cody App, we invite you to
  sign in to Sourcegraph.com directly. The extension will do this automatically if
  possible but you may need to sign in again. If you have set up embeddings in
  Cody App, VScode will now search your local embeddings automatically: You no
  longer need to have the Cody App open. Note, the sidebar chat indicator may
  say embeddings were not found while we work on improving chat.
  [pull/2099](https://github.com/sourcegraph/cody/pull/2099)
- Commands: Expose commands in the VS Code command palette and clean up the context menu. [pull/1209](https://github.com/sourcegraph/cody/pull/2109)
- Search: Style and UX improvements to the search panel. [pull/2138](https://github.com/sourcegraph/cody/pull/2138)
- Chat: Reduce size of chats list blank copy. [pull/2137](https://github.com/sourcegraph/cody/pull/2137)
- Chat: Update message input placeholder to mention slash commands. [pull/2142](https://github.com/sourcegraph/cody/pull/2142)
- Inline Chat will soon be deprecated in favor of the improved chat and command experience. It is now disabled by default and does not work when the new chat panel is enabled. [pull/1797](https://github.com/sourcegraph/cody/pull/1797)
- Chat: Updated the design and location for the `chat submit` button and `stop generating` button. [pull/1782](https://github.com/sourcegraph/cody/pull/1782)
- Commands: `Command Code Lenses` has been moved out of experimental feature and is now available to general. [pull/0000](https://github.com/sourcegraph/cody/pull/0000)
- Commands: `Custom Commands` has been moved out of experimental and is now at Beta. [pull/0000](https://github.com/sourcegraph/cody/pull/0000)
- Commands: The Custom Commands Menu now closes on click outside of the menu. [pull/1854](https://github.com/sourcegraph/cody/pull/1854)
- Autocomplete: Remove the frequency of unhelpful autocompletions. [pull/1862](https://github.com/sourcegraph/cody/pull/1862)
- Chat: The default chat model `claude-2` has been replaced with the pinned version `claude-2.0`. [pull/1860](https://github.com/sourcegraph/cody/pull/1860)
- Edit: Improved the response consistency for edits. Incoming code should now better match the surrounding code and contain less formatting errors [pull/1892](https://github.com/sourcegraph/cody/pull/1892)
- Command: Editor title icon will only show up in non-readonly file editor views. [pull/1909](https://github.com/sourcegraph/cody/pull/1909)
- Chat: Include text in dotCom chat events. [pull/1910](https://github.com/sourcegraph/cody/pull/1910)
- Chat: Replaced vscode links with custom "cody.chat.open.file" protocol when displaying file names in chat. [pull/1919](https://github.com/sourcegraph/cody/pull/1919)
- Chat: Change "Restart Chat Session" icon and add a confirmation. [pull/2002](https://github.com/sourcegraph/cody/pull/2002)
- Chat; Improve enhanced context popover and button styles. [pull/2075](https://github.com/sourcegraph/cody/pull/2075)

## [0.16.3]

### Added

### Fixed

### Changed

- Reverting back to v0.16.1 due to critical issue found in v0.16.2.

## [0.16.2]

### Added

- Chat: New chat preview models `claude-2.1` is now avaliable for sourcegraph.com users. [pull/1860](https://github.com/sourcegraph/cody/pull/1860)
- Edit: Added context-aware code actions for "Generate", "Edit" and "Document" commands. [pull/1724](https://github.com/sourcegraph/cody/pull/1724)
- Chat: @'ing files now uses a case insensitive fuzzy search. [pull/1889](https://github.com/sourcegraph/cody/pull/1889)
- Edit: Added a faster, more optimized response for the "document" command. [pull/1900](https://github.com/sourcegraph/cody/pull/1900)
- Chat: Restore last opened chat panel on reload. [pull/1918](https://github.com/sourcegraph/cody/pull/1918)
- Chat: Edit button to rename the chat history. [pull/1818](https://github.com/sourcegraph/cody/pull/1818)

### Fixed

- Edit: Fixed an issue where Cody would regularly include unrelated XML tags in the generated output. [pull/1789](https://github.com/sourcegraph/cody/pull/1789)
- Chat: Fixed an issue that caused Cody to be unable to locate active editors when running commands from the new chat panel. [pull/1793](https://github.com/sourcegraph/cody/pull/1793)
- Chat: Replaced uses of deprecated getWorkspaceRootPath that caused Cody to be unable to determine the current workspace in the chat panel. [pull/1793](https://github.com/sourcegraph/cody/pull/1793)
- Chat: Input history is now preserved between chat sessions. [pull/1826](https://github.com/sourcegraph/cody/pull/1826)
- Chat: Fixed chat command selection behavior in chat input box. [pull/1828](https://github.com/sourcegraph/cody/pull/1828)
- Chat: Add delays before sending webview ready events to prevent premature sending. This fixes issue where chat panel fails to load when multiple chat panels are opened simultaneously. [pull/1836](https://github.com/sourcegraph/cody/pull/1836)
- Autocomplete: Fixes a bug that caused autocomplete to be triggered at the end of a block or function invocation. [pull/1864](https://github.com/sourcegraph/cody/pull/1864)
- Edit: Incoming edits that are afixed to the selected code and now handled properly (e.g. docstrings). [pull/1724](https://github.com/sourcegraph/cody/pull/1724)
- Chat: Allowed backspace and delete keys to remove characters in chat messages input box.
- Edit: Retrying an edit will now correctly use the original intended range. [pull/1926](https://github.com/sourcegraph/cody/pull/1926)
- Chat: Allowed backspace and delete keys to remove characters in chat messages input box. [pull/1906](https://github.com/sourcegraph/cody/pull/1906)
- Chat: The commands display box in the chat input box now uses the same styles as the @ command results box. [pull/1962](https://github.com/sourcegraph/cody/pull/1962)
- Chat: Sort commands and prompts alphabetically in commands menu and chat. [pull/1998](https://github.com/sourcegraph/cody/pull/1998)
- Chat: Fix chat command selection to only filter on '/' prefix. [pull/1980](https://github.com/sourcegraph/cody/pull/1980)
- Chat: Improve @-file completion to better preserve input value. [pull/1980](https://github.com/sourcegraph/cody/pull/1980)
- Edit: Fixed "Ask Cody: Edit Code" no longer showing in the command palette. [pull/2004](https://github.com/sourcegraph/cody/pull/2004)
- Edit: Fixed an issue where Cody could incorrectly produce edits when repositioning code or moving your cursor onto new lines. [pull/2005](https://github.com/sourcegraph/cody/pull/2005)

### Changed

- Inline Chat will soon be deprecated in favor of the improved chat and command experience. It is now disabled by default and does not work when the new chat panel is enabled. [pull/1797](https://github.com/sourcegraph/cody/pull/1797)
- Chat: Updated the design and location for the `chat submit` button and `stop generating` button. [pull/1782](https://github.com/sourcegraph/cody/pull/1782)
- Commands: `Command Code Lenses` has been moved out of experimental feature and is now available to general. [pull/0000](https://github.com/sourcegraph/cody/pull/0000)
- Commands: `Custom Commands` has been moved out of experimental and is now at Beta. [pull/0000](https://github.com/sourcegraph/cody/pull/0000)
- Commands: The Custom Commands Menu now closes on click outside of the menu. [pull/1854](https://github.com/sourcegraph/cody/pull/1854)
- Autocomplete: Remove the frequency of unhelpful autocompletions. [pull/1862](https://github.com/sourcegraph/cody/pull/1862)
- Chat: The default chat model `claude-2` has been replaced with the pinned version `claude-2.0`. [pull/1860](https://github.com/sourcegraph/cody/pull/1860)
- Edit: Improved the response consistency for edits. Incoming code should now better match the surrounding code and contain less formatting errors [pull/1892](https://github.com/sourcegraph/cody/pull/1892)
- Command: Editor title icon will only show up in non-readonly file editor views. [pull/1909](https://github.com/sourcegraph/cody/pull/1909)
- Chat: Include text in dotCom chat events. [pull/1910](https://github.com/sourcegraph/cody/pull/1910)
- Chat: Replaced vscode links with custom "cody.chat.open.file" protocol when displaying file names in chat. [pull/1919](https://github.com/sourcegraph/cody/pull/1919)
- Chat: Change "Restart Chat Session" icon and add a confirmation. [pull/2002](https://github.com/sourcegraph/cody/pull/2002)
- Chat; Improve enhanced context popover and button styles. [pull/2075](https://github.com/sourcegraph/cody/pull/2075)

## [0.16.1]

### Added

### Fixed

### Changed

- Move decision about which autocomplete deployment to use for StarCoder to the server. [pull/1845](https://github.com/sourcegraph/cody/pull/1845)

## [0.16.0]

### Added

- Chat: A new chat model selection dropdown that allows selecting between different chat models when connected to the sourcegraph.com instance. [pull/1676](https://github.com/sourcegraph/cody/pull/1676)
- Chat: New button in editor title for restarting chat session in current chat panel (non-sidebar chat view). [pull/1687](https://github.com/sourcegraph/cody/pull/1687)
- Chat: New `@` command that allows you to attach files via the chat input box. [pull/1631](https://github.com/sourcegraph/cody/pull/1631)
- Edit: Added a specific, faster, response flow for fixes when triggered directly from code actions. [pull/1639](https://github.com/sourcegraph/cody/pull/1639)
- Edit: Improved context fetching for quick fixes to better include code related to the problem. [pull/1723](https://github.com/sourcegraph/cody/pull/1723)
- Chat: Added option to configure whether to add enhanced context from codebase for chat question in the new chat panel. [pull/1738](https://github.com/sourcegraph/cody/pull/1738)
- Autocomplete: Added new retrieval and mixing strategies to improve Autocomplete context. [pull/1752](https://github.com/sourcegraph/cody/pull/1752)
- Commands: Supports passing additional input text to commands via the chat input box. For example, adds additional instruction after the command key: `/explain response in Spanish`. [pull/1731](https://github.com/sourcegraph/cody/pull/1731)

### Fixed

- Edit: Updated the fixup create task to just use the previous command text. [pull/1615](https://github.com/sourcegraph/cody/pull/1615)
- Fixed an issue that would cause an aborted chat message to show an error "Cody did not respond with any text". [pull/1668](https://github.com/sourcegraph/cody/pull/1668)
- Chat: Opening files from the new chat panel will now show up beside the chat panel instead of on top of the chat panel. [pull/1677](https://github.com/sourcegraph/cody/pull/1677)
- Chat: Prevented default events on certain key combos when chat box is focused. [pull/1690](https://github.com/sourcegraph/cody/pull/1690)
- Command: Fixed an issue that opened a new chat window when running `/doc` and `/edit` commands from the command palette. [pull/1678](https://github.com/sourcegraph/cody/pull/1678)
- Chat: Prevent sidebar from opening when switching editor chat panels. [pull/1691](https://github.com/sourcegraph/cody/pull/1691)
- Chat: Prevent `"command 'cody.chat'panel.new' not found"` error when the new chat panel UI is disabled. [pull/1696](https://github.com/sourcegraph/cody/pull/1696)
- Autocomplete: Improved the multiline completions truncation logic. [pull/1709](https://github.com/sourcegraph/cody/pull/1709)
- Autocomplete: Fix an issue where typing as suggested causes the completion to behave unexpectedly. [pull/1701](https://github.com/sourcegraph/cody/pull/1701)
- Chat: Forbid style tags in DOMPurify config to prevent code block rendering issues. [pull/1747](https://github.com/sourcegraph/cody/pull/1747)
- Edit: Fix `selectedCode` and `problemCode` sometimes being added to the document after an edit. [pull/1765](https://github.com/sourcegraph/cody/pull/1765)
- Edit: Fix the code lens containing options to diff, undo and retry being automatically dismissed for users who have `autoSave` enabled. [pull/1767](https://github.com/sourcegraph/cody/pull/1767)

### Changed

- Edit: Fixed formatting issues with some editor formatters that required explict indendation configuration. [pull/1620](https://github.com/sourcegraph/cody/pull/1620)
- Edit: Fixed an issue where the diff for an edit could expand recursively each time it is viewed. [pull/1621](https://github.com/sourcegraph/cody/pull/1621)
- Editor Title Icon has been moved out of the experimental stage and is now enabled by default. [pull/1651](https://github.com/sourcegraph/cody/pull/1651)
- Clean up login page styles and make Enterprise login more prominent. [pull/1708](https://github.com/sourcegraph/cody/pull/1708)
- Autocomplete: Slightly increase the amount of time we wait for another keystroke before starting completion requests. [pull/1737](https://github.com/sourcegraph/cody/pull/1737)
- Improved new chat model selector styles. [pull/1750](https://github.com/sourcegraph/cody/pull/1750)
- Improved response time for chat, commands and edits on repositories without embeddings. [pull/1722](https://github.com/sourcegraph/cody/pull/1722)

## [0.14.5]

### Added

### Fixed

### Changed

- Added support to test a Sourcegraph specific StarCoder setup for dotcom. [pull/1670]

## [0.14.4]

### Added

### Fixed

- Chat: Fixed an issue where multiple action buttons were appended to each Code Block per chat message. [pull/1617](https://github.com/sourcegraph/cody/pull/1617)

### Changed

## [0.14.3]

### Added

- Autocomplete: Add completion intent to analytics events. [pull/1457](https://github.com/sourcegraph/cody/pull/1457)
- Edit: Added the ability to provide instructions when retrying an edit. [pull/1411](https://github.com/sourcegraph/cody/pull/1411)
- Edit: Added the ability to undo an applied edit. [pull/1411](https://github.com/sourcegraph/cody/pull/1411)
- Edit: Support applying edits in the background, instead of relying on the users' open file. [pull/1411](https://github.com/sourcegraph/cody/pull/1411)
- Assign requestID to each Code Block actions. [pull/1586](https://github.com/sourcegraph/cody/pull/1586)
- [Internal Experimental] Chat: New Experimental Chat View that appears in the editor panel instead of the sidebar when `cody.experimental.chatPanel` is enabled. [pull/1509](https://github.com/sourcegraph/cody/pull/1509)

### Fixed

- Commands: Smart selection not working on the first line of code. [pull/1508](https://github.com/sourcegraph/cody/pull/1508)
- Chat: Aborted messages are now saved to local chat history properly. [pull/1550](https://github.com/sourcegraph/cody/pull/1550)
- Adjust a completion range if it does not match the current line suffix. [pull/1507](https://github.com/sourcegraph/cody/pull/1507)
- Chat: Fix heading styles and inline code colors. [pull/1528](https://github.com/sourcegraph/cody/pull/1528)
- Custom Commands: Fix custom command menu not showing for a single custom command. [pull/1532](https://github.com/sourcegraph/cody/pull/1532)
- Chat: Focus chat input on mount even when notification for version update is shown. [pull/1556](https://github.com/sourcegraph/cody/pull/1556)
- Commands: Commands selector in chat will now scroll to the selected item's viewport automatically. [pull/1556](https://github.com/sourcegraph/cody/pull/1556)
- Edit: Errors are now shown separately to incoming edits, and will not be applied to the document. [pull/1376](https://github.com/sourcegraph/cody/pull/1376)
- Chat: Prevent cursor from moving during chat command selection. [pull/1592](https://github.com/sourcegraph/cody/pull/1592)

### Changed

- Chat: Start prompt mixin by default. [pull/1479](https://github.com/sourcegraph/cody/pull/1479)
- Edit: Incoming changes are now applied by default. [pull/1411](https://github.com/sourcegraph/cody/pull/1411)

## [0.14.2]

### Added

- Code applied from the `/edit` command will be formatted automatically through the VS Code `formatDocument` API. [pull/1441](https://github.com/sourcegraph/cody/pull/1441)

### Fixed

- User selection in active editor will not be replaced by smart selections for the `/edit` command. [pull/1429](https://github.com/sourcegraph/cody/pull/1429)
- Fixes an issue that caused part of the autocomplete response to be completed when selecting an item from the suggest widget. [pull/1477](https://github.com/sourcegraph/cody/pull/1477)
- Fixed issues where autocomplete suggestions displayed on the wrong line when connected to Anthropic as provider. [pull/1440](https://github.com/sourcegraph/cody/pull/1440)

### Changed

- Changed the "Ask Cody to Explain" Code Action to respond in the Cody sidebar instead of Inline Chat. [pull/1427](https://github.com/sourcegraph/cody/pull/1427)
- Updated prompt preambles and mixin for chat to mitigate hallucinations. [pull/1442](https://github.com/sourcegraph/cody/pull/1442)
- Cody can now respond in languages other than the default language of the user's editor. [pull/1442](https://github.com/sourcegraph/cody/pull/1442)

## [0.14.1]

### Added

- Added client-side request timeouts to Autocomplete requests. [pull/1355](https://github.com/sourcegraph/cody/pull/1355)
- Added telemetry on how long accepted autocomplete requests are kept in the document. [pull/1380](https://github.com/sourcegraph/cody/pull/1380)
- Added support for using (workspace) relative paths in `filePath`and `directoryPath` fields as context for Custom Commands. [pull/1385](https://github.com/sourcegraph/cody/pull/1385)
- [Internal] Added `CodyAutocompleteLowPerformanceDebounce` feature flag to increase debounce interval for autocomplete requests in low-performance environments. [pull/1409](https://github.com/sourcegraph/cody/pull/1409)
- New `Regenerate` Code Lens for `/edit` command that allows users to easily ask Cody to generate a new response for the current request. [pull/1383](https://github.com/sourcegraph/cody/pull/1383)

### Fixed

- Fixed an issue where autocomplete suggestions where sometimes not shown when the overlap with the next line was too large. [pull/1320](https://github.com/sourcegraph/cody/pull/1320)
- Fixed unresponsive UI for the `Configure Custom Commands` option inside the `Cody: Custom Command (Experimental)` menu. [pull/1416](https://github.com/sourcegraph/cody/pull/1416)
- Fixed last 5 used commands not showing up in the custom command history menu. [pull/1416](https://github.com/sourcegraph/cody/pull/1416)

### Changed

- Removed the unused `unstable-codegen` autocomplete provider. [pull/1364](https://github.com/sourcegraph/cody/pull/1364)
- The Fireworks autocomplete provider is now considered stable. [pull/1363](https://github.com/sourcegraph/cody/pull/1363)
- The `CodyAutocompleteMinimumLatency` feature flag is now split into three independent feature flags: `CodyAutocompleteLanguageLatency`, `CodyAutocompleteProviderLatency`, and `CodyAutocompleteUserLatency`. [pull/1351](https://github.com/sourcegraph/cody/pull/1351)
- Prevents unhelpful autocomplete suggestions at the end of file when cursor position is at 0 and the line above is also empty. [pull/1330](https://github.com/sourcegraph/cody/pull/1330)
- Adds popups to show the state of indexing for dotcom/Cody App in more situations. Fixes an issue where the database icon below the chat input status box was low contrast in some dark themes. [pull/1374](https://github.com/sourcegraph/cody/pull/1374)
- Workspace-level custom commands now works in [trusted workspaces](https://code.visualstudio.com/api/extension-guides/workspace-trust#what-is-workspace-trust) only. This does not apply to user-level custom commands. [pull/1415](https://github.com/sourcegraph/cody/pull/1415)
- Custom commands can no longer override default commands. [pull/1414](https://github.com/sourcegraph/cody/pull/1414)

## [0.14.0]

### Added

- Added information to host operating system to our analytic events. [pull/1254](https://github.com/sourcegraph/cody/pull/1254)
- Executed the `/doc` command now automatically adds the documentation directly above your selected code in your editor, instead of shown in chat. [pull/1116](https://github.com/sourcegraph/cody/pull/1116)
- New `mode` field in the Custom Commands config file enables a command to be configured on how the prompt should be run by Cody. Currently supports `inline` (run command prompt in inline chat), `edit` (run command prompt on selected code for refactoring purpose), and `insert` (run command prompt on selected code where Cody's response will be inserted on top of the selected code) modes. [pull/1116](https://github.com/sourcegraph/cody/pull/1116)
- Experimentally added `smart selection` which removes the need to manually highlight code before running the `/doc` and `/test` commands. [pull/1116](https://github.com/sourcegraph/cody/pull/1116)
- Show a notice on first autocomplete. [pull/1071](https://github.com/sourcegraph/cody/pull/1071)
- Autocomplete now takes the currently selected item in the suggest widget into account. This behavior can be disabled by setting `cody.autocomplete.suggestWidgetSelection` to `false`.
- Add the `cody.autocomplete.languages` user setting to enable or disable inline code suggestions for specified languages. [pull/1290](https://github.com/sourcegraph/cody/pull/1290)

### Fixed

- Improved quality of documentation created by the `/doc` command. [pull/1198](https://github.com/sourcegraph/cody/pull/1198)
- Removed chat and chat history created by `/edit` and `/doc` commands. [pull/1220](https://github.com/sourcegraph/cody/pull/1220)
- Only show "Ask Cody Inline" context menu item when signed in. [pull/1281](https://github.com/sourcegraph/cody/pull/1281)

### Changed

- Improved detection for the most common test runner files. [pull/1297](https://github.com/sourcegraph/cody/pull/1297)

## [0.12.4]

### Added

- New "Save Code to File.." button on code blocks. [pull/1119](https://github.com/sourcegraph/cody/pull/1119)
- Add logging for partially accepting completions. [pull/1214](https://github.com/sourcegraph/cody/pull/1214)

### Fixed

- Removed invalid variable from logs that stopped rate-limit errors from displaying properly. [pull/1205](https://github.com/sourcegraph/cody/pull/1205)
- Disable `Ask Cody Inline` in Cody Context Menu when `cody.InlineChat.enabled` is set to false. [pull/1209](https://github.com/sourcegraph/cody/pull/1209)

### Changed

- Moved "Insert at Cursor" and "Copy" buttons to the bottom of code blocks, and no longer just show on hover. [pull/1119](https://github.com/sourcegraph/cody/pull/1119)
- Increased the token limit for the selection Cody uses for the `/edit` command. [pull/1139](https://github.com/sourcegraph/cody/pull/1139)
- Autocomplete now supports infilling through the customized `claude-instant-infill` model created for Anthropic Claude Instant by default. [pull/1164](https://github.com/sourcegraph/cody/pull/1164)
- Expand the range used for code actions (thought `smart selection`) to the top-level enclosing range rather than just the line. This improves the quality of fixup actions by providing more context. [pull/1163](https://github.com/sourcegraph/cody/pull/1163)
- Autocomplete no longer triggers after the end of a block of function invocation. [pull/1218](https://github.com/sourcegraph/cody/pull/1218)

## [0.12.3]

### Added

- Add situation-based latency for unwanted autocomplete suggestions. [pull/1202](https://github.com/sourcegraph/cody/pull/1202)

### Fixed

### Changed

- Simplified sign-in in, added in 0.12.0 [pull/1036,](https://github.com/sourcegraph/cody/pull/1036) is now rolled out to 100% of new installs. [pull/1235](https://github.com/sourcegraph/cody/pull/1235)
- VScode can communicate with Cody App, even if App is started after the user has signed in to sourcegraph.com. VScode continues to monitor Cody App if it is started and stopped. [pull/1210](https://github.com/sourcegraph/cody/pull/1210)

## [0.12.2]

### Added

- Adds information about completion `items` to the `CompletionEvent` we send on every completion suggestion. [pull/1144](https://github.com/sourcegraph/cody/pull/1144)
- Clicking on the status indicator under the chat input box displays a popup to install Cody App, open Cody App, etc. The popups are only displayed under certain circumstances where Cody App can provide embeddings. [pull/1089](https://github.com/sourcegraph/cody/pull/1089)

### Fixed

### Changed

- Improves interop with the VS Code suggest widget when using the `completeSuggestWidgetSelection` feature flag. [pull/1158](https://github.com/sourcegraph/cody/pull/1158)
- Removes the need to set an Anthropic API key for the `/symf` command. The `symf` binary is now automatically downloaded. [pull/1207](https://github.com/sourcegraph/cody/pull/1207)
- Replace the "Fixup ready | Apply" buttons when you do a code edit with a single "Apply Edits" button. [pull/1201](https://github.com/sourcegraph/cody/pull/1201)
- Updated "Refactor Code" to be "Edit Code" in right click context menu. [pull/1200](https://github.com/sourcegraph/cody/pull/1200)

## [0.12.1]

### Added

### Fixed

- Fixes an issue that caused the `cody-autocomplete-claude-instant-infill` feature flag to have no effect. [pull/1132](https://github.com/sourcegraph/cody/pull/1132)

### Changed

## [0.12.0]

### Added

- Add a UI indicator when you're not signed in. [pull/970](https://github.com/sourcegraph/cody/pull/970)
- Added a completion statistics summary to the autocomplete trace view. [pull/973](https://github.com/sourcegraph/cody/pull/973)
- Add experimental option `claude-instant-infill` to the `cody.autocomplete.advanced.model` config option that enables users using the Claude Instant model to get suggestions with context awareness (infill). [pull/974](https://github.com/sourcegraph/cody/pull/974)
- New `cody.chat.preInstruction` configuration option for adding custom message at the start of all chat messages sent to Cody. Extension reload required. [pull/963](https://github.com/sourcegraph/cody/pull/963)
- Add a simplified sign-in. 50% of people will see these new sign-in buttons. [pull/1036](https://github.com/sourcegraph/cody/pull/1036)
- Now removes completions from cache when the initial suggestion prefix is deleted by users after a suggestion was displayed. This avoids unhelpful/stale suggestions from persisting. [pull/1105](https://github.com/sourcegraph/cody/pull/1105)
- VScode can now share a dotcom access token with future versions of Cody App. [pull/1090](https://github.com/sourcegraph/cody/pull/1090)

### Fixed

- Fix a potential race condition for autocomplete requests that happen when a completion is stored as the last shown candidate when it will not be shown. [pull/1059](https://github.com/sourcegraph/cody/pull/1059)
- Use `insert` instead of `replace` for `Insert at Cursor` button for inserting code to current cursor position. [pull/1118](https://github.com/sourcegraph/cody/pull/1118)
- Autocomplete: Fix support for working with CRLF line endings. [pull/1124](https://github.com/sourcegraph/cody/pull/1124)
- Fix issue that caused the custom commands menu to unable to execute commands. [pull/1123](https://github.com/sourcegraph/cody/pull/1123)

### Changed

- Remove `starter` and `premade` fields from the configuration files for custom commands (cody.json). [pull/939](https://github.com/sourcegraph/cody/pull/939)
- Enabled streaming responses for all autocomplete requests. [pull/995](https://github.com/sourcegraph/cody/pull/995)
- Sign out immediately instead of showing the quick-pick menu. [pull/1032](https://github.com/sourcegraph/cody/pull/1032)
- UX improvements to the custom command workflow (and new [custom command docs](https://sourcegraph.com/docs/cody/custom-commands)). [pull/992](https://github.com/sourcegraph/cody/pull/992)
- You can now use `alt` + `\` to trigger autocomplete requests manually. [pull/1060](https://github.com/sourcegraph/cody/pull/1060)
- Slightly reduce latency when manually triggering autocomplete requests. [pull/1060](https://github.com/sourcegraph/cody/pull/1060)
- Configure autocomplete provider based on cody LLM settings in site config. [pull/1035](https://github.com/sourcegraph/cody/pull/1035)
- Filters out single character autocomplete results. [pull/1109](https://github.com/sourcegraph/cody/pull/1109)
- Register inline completion provider for text files and notebooks only to ensure autocomplete works in environments that are fully supported. [pull/1114](https://github.com/sourcegraph/cody/pull/1114)
- The `Generate Unit Tests` command has been improved with an enhanced context fetching process that produces test results with better quality. [pull/907](https://github.com/sourcegraph/cody/pull/907)

## [0.10.2]

### Added

### Fixed

### Changed

- Use the same token limits for StarCoder as we do for Anthropic for the current experiments. [pull/1058](https://github.com/sourcegraph/cody/pull/1058)

## [0.10.1]

### Added

### Fixed

- Fix feature flag initialization for autocomplete providers. [pull/965](https://github.com/sourcegraph/cody/pull/965)

### Changed

## [0.10.0]

### Added

- New button in Chat UI to export chat history to a JSON file. [pull/829](https://github.com/sourcegraph/cody/pull/829)
- Rank autocomplete suggestion with tree-sitter when `cody.autocomplete.experimental.syntacticPostProcessing` is enabled. [pull/837](https://github.com/sourcegraph/cody/pull/837)
- Rate limit during autocomplete will now surface to the user through the status bar item. [pull/851](https://github.com/sourcegraph/cody/pull/851)

### Fixed

- Do not display error messages after clicking on the "stop-generating" button. [pull/776](https://github.com/sourcegraph/cody/pull/776)
- Add null check to Inline Controller on file change that caused the `Cannot read properties of undefined (reading 'scheme')` error when starting a new chat session. [pull/781](https://github.com/sourcegraph/cody/pull/781)
- Fixup: Resolved issue where `/fix` command incorrectly returned error "/fix is not a valid command". The `/fix` command now functions as expected when invoked in the sidebar chat. [pull/790](https://github.com/sourcegraph/cody/pull/790)
- Set font family and size in side chat code blocks to match editor font. [pull/813](https://github.com/sourcegraph/cody/pull/813)
- Add error handling to unblock Command Menu from being started up when invalid json file for custom commands is detected. [pull/827](https://github.com/sourcegraph/cody/pull/827)
- Enhanced the main quick pick menu items filtering logic. [pull/852](https://github.com/sourcegraph/cody/pull/852)
- Sidebar chat commands now match main quick pick menu commands. [pull/902](https://github.com/sourcegraph/cody/pull/902)

### Changed

- Trigger single-line completion instead of multi-line completion if the cursor is at the start of a non-empty block. [pull/913](https://github.com/sourcegraph/cody/pull/913)
- Autocomplete on VS Code desktop instances now reuses TCP connections to reduce latency. [pull/868](https://github.com/sourcegraph/cody/pull/868)
- Errors are now always logged to the output console, even if the debug mode is not enabled. [pull/851](https://github.com/sourcegraph/cody/pull/851)
- Changed default and custom commands format: slash command is now required. [pull/841](https://github.com/sourcegraph/cody/pull/841)
- The `Generate Unit Tests` command has been improved with an enhanced context fetching process that produces test results with better quality. [pull/907](https://github.com/sourcegraph/cody/pull/907)

## [0.8.0]

### Added

- Cody Commands: New `/smell` command, an improved version of the old `Find Code Smell` recipe. [pull/602](https://github.com/sourcegraph/cody/pull/602)
- Cody Commands: Display of clickable file path for current selection in chat view after executing a command. [pull/602](https://github.com/sourcegraph/cody/pull/602)
- Add a settings button to Cody pane header. [pull/701](https://github.com/sourcegraph/cody/pull/701)
- Compute suggestions based on the currently selected option in the suggest widget when `cody.autocomplete.experimental.completeSuggestWidgetSelection` is enabled. [pull/636](https://github.com/sourcegraph/cody/pull/636)
- Fixup: New `Discard` code lens to remove suggestions and decorations. [pull/711](https://github.com/sourcegraph/cody/pull/711)
- Adds an experiment to stream autocomplete responses in order to improve latency. [pull/723](https://github.com/sourcegraph/cody/pull/723)
- New chat message input, with auto-resizing and a command button. [pull/718](https://github.com/sourcegraph/cody/pull/718)
- Increased autocomplete debounce time feature flag support. [pull/733](https://github.com/sourcegraph/cody/pull/733)
- Show an update notice after extension updates. [pull/746](https://github.com/sourcegraph/cody/pull/746)
- Experimental user setting `cody.experimental.localSymbols` to enable inclusion of symbol definitions in the LLM context window. [pull/692](https://github.com/sourcegraph/cody/pull/692)
- Experimental command `/symf`, which uses a local keyword index to perform searches for symbols. Requires setting `cody.experimental.symf.path` and `cody.experimental.symf.anthropicKey`. [pull/728](https://github.com/sourcegraph/cody/pull/728).

### Fixed

- Inline Chat: Fix issue where state was not being set correctly, causing Cody Commands to use the selection range from the last created Inline Chat instead of the current selection. [pull/602](https://github.com/sourcegraph/cody/pull/602)
- Cody Commands: Commands that use the current file as context now correctly generate context message for the current file instead of using codebase context generated from current selection. [pull/683](https://github.com/sourcegraph/cody/pull/683)
- Improves the autocomplete responses on a new line after a comment. [pull/727](https://github.com/sourcegraph/cody/pull/727)
- Fixes an issue where the inline chat UI would render briefly when starting VS Code even when the feature is disabled. [pull/764](https://github.com/sourcegraph/cody/pull/764)

### Changed

- `Explain Code` command now includes visible content of the current file when no code is selected. [pull/602](https://github.com/sourcegraph/cody/pull/602)
- Cody Commands: Show errors in chat view instead of notification windows. [pull/602](https://github.com/sourcegraph/cody/pull/602)
- Cody Commands: Match commands on description in Cody menu. [pull/702](https://github.com/sourcegraph/cody/pull/702)
- Cody Commands: Don't require Esc to dismiss Cody menu. [pull/700](https://github.com/sourcegraph/cody/pull/700)
- Updated welcome chat words. [pull/748](https://github.com/sourcegraph/cody/pull/748)
- Autocomplete: Reduce network bandwidth with requests are resolved by previous responses. [pull/762](https://github.com/sourcegraph/cody/pull/762)
- Fixup: Remove `/document` and other command handling from the Refactor Menu. [pull/766](https://github.com/sourcegraph/cody/pull/766)
- The `/test` (Generate Unit Test) command was updated to use file dependencies and test examples when fetching context, in order to produce better results. To use this command, select code in your editor and run the `/test` command. It is recommended to set up test files before running the command to get optimal results. [pull/683](https://github.com/sourcegraph/cody/pull/683) [pull/602](https://github.com/sourcegraph/cody/pull/602)

## [0.6.7]

### Added

- Include token count for code generated and button click events. [pull/675](https://github.com/sourcegraph/cody/pull/675)

### Fixed

### Changed

- Include the number of accepted characters per autocomplete suggestion. [pull/674](https://github.com/sourcegraph/cody/pull/674)

## [0.6.6]

### Added

- Cody Commands: Add tab-to-complete & enter-to-complete behavior. [pull/606](https://github.com/sourcegraph/cody/pull/606)
- Option to toggle `cody.experimental.editorTitleCommandIcon` setting through status bar. [pull/611](https://github.com/sourcegraph/cody/pull/611)
- New walkthrough for Cody Commands. [pull/648](https://github.com/sourcegraph/cody/pull/648)

### Fixed

- Update file link color to match buttons. [pull/600](https://github.com/sourcegraph/cody/pull/600)
- Handle `socket hung up` errors that are not caused by the `stop generating` button. [pull/598](https://github.com/sourcegraph/cody/pull/598)
- Fix "Reload Window" appearing in all VS Code views. [pull/603](https://github.com/sourcegraph/cody/pull/603)
- Fixes issues where in some instances, suggested autocomplete events were under counted. [pull/649](https://github.com/sourcegraph/cody/pull/649)
- Various smaller tweaks to autocomplete analytics. [pull/644](https://github.com/sourcegraph/cody/pull/644)
- Includes the correct pre-release version in analytics events. [pull/641](https://github.com/sourcegraph/cody/pull/641)

### Changed

- Removed beta labels from Autocomplete and Inline Chat features. [pull/605](https://github.com/sourcegraph/cody/pull/605)
- Update shortcut for Cody Commands to `alt` + `c` due to conflict with existing keybinding for `fixup`. [pull/648](https://github.com/sourcegraph/cody/pull/648)

## [0.6.5]

### Added

- Custom Commands: An experimental feature for creating Cody chat commands with custom prompts and context. [pull/386](https://github.com/sourcegraph/cody/pull/386)
- Custom Commands: Quick pick menu for running default and custom commands. [pull/386](https://github.com/sourcegraph/cody/pull/386)
- New commands:
  - `/explain`: Explain Code
  - `/doc`: Document Code
  - `/fix`: Inline Fixup
  - `/test`: Generate Unit Tests
- Code Actions: You can now ask Cody to explain or fix errors and warnings that are highlighted in your editor. [pull/510](https://github.com/sourcegraph/cody/pull/510)
- Inline Fixup: You can now run parallel inline fixes, you do not need to wait for the previous fix to complete. [pull/510](https://github.com/sourcegraph/cody/pull/510)
- Inline Fixup: You no longer need to select code to generate an inline fix. [pull/510](https://github.com/sourcegraph/cody/pull/510)

### Fixed

- Bug: Fixes an issue where the codebase context was not correctly inferred to load embeddings context for autocomplete. [pull/525](https://github.com/sourcegraph/cody/pull/525)
- Inline Fixup: `/chat` will now redirect your question to the chat view correctly through the Non-Stop Fixup input box. [pull/386](https://github.com/sourcegraph/cody/pull/386)
- Fix REGEX issue for existing `/reset`, `/search`, and `/fix` commands. [pull/594](https://github.com/sourcegraph/cody/pull/594)

### Changed

- `Recipes` are removed in favor of `Commands`, which is the improved version of `Recipes`. [pull/386](https://github.com/sourcegraph/cody/pull/386)
- Remove `Header` and `Navbar` from `Chat` view due to removal of the `Recipes` tab. [pull/386](https://github.com/sourcegraph/cody/pull/386)
- Replace `Custom Recipes` with `Custom Commands`. [pull/386](https://github.com/sourcegraph/cody/pull/386)
- Inline Fixup: Integrated the input field into the command palette. [pull/510](https://github.com/sourcegraph/cody/pull/510)
- Inline Fixup: Using `/fix` from Inline Chat now triggers an improved fixup experience. [pull/510](https://github.com/sourcegraph/cody/pull/510)
- Autocomplete: Include current file name in anthropic prompt. [580](https://github.com/sourcegraph/cody/pull/580)
- Autocomplete: Requests can now be resolved while the network request is still in progress. [pull/559](https://github.com/sourcegraph/cody/pull/559)

## [0.6.4]

### Added

- Inline Fixups: Cody is now aware of errors, warnings and hints within your editor selection. [pull/376](https://github.com/sourcegraph/cody/pull/376)
- Experimental user setting `cody.experimental.localTokenPath` to store authentication token in local file system when keychain access is unavailable. This provides alternative to [settings sync keychain storage](https://code.visualstudio.com/docs/editor/settings-sync#_troubleshooting-keychain-issues), but is not the recommended method for storing tokens securely. Use at your own risk. [pull/471](https://github.com/sourcegraph/cody/pull/471)

### Fixed

- Bug: Chat History command shows chat view instead of history view. [pull/414](https://github.com/sourcegraph/cody/pull/414)
- Fix some bad trailing `}` autocomplete results. [pull/378](https://github.com/sourcegraph/cody/pull/378)

### Changed

- Inline Fixups: Added intent detection to improve prompt and context quality. [pull/376](https://github.com/sourcegraph/cody/pull/376)
- Layout cleanups: smaller header and single line message input. [pull/449](https://github.com/sourcegraph/cody/pull/449)
- Improve response feedback button behavior. [pull/451](https://github.com/sourcegraph/cody/pull/451)
- Remove in-chat onboarding buttons for new chats. [pull/450](https://github.com/sourcegraph/cody/pull/450)
- Improve the stability of autocomplete results. [pull/442](https://github.com/sourcegraph/cody/pull/442)

## [0.6.3]

### Added

- Added the functionality to drag and reorder the recipes. [pull/314](https://github.com/sourcegraph/cody/pull/314)

### Fixed

### Changed

- Removed the experimental hallucination detection that highlighted nonexistent file paths.
- Hide the feedback button in case of error assistant response. [pull/448](https://github.com/sourcegraph/cody/pull/448)

## [0.6.2]

### Added

- [Internal] `Custom Recipes`: An experimental feature now available behind the `cody.experimental.customRecipes` feature flag for internal testing purpose. [pull/348](https://github.com/sourcegraph/cody/pull/348)
- Inline Chat: Improved response quality by ensuring each inline chat maintains its own unique context, and doesn't share with the sidebar and other inline chats. This should also benefit response quality for inline /fix and /touch commands.
- Inline Chat: Added the option to 'Stop generating' from within the inline chat window.
- Inline Chat: Added the option to transfer a chat from the inline window to the Cody sidebar.

### Fixed

### Changed

- The setting `cody.autocomplete.experimental.triggerMoreEagerly` (which causes autocomplete to trigger earlier, before you type a space or other non-word character) now defaults to `true`.
- If you run the `Trigger Inline Suggestion` VS Code action, 3 suggestions instead of just 1 will be shown.

## [0.6.1]

### Added

- A new experimental user setting `cody.autocomplete.experimental.triggerMoreEagerly` causes autocomplete to trigger earlier, before you type a space or other non-word character.
- [Internal Only] `Custom Recipe`: Support context type selection when creating a new recipe via UI. [pull/279](https://github.com/sourcegraph/cody/pull/279)
- New `/open` command for opening workspace files from chat box. [pull/327](https://github.com/sourcegraph/cody/pull/327)

### Fixed

- Insert at Cusor now inserts the complete code snippets at cursor position. [pull/282](https://github.com/sourcegraph/cody/pull/282)
- Minimizing the change of Cody replying users with response related to the language-uage prompt. [pull/279](https://github.com/sourcegraph/cody/pull/279)
- Inline Chat: Add missing icons for Inline Chat and Inline Fixups decorations. [pull/320](https://github.com/sourcegraph/cody/pull/320)
- Fix the behaviour of input history down button. [pull/328](https://github.com/sourcegraph/cody/pull/328)

### Changed

- Exclude context for chat input with only one word. [pull/279](https://github.com/sourcegraph/cody/pull/279)
- [Internal Only] `Custom Recipe`: Store `cody.json` file for user recipes within the `.vscode` folder located in the $HOME directory. [pull/279](https://github.com/sourcegraph/cody/pull/279)
- Various autocomplete improvements. [pull/344](https://github.com/sourcegraph/cody/pull/344)

## [0.4.4]

### Added

- Added support for the CMD+K hotkey to clear the code chat history. [pull/245](https://github.com/sourcegraph/cody/pull/245)
- [Internal Only] `Custom Recipe` is available for S2 internal users for testing purpose. [pull/81](https://github.com/sourcegraph/cody/pull/81)

### Fixed

- Fixed a bug that caused messages to disappear when signed-in users encounter an authentication error. [pull/201](https://github.com/sourcegraph/cody/pull/201)
- Inline Chat: Since last version, running Inline Fixups would add an additional `</selection>` tag to the end of the code edited by Cody, which has now been removed. [pull/182](https://github.com/sourcegraph/cody/pull/182)
- Chat Command: Fixed an issue where /r(est) had a trailing space. [pull/245](https://github.com/sourcegraph/cody/pull/245)
- Inline Fixups: Fixed a regression where Cody's inline fixup suggestions were not properly replacing the user's selection. [pull/70](https://github.com/sourcegraph/cody/pull/70)

### Changed

## [0.4.3]

### Added

- Added support for server-side token limits to Chat. [pull/54488](https://github.com/sourcegraph/sourcegraph/pull/54488)
- Add "Find code smells" recipe to editor context menu and command pallette [pull/54432](https://github.com/sourcegraph/sourcegraph/pull/54432)
- Add a typewriter effect to Cody's responses to mimic typing in characters rather than varying chunks [pull/54522](https://github.com/sourcegraph/sourcegraph/pull/54522)
- Add suggested recipes to the new chat welcome message. [pull/54277](https://github.com/sourcegraph/sourcegraph/pull/54277)
- Inline Chat: Added the option to collapse all inline chats from within the inline chat window. [pull/54675](https://github.com/sourcegraph/sourcegraph/pull/54675)
- Inline Chat: We now stream messages rather than waiting for the response to be fully complete. This means you can read Cody's response as it is being generated. [pull/54665](https://github.com/sourcegraph/sourcegraph/pull/54665)
- Show network error message when connection is lost and a reload button to get back when network is restored. [pull/107](https://github.com/sourcegraph/cody/pull/107)

### Fixed

- Inline Chat: Update keybind when condition to `editorFocus`. [pull/54437](https://github.com/sourcegraph/sourcegraph/pull/54437)
- Inline Touch: Create a new `.test.` file when `test` or `tests` is included in the instruction. [pull/54437](https://github.com/sourcegraph/sourcegraph/pull/54437)
- Prevents errors from being displayed for a cancelled requests. [pull/54429](https://github.com/sourcegraph/sourcegraph/pull/54429)

### Changed

- Inline Touch: Remove Inline Touch from submenu and command palette. It can be started with `/touch` or `/t` from the Inline Chat due to current limitation. [pull/54437](https://github.com/sourcegraph/sourcegraph/pull/54437)
- Removed the Optimize Code recipe. [pull/54471](https://github.com/sourcegraph/sourcegraph/pull/54471)

## [0.4.2]

### Added

- Add support for onboarding Cody App users on Intel Mac and Linux. [pull/54405](https://github.com/sourcegraph/sourcegraph/pull/54405)

### Fixed

- Fixed HTML escaping in inline chat markdown. [pull/1349](https://github.com/sourcegraph/sourcegraph/pull/1349)

### Changed

## [0.4.1]

### Fixed

- Fixed `cody.customHeaders` never being passed through. [pull/54354](https://github.com/sourcegraph/sourcegraph/pull/54354)
- Fixed users are signed out on 0.4.0 update [pull/54367](https://github.com/sourcegraph/sourcegraph/pull/54367)

### Changed

- Provide more information on Cody App, and improved the login page design for Enterprise customers. [pull/54362](https://github.com/sourcegraph/sourcegraph/pull/54362)

## [0.4.0]

### Added

- The range of the editor selection, if present, is now displayed alongside the file name in the chat footer. [pull/53742](https://github.com/sourcegraph/sourcegraph/pull/53742)
- Support switching between multiple instances with `Switch Account`. [pull/53434](https://github.com/sourcegraph/sourcegraph/pull/53434)
- Automate sign-in flow with Cody App. [pull/53908](https://github.com/sourcegraph/sourcegraph/pull/53908)
- Add a warning message to recipes when the selection gets truncated. [pull/54025](https://github.com/sourcegraph/sourcegraph/pull/54025)
- Start up loading screen. [pull/54106](https://github.com/sourcegraph/sourcegraph/pull/54106)

### Fixed

- Autocomplete: Include the number of lines of an accepted autocomplete recommendation and fix an issue where sometimes accepted completions would not be logged correctly. [pull/53878](https://github.com/sourcegraph/sourcegraph/pull/53878)
- Stop-Generating button does not stop Cody from responding if pressed before answer is generating. [pull/53827](https://github.com/sourcegraph/sourcegraph/pull/53827)
- Endpoint setting out of sync issue. [pull/53434](https://github.com/sourcegraph/sourcegraph/pull/53434)
- Endpoint URL without protocol causing sign-ins to fail. [pull/53908](https://github.com/sourcegraph/sourcegraph/pull/53908)
- Autocomplete: Fix network issues when using remote VS Code setups. [pull/53956](https://github.com/sourcegraph/sourcegraph/pull/53956)
- Autocomplete: Fix an issue where the loading indicator would not reset when a network error ocurred. [pull/53956](https://github.com/sourcegraph/sourcegraph/pull/53956)
- Autocomplete: Improve local context performance. [pull/54124](https://github.com/sourcegraph/sourcegraph/pull/54124)
- Chat: Fix an issue where the window would automatically scroll to the bottom as Cody responds regardless of where the users scroll position was. [pull/54188](https://github.com/sourcegraph/sourcegraph/pull/54188)
- Codebase index status does not get updated on workspace change. [pull/54106](https://github.com/sourcegraph/sourcegraph/pull/54106)
- Button for connect to App after user is signed out. [pull/54106](https://github.com/sourcegraph/sourcegraph/pull/54106)
- Fixes an issue with link formatting. [pull/54200](https://github.com/sourcegraph/sourcegraph/pull/54200)
- Fixes am issue where Cody would sometimes not respond. [pull/54268](https://github.com/sourcegraph/sourcegraph/pull/54268)
- Fixes authentication related issues. [pull/54237](https://github.com/sourcegraph/sourcegraph/pull/54237)

### Changed

- Autocomplete: Improve completion quality. [pull/53720](https://github.com/sourcegraph/sourcegraph/pull/53720)
- Autocomplete: Completions are now referred to as autocomplete. [pull/53851](https://github.com/sourcegraph/sourcegraph/pull/53851)
- Autocomplete: Autocomplete is now turned on by default. [pull/54166](https://github.com/sourcegraph/sourcegraph/pull/54166)
- Improved the response quality when Cody is asked about a selected piece of code through the chat window. [pull/53742](https://github.com/sourcegraph/sourcegraph/pull/53742)
- Refactored authentication process. [pull/53434](https://github.com/sourcegraph/sourcegraph/pull/53434)
- New sign-in and sign-out flow. [pull/53434](https://github.com/sourcegraph/sourcegraph/pull/53434)
- Analytical logs are now displayed in the Output view. [pull/53870](https://github.com/sourcegraph/sourcegraph/pull/53870)
- Inline Chat: Renamed Inline Assist to Inline Chat. [pull/53725](https://github.com/sourcegraph/sourcegraph/pull/53725) [pull/54315](https://github.com/sourcegraph/sourcegraph/pull/54315)
- Chat: Link to the "Getting Started" guide directly from the first chat message instead of the external documentation website. [pull/54175](https://github.com/sourcegraph/sourcegraph/pull/54175)
- Codebase status icons. [pull/54262](https://github.com/sourcegraph/sourcegraph/pull/54262)
- Changed the keyboard shortcut for the file touch recipe to `ctrl+alt+/` to avoid conflicts. [pull/54275](https://github.com/sourcegraph/sourcegraph/pull/54275)
- Inline Chat: Do not change current focus when Inline Fixup is done. [pull/53980](https://github.com/sourcegraph/sourcegraph/pull/53980)
- Inline Chat: Replace Close CodeLens with Accept. [pull/53980](https://github.com/sourcegraph/sourcegraph/pull/53980)
- Inline Chat: Moved to Beta state. It is now enabled by default. [pull/54315](https://github.com/sourcegraph/sourcegraph/pull/54315)

## [0.2.5]

### Added

- `Stop Generating` button to cancel a request and stop Cody's response. [pull/53332](https://github.com/sourcegraph/sourcegraph/pull/53332)

### Fixed

- Fixes the rendering of duplicate context files in response. [pull/53662](https://github.com/sourcegraph/sourcegraph/pull/53662)
- Fixes an issue where local keyword context was trying to open binary files. [pull/53662](https://github.com/sourcegraph/sourcegraph/pull/53662)
- Fixes the hallucination detection behavior for directory, API and git refs pattern. [pull/53553](https://github.com/sourcegraph/sourcegraph/pull/53553)

### Changed

- Completions: Updating configuration no longer requires reloading the extension. [pull/53401](https://github.com/sourcegraph/sourcegraph/pull/53401)
- New chat layout. [pull/53332](https://github.com/sourcegraph/sourcegraph/pull/53332)
- Completions: Completions can now be used on unsaved files. [pull/53495](https://github.com/sourcegraph/sourcegraph/pull/53495)
- Completions: Add multi-line heuristics for C, C++, C#, and Java. [pull/53631](https://github.com/sourcegraph/sourcegraph/pull/53631)
- Completions: Add context summaries and language information to analytics. [pull/53746](https://github.com/sourcegraph/sourcegraph/pull/53746)
- More compact chat suggestion buttons. [pull/53755](https://github.com/sourcegraph/sourcegraph/pull/53755)

## [0.2.4]

### Added

- Hover tooltips to intent-detection underlines. [pull/52029](https://github.com/sourcegraph/sourcegraph/pull/52029)
- Notification to prompt users to setup Cody if it wasn't configured initially. [pull/53321](https://github.com/sourcegraph/sourcegraph/pull/53321)
- Added a new Cody status bar item to relay global loading states and allowing you to quickly enable/disable features. [pull/53307](https://github.com/sourcegraph/sourcegraph/pull/53307)

### Fixed

- Fix `Continue with Sourcegraph.com` callback URL. [pull/53418](https://github.com/sourcegraph/sourcegraph/pull/53418)

### Changed

- Simplified the appearance of commands in various parts of the UI [pull/53395](https://github.com/sourcegraph/sourcegraph/pull/53395)

## [0.2.3]

### Added

- Add delete button for removing individual history. [pull/52904](https://github.com/sourcegraph/sourcegraph/pull/52904)
- Load the recent ongoing chat on reload of window. [pull/52904](https://github.com/sourcegraph/sourcegraph/pull/52904)
- Handle URL callbacks from `vscode-insiders`. [pull/53313](https://github.com/sourcegraph/sourcegraph/pull/53313)
- Inline Assist: New Code Lens to undo `inline fix` performed by Cody. [pull/53348](https://github.com/sourcegraph/sourcegraph/pull/53348)

### Fixed

- Fix the loading of files and scroll chat to the end while restoring the history. [pull/52904](https://github.com/sourcegraph/sourcegraph/pull/52904)
- Open file paths from Cody's responses in a workspace with the correct protocol. [pull/53103](https://github.com/sourcegraph/sourcegraph/pull/53103)
- Cody completions: Fixes an issue where completions would often start in the next line. [pull/53246](https://github.com/sourcegraph/sourcegraph/pull/53246)

### Changed

- Save the current ongoing conversation to the chat history [pull/52904](https://github.com/sourcegraph/sourcegraph/pull/52904)
- Inline Assist: Updating configuration no longer requires reloading the extension. [pull/53348](https://github.com/sourcegraph/sourcegraph/pull/53348)
- Context quality has been improved when the repository has not been indexed. The LLM is used to generate keyword and filename queries, and the LLM also reranks results from multiple sources. Response latency has also improved on long user queries. [pull/52815](https://github.com/sourcegraph/sourcegraph/pull/52815)

## [0.2.2]

### Added

- New recipe: `Generate PR description`. Generate the PR description using the PR template guidelines for the changes made in the current branch. [pull/51721](https://github.com/sourcegraph/sourcegraph/pull/51721)
- Open context search results links as workspace file. [pull/52856](https://github.com/sourcegraph/sourcegraph/pull/52856)
- Cody Inline Assist: Decorations for `/fix` errors. [pull/52796](https://github.com/sourcegraph/sourcegraph/pull/52796)
- Open file paths from Cody's responses in workspace. [pull/53069](https://github.com/sourcegraph/sourcegraph/pull/53069)
- Help & Getting Started: Walkthrough to help users get setup with Cody and discover new features. [pull/52560](https://github.com/sourcegraph/sourcegraph/pull/52560)

### Fixed

- Cody Inline Assist: Decorations for `/fix` on light theme. [pull/52796](https://github.com/sourcegraph/sourcegraph/pull/52796)
- Cody Inline Assist: Use more than 1 context file for `/touch`. [pull/52796](https://github.com/sourcegraph/sourcegraph/pull/52796)
- Cody Inline Assist: Fixes cody processing indefinitely issue. [pull/52796](https://github.com/sourcegraph/sourcegraph/pull/52796)
- Cody completions: Various fixes for completion analytics. [pull/52935](https://github.com/sourcegraph/sourcegraph/pull/52935)
- Cody Inline Assist: Indentation on `/fix` [pull/53068](https://github.com/sourcegraph/sourcegraph/pull/53068)

### Changed

- Internal: Do not log events during tests. [pull/52865](https://github.com/sourcegraph/sourcegraph/pull/52865)
- Cody completions: Improved the number of completions presented and reduced the latency. [pull/52935](https://github.com/sourcegraph/sourcegraph/pull/52935)
- Cody completions: Various improvements to the context. [pull/53043](https://github.com/sourcegraph/sourcegraph/pull/53043)

## [0.2.1]

### Fixed

- Escape Windows path separator in fast file finder path pattern. [pull/52754](https://github.com/sourcegraph/sourcegraph/pull/52754)
- Only display errors from the embeddings clients for users connected to an indexed codebase. [pull/52780](https://github.com/sourcegraph/sourcegraph/pull/52780)

### Changed

## [0.2.0]

### Added

- Cody Inline Assist: New recipe for creating new files with `/touch` command. [pull/52511](https://github.com/sourcegraph/sourcegraph/pull/52511)
- Cody completions: Experimental support for multi-line inline completions for JavaScript, TypeScript, Go, and Python using indentation based truncation. [issues/52588](https://github.com/sourcegraph/sourcegraph/issues/52588)
- Display embeddings search, and connection error to the webview panel. [pull/52491](https://github.com/sourcegraph/sourcegraph/pull/52491)
- New recipe: `Optimize Code`. Optimize the time and space consumption of code. [pull/51974](https://github.com/sourcegraph/sourcegraph/pull/51974)
- Button to insert code block text at cursor position in text editor. [pull/52528](https://github.com/sourcegraph/sourcegraph/pull/52528)

### Fixed

- Cody completions: Fixed interop between spaces and tabs. [pull/52497](https://github.com/sourcegraph/sourcegraph/pull/52497)
- Fixes an issue where new conversations did not bring the chat into the foreground. [pull/52363](https://github.com/sourcegraph/sourcegraph/pull/52363)
- Cody completions: Prevent completions for lines that have a word in the suffix. [issues/52582](https://github.com/sourcegraph/sourcegraph/issues/52582)
- Cody completions: Fixes an issue where multi-line inline completions closed the current block even if it already had content. [pull/52615](https://github.com/sourcegraph/sourcegraph/52615)
- Cody completions: Fixed an issue where the Cody response starts with a newline and was previously ignored. [issues/52586](https://github.com/sourcegraph/sourcegraph/issues/52586)

### Changed

- Cody is now using `major.EVEN_NUMBER.patch` for release versions and `major.ODD_NUMBER.patch` for pre-release versions. [pull/52412](https://github.com/sourcegraph/sourcegraph/pull/52412)
- Cody completions: Fixed an issue where the Cody response starts with a newline and was previously ignored [issues/52586](https://github.com/sourcegraph/sourcegraph/issues/52586)
- Cody completions: Improves the behavior of the completions cache when characters are deleted from the editor. [pull/52695](https://github.com/sourcegraph/sourcegraph/pull/52695)

### Changed

- Cody completions: Improve completion logger and measure the duration a completion is displayed for. [pull/52695](https://github.com/sourcegraph/sourcegraph/pull/52695)

## [0.1.5]

### Added

### Fixed

- Inline Assist broken decorations for Inline-Fixup tasks [pull/52322](https://github.com/sourcegraph/sourcegraph/pull/52322)

### Changed

- Various Cody completions related improvements [pull/52365](https://github.com/sourcegraph/sourcegraph/pull/52365)

## [0.1.4]

### Added

- Added support for local keyword search on Windows. [pull/52251](https://github.com/sourcegraph/sourcegraph/pull/52251)

### Fixed

- Setting `cody.useContext` to `none` will now limit Cody to using only the currently open file. [pull/52126](https://github.com/sourcegraph/sourcegraph/pull/52126)
- Fixes race condition in telemetry. [pull/52279](https://github.com/sourcegraph/sourcegraph/pull/52279)
- Don't search for file paths if no file paths to validate. [pull/52267](https://github.com/sourcegraph/sourcegraph/pull/52267)
- Fix handling of embeddings search backward compatibility. [pull/52286](https://github.com/sourcegraph/sourcegraph/pull/52286)

### Changed

- Cleanup the design of the VSCode history view. [pull/51246](https://github.com/sourcegraph/sourcegraph/pull/51246)
- Changed menu icons and order. [pull/52263](https://github.com/sourcegraph/sourcegraph/pull/52263)
- Deprecate `cody.debug` for three new settings: `cody.debug.enable`, `cody.debug.verbose`, and `cody.debug.filter`. [pull/52236](https://github.com/sourcegraph/sourcegraph/pull/52236)

## [0.1.3]

### Added

- Add support for connecting to Sourcegraph App when a supported version is installed. [pull/52075](https://github.com/sourcegraph/sourcegraph/pull/52075)

### Fixed

- Displays error banners on all view instead of chat view only. [pull/51883](https://github.com/sourcegraph/sourcegraph/pull/51883)
- Surfaces errors for corrupted token from secret storage. [pull/51883](https://github.com/sourcegraph/sourcegraph/pull/51883)
- Inline Assist add code lenses to all open files [pull/52014](https://github.com/sourcegraph/sourcegraph/pull/52014)

### Changed

- Removes unused configuration option: `cody.enabled`. [pull/51883](https://github.com/sourcegraph/sourcegraph/pull/51883)
- Arrow key behavior: you can now navigate forwards through messages with the down arrow; additionally the up and down arrows will navigate backwards and forwards only if you're at the start or end of the drafted text, respectively. [pull/51586](https://github.com/sourcegraph/sourcegraph/pull/51586)
- Display a more user-friendly error message when the user is connected to sourcegraph.com and doesn't have a verified email. [pull/51870](https://github.com/sourcegraph/sourcegraph/pull/51870)
- Keyword context: Excludes files larger than 1M and adds a 30sec timeout period [pull/52038](https://github.com/sourcegraph/sourcegraph/pull/52038)

## [0.1.2]

### Added

- `Inline Assist`: a new way to interact with Cody inside your files. To enable this feature, please set the `cody.experimental.inline` option to true. [pull/51679](https://github.com/sourcegraph/sourcegraph/pull/51679)

### Fixed

- UI bug that capped buttons at 300px max-width with visible border [pull/51726](https://github.com/sourcegraph/sourcegraph/pull/51726)
- Fixes anonymous user id resetting after logout [pull/51532](https://github.com/sourcegraph/sourcegraph/pull/51532)
- Add error message on top of Cody's response instead of overriding it [pull/51762](https://github.com/sourcegraph/sourcegraph/pull/51762)
- Fixes an issue where chat input messages where not rendered in the UI immediately [pull/51783](https://github.com/sourcegraph/sourcegraph/pull/51783)
- Fixes an issue where file where the hallucination detection was not working properly [pull/51785](https://github.com/sourcegraph/sourcegraph/pull/51785)
- Aligns Edit button style with feedback buttons [pull/51767](https://github.com/sourcegraph/sourcegraph/pull/51767)

### Changed

- Pressing the icon to reset the clear history now makes sure that the chat tab is shown [pull/51786](https://github.com/sourcegraph/sourcegraph/pull/51786)
- Rename the extension from "Sourcegraph Cody" to "Cody AI by Sourcegraph" [pull/51702](https://github.com/sourcegraph/sourcegraph/pull/51702)
- Remove HTML escaping artifacts [pull/51797](https://github.com/sourcegraph/sourcegraph/pull/51797)

## [0.1.1]

### Fixed

- Remove system alerts from non-actionable items [pull/51714](https://github.com/sourcegraph/sourcegraph/pull/51714)

## [0.1.0]

### Added

- New recipe: `Codebase Context Search`. Run an approximate search across the codebase. It searches within the embeddings when available to provide relevant code context. [pull/51077](https://github.com/sourcegraph/sourcegraph/pull/51077)
- Add support to slash commands `/` in chat. [pull/51077](https://github.com/sourcegraph/sourcegraph/pull/51077)
  - `/r` or `/reset` to reset chat
  - `/s` or `/search` to perform codebase context search
- Adds usage metrics to the experimental chat predictions feature [pull/51474](https://github.com/sourcegraph/sourcegraph/pull/51474)
- Add highlighted code to context message automatically [pull/51585](https://github.com/sourcegraph/sourcegraph/pull/51585)
- New recipe: `Generate Release Notes` --generate release notes based on the available tags or the selected commits for the time period. It summarises the git commits into standard release notes format of new features, bugs fixed, docs improvements. [pull/51481](https://github.com/sourcegraph/sourcegraph/pull/51481)
- New recipe: `Generate Release Notes`. Generate release notes based on the available tags or the selected commits for the time period. It summarizes the git commits into standard release notes format of new features, bugs fixed, docs improvements. [pull/51481](https://github.com/sourcegraph/sourcegraph/pull/51481)

### Fixed

- Error notification display pattern for rate limit [pull/51521](https://github.com/sourcegraph/sourcegraph/pull/51521)
- Fixes issues with branch switching and file deletions when using the experimental completions feature [pull/51565](https://github.com/sourcegraph/sourcegraph/pull/51565)
- Improves performance of hallucination detection for file paths and supports paths relative to the project root [pull/51558](https://github.com/sourcegraph/sourcegraph/pull/51558), [pull/51625](https://github.com/sourcegraph/sourcegraph/pull/51625)
- Fixes an issue where inline code blocks were unexpectedly escaped [pull/51576](https://github.com/sourcegraph/sourcegraph/pull/51576)

### Changed

- Promote Cody from experimental to beta [pull/](https://github.com/sourcegraph/sourcegraph/pull/)
- Various improvements to the experimental completions feature

## [0.0.10]

### Added

- Adds usage metrics to the experimental completions feature [pull/51350](https://github.com/sourcegraph/sourcegraph/pull/51350)
- Updating `cody.codebase` does not require reloading VS Code [pull/51274](https://github.com/sourcegraph/sourcegraph/pull/51274)

### Fixed

- Fixes an issue where code blocks were unexpectedly escaped [pull/51247](https://github.com/sourcegraph/sourcegraph/pull/51247)

### Changed

- Improved Cody header and layout details [pull/51348](https://github.com/sourcegraph/sourcegraph/pull/51348)
- Replace `Cody: Set Access Token` command with `Cody: Sign in` [pull/51274](https://github.com/sourcegraph/sourcegraph/pull/51274)
- Various improvements to the experimental completions feature

## [0.0.9]

### Added

- Adds new experimental chat predictions feature to suggest follow-up conversations. Enable it with the new `cody.experimental.chatPredictions` feature flag. [pull/51201](https://github.com/sourcegraph/sourcegraph/pull/51201)
- Auto update `cody.codebase` setting from current open file [pull/51045](https://github.com/sourcegraph/sourcegraph/pull/51045)
- Properly render rate-limiting on requests [pull/51200](https://github.com/sourcegraph/sourcegraph/pull/51200)
- Error display in UI [pull/51005](https://github.com/sourcegraph/sourcegraph/pull/51005)
- Edit buttons for editing last submitted message [pull/51009](https://github.com/sourcegraph/sourcegraph/pull/51009)
- [Security] Content security policy to webview [pull/51152](https://github.com/sourcegraph/sourcegraph/pull/51152)

### Fixed

- Escaped HTML issue [pull/51144](https://github.com/sourcegraph/sourcegraph/pull/51151)
- Unauthorized sessions [pull/51005](https://github.com/sourcegraph/sourcegraph/pull/51005)

### Changed

- Various improvements to the experimental completions feature [pull/51161](https://github.com/sourcegraph/sourcegraph/pull/51161) [51046](https://github.com/sourcegraph/sourcegraph/pull/51046)
- Visual improvements to the history page, ability to resume past conversations [pull/51159](https://github.com/sourcegraph/sourcegraph/pull/51159)

## [Template]

### Added

### Fixed

### Changed<|MERGE_RESOLUTION|>--- conflicted
+++ resolved
@@ -24,11 +24,8 @@
 - Generate Unit Tests: Improved quality for creating file names. [pull/3763](https://github.com/sourcegraph/cody/pull/3763)
 - Custom Commands: Fixed an issue where newly added custom commands were not working when clicked in the sidebar tree view. [pull/3804](https://github.com/sourcegraph/cody/pull/3804)
 - Chat: Fixed an issue where whitespaces in messages submitted by users were omitted. [pull/3817](https://github.com/sourcegraph/cody/pull/3817)
-<<<<<<< HEAD
+- Chat: Improved token counting mechanism that allows more context to be correctly included or excluded. [pull/3742](https://github.com/sourcegraph/cody/pull/3742)
 - Chat: Fixed an issue where context files were opened with an incorrect link for Enterprise users due to double encoding. [pull/3818](https://github.com/sourcegraph/cody/pull/3818)
-=======
-- Chat: Improved token counting mechanism that allows more context to be correctly included or excluded. [pull/3742](https://github.com/sourcegraph/cody/pull/3742)
->>>>>>> 5bedb28f
 
 ### Changed
 
