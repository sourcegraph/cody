--- conflicted
+++ resolved
@@ -25,11 +25,8 @@
   - `Add Code to Chat`: Add selected code to the current opened chat, or new chat if no panel is opened.
   - `New Chat with Code`: Opens a new chat with the selected code when no existing chat panel is open and code is selected in the editor.
 - Fixes an issue where triggering a recipe with no open editor window will cause unexpected behavior. [pull/3911](https://github.com/sourcegraph/cody/pull/3911)
-<<<<<<< HEAD
 - Edit: The "Document Code" and "Generate Tests" commands now execute with a single click/action, rather than requiring the user to specify the range first. The range can be modified from the normal Edit input. [pull/4071](https://github.com/sourcegraph/cody/pull/4071)
-=======
 - Chat: The model selector now groups chat model choices by characteristics (such as "More Accurate", "Balanced", "Faster", and "Ollama") and indicates the default choice. [pull/4033](https://github.com/sourcegraph/cody/pull/4033)
->>>>>>> 426684fe
 
 ## [1.16.2]
 
