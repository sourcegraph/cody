# Changelog

This is a log of all notable changes to Cody for VS Code.

{/* CHANGELOG_START */}

## Unreleased

### Added

### Fixed

### Changed

### Uncategorized

<<<<<<< HEAD
{/* CHANGELOG_START */}
=======
## 1.58.0

### Added

- feat(context-agent): tool status callbacks and process support  [pull/6451](https://github.com/sourcegraph/cody/pull/6451)
- feat(nls): Add Cody bench command for NLS  [pull/6497](https://github.com/sourcegraph/cody/pull/6497)

### Fixed

- fix(release): add $ variable invocation  [pull/6509](https://github.com/sourcegraph/cody/pull/6509)
- fix/editor: Ask Cody to Fix no longer throws exceptions in TypeScript files   [pull/6473](https://github.com/sourcegraph/cody/pull/6473)
- fix(context-agent): add status callbacks back   [pull/6479](https://github.com/sourcegraph/cody/pull/6479)
- chore(security): Fix closed events for sast scan  [pull/6512](https://github.com/sourcegraph/cody/pull/6512)
- fix: Move BigQuery insertion after release step  [pull/6477](https://github.com/sourcegraph/cody/pull/6477)
- chore(chat): Adding fixing save chat session overwriting  [pull/6457](https://github.com/sourcegraph/cody/pull/6457)

### Changed

- update `billingMetadata` for failed/disconnected type of events  [pull/6254](https://github.com/sourcegraph/cody/pull/6254)
- feat(nls): add relevant repo boost  [pull/6502](https://github.com/sourcegraph/cody/pull/6502)
- chore(chat): Decompose ChatController.sendChat into handlers for different request types  [pull/6469](https://github.com/sourcegraph/cody/pull/6469)
- feat(autoedit): track notebook for auto-edit  [pull/6449](https://github.com/sourcegraph/cody/pull/6449)
- chore(audoedit): consistent use of the output channel logger  [pull/6472](https://github.com/sourcegraph/cody/pull/6472)
- feat(audoedit): ensure inline completions are also hidden on dismiss  [pull/6465](https://github.com/sourcegraph/cody/pull/6465)
- feat(audoedit): remove the auto edit experimental command  [pull/6471](https://github.com/sourcegraph/cody/pull/6471)
- feat(logging): Add interactionId to header of Cody Client requests (CODY-4117)  [pull/6450](https://github.com/sourcegraph/cody/pull/6450)
- chore(audoedit): decouple `codeToReplaceData` from `getPromptForModelType`  [pull/6474](https://github.com/sourcegraph/cody/pull/6474)

## 1.56.0
>>>>>>> a29490e0

### Added
- auto-edit e2e tests  [pull/6425](https://github.com/sourcegraph/cody/pull/6425)
- feat(audoedit): extract auto-edit config from the provider  [pull/6460](https://github.com/sourcegraph/cody/pull/6460)
- autoedit: address dogfooding feedback  [pull/6454](https://github.com/sourcegraph/cody/pull/6454)
- feat(audoedit): implement basic analytics logger  [pull/6430](https://github.com/sourcegraph/cody/pull/6430)
- feat(onebox): Use new prompt editor when onebox is enabled  [pull/6288](https://github.com/sourcegraph/cody/pull/6288)
- feat(network): Support for NO_PROXY (CODY_NODE_NO_PROXY) environment variable [pull/6555](https://github.com/sourcegraph/cody/pull/6555)

### Fixed
- feat(logging): Add interactionId to header of Cody Client requests (CODY-4117)  [pull/6450](https://github.com/sourcegraph/cody/pull/6450)
- fix(autoedit): fix shrink prediction logic  [pull/6404](https://github.com/sourcegraph/cody/pull/6404)
- fix(modelSelectField): missing overflow scrollbar when there isn't space to show entire list  [pull/6423](https://github.com/sourcegraph/cody/pull/6423)
- fix: remove trailing spaces from extracted query  [pull/6432](https://github.com/sourcegraph/cody/pull/6432)
- Fix small screen filters panel opening  [pull/6420](https://github.com/sourcegraph/cody/pull/6420)
- fix diff rendering for auto-edit  [pull/6410](https://github.com/sourcegraph/cody/pull/6410)
- chore(agent): disable flaky test  [pull/6429](https://github.com/sourcegraph/cody/pull/6429)
- fix: Prevent style leaks in cody web  [pull/6427](https://github.com/sourcegraph/cody/pull/6427)
- chore(onebox/telemetry): add `billingMetadata`   [pull/6426](https://github.com/sourcegraph/cody/pull/6426)
- fix(audoedit): fix renderer testing command  [pull/6408](https://github.com/sourcegraph/cody/pull/6408)
- chore/release: Bump package version and update changelog for 1.52  [pull/6414](https://github.com/sourcegraph/cody/pull/6414)
- fix(logging): removed unecessary logging when requests are aborted [pull/6555](https://github.com/sourcegraph/cody/pull/6555)
- fix(network): removed dangling request handlers on network requests which could potentially cause memory leaks [pull/6555](https://github.com/sourcegraph/cody/pull/6555)

### Changed
- feat(prompt-editor): Add new ProseMirror-based implementation  [pull/6272](https://github.com/sourcegraph/cody/pull/6272)
- refactor(user-menu): improve display of user menu  [pull/6389](https://github.com/sourcegraph/cody/pull/6389)
- Use omnibox ff for intent detector  [pull/6419](https://github.com/sourcegraph/cody/pull/6419)
- Enable repo boost for inactive editor  [pull/6443](https://github.com/sourcegraph/cody/pull/6443)
- include symbol matches in search results  [pull/6441](https://github.com/sourcegraph/cody/pull/6441)
- improved network logging with less verbose output [pull/6555](https://github.com/sourcegraph/cody/pull/6555)

## 1.54.0

### Added

- Auto Edit: recent edit based [pull/6383](https://github.com/sourcegraph/cody/pull/6383)
- Auto Edit: add heuristic to filter suggestion [pull/6396](https://github.com/sourcegraph/cody/pull/6396)
- Prompt Library: add keyboard nav for prompts library [pull/6388](https://github.com/sourcegraph/cody/pull/6388)
- Accounts: prevent PLG login methods for enterprise users [pull/6182](https://github.com/sourcegraph/cody/pull/6182)

### Fixed

- Omnibox: remove trailing spaces from extracted query [pull/6440](https://github.com/sourcegraph/cody/pull/6440)
- Cody Web: Fixes paper cuts for Cody Web 0.20.0 cut [pull/6412](https://github.com/sourcegraph/cody/pull/6412)
- Omnibox: Hide header labels in narrow chat [pull/6407](https://github.com/sourcegraph/cody/pull/6407)
- Prompt Library: Styling updates to prompt list [pull/6409](https://github.com/sourcegraph/cody/pull/6409)
- Omnibox: Do not focus editor when inserting/updating search results context [pull/6385](https://github.com/sourcegraph/cody/pull/6385)
- Webviews: Fix small screen filters panel opening & change sticky intent behaviour [pull/6434](https://github.com/sourcegraph/cody/pull/6434)
- Auto Edit: do not render removal decorations twice [pull/6405](https://github.com/sourcegraph/cody/pull/6405)
- Auto Edit: fix inline completion extraction when deletion [pull/6381](https://github.com/sourcegraph/cody/pull/6381)

### Changed

- Omnibox: Enable repo boost for inactive editor [pull/6444](https://github.com/sourcegraph/cody/pull/6444)
- Omnibox: include symbol matches in search results [pull/6442](https://github.com/sourcegraph/cody/pull/6442)
- Omnibox: Use omnibox ff for intent detector [pull/6421](https://github.com/sourcegraph/cody/pull/6421)
- Omnibox: boost current repo [pull/6402](https://github.com/sourcegraph/cody/pull/6402)
- Cody Web: Filters layout for Cody Web [pull/6382](https://github.com/sourcegraph/cody/pull/6382)
- Auto Edit: dismiss suggestions on selection change [pull/6406](https://github.com/sourcegraph/cody/pull/6406)
- Auto Edit: disable shrink suffix logic [pull/6398](https://github.com/sourcegraph/cody/pull/6398)

#### Tracing & Logging

- Telemetry: update `billingMetadata` [pull/6367](https://github.com/sourcegraph/cody/pull/6367)
- Omnibox: Collect telemetry [pull/6394](https://github.com/sourcegraph/cody/pull/6394)

## 1.52.0

### Added

### Fixed

### Changed

- disable command execution by default [pull/6296](https://github.com/sourcegraph/cody/pull/6296)

#### Tracing & Logging

- Remove legacy back-compat (#6265) [pull/6276](https://github.com/sourcegraph/cody/pull/6276)
- Adding Distributed Tracing and Smart Apply to cody [pull/6178](https://github.com/sourcegraph/cody/pull/6178)

### Experimental Features

- Deep Cody: remove setting Deep Cody as default model. [pull/6308](https://github.com/sourcegraph/cody/pull/6308)

## 1.50.0

### Added

- Webviews: add new CTA for Sourcegraph Teams [pull/6245](https://github.com/sourcegraph/cody/pull/6245)
- "Explain command" in context (existing conversation) [pull/5986](https://github.com/sourcegraph/cody/pull/5986)

### Fixed

- fix detecting the fireworks model [pull/6239](https://github.com/sourcegraph/cody/pull/6239)
- Fix prompt execution in existing chat [pull/6226](https://github.com/sourcegraph/cody/pull/6226)
- suppress emission of characters on emacs keybindings [pull/6210](https://github.com/sourcegraph/cody/pull/6210)
- use local storage to save repo accessibility [pull/6193](https://github.com/sourcegraph/cody/pull/6193)

### Experimental Features

- Deep Cody: wildcard should not be ignored in allow list for shell context [pull/6256](https://github.com/sourcegraph/cody/pull/6256)
- Deep Cody: loading message for context fetching step [pull/6241](https://github.com/sourcegraph/cody/pull/6241)
- Deep Cody: remove setting user model preferences [pull/6211](https://github.com/sourcegraph/cody/pull/6211)

### Changed

- Auth: new enterprise sign-in flow and improve auth UI [pull/6198](https://github.com/sourcegraph/cody/pull/6198)
- Make signout as non-blocking as possible [pull/6207](https://github.com/sourcegraph/cody/pull/6207)
- use chat client for s2 [pull/6219](https://github.com/sourcegraph/cody/pull/6219)

#### Tracing & Logging

- Telemetry support for Sourcegraph versions older than [5.2.5 (released 12/2023)](https://github.com/sourcegraph/sourcegraph-public-snapshot/releases/tag/v5.2.5) has been removed [pull/6265](https://github.com/sourcegraph/cody/pull/6265)
- Update tracing for chat [pull/6230](https://github.com/sourcegraph/cody/pull/6230)

#### Build & Release

- [Backport vscode-v1.50.x] fix(release): remove brackets around version number [pull/6311](https://github.com/sourcegraph/cody/pull/6311)
- chore/build: Merge sourcegraph/jetbrains into the Cody repo [pull/6247](https://github.com/sourcegraph/cody/pull/6247)
- Improve release process with slack notifications and automated branching [pull/6218](https://github.com/sourcegraph/cody/pull/6218)
- Add separate command to run cody web in standalone mode [pull/6227](https://github.com/sourcegraph/cody/pull/6227)
- Update changelog.sh instructions and add cody-core to backports [pull/6217](https://github.com/sourcegraph/cody/pull/6217)

## 1.48.1

### Added

### Fixed

- backport/vscode/1.48: chore(telemetry): remove legacy back-compat (#6265) [pull/6275](https://github.com/sourcegraph/cody/pull/6275)

### Changed

### Uncategorized

## 1.48.0

### Added

- Add account switcher component in the Accounts webview tab [pull/6159](https://github.com/sourcegraph/cody/pull/6159)
- Prompts Picker [pull/6160](https://github.com/sourcegraph/cody/pull/6160)
- Add Sourcegraph CLI installation description to README.md [pull/6170](https://github.com/sourcegraph/cody/pull/6170)
- Fetch standard prompts from remote prompts API [pull/6150](https://github.com/sourcegraph/cody/pull/6150)

#### Autoedits

- feat(autoedit): combine inline completion provider and selection change [pull/6147](https://github.com/sourcegraph/cody/pull/6147)
- feat(autoedit): use code completion feature for auto-edit [pull/6161](https://github.com/sourcegraph/cody/pull/6161)
- add 10 sec diff for auto-edit experiments [pull/6191](https://github.com/sourcegraph/cody/pull/6191)
- adding line level diff strategy for the recent edits diff calculation [pull/6188](https://github.com/sourcegraph/cody/pull/6188)
- Hitesh/add diff stratagies [pull/6190](https://github.com/sourcegraph/cody/pull/6190)
- Hitesh/add diff strategies logging [pull/6189](https://github.com/sourcegraph/cody/pull/6189)

### Fixed

- [Backport vscode-v1.48.x] Make signout as non-blocking as possible [pull/6213](https://github.com/sourcegraph/cody/pull/6213)
- do not block chat panel initialization or human message handling on current session save [pull/6186](https://github.com/sourcegraph/cody/pull/6186)
- patch highlight.js to address memory leak [pull/6146](https://github.com/sourcegraph/cody/pull/6146)
- fix(api): Set API identifying headers on all HTTP requests (CODY-4209) [pull/6102](https://github.com/sourcegraph/cody/pull/6102)

#### Autoedits

- feat(autoedit): fix cursor jumping issue [pull/6156](https://github.com/sourcegraph/cody/pull/6156)
- fix(autoedit): fix suffix matching logic [pull/6171](https://github.com/sourcegraph/cody/pull/6171)
- fix(audoedit): fix the scrollbar issue [pull/6158](https://github.com/sourcegraph/cody/pull/6158)
- fix added lines sorting in auto-edit [pull/6155](https://github.com/sourcegraph/cody/pull/6155)

### Changed

- Add default value for 'search.useIgnoreFiles' in agent config [pull/6202](https://github.com/sourcegraph/cody/pull/6202)
- Deep Cody: Move shell context behind feature flag [pull/6199](https://github.com/sourcegraph/cody/pull/6199)
- Add built-in prompts related fields to prompt select analytic event [pull/6180](https://github.com/sourcegraph/cody/pull/6180)

#### Autoedits

- feat(autoedit): restrict autoedit to vscode [pull/6184](https://github.com/sourcegraph/cody/pull/6184)
- chore(audoedit): test diff logic with different new line chars [pull/6176](https://github.com/sourcegraph/cody/pull/6176)
- chore(audoedit): simplify diff utils and renderer data structures [pull/6172](https://github.com/sourcegraph/cody/pull/6172)
- feat(autoedit): refactor renderer code to simplify iteration on decor… [pull/6163](https://github.com/sourcegraph/cody/pull/6163)

### Build & Test

- [Backport vscode-v1.48.x] remove last line in backport GHA [pull/6205](https://github.com/sourcegraph/cody/pull/6205)
- remove last line in backport GHA [pull/6204](https://github.com/sourcegraph/cody/pull/6204)
- add changelog templating and tooling [pull/6195](https://github.com/sourcegraph/cody/pull/6195)
- Bench: make sure to respect CODY_RECORDING_MODE [pull/6167](https://github.com/sourcegraph/cody/pull/6167)
- Revert "Update backport.yml (#6137)" [pull/6164](https://github.com/sourcegraph/cody/pull/6164)

## 1.46.0

### Added

### Fixed

### Changed

- Chat: Update keyboard shortcuts:
  - Removed `Shift+Ctrl+L` (previously created a new chat) due to conflict with Windows default shortcut
  - Updated `Shift+Alt+L` to create a new chat when the focus is not in the editor. When the focus is in the editor, the behavior remains unchanged (the current selection is added to the chat context).

### Uncategorized

- [Backport vscode-v1.46.x] Add built-in prompts related fields to prompt select analytic event [pull/6181](https://github.com/sourcegraph/cody/pull/6181)
- [Backport vscode-v1.46.x] Fetch standard prompts from remote prompts API [pull/6166](https://github.com/sourcegraph/cody/pull/6166)
- [Backport vscode-v1.46.x] Prompts Picker [pull/6168](https://github.com/sourcegraph/cody/pull/6168)
- [Backport vscode-v1.46.x] VS Code: Release v1.44.0 [pull/6169](https://github.com/sourcegraph/cody/pull/6169)
- feat(autoedit): fix cursor jumping issue [pull/6156](https://github.com/sourcegraph/cody/pull/6156)
- only activate auto-edit command when experimental setting is enabled [pull/6157](https://github.com/sourcegraph/cody/pull/6157)
- Chat: ensure ScrollDown button only takes it's width [pull/6143](https://github.com/sourcegraph/cody/pull/6143)
- autoedit: Add feature flag to enable/disable autoedit feature [pull/6145](https://github.com/sourcegraph/cody/pull/6145)
- remove ctrl+shift+L shortcut and update shift+alt+L shortcut [pull/6148](https://github.com/sourcegraph/cody/pull/6148)
- Fix various JetBrains styling issues [pull/6153](https://github.com/sourcegraph/cody/pull/6153)
- Autoedits Context Improvements [pull/6141](https://github.com/sourcegraph/cody/pull/6141)
- Better rendering for auto-edit [pull/6132](https://github.com/sourcegraph/cody/pull/6132)
- Chat: context cell improvements [pull/6115](https://github.com/sourcegraph/cody/pull/6115)
- Fix inline-edit prompts chat building [pull/6003](https://github.com/sourcegraph/cody/pull/6003)
- Cody Web: Polish cody web Prompts [pull/6135](https://github.com/sourcegraph/cody/pull/6135)
- Simplify protocol's TelemetryEvent [pull/6144](https://github.com/sourcegraph/cody/pull/6144)
- Use font size variable providd by JetBrains in webview [pull/6134](https://github.com/sourcegraph/cody/pull/6134)
- Update backport.yml [pull/6137](https://github.com/sourcegraph/cody/pull/6137)
- fix(release): Update backport action to override team_reviews [pull/6136](https://github.com/sourcegraph/cody/pull/6136)
- autoedit: add speculative decoding [pull/6130](https://github.com/sourcegraph/cody/pull/6130)
- Fix for VSCode Marketplace description getting cut-off [pull/6098](https://github.com/sourcegraph/cody/pull/6098)
- Fix prompt name generation during prompts/commands migration [pull/6126](https://github.com/sourcegraph/cody/pull/6126)

## 1.44.0

### Added

### Fixed

### Changed

### Uncategorized

- Network: CA Cert loading fixes [pull/6101](https://github.com/sourcegraph/cody/pull/6101)
- feat(rel): add backport workflow [pull/6119](https://github.com/sourcegraph/cody/pull/6119)
- Cody Chat: fixed missing syntax highlighting of CSharp files and load only one copy of highlight.js in the WebView build [pull/6118](https://github.com/sourcegraph/cody/pull/6118)
- fix rendering issue on the same line for ghost text [pull/6120](https://github.com/sourcegraph/cody/pull/6120)
- chat input: '@' -> '@ Context' toolbar button [pull/6114](https://github.com/sourcegraph/cody/pull/6114)
- feat(edit): enable predicted outputs for gpt-4o models [pull/6116](https://github.com/sourcegraph/cody/pull/6116)
- Edit: prep for the gpt-4o-mini edit a/b test [pull/6110](https://github.com/sourcegraph/cody/pull/6110)
- Trigger autoedit on the cursor movements [pull/6112](https://github.com/sourcegraph/cody/pull/6112)
- Remove old test renderer [pull/6113](https://github.com/sourcegraph/cody/pull/6113)
- Add a command for testing auto-edit examples [pull/6108](https://github.com/sourcegraph/cody/pull/6108)
- Chat: brought back syntax highlighting for most common languages [pull/5953](https://github.com/sourcegraph/cody/pull/5953)
- Chat: brought back syntax highlighting for most common languages [pull/5874](https://github.com/sourcegraph/cody/pull/5874)
- Add a command for testing auto-edit examples [pull/6108](https://github.com/sourcegraph/cody/pull/6108)
- Fail hard on errors in input context bench CSV, remove unused column [pull/6107](https://github.com/sourcegraph/cody/pull/6107)
- Add more detailed results to context benchmark [pull/5992](https://github.com/sourcegraph/cody/pull/5992)
- Edit: collect more analytics data [pull/6095](https://github.com/sourcegraph/cody/pull/6095)
- fix indentation issue [pull/6103](https://github.com/sourcegraph/cody/pull/6103)
- Cody Web: Add support running prompts from consumer [pull/6081](https://github.com/sourcegraph/cody/pull/6081)
- fix recent edits context source [pull/6071](https://github.com/sourcegraph/cody/pull/6071)
- Hitesh/auto-edit improvements [pull/5956](https://github.com/sourcegraph/cody/pull/5956)
- Agent: disable the flaky edit test [pull/6093](https://github.com/sourcegraph/cody/pull/6093)
- VS Code: point releases to `./vscode/changelog.md` [pull/6080](https://github.com/sourcegraph/cody/pull/6080)
- Fix issue with merging configs [pull/6084](https://github.com/sourcegraph/cody/pull/6084)
- Deep Cody: skip query rewrite for search tool [pull/6082](https://github.com/sourcegraph/cody/pull/6082)
- chore/build: VSCode Insiders builds are manually triggered and automatically tagged [pull/6083](https://github.com/sourcegraph/cody/pull/6083)
- Deep Cody: remove TOOL context item after review [pull/6079](https://github.com/sourcegraph/cody/pull/6079)

## 1.42.0

Hey Cody users! For those who want to track detailed technical changes, we will be updating this changelog to provide more comprehensive updates on new features, improvements, and fixes. For major releases and announcements, check out our [public changelog](https://sourcegraph.com/changelog).

### Added

- Autocomplete: Enabled completions preloading on cursor movement. [pull/6043](https://github.com/sourcegraph/cody/pull/6043)
- Telemetry: Added `cody.debug.logCharacterCounters` for debugging. [pull/6057](https://github.com/sourcegraph/cody/pull/6057)

### Fixed

- Chat: This patch updates the chat keyboard shortcuts to be as follows, thereby avoiding the tendency to "double-add" a code snippet when using the `alt+L` shortcut:
  - `Alt+L`: between chat and editor (this is unchanged)
  - `Shift+Alt+L` (previously alt+L): add selection as context:
  - `Shift+Ctrl+L` (previously shift+alt+L): new chat
- Markdown files were not bundled in the VSIX leading to onboarding views not displaying or showing an error.
- Ensured that a correct http/https agent is loaded depending on endpoint protocol and that secureConnection correclty passes CA certs via [hpagent](https://github.com/delvedor/hpagent)

### Changed

- Networking: In addition to Node and user configured manual CA certs, we now automatically attempt to load CA certs in your system's trust store. This is done using [rustls](https://github.com/rustls/rustls) via a new [napi-rs](https://napi.rs/) library `lib/noxide`. This behaviour is enabled by default but can be diasabled by setting the `experimental.noxide.enabled` to `false` in your settings. Any issues loading the library will be logged to the usual error output channels and we will fallback to the previous behaviour. This will replace the previous method of loading system CA certs using shell commands or bundled executables such as `win-ca.exe`.

### Uncategorized

- Fix issue with merging configs [pull/6084](https://github.com/sourcegraph/cody/pull/6084)
- chore/build: VSCode Insiders builds are manually triggered and automatically tagged [pull/6083](https://github.com/sourcegraph/cody/pull/6083)
- Add Deep Cody back to model list, revert button change [pull/6077](https://github.com/sourcegraph/cody/pull/6077)
- Fix configuration inspect method [pull/6075](https://github.com/sourcegraph/cody/pull/6075)
- Improve Cody logging agent protocol [pull/6069](https://github.com/sourcegraph/cody/pull/6069)
- Ensure CompletionBookkeepingEvent timestamps are not floating point [pull/6073](https://github.com/sourcegraph/cody/pull/6073)
- VS Code: Release v1.40.2 [pull/6062](https://github.com/sourcegraph/cody/pull/6062)
- Autocomplete: remove the extended language pool option [pull/6072](https://github.com/sourcegraph/cody/pull/6072)
- Deep Cody: Allow toggle in UI & implement CodyChatMemory [pull/6066](https://github.com/sourcegraph/cody/pull/6066)
- Autocomplete: add characters logger metadata to `accepted` events [pull/6068](https://github.com/sourcegraph/cody/pull/6068)
- fix: rewrite symf query only once [pull/6070](https://github.com/sourcegraph/cody/pull/6070)
- Run prompts migration only over local user commands [pull/6056](https://github.com/sourcegraph/cody/pull/6056)
- Context: make error message more concise [pull/6065](https://github.com/sourcegraph/cody/pull/6065)
- prevent double-adding selected context [pull/6059](https://github.com/sourcegraph/cody/pull/6059)
- Fix bugs in workspace::getConfiguration vscode shim [pull/6058](https://github.com/sourcegraph/cody/pull/6058)
- Autocomplete: deflake hot-streak tests [pull/6040](https://github.com/sourcegraph/cody/pull/6040)
- Remove repo chip from default context (feature flagged) [pull/6034](https://github.com/sourcegraph/cody/pull/6034)
- update insider cron schedule to MWF @ 1500 UTC [pull/6052](https://github.com/sourcegraph/cody/pull/6052)
- VS Code: Release v1.40.1 [pull/6051](https://github.com/sourcegraph/cody/pull/6051)
- Auth: UI conditional rendering logic [pull/6047](https://github.com/sourcegraph/cody/pull/6047)
- Change nested configuration object handling to match VSCode behavior. [pull/6041](https://github.com/sourcegraph/cody/pull/6041)
- Update marketplace description [pull/6046](https://github.com/sourcegraph/cody/pull/6046)
- Fix OpenCtx include initial context integeration. [pull/6045](https://github.com/sourcegraph/cody/pull/6045)
- Network: Fallback to CODY_NODE_TLS_REJECT_UNAUTHORIZED for cert auth [pull/6037](https://github.com/sourcegraph/cody/pull/6037)
- Autocomplete: cleanup the fast-path a/b test [pull/6039](https://github.com/sourcegraph/cody/pull/6039)
- fix(ci): Increase test timeout for uninstall test [pull/6038](https://github.com/sourcegraph/cody/pull/6038)
- Fix Prompts welcome screen initial state [pull/6036](https://github.com/sourcegraph/cody/pull/6036)
- VS Code: add characters logger metadata to chat code-gen events [pull/6019](https://github.com/sourcegraph/cody/pull/6019)

## 1.40.2

### Fixed

- Agent: Fixed bugs in `workspace::getConfiguration` vscode shim [pull/6058](https://github.com/sourcegraph/cody/pull/6058)

## 1.40.1

### Fixed

- Auth: Fixed UI conditional rendering logic for non VS Code clients. [pull/6047](https://github.com/sourcegraph/cody/pull/6047)

## 1.40.0

### Added

- Proxy: Support for `cody.net.proxy` settings that enable configuation a cody specific proxy server. This also supports `cody.net.proxy.path` to provide a UNIX domain socket directly. [pull/5883](https://github.com/sourcegraph/cody/pull/5883)

### Fixed

- Context Filters: fixed repo name resolution cache. [pull/5978](https://github.com/sourcegraph/cody/pull/5978)

### Uncategorized

- Fix support for merging multiple nested objects [pull/6029](https://github.com/sourcegraph/cody/pull/6029)
- Change tip text to reflect new key command [pull/6030](https://github.com/sourcegraph/cody/pull/6030)
- add code llama model for the a/b test [pull/6022](https://github.com/sourcegraph/cody/pull/6022)
- Add new custom configuration field which supports dotted names [pull/6027](https://github.com/sourcegraph/cody/pull/6027)
- Add shortcut for recently used prompts [pull/6016](https://github.com/sourcegraph/cody/pull/6016)
- Use simplified token counting method in case of the big files [pull/6014](https://github.com/sourcegraph/cody/pull/6014)
- fix: Change chat input placeholder text [pull/6011](https://github.com/sourcegraph/cody/pull/6011)
- Reduce padding of container around search input. [pull/5778](https://github.com/sourcegraph/cody/pull/5778)
- VS Code: add characters logger stats to `fixup.apply:succeeded` events [pull/6009](https://github.com/sourcegraph/cody/pull/6009)
- Don't select first prompt by default [pull/6015](https://github.com/sourcegraph/cody/pull/6015)
- fix(chat): Hide insert and new file buttons if there is no `edit` capability [pull/6018](https://github.com/sourcegraph/cody/pull/6018)
- bump openctx to incorporate HTTP provider invocation [pull/6010](https://github.com/sourcegraph/cody/pull/6010)
- Promisify PromptEditorRefAPI [pull/6006](https://github.com/sourcegraph/cody/pull/6006)

## 1.38.3

### Fixed

- Autocomplete: Fix the feature flag used for the fast-path A/B test. [pull/5998](https://github.com/sourcegraph/cody/pull/5998)

## 1.38.2

### Changed

- Telemetry: Account for visible ranges in the characters logger. [pull/5931](https://github.com/sourcegraph/cody/pull/5931)

### Fixed

- Chat: Improved handling of duplicated priority context items. [pull/5860](https://github.com/sourcegraph/cody/pull/5860)
- Chat: Improved handling of duplicated priority context items. [pull/5860](https://github.com/sourcegraph/cody/pull/5860)

### Changed

- Network: Changed configuration of network libraries to better support VSCode's patching of `http` and `https` modules. Also disabled the use of `keep-alive` headers until more robust testing is in place around VSCode's ongoing network changes. No performance changes are expected as the previous use of `keep-alive` didn't properly create re-usable connections.

## 1.38.1

### Changed

- Telemetry: Add document change reasons to characters logger. [pull/5855](https://github.com/sourcegraph/cody/pull/5855)
- Autocomplete: Prepare for the fast-path and completion-preloading A/B tests. [pull/5905](https://github.com/sourcegraph/cody/pull/5905)

## 1.38.0

### Fixed

- Chat: Improve webview performance in long chats. [pull/5866](https://github.com/sourcegraph/cody/pull/5866), [pull/5875](https://github.com/sourcegraph/cody/pull/5875), [pull/5879](https://github.com/sourcegraph/cody/pull/5879)

- Autocomplete: Remove support for the deprecated `experimental-openaicompatible` provider. Use `openaicompatible` instead. [pull/5872](https://github.com/sourcegraph/cody/pull/5872)

## 1.36.3

### Added

- Autocomplete: re-enable the agent tests. [pull/5784](https://github.com/sourcegraph/cody/pull/5784)
- Autocomplete: Using the current document instead of precalculated text to get insertion text. [pull/5812](https://github.com/sourcegraph/cody/pull/5812)

## 1.36.2

### Added

- Autocomplete: Change the feature flag names for experiment to prevent older client quering deprecated models. [pull/5805](https://github.com/sourcegraph/cody/pull/5805)

### Fixed

- Chat: Fix an issue in repository name resolution for workspaces that caused Chat to hang. [pull/5808](https://github.com/sourcegraph/cody/pull/5808)

## 1.36.1

### Fixed

- Autocomplete: The PR fixes the slowness in vscode because because of completions by using local cache instead of querying vscode localStorage. [pull/5798](https://github.com/sourcegraph/cody/pull/5798)
- Sourcegraph API GraphQL: Increase the default timeout from 6sec to 20sec. [pull/5789](https://github.com/sourcegraph/cody/pull/5789)

## 1.36.0

### Added

- The [new OpenAI models (OpenAI o1-preview & OpenAI o1-mini)](https://sourcegraph.com/blog/openai-o1-for-cody) are now available to selected Cody Pro users for early access. [pull/5508](https://github.com/sourcegraph/cody/pull/5508)
- Cody Pro users can join the waitlist for the new models by clicking the "Join Waitlist" button. [pull/5508](https://github.com/sourcegraph/cody/pull/5508)
- Chat: Support non-streaming requests. [pull/5565](https://github.com/sourcegraph/cody/pull/5565)
- Chat: Ability to execute terminal commands generated by Cody directly from the chat interface on button click. [pull/5684](https://github.com/sourcegraph/cody/pull/5684)

### Fixed

- Chat: Fixed feedback buttons not working in chat. [pull/5509](https://github.com/sourcegraph/cody/pull/5509)
- Command: Removed duplicated default commands from the Cody Commands menu that were incorrectly listed as custom commands.
- Enterprise: Smart context window is now correctly set for all Claude Sonnet models configured on the server side. [pull/5677](https://github.com/sourcegraph/cody/pull/5677)
- Chat: Display the correct loading state during codebase context retrieval instead of 0 item by default. [pull/5761](https://github.com/sourcegraph/cody/pull/5761)

### Changed

- Enterprise: Remote Repository items in the mention menu now display only the org/repo part of the title, omitting the code host name to prevent repository names from being truncated in the UI. [pull/5518](https://github.com/sourcegraph/cody/pull/5518)
- Cody Ignore: This internal experimental feature is now deprecated and the use of `.cody/ignore` file is no longer supported. [pull/5537](https://github.com/sourcegraph/cody/pull/5537)
- Autocomplete: removed the `cody.autocomplete.advanced.model` setting and updated supported values for `cody.autocomplete.advanced.provider`.

## 1.34.3

### Fixed

- Autocomplete Logging: Fix the diff for recent edits by replacing psDedent with ps to preserve the indentation. [pull/5574](https://github.com/sourcegraph/cody/pull/5574)

## 1.34.2

### Fixed

- Autocomplete Logging: The PR fixes the contextCandidates logged in the inlineCompletionItemContext. [pull/5507](https://github.com/sourcegraph/cody/pull/5507)

## 1.34.1

### Added

### Fixed

- Cody Ignore: Fixed an issue where Cody would treat Notebook cells as ignored files when .cody/ignore is enabled. [pull/5473](https://github.com/sourcegraph/cody/pull/5473)
- Command: Fixed the `Generate Commit Message` command on Windows caused by file path. [pull/5483](https://github.com/sourcegraph/cody/pull/5483)
- Dev: Fixed an issue where incorrect request parameters caused stream requests to fail when using BYOK OpenAI-compatible models. [pull/5490](https://github.com/sourcegraph/cody/pull/5490)

### Changed

## 1.34.0

### Added

### Fixed

- Command: Fixed an issue where the experimental `Generate Commit Message` command would fail on Windows due to incorrect parsing of the git diff output. [pull/5449](https://github.com/sourcegraph/cody/pull/5449)
- Chat: Model list now shows the correct icon based on the model provider. [pull/5469](https://github.com/sourcegraph/cody/pull/5469)
- Chat: Fixed an issue where local models were duplicated in the model list. [pull/5469](https://github.com/sourcegraph/cody/pull/5469)

### Changed

- Edit: Implemented cursor feedback for Generate Tests and Document Code commands to improve user experience by indicating command execution. [pull/5341](https://github.com/sourcegraph/cody/pull/5341)
- Dev: Added support for configurable "options" field in locally configured LLM providers, available behind the `cody.dev.models` setting. [pull/5467](https://github.com/sourcegraph/cody/pull/5467)
- Autocomplete Trigger Delay: Introduced a configurable setting to add a delay before returning autocomplete results, enhancing user control over completion suggestion timing. [pull/5350](https://github.com/sourcegraph/cody/pull/5350)

## 1.32.5

### Fixed

- Autocomplete: Fix autocomplete character trimming from hot-streak. [pull/5378](https://github.com/sourcegraph/cody/pull/5378)
- Autocomplete: Fix anthropic model for PLG users. [pull/5380](https://github.com/sourcegraph/cody/pull/5380)
- Chat: Adjust context windows for Mistral models configured in the site config. [pull/5434](https://github.com/sourcegraph/cody/pull/5434)

## 1.32.4

### Added

- Refactoring: refactoring configurations to make more reactive. [pull/5330](https://github.com/sourcegraph/cody/pull/5330)
- Autocomplete: Enable smart throttle and hot streak. [pull/5339](https://github.com/sourcegraph/cody/pull/5339)
- Autocomplete: Fix model mapping for deepseek-coder-v2. [pull/5272](https://github.com/sourcegraph/cody/pull/5272)
- Autocomplete: Prompt caching and direct routing experiment. [pull/5246](https://github.com/sourcegraph/cody/pull/5246)

## 1.32.3

### Added

- Autocomplete Refactoring: Extract fast-path client for the fireworks provider. [pull/5284](https://github.com/sourcegraph/cody/pull/5284)
- Autocomplete Refactoring: Reduce `createProviderConfig` duplication. [pull/5282](https://github.com/sourcegraph/cody/pull/5282)
- Autocomplete Refactoring: Remove starcoder2. [pull/5283](https://github.com/sourcegraph/cody/pull/5283)
- Autocomplete Refactoring: Remove unused models in the fireworks provider. [pull/5286](https://github.com/sourcegraph/cody/pull/5286)
- Autocomplete Refactoring: Refactor the Fireworks provider. [pull/5307](https://github.com/sourcegraph/cody/pull/5307)

## 1.32.2

### Fixed

- Fixed an issue where chats could hang if there have been no changes since the last local indexing. [pull/5319](https://github.com/sourcegraph/cody/pull/5319)

## 1.32.1

### Fixed

- Revert: A recent version bump of a dependency was potentially causing some Out-of-Memory issues resultling in a grey screen. The `rehype-highlight` version has been reverted. [pull/5315](https://github.com/sourcegraph/cody/pull/5315)
- Chat: General improvements to how Cody responds to messages that include code blocks. [pull/5290](https://github.com/sourcegraph/cody/pull/5290)

## 1.32.0

### Added

- Chat/Edit: Added an experimental "Smart Apply" button to code blocks that will attempt to apply the changes to the correct file via the Edit command. [pull/5038](https://github.com/sourcegraph/cody/pull/5038)
- Edit: Added support to accept/reject specific changes when displaying a diff. [pull/4976](https://github.com/sourcegraph/cody/pull/4976)
- Agent: Support for multiple workspace roots. [pull/5211](https://github.com/sourcegraph/cody/pull/5211)

### Fixed

- Edit: Fixed a case where multiple, duplicate, edit commands would be created unintentionally. [pull/5183](https://github.com/sourcegraph/cody/pull/5183)
- Debug: Commands for debugging purposes (e.g., "Cody Debug: Export Logs") are available outside of development mode again. [pull/5197](https://github.com/sourcegraph/cody/pull/5197)
- Edit: Fixed an issue where the inline diff would not be shown if a file became hidden before the edit was applied. [pull/5270](https://github.com/sourcegraph/cody/pull/5270)
- Edit: Fixed an issue where single-line/short edits would not be correctly applied to the document. [pull/5271](https://github.com/sourcegraph/cody/pull/5271)

### Changed

- Chat: Improved how Cody associates code to existing files in chat responses. [pull/5038](https://github.com/sourcegraph/cody/pull/5038)
- Chat: Added an experimental simpler code block UI, that can accomodate the "Smart Apply" button. [pull/5038](https://github.com/sourcegraph/cody/pull/5038)

## 1.30.3

### Added

### Fixed

- Chat: Fixed an issue where @-mentions move focus to the chat input box at the top. [pull/5170](https://github.com/sourcegraph/cody/pull/5170)

### Changed

## 1.30.2

### Added

Autocomplete: Experiment flag for deepseek context increase experiment. [pull/5159](https://github.com/sourcegraph/cody/pull/5159)

### Fixed

### Changed

## 1.30.1

### Added

Autocomplete: Add a feature flag for DeepSeek-coder-v2 lite base model. [pull/5151](https://github.com/sourcegraph/cody/pull/5079)

### Fixed

### Changed

## 1.30.0

### Added

Chat: Added ability to remove individual chats from chat history in the sidebar. [pull/5114](https://github.com/sourcegraph/cody/pull/5114)

### Fixed

### Changed

- Chat: the local search index is now rebuilt more frequently when many files are changed since the last index (such as when the user checks out a revision that differs from the current revision).

## 1.28.1

Chat: Cody is now defaulted to run in the sidebar for both Enterprise and Non-Enterprise users. [pull/5039](https://github.com/sourcegraph/cody/pull/5039)

### Fixed

- Edit: Fixed an issue where we would generate an inefficient diff due to a mismatch in the end-of-line sequence between the user and the LLM. [pull/5069](https://github.com/sourcegraph/cody/pull/5069)
- Chat: Fixed an issue where buttons to start a new Cody chat and show Chat History were visible in non-Cody views. [pull/5106](https://github.com/sourcegraph/cody/pull/5106)

### Changed

- Autocomplete: Ignores leading empty new lines for autocomplete suggestions to reduce the number of cases when Cody doesn't suggest anything. [pull/4864](https://github.com/sourcegraph/cody/pull/4864)
- Autocomplete: Preload completions on cursor movement. [pull/4901](https://github.com/sourcegraph/cody/pull/4901)
- Chat: The shortcuts for starting starting and toggling the chat have changed:
  - `Alt+L`: Toggles between the chat view and the last text editor. If a chat view doesn't exist, it opens a new one. From a text editor with an active selection, it adds the active selection to the chat.
  - `Shift+Alt+L`: starts a new chat session.
  - The `cody.chat.defaultLocation` setting controls the default location of chat sessions. The values are "sidebar", "editor", or "sticky". The default is "sticky", which defaults to the sidebar but switches whenever the user moves the chat to the editor panel, or vice versa.

## 1.28.0

### Added

- Chat: Chat has been added back to the VS Code sidebar (after being removed about 6 months ago). By default, new chats open in the sidebar. New chats can still be opened in an editor panel with the `New Chat in Sidebar` command. Currently open chats can be moved from the sidebar into an editor panel and vice versa. Enterprise users are not affected. [pull/4832](https://github.com/sourcegraph/cody/pull/4832)
- Chat: Chat History, commands, and settings are now accessible through the chat view for Non-Enterprise users. [pull/4900](https://github.com/sourcegraph/cody/pull/4900)
- Edit: Added support to select the full range of a file for an edit. [pull/4864](https://github.com/sourcegraph/cody/pull/4864)

### Fixed

- Command: The "Ask Cody to Explain" command for explaining terminal output has been removed from the command palette, as it is only callable from the terminal context menu. [pull/4860](https://github.com/sourcegraph/cody/pull/4860)
- Command: Make "Open Diff" button maximize current editor if multiple are open. [pull/4957](https://github.com/sourcegraph/cody/pull/4957)
- Chat: Design cleanups of the new chat UI. [pull/4959](https://github.com/sourcegraph/cody/pull/4959)
- Autocomplete: Fixed an issue where completions would incorrectly be marked as "read" if the cursor position or active document no longer passes the visibility checks. [pull/4984](https://github.com/sourcegraph/cody/pull/4984)

### Changed

- For non-Enterprise users, the sidebar for commands, chat history, and settings has been removed and replaced by the sidebar chat. [pull/4832](https://github.com/sourcegraph/cody/pull/4832)

## 1.26.7

### Fixed

- Autocomplete: Fixed an issue where autocomplete context requests were never resolved. [pull/4961](https://github.com/sourcegraph/cody/pull/4961)

## 1.26.6

### Fixed

- Autocomplete: Fixed an issue where the cached retriever was attempting to open removed files. [pull/4942](https://github.com/sourcegraph/cody/pull/4942)

## 1.26.5

### Fixed

- Chat context: Fixed an issue where querying context retrievers with context chips included in the query returned poor results. [pull/4936](https://github.com/sourcegraph/cody/pull/4936)

## 1.26.4

### Fixed

- Autocomplete: Fixed the request manager cache keys computation. [pull/4902](https://github.com/sourcegraph/cody/pull/4902)
- Autocomplete: Fixed the default model value for the Anthropic autocomplete provider. [pull/4803](https://github.com/sourcegraph/cody/pull/4803)
- It is no longer possible to add a file to chat context by right clicking the file in the file explorer.

## 1.26.3

### Fixed

- Autocomplete: Characters logger now accounts for multiline deletions. [pull/4865](https://github.com/sourcegraph/cody/pull/4865)
- Autocomplete: Fixed an issue where subsequent completions would be marked as "suggested" multiple times, if they resolved to an already visible completion. [pull/4866](https://github.com/sourcegraph/cody/pull/4866)

## 1.26.2

### Added

- Autocomplete: Added an extended experimental throttling mechanism that should decrease latency. [pull/4852](https://github.com/sourcegraph/cody/pull/4852)

### Fixed

- Autocomplete: Fixed an issue where in-flight requests would sometimes be incorrectly resolved if the cursor position changed. [pull/4827](https://github.com/sourcegraph/cody/pull/4827)

### Changed

## 1.26.1

### Fixed

- A no-op command `New Chat in Sidebar` was removed. (This will be added back with functionality in the next minor stable release version.) [pull/4837](https://github.com/sourcegraph/cody/pull/4837)

## 1.26.0

### Added

- Ollama: Added support for running Cody offline with local Ollama models. [pull/4691](https://github.com/sourcegraph/cody/pull/4691)
- Edit: Added support for users' to edit the applied edit before the diff view is removed. [pull/4684](https://github.com/sourcegraph/cody/pull/4684)
- Autocomplete: Added experimental support for Gemini 1.5 Flash as the autocomplete model. To enable this experimental feature, update the `autocomplete.advanced.provider` configuration setting to `unstable-gemini`. Prerequisite: Your Sourcegraph instance (v5.5.0+) must first be configured to use Gemini 1.5 Flash as the autocomplete model. [pull/4743](https://github.com/sourcegraph/cody/pull/4743)
- Enterprise: Enabled support for multiple dynaic models if the Sourcegraph backend provides them. Requires the experimental flag `modelsAPIEnabled` to be sent by the client config API. [pull/4780](https://github.com/sourcegraph/cody/pull/4780)
- Autocomplete: Fixed hot-streak cache keys for long documents. [pull/4817](https://github.com/sourcegraph/cody/pull/4817)
- Autocomplete: Added an extra abort call to ensure request cancellation. [pull/4818](https://github.com/sourcegraph/cody/pull/4818)

### Fixed

- Edit: Fixed an issue where, when unable to detect the indentation of a file, Cody would remove all indentation from a response. [pull/4704](https://github.com/sourcegraph/cody/pull/4704)
- Edit: Fixed an issue where Cody would sometimes remove unintended parts of the code when an edit was accepted on save. [pull/4720](https://github.com/sourcegraph/cody/pull/4720)
- Chat: The loading dots in the loading page are now centered correctly. [pull/4808](https://github.com/sourcegraph/cody/pull/4808)

### Changed

- Chat: Added a stop button and cleaned up the vertical space layout of the chat. [pull/4580](https://github.com/sourcegraph/cody/pull/4580)
- Autocomplete: Added a caching layer to Jaccard Similarity to reduce the load of context gathering during autocompletion. [pull/4608](https://github.com/sourcegraph/cody/pull/4608)
- Autocomplete: Added Fireworks headers to analytics events. [pull/4804](https://github.com/sourcegraph/cody/pull/4804)
- Chat: Simplify the Enterprise docs in the model selector [pull/4745](https://github.com/sourcegraph/cody/pull/4745)
- Edit: We now collapse the selection down to the cursor position after an edit is triggered. [pull/4781](https://github.com/sourcegraph/cody/pull/4781)
- Autocomplete: requests timeout decreased from 15s to 7s. [pull/4813](https://github.com/sourcegraph/cody/pull/4813)
- Chat & Edit: Claude 3.5 Sonnet is now the default model for Chat and Commands. [pull/4822](https://github.com/sourcegraph/cody/pull/4822)

## 1.24.2

### Added

- Autocomplete: Added a new experimental throttling mechanism that should decrease latency. [pull/4735](https://github.com/sourcegraph/cody/pull/4735)

### Changed

- Autocomplete: When the last completion candidate is not applicable at the current document position, it remains in the cache even after the user backspaces or deletes characters from the current line. [pull/4704](https://github.com/sourcegraph/cody/pull/4704)
- Autocomplete: Increase request manager cache size. [pull/4778](https://github.com/sourcegraph/cody/pull/4778)

## 1.24.1

- Autocomplete: Restrict the number of lines we await during hot-streak completion generation to prevent overwhelming inference providers. [pull/4737](https://github.com/sourcegraph/cody/pull/4737)

## 1.24.0

### Added

- Edit: Added a new visual inline diff output for applied edits. [pull/4525](https://github.com/sourcegraph/cody/pull/4525)
- Edit: Added a visual animation showing the progress of the LLM as it produces a final output. [pull/4525](https://github.com/sourcegraph/cody/pull/4525)

### Fixed

- Edit: Fixed incorrect codelens for "Generate Code". [pull/4525](https://github.com/sourcegraph/cody/pull/4525)
- Chat: Display the appropriate error message when input has exceeded the model's context window, instead of "Chat token usage must be updated before Context". [pull/4674](https://github.com/sourcegraph/cody/pull/4674)

### Changed

- Chat: @-mentions are shown as chips instead of text. [pull/4539](https://github.com/sourcegraph/cody/pull/4539)
- Edit: Removed usage of the users' default formatter, instead choosing to apply basic formatting and indentation matching before the edit is applied to the document. [pull/4525](https://github.com/sourcegraph/cody/pull/4525)
- Edit: Removed the manual "Show Diff" option, in favour of showing the diff directly in the editor. [pull/4525](https://github.com/sourcegraph/cody/pull/4525)

## 1.22.4

### Added

- Autocomplete: Support Google Vertex provider exclusively for Anthropic-based models. [pull/4606](https://github.com/sourcegraph/cody/pull/4606)
- Chat & Commands: New model Anthropic Claude 3.5 Sonnet available for Cody Pro users. [pull/4631](https://github.com/sourcegraph/cody/pull/4631)

### Fixed

### Changed

## 1.22.3

### Added

### Fixed

### Changed

## 1.22.2

### Added

- Autocomplete: Finetuned model shipment for code completions in py, jsx and jsx language. [pull/4533](https://github.com/sourcegraph/cody/pull/4533)
- Telemetry: Context logging for the autocomplete feature in private metadata. [pull/4501](https://github.com/sourcegraph/cody/pull/4501)
- Autocomplete: Feature flags for the fine-tuning model and deepseek experiment for code completions. [pull/4577](https://github.com/sourcegraph/cody/pull/4577)
- Telemetry: Added autocomplete stage counter logger. [pull/4595](https://github.com/sourcegraph/cody/pull/4595)
- Telemetry: Added resolved model to autocomplete events. [pull/4565](https://github.com/sourcegraph/cody/pull/4565)

## 1.22.1

### Added

- Enterprise: Expand the context window for Gemini 1.5 models. [pull/4563](https://github.com/sourcegraph/cody/pull/4563)

### Fixed

- Chat: Fix hover tooltips on overflowed paths in the @-mention file picker. [pull/4553](https://github.com/sourcegraph/cody/pull/4553)
- Custom Commands: Creating a new custom command through the menu without an existing cody.json file now creates a new cody.json file with the command added. [pull/4561](https://github.com/sourcegraph/cody/pull/4561)
- Ollama: Fix a bug where Ollama models were not connected to the correct client. [pull/4564](https://github.com/sourcegraph/cody/pull/4564)
- Windows: Fix a bug where Cody failed to load on Windows with the latest VS Code Insiders due to local certificates. [pull/4598](https://github.com/sourcegraph/cody/pull/4598)

### Changed

## 1.22.0

### Added

- Chat & Commands: New models available for Cody Pro users:
  - Google Gemini 1.5 Pro [#4360](https://github.com/sourcegraph/cody/pull/4360)
  - Google Gemini 1.5 Flash [#4360](https://github.com/sourcegraph/cody/pull/4360)
- Chat: Followup responses now more clearly indicate that prior context in the thread was used to generate the response. [pull/4479](https://github.com/sourcegraph/cody/pull/4479)

### Fixed

- Chat: Don't append @ when "Add context" is pressed multiple times. [pull/4439](https://github.com/sourcegraph/cody/pull/4439)
- Chat: Fix an issue where copying code (with right-click or Cmd/Ctrl+C) causes many event logs and may trip rate limits. [pull/4469](https://github.com/sourcegraph/cody/pull/4469)
- Chat: Fix an issue where it was difficult to copy code from responses that were still streaming in. [pull/4472](https://github.com/sourcegraph/cody/pull/4472)
- Chat: Fix an issue where opening the @-mention menu in a followup input would scroll the window to the top. [pull/4475](https://github.com/sourcegraph/cody/pull/4475)
- Chat: Show "Explain Code" and other commands in a more pleasant way, with @-mentions, in the chat. [pull/4424](https://github.com/sourcegraph/cody/pull/4424)
- Chat: Scrollbars are now shown in the @-mention menu when it overflows, same as chat models. [pull/4523](https://github.com/sourcegraph/cody/pull/4523)
- Chat: Prevent the chat from remaining in a loading state when using ESC to stop Cody's response mid-stream. [pull/4532](https://github.com/sourcegraph/cody/pull/4532)
- Chat: Large files added to new chats as @-mentions are now correctly displayed as invalid. [pull/4534](https://github.com/sourcegraph/cody/pull/4534)

### Changed

- Autocomplete: Improve finding of related code snippets by breaking camelCase and snake_case words. [pull/4467](https://github.com/sourcegraph/cody/pull/4467)
- The natural language search quickpick was removed. To perform a natural-language search, run a Cody chat and view the items in the context row. [pull/4506](https://github.com/sourcegraph/cody/pull/4506)
- Temporary Fix for [Win-ca package Certs] Issue(https://github.com/sourcegraph/cody/issues/4491): Bypassed problematic codepath to prevent system hang, resulting in temporary loss of self-signed certs import on Windows. Proper fix planned before July 1.

## [1.20.3]

### Fixed

- Chat: Fix an issue where copying code (with right-click or Cmd/Ctrl+C) causes many event logs and may trip rate limits. [pull/4469](https://github.com/sourcegraph/cody/pull/4469)

## [1.20.2]

### Fixed

- Performance: Reduced the performance overhead for certain types of context fetching, especially for larger files. This might have caused issues with slow autocomplete before. [pull/4446](https://github.com/sourcegraph/cody/pull/4446)
- Chat: Fixed an issue where the chat view would crash and display a gray screen in VS Code due to an out-of-memory situation. [pull/4459](https://github.com/sourcegraph/cody/pull/4459)

## [1.20.1]

### Fixed

- Chat: The @-mentions for workspace repositories, which are added to the input box by default for new messages, now take context filters into consideration and do not mention the excluded repos. [pull/4427](https://github.com/sourcegraph/cody/pull/4427)
- Chat: Fixed an issue where the buttons for copying and inserting code in assistant responses were not showing. [pull/4422](https://github.com/sourcegraph/cody/pull/4422)
- Edit: Fixed an issue where the edit commands context was removed from the final prompt. [pull/4432](https://github.com/sourcegraph/cody/pull/4432)
- Agent: Fixed an issue where the agent incorrectly calculated document range for out of bounds line numbers. [pull/4435](https://github.com/sourcegraph/cody/pull/4435)
- Chat: Fixed the contrast and colors of send button. [pull/4436](https://github.com/sourcegraph/cody/pull/4436)

## [1.20.0]

### Added

- Chat: Integrated OpenCtx providers with @-mention context menu. [pull/4201](https://github.com/sourcegraph/cody/pull/4201)
- Enterprise: Adds support for the `completions.smartContextWindow` (available in Sourcegraph v5.5.0+) site configuration. [pull/4236](https://github.com/sourcegraph/cody/pull/4236)
- Chat: Integrated OpenCtx providers with @-mention context menu. [pull/4201](https://github.com/sourcegraph/cody/pull/4201/files)
- Keybinding: Assign the same keyboard shortcut for starting a new chat to the "New Chat with Selection" command. [pull/4255](https://github.com/sourcegraph/cody/pull/4255)
- Telemetry: Adds a new telemetry event when users uninstall the extension. [pull/4246](https://github.com/sourcegraph/cody/pull/4246)
- Chat: Added @-mention remote repositories search provider for enterprise. [pull/4311](https://github.com/sourcegraph/cody/pull/4311)
- Chat: Editor selection is now included in all chats by default. [pull/4292](https://github.com/sourcegraph/cody/pull/4292)
- Chat: Assistant responses now have a "Try again with different context" line at the bottom with ways you can improve the context used to generate the response. [pull/4317](https://github.com/sourcegraph/cody/pull/4317)
- Document Code: Adds additional languages support for range expansion:
  - Java: [pull/4353](https://github.com/sourcegraph/cody/pull/4353)
  - Kotlin: [pull/4355](https://github.com/sourcegraph/cody/pull/4355)
  - Rust: [pull/4358](https://github.com/sourcegraph/cody/pull/4358)
  - PHP: [pull/4359](https://github.com/sourcegraph/cody/pull/4359)
  - C: [pull/4391](https://github.com/sourcegraph/cody/pull/4391)
  - C++: [pull/4392](https://github.com/sourcegraph/cody/pull/4392)

### Fixed

- Autocomplete: Fixed an issue where formatting on save could cause completions to show duplicated characters. [pull/4404](https://github.com/sourcegraph/cody/pull/4404)
- Edit: Fixed an issue where streamed insertions used invalid document ranges. [pull/4172](https://github.com/sourcegraph/cody/pull/4172)
- Chat: Fixed issues with chat commands where selection context is removed from context items. [pull/4229](https://github.com/sourcegraph/cody/pull/4229)
- Auth: Fixes an issue where Login page is not reloaded when proxy settings have changed. [pull/4233](https://github.com/sourcegraph/cody/pull/4233)
- Chat: Fixes issues with chat commands where selection context is removed from context items. [pull/4229](https://github.com/sourcegraph/cody/pull/4229)
- Chat: Fixes intermittent issues with `Add Selection to Cody Chat` where sometimes the @-mention would not actually be added. [pull/4237](https://github.com/sourcegraph/cody/pull/4237)
- Menu: Fixes an issue where the `Add Selection to Cody Chat` context menu item was incorrectly disabled when no new chat was open. [pull/4242](https://github.com/sourcegraph/cody/pull/4242)
- Fixed an issue where the test file name was incorrectly inserted with the unit test command. [pull/4262](https://github.com/sourcegraph/cody/pull/4262)
- Chat: Fixed a long-standing bug where it was not possible to copy code from Cody's response before it was finished. [pull/4268](https://github.com/sourcegraph/cody/pull/4268)
- Chat: Fixed a bug where list bullets or numbers were not shown in chat responses. [pull/4294](https://github.com/sourcegraph/cody/pull/4294)
- Chat: Fixed a bug where long messages could not be scrolled vertically in the input. [pull/4313](https://github.com/sourcegraph/cody/pull/4313)
- Chat: Copying and pasting @-mentions in the chat input now works. [pull/4319](https://github.com/sourcegraph/cody/pull/4319)
- Document Code: Fixed an issue where documentation would be incorrectly inserted in the middle of a line. [pull/4325](https://github.com/sourcegraph/cody/pull/4325)
- Edit: Fixed an issue where an invalid prompt would be used, resulting in an error in certain enterprise configurations. [pull/4350](https://github.com/sourcegraph/cody/pull/4350)

### Changed

- Chat: Pressing <kbd>Space</kbd> no longer accepts an @-mention item. Press <kbd>Tab</kbd> or <kbd>Enter</kbd> instead. [pull/4154](https://github.com/sourcegraph/cody/pull/4154)
- Chat: You can now change the model after you send a chat message. Subsequent messages will be sent using your selected model. [pull/4189](https://github.com/sourcegraph/cody/pull/4189)
- Chat: The @-mention menu now shows the types of context you can include. [pull/4188](https://github.com/sourcegraph/cody/pull/4188)
- Increases the context window for the new `GPT-4o` model. [pull/4180](https://github.com/sourcegraph/cody/pull/4180)
- Commands/Chat: Increased the maximum output limit of LLM responses for recommended Enterprise models. [pull/4203](https://github.com/sourcegraph/cody/pull/4203)
- Chat: The chat UI has been updated to make messages editable in-place and stream down from the top. [pull/4209](https://github.com/sourcegraph/cody/pull/4209)
- Chat: Improved chat model selector UI with GPT-4o now as a recommended model, improved usability for Cody Free users, and a chat models documentation link. [pull/4254](https://github.com/sourcegraph/cody/pull/4254)
- Chat: New welcome screen. [pull/4303](https://github.com/sourcegraph/cody/pull/4303)
- Chat: Added @-mention provider icons. [pull/4336](https://github.com/sourcegraph/cody/pull/4336)
- Chat: New chats now start with @-mentions of your current repository and file. Use @-mentions to include other context. Enterprise users can @-mention remote repositories to chat across multiple repositories. [pull/4364](https://github.com/sourcegraph/cody/pull/4364)

### Removed

- Chat: The `Rename Chat` functionality.

## [1.18.2]

### Added

- Feature flags for the fine-tuning model experiment for code completions. [pull/4245](https://github.com/sourcegraph/cody/pull/4245)

### Fixed

### Changed

## [1.18.1]

### Added

- Automatically start embeddings indexing using Sourcegraph embeddings API. [pull/4091](https://github.com/sourcegraph/cody/pull/4091/)
- Simplify upstream latency collector and measure Cody Gateway latency[pull/4193](https://github.com/sourcegraph/cody/pull/4193)

### Fixed

### Changed

## [1.18.0]

### Added

- Search: A new `Search Code` command added to the `Commands` sidebar for Cody's Natural Language Search. [pull/3991](https://github.com/sourcegraph/cody/pull/3991)
- Context Menu: Added commands to send file to chat as @-mention from the explorer context menu. [pull/4000](https://github.com/sourcegraph/cody/pull/4000)
  - `Add File to Chat`: Add file to the current opened chat, or start a new chat if no panel is opened.
  - `New Chat with File Content`: Opens a new chat with the file content when no existing chat panel is open.
- Chat: New optimization for prompt quality and token usage, deduplicating context items, and optimizing token allocation. [pull/3929](https://github.com/sourcegraph/cody/pull/3929)
- Document Code/Generate Tests: User selections are now matched against known symbol ranges, and adjusted in cases where a user selection in a suitable subset of one of these ranges. [pull/4031](https://github.com/sourcegraph/cody/pull/4031)
- Extension: Added the `vscode.git` extension to the `extensionDependencies` list. [pull/4110](https://github.com/sourcegraph/cody/pull/4110)
- Command: Add a new `Generate Commit Message` command for generating commit messages, available in the Cody sidebar, command palette, and Source Control panel. [pull/4130](https://github.com/sourcegraph/cody/pull/4130)
- Chat: The new `GPT-4o` model is available for Cody Pro users. [pull/4164](https://github.com/sourcegraph/cody/pull/4164)

### Fixed

- Autocomplete: Handle incomplete Ollama response chunks gracefully. [pull/4066](https://github.com/sourcegraph/cody/pull/4066)
- Edit: Improved handling of responses that contain HTML entities. [pull/4085](https://github.com/sourcegraph/cody/pull/4085)
- Chat: Fixed an issue where the chat message editor field was not able to be scrolled with the mouse or trackpad. [pull/4127](https://github.com/sourcegraph/cody/pull/4127)

### Changed

- Extension has been renamed from `Cody AI` to `Cody: AI Coding Assistant with Autocomplete & Chat`. [pull/4079](https://github.com/sourcegraph/cody/pull/4079)
- Search: Cody's Natural Language Search has been moved to a new quick pick interface, and the search box has been removed from the sidebar. [pull/3991](https://github.com/sourcegraph/cody/pull/3991)
- Editor Context Menu: Updated the existing `Cody Chat: Add context` command to handle selected code from the editor as @-mention . [pull/4000](https://github.com/sourcegraph/cody/pull/4000)
  - `Add Code to Chat`: Add selected code to the current opened chat, or new chat if no panel is opened.
  - `New Chat with Code`: Opens a new chat with the selected code when no existing chat panel is open and code is selected in the editor.
- Fixes an issue where triggering a recipe with no open editor window will cause unexpected behavior. [pull/3911](https://github.com/sourcegraph/cody/pull/3911)
- Edit: The "Document Code" and "Generate Tests" commands now execute with a single click/action, rather than requiring the user to specify the range first. The range can be modified from the normal Edit input. [pull/4071](https://github.com/sourcegraph/cody/pull/4071)
- Chat: The model selector now groups chat model choices by characteristics (such as "Optimized for Accuracy", "Balanced", "Optimized for Speed", and "Ollama") and indicates the default choice. [pull/4033](https://github.com/sourcegraph/cody/pull/4033) and [pull/4133](https://github.com/sourcegraph/cody/pull/4133)

## [1.16.7]

### Added

### Fixed

- Chat: Fixed a bug where the chat model dropdown would not work on first click. [pull/4122](https://github.com/sourcegraph/cody/pull/4122)

### Changed

## [1.16.6]

### Added

- Edit: Added a maximum timeout to the formatting logic, so the Edit does not appear stuck if the users' formatter takes a particularly long amount of time. [pull/4113](https://github.com/sourcegraph/cody/pull/4113)

### Fixed

- Edit: Fixed cases where the formatting of an Edit would not respect the editor tab size with certain formatters. [pull/4111](https://github.com/sourcegraph/cody/pull/4111)

### Changed

## [1.16.5]

### Added

### Fixed

- Tutorial: Fixed a bug where the tutorial would not open on first authentication. [pull/4108](https://github.com/sourcegraph/cody/pull/4108)

### Changed

## [1.16.4]

### Added

### Fixed

- Chat: Fixed a bug where the entire Cody chat view would appear blank when clicking the chat model dropdown. [pull/4098](https://github.com/sourcegraph/cody/pull/4098)

### Changed

## [1.16.3]

### Added

### Fixed

- Tutorial: Fixed telemetry when activating the tutorial on first authentication. [pull/4068](https://github.com/sourcegraph/cody/pull/4068)
- Tutorial: Improved the reliability and discoverability of the Edit command. [pull/4068](https://github.com/sourcegraph/cody/pull/4068)

### Changed

## [1.16.2]

### Added

### Fixed

- Chat: Fixed a bug where the entire Cody chat view would appear blank. [pull/4062](https://github.com/sourcegraph/cody/pull/4062)

### Changed

## [1.16.1]

### Added

### Fixed

- Fixed a bug where old Sourcegraph instances' error messages caused Cody to ignore all context files. [pull/4024](https://github.com/sourcegraph/cody/pull/4024)
- Fixed a visually distracting drop shadow on some text labels in the model selection dropdown menu. [pull/4026](https://github.com/sourcegraph/cody/pull/4026)

### Changed

## [1.16.0]

### Added

- Chat: The context window for the `Claude 3 Sonnet` and `Claude 3 Opus` models is now increased by default for all non-Enterprise users, without requiring a feature flag. [pull/3953](https://github.com/sourcegraph/cody/pull/3953)
- Custom Commands: Added the ability to create new custom Edit commands via the Custom Command Menu. [pull/3862](https://github.com/sourcegraph/cody/pull/3862)
- Custom Commands: Added 'currentFile' option to include the full file content in the Custom Commands menu. [pull/3960](https://github.com/sourcegraph/cody/pull/3960)
- Chat: Pressing <kbd>Alt+Enter</kbd> or <kbd>Opt+Enter</kbd> will submit a chat message without enhanced context (only @-mentions). [pull/3996](https://github.com/sourcegraph/cody/pull/3996)

### Fixed

- Chat: Fixed an issue where Cody's responses were not visible in small windows. [pull/3865](https://github.com/sourcegraph/cody/pull/3865)
- Edit: Fixed an issue where an Edit task would not correctly respin when an irresolvable conflict is encountered. [pull/3872](https://github.com/sourcegraph/cody/pull/3872)
- Chat: Fixed an issue where older chats were displaying as 'N months ago' instead of the number in the Chat History sidebar. [pull/3864](https://github.com/sourcegraph/cody/pull/3864)
- Custom Commands: Fixed an issue where the "selection" option was not being toggled correctly based on the user's selection in the Custom Command menu. [pull/3960](https://github.com/sourcegraph/cody/pull/3960)
- Chat: Fixed an issue where the chat title showed up as "New Chat" when the question started with a new line. [pull/3977](https://github.com/sourcegraph/cody/pull/3977)

### Changed

- Sidebar (Settings & Support): For Pro & Enterprise, moved 'Account' up to the top. For Pro only, removed 'Usage' as it can be accessed via 'Account' → 'Manage Account'. [pull/3868](https://github.com/sourcegraph/cody/pull/3868)
- Debug: Removed the `cody.debug.enabled` setting. Baseline debugging is now enabled by default [pull/3873](https://github.com/sourcegraph/cody/pull/3873)
- Chat: The experimental Ollama Chat feature, which allows using local Ollama models for chat and commands, is now enabled by default. [pull/3914](https://github.com/sourcegraph/cody/pull/3914)
- Removed Claude 2, Claude 2.1 and Claude Instant from Cody Free and Cody Pro. All users are now upgraded to use Claude 3 by default [pull/3971](https://github.com/sourcegraph/cody/pull/3971)

## [1.14.0]

### Added

- Chat: Add highlighted code to Cody Chat as `@-mentions` context by right-clicking on the code and selecting `Cody Chat: Add context`. [pull/3713](https://github.com/sourcegraph/cody/pull/3713)
- Autocomplete: Add the proper infilling prompt for Codegemma when using Ollama. [pull/3754](https://github.com/sourcegraph/cody/pull/3754)
- Chat: The new `Mixtral 8x22B` chat model is available for Cody Pro users. [pull/3768](https://github.com/sourcegraph/cody/pull/3768)
- Chat: Add a "Pop out" button to the chat title bar that allows you to move Cody chat into a floating window. [pull/3773](https://github.com/sourcegraph/cody/pull/3773)
- Sidebar: A new button to copy the current Cody extension version to the clipboard shows up next to the Release Notes item in the SETTINGS & SUPPORT sidebar on hover. This is useful for reporting issues or getting information about the installed version. [pull/3802](https://github.com/sourcegraph/cody/pull/3802)
- Generate Unit Tests: Added a new code action "Ask Cody to Test" currently shows against functions in JS, TS, Go and Python. [pull/3763](https://github.com/sourcegraph/cody/pull/3763)
- Chat: @-mentions that exceed the context window will be displayed as invalid to make it easier to identify them during input. [pull/3742](https://github.com/sourcegraph/cody/pull/3742)

### Fixed

- Generate Unit Tests: Fixed an issue where Cody would generate tests for the wrong code in the file. [pull/3759](https://github.com/sourcegraph/cody/pull/3759)
- Chat: Fixed an issue where changing the chat model did not update the token limit for the model. [pull/3762](https://github.com/sourcegraph/cody/pull/3762)
- Troubleshoot: Don't show SignIn page if the authentication error is because of network connectivity issues [pull/3750](https://github.com/sourcegraph/cody/pull/3750)
- Edit: Large file warnings for @-mentions are now updated dynamically as you add or remove them. [pull/3767](https://github.com/sourcegraph/cody/pull/3767)
- Generate Unit Tests: Improved quality for creating file names. [pull/3763](https://github.com/sourcegraph/cody/pull/3763)
- Custom Commands: Fixed an issue where newly added custom commands were not working when clicked in the sidebar tree view. [pull/3804](https://github.com/sourcegraph/cody/pull/3804)
- Chat: Fixed an issue where whitespaces in messages submitted by users were omitted. [pull/3817](https://github.com/sourcegraph/cody/pull/3817)
- Chat: Improved token counting mechanism that allows more context to be correctly included or excluded. [pull/3742](https://github.com/sourcegraph/cody/pull/3742)
- Chat: Fixed an issue where context files were opened with an incorrect link for Enterprise users due to double encoding. [pull/3818](https://github.com/sourcegraph/cody/pull/3818)
- Chat: Line numbers for @-mentions are now included and counted toward the "x lines from y files" section in the UI. [pull/3842](https://github.com/sourcegraph/cody/pull/3842)

### Changed

- Command: Ghost text hint for `Document Code` ("Alt+D to Document") now only shows on documentable symbols without an existing docstring. [pull/3622](https://github.com/sourcegraph/cody/pull/3622)
- Chat: Updates to the latest GPT 4 Turbo model. [pull/3790](https://github.com/sourcegraph/cody/pull/3790)
- Chat: Slightly speeds up enhanced context fetching on Cody Free and Cody Pro when both embeddings and search is used. [pull/3798](https://github.com/sourcegraph/cody/pull/3798)
- Support Sidebar: Consolidated all support links to our new [Support page](https://srcgr.ph/cody-support), which includes a new [Community Forum](https://community.sourcegraph.com/c/cody/vs-code/6) for user discussion.. [pull/3803](https://github.com/sourcegraph/cody/pull/3803)
- Support Sidebar: Update the icon for Discord to use the official Discord logo. [pull/3803](https://github.com/sourcegraph/cody/pull/3803)
- Commands/Chat: Increased the maximum output limit of LLM responses. [pull/3797](https://github.com/sourcegraph/cody/pull/3797)
- Commands: Updated the naming of various code actions to be more descriptive. [pull/3831](https://github.com/sourcegraph/cody/pull/3831)
- Chat: Adds chat model to more telemetry events. [pull/3829](https://github.com/sourcegraph/cody/pull/3829)
- Telemetry: Adds a new telemetry event when users sign-in the first time. [pull/3836](https://github.com/sourcegraph/cody/pull/3836)

### Feature Flags

> This section covers experiments that run behind feature flags for non-Enterprise users.

- Chat: Increased context window size when using the `Claude 3 Sonnet` and `Claude 3 Opus` models. [pull/3742](https://github.com/sourcegraph/cody/pull/3742)

## [1.12.0]

### Added

- Edit/Chat: Cody now expands the selection to the nearest enclosing function, if available, before attempting to expand to the nearest enclosing block. [pull/3507](https://github.com/sourcegraph/cody/pull/3507)
- Edit: New `cody.edit.preInstruction` configuration option for adding custom instruction at the end of all your requests. [pull/3542](https://github.com/sourcegraph/cody/pull/3542)
- Edit: Add support for the new `cody.edit.preInstruction` setting. [pull/3542](https://github.com/sourcegraph/cody/pull/3542)
- Edit: Added telemetry to measure the persistence of edits in the document. [pull/3550](https://github.com/sourcegraph/cody/pull/3550)
- Edit: "Ask Cody to Fix" now uses Claude 3 Sonnet. [pull/3555](https://github.com/sourcegraph/cody/pull/3555)
- Chat: Added buttons in the chat input box for enabling/disabling Enhanced Context. [pull/3547](https://github.com/sourcegraph/cody/pull/3547)
- Edit: Display warnings for large @-mentioned files during selection. [pull/3494](https://github.com/sourcegraph/cody/pull/3494)
- Edit: Automatically show open tabs as available options when triggering an @-mention. [pull/3494](https://github.com/sourcegraph/cody/pull/3494)
- `Cody Debug: Report Issue` command to easily file a pre-filled GitHub issue form for reporting bugs and issues directly inside VS Code. The `Cody Debug: Report Issue` command is accessible from the command palette and the `...` menu in the Cody Support sidebar. [pull/3624](https://github.com/sourcegraph/cody/pull/3624)

### Fixed

- Chat: Fixed issue where large files could not be added via @-mention. You can now @-mention line ranges within large files. [pull/3531](https://github.com/sourcegraph/cody/pull/3531) & [pull/3585](https://github.com/sourcegraph/cody/pull/3585)
- Edit: Improved the response reliability, Edit commands should no longer occasionally produce Markdown outputs.[pull/3192](https://github.com/sourcegraph/cody/pull/3192)
- Chat: Handle empty chat message input and prevent submission of empty messages. [pull/3554](https://github.com/sourcegraph/cody/pull/3554)
- Chat: Warnings are now displayed correctly for large files in the @-mention file selection list. [pull/3526](https://github.com/sourcegraph/cody/pull/3526)
- Custom Commands: Errors when running context command scripts now show the error output in the notification message. [pull/3565](https://github.com/sourcegraph/cody/pull/3565)
- Edit: Improved the response reliability, Edit commands should no longer occasionally produce Markdown outputs. [pull/3192](https://github.com/sourcegraph/cody/pull/3192)
- Edit: The `document` command now defaults to Claude 3 Haiku. [pull/3572](https://github.com/sourcegraph/cody/pull/3572)

### Changed

- Chat: A new design for chat messages, with avatars and a separate context row. [pull/3639](https://github.com/sourcegraph/cody/pull/3639)
- Chat: The Enhanced Context Settings modal is opened by default for the first chat session. [pull/3547](https://github.com/sourcegraph/cody/pull/3547)
- Add information on which Cody tier is being used to analytics events. [pull/3508](https://github.com/sourcegraph/cody/pull/3508)
- Auth: Enable the new onboarding flow that does not require the redirect back to VS Code for everyone. [pull/3574](https://github.com/sourcegraph/cody/pull/3574)
- Chat: Claude 3 Sonnet is now the default model for every Cody Free or Pro user. [pull/3575](https://github.com/sourcegraph/cody/pull/3575)
- Edit: Removed a previous Edit shortcut (`Shift+Cmd/Ctrl+v`), use `Opt/Alt+K` to trigger Edits. [pull/3591](https://github.com/sourcegraph/cody/pull/3591)
- Commands: The `Editor Title Icon` configuration option has been removed from the Cody Settings menu. Users can configure the title bar icon by right-clicking on the title bar. [pull/3677](https://github.com/sourcegraph/cody/pull/3677)

### Feature Flags

> This section covers experiments that run behind feature flags for non-Enterprise users.

- Hover Commands: Cody commands are now integrated with the native hover provider, allowing you to seamlessly access essential commands on mouse hover. [pull/3585](https://github.com/sourcegraph/cody/pull/3585)

## [1.10.2]

### Added

- Cody Enterprise users now have access to an `experimental-openaicompatible` which allows bringing your own LLM via any OpenAI-compatible API. For now, this is only supported with Starchat and specific configurations - but we continue to generalize this work to support more models and OpenAI-compatible endpoints. [pull/3218](https://github.com/sourcegraph/cody/pull/3218)

## [1.10.1]

### Added

- Autocomplete: Add Claude 3 Haiku experimental autocomplete support. [pull/3538](https://github.com/sourcegraph/cody/pull/3538)

### Changed

- Telemetry: Upgrade Sentry version. [pull/3502](https://github.com/sourcegraph/cody/pull/3502)
- Autocomplete: Subsequent new lines are added to the singleline stop sequences. [pull/3549](https://github.com/sourcegraph/cody/pull/3549)

## [1.10.0]

### Added

- Added support links for Cody Pro and Enterprise users. [pull/3330](https://github.com/sourcegraph/cody/pull/3330)
- Autocomplete: Add StarCoder2 experimental support. [pull/61207](https://github.com/sourcegraph/cody/pull/61207)
- Autocomplete: Add `cody.autocomplete.experimental.fireworksOptions` for local debugging with Fireworks. [pull/3415](https://github.com/sourcegraph/cody/pull/3415)
- Chat: Add Claude 3 Haiku for Pro users. [pull/3423](https://github.com/sourcegraph/cody/pull/3423)
- Chat: Upgrade GPT 4 turbo model. [pull/3468](https://github.com/sourcegraph/cody/pull/3468)
- Chat: Added experimental support for including web pages as context by @-mentioning a URL (when the undocumented `cody.experimental.urlContext` VS Code setting is enabled). [pull/3436](https://github.com/sourcegraph/cody/pull/3436)
- Document: Added support for automatically determining the symbol and range of a documentable block from the users' cursor position. Currently supported in JavaScript, TypeScript, Go and Python. [pull/3275](https://github.com/sourcegraph/cody/pull/3275)
- Document: Added a ghost text hint ("Alt+D to Document") that shows when the users' cursor is on a documentable symbol. Currently supported in JavaScript, TypeScript, Go and Python. [pull/3275](https://github.com/sourcegraph/cody/pull/3275)
- Document: Added a shortcut (`Alt+D`) to immediately execute the document command. [pull/3275](https://github.com/sourcegraph/cody/pull/3275)
- Edit: Added a ghost text hint ("Alt+K to Generate Code") that shows on empty files. [pull/3275](https://github.com/sourcegraph/cody/pull/3275)

### Fixed

- Chat: When `@`-mentioning files in chat and edits, the list of fuzzy-matching files is shown much faster (which is especially noticeable in large workspaces).
- Chat: Fix abort related error messages with Claude 3. [pull/3466](https://github.com/sourcegraph/cody/pull/3466)
- Document: Fixed an issue where the generated documentation would be incorrectly inserted for Python. Cody will now follow PEP 257 – Docstring Conventions. [pull/3275](https://github.com/sourcegraph/cody/pull/3275)
- Edit: Fixed incorrect decorations being shown for edits that only insert new code. [pull/3424](https://github.com/sourcegraph/cody/pull/3424)

### Changed

- Autocomplete: Upgrade tree-sitter and expand language support. [pull/3373](https://github.com/sourcegraph/cody/pull/3373)
- Autocomplete: Do not cut off completions when they are almost identical to the following non-empty line. [pull/3377](https://github.com/sourcegraph/cody/pull/3377)
- Autocomplete: Enabled dynamic multiline completions by default. [pull/3392](https://github.com/sourcegraph/cody/pull/3392)
- Autocomplete: Improve StarCoder2 Ollama support. [pull/3452](https://github.com/sourcegraph/cody/pull/3452)
- Autocomplete: Upgrade tree-sitter grammars and add Dart support. [pull/3476](https://github.com/sourcegraph/cody/pull/3476)
- Autocomplete: Wrap tree-sitter parse calls in OpenTelemetry spans. [pull/3419](https://github.com/sourcegraph/cody/pull/3419)
- Chat: The <kbd>UpArrow</kbd> key in an empty chat editor now edits the most recently sent message instead of populating the editor with the last message's text.
- Chat: The chat editor uses a new rich editor component. If you open an old chat added before this version and edit a message in the transcript with @-mentions, the @-mentions will show up as plain text and will not actually include the mentioned files unless you re-type them.
- Command: Enhanced the context provided to the Test command to help the language model determine the appropriate testing framework to use. [pull/3344](https://github.com/sourcegraph/cody/pull/3344)
- Document: Upgraded to use a faster model. [pull/3275](https://github.com/sourcegraph/cody/pull/3275)
- Properly throw an error when attempting to parse an incomplete SSE stream with the nodeClient. [pull/3479](https://github.com/sourcegraph/cody/pull/3479)

## [1.8.3]

### Fixed

- Fix crash upon initialization in the stable build if a prerelease version of the VS Code extension was used for chat after 2024-03-08. [pull/3394](https://github.com/sourcegraph/cody/pull/3394)

## [1.8.2]

### Added

- Debug: Added new commands (`Cody Debug: Enable Debug Mode` and `Cody Debug: Open Output Channel`) to the editor Command Palette and the `Settings & Support` sidebar to streamline the process of getting started with debugging Cody. [pull/3342](https://github.com/sourcegraph/cody/pull/3342)

### Fixed

- Chat: Fixed an issue where in some cases the entire document instead of just the visible portion would be included as context. [pull/3351](https://github.com/sourcegraph/cody/pull/3351)
- Chat: Fixed an issue where user aborts was not handled correctly for Claude 3. [pull/3355](https://github.com/sourcegraph/cody/pull/3355)

### Changed

- Autocomplete: Improved the stop sequences list for Ollama models. [pull/3352](https://github.com/sourcegraph/cody/pull/3352)
- Chat: Welcome message is only shown on new chat panel. [pull/3341](https://github.com/sourcegraph/cody/pull/3341)
- Chat: Wrap pasted code blocks in triple-backticks automatically. [pull/3357](https://github.com/sourcegraph/cody/pull/3357)
- Command: You can now choose a LLM model for the Generate Unit Test command. [pull/3343](https://github.com/sourcegraph/cody/pull/3343)

## [1.8.1]

### Added

### Fixed

- Fixed an issue with the new auth experience that could prevent you from opening a sign in link. [pull/3339](https://github.com/sourcegraph/cody/pull/3339)
- Custom Commands: Fixed an issue that blocked shell commands from running on Windows. [pull/3333](https://github.com/sourcegraph/cody/pull/3333)

### Changed

## [1.8.0]

### Added

- Chat: Adds experimental support for local Ollama chat models. Simply start the Ollama app. You should be able to find the models you have pulled from Ollama in the model dropdown list in your chat panel after restarting VS Code. For detailed instructions, see [pull/3282](https://github.com/sourcegraph/cody/pull/3282)
- Chat: Adds support for line ranges with @-mentioned files (Example: `Explain @src/README.md:1-5`). [pull/3174](https://github.com/sourcegraph/cody/pull/3174)
- Chat: Command prompts are now editable and compatible with @ mentions. [pull/3243](https://github.com/sourcegraph/cody/pull/3243)
- Chat: Add Claude 3 Sonnet and Claude 3 Opus for Pro users. [pull/3301](https://github.com/sourcegraph/cody/pull/3301)
- Commands: Updated the prompts for the `Explain Code` and `Find Code Smell` commands to include file ranges. [pull/3243](https://github.com/sourcegraph/cody/pull/3243)
- Custom Command: All custom commands are now listed individually under the `Custom Commands` section in the Cody sidebar. [pull/3245](https://github.com/sourcegraph/cody/pull/3245)
- Custom Commands: You can now assign keybindings to individual custom commands. Simply search for `cody.command.custom.{CUSTOM_COMMAND_NAME}` (e.g. `cody.command.custom.commit`) in the Keyboard Shortcuts editor to add keybinding. [pull/3242](https://github.com/sourcegraph/cody/pull/3242)
- Chat/Search: Local indexes are rebuilt automatically on a daily cadence when they are stale. Staleness is determined by checking whether files have changed across Git commits and in the set of working file updates not yet committed. [pull/3261](https://github.com/sourcegraph/cody/pull/3261)
- Debug: Added `Export Logs` functionality to `Settings & Support` sidebar for exporting output logs when `cody.debug.enabled` is enabled. Also available in the Command Palette under `Cody: Export Logs`. [pull/3256](https://github.com/sourcegraph/cody/pull/3256)
- Auth: Adds a new onboarding flow that does not require the redirect back to VS Code behind a feature flag. [pull/3244](https://github.com/sourcegraph/cody/pull/3244)
- Font: Adds Ollama logo. [pull/3281](https://github.com/sourcegraph/cody/pull/3281)

### Fixed

- Auth: Logging in via redirect should now work in Cursor. This requires Sourcegraph 5.3.2 or later. [pull/3241](https://github.com/sourcegraph/cody/pull/3241)
- Chat: Fixed error `found consecutive messages with the same speaker 'assistant'` that occurred when prompt length exceeded limit. [pull/3228](https://github.com/sourcegraph/cody/pull/3228)
- Edit: Fixed an issue where preceding and following text would not be included for instruction-based Edits. [pull/3309](https://github.com/sourcegraph/cody/pull/3309)

### Changed

- Debug: The `cody.debug.enabled` setting is now set to `true` by default. [pull/](https://github.com/sourcegraph/cody/pull/)

## [1.6.1]

### Changed

- Autocomplete: Reduce the adaptive timeout to match latency improvements. [pull/3283](https://github.com/sourcegraph/cody/pull/3283)

## [1.6.0]

### Added

- Autocomplete: Adds a new experimental throttling mechanism that should decrease latency and backend load. [pull/3186](https://github.com/sourcegraph/cody/pull/3186)
- Edit: Added keyboard shortcuts for codelens actions such as "Undo" and "Retry" [pull/2757][https://github.com/sourcegraph/cody/pull/2757]
- Chat: Displays warnings for large @-mentioned files during selection. [pull/3118](https://github.com/sourcegraph/cody/pull/3118)
- Once [sourcegraph/sourcegraph#60515](https://github.com/sourcegraph/sourcegraph/pull/60515) is deployed, login works in VSCodium. [pull/3167](https://github.com/sourcegraph/cody/pull/3167)

### Fixed

- Autocomplete: Fixed an issue where the loading indicator might get stuck in the loading state. [pull/3178](https://github.com/sourcegraph/cody/pull/3178)
- Autocomplete: Fixes an issue where Ollama results were sometimes not visible when the current line has text after the cursor. [pull/3213](https://github.com/sourcegraph/cody/pull/3213)
- Chat: Fixed an issue where Cody Chat steals focus from file editor after a request is completed. [pull/3147](https://github.com/sourcegraph/cody/pull/3147)
- Chat: Fixed an issue where the links in the welcome message for chat are unclickable. [pull/3155](https://github.com/sourcegraph/cody/pull/3155)
- Chat: File range is now displayed correctly in the chat view. [pull/3172](https://github.com/sourcegraph/cody/pull/3172)

### Changed

- Autocomplete: Removes the latency for cached completions. [pull/3138](https://github.com/sourcegraph/cody/pull/3138)
- Autocomplete: Enable the recent jaccard similarity improvements by default. [pull/3135](https://github.com/sourcegraph/cody/pull/3135)
- Autocomplete: Start retrieval phase earlier to improve latency. [pull/3149](https://github.com/sourcegraph/cody/pull/3149)
- Autocomplete: Trigger one LLM request instead of three for multiline completions to reduce the response latency. [pull/3176](https://github.com/sourcegraph/cody/pull/3176)
- Autocomplete: Allow the client to pick up feature flag changes that were previously requiring a client restart. [pull/2992](https://github.com/sourcegraph/cody/pull/2992)
- Chat: Add tracing. [pull/3168](https://github.com/sourcegraph/cody/pull/3168)
- Command: Leading slashes are removed from command names in the command menu. [pull/3061](https://github.com/sourcegraph/cody/pull/3061)

## [1.4.4]

### Added

### Fixed

- The signin menu now displays a warning for invalid URL input. [pull/3156](https://github.com/sourcegraph/cody/pull/3156)

### Changed

## [1.4.3]

### Added

- Autocomplete: Updated the BFG binary version. [pull/3130](https://github.com/sourcegraph/cody/pull/3130)

### Changed

## [1.4.2]

### Fixed

- Chat: Fixed an issue where Cody would sometimes exceed the context window limit for shorter context OpenAI models. [pull/3121](https://github.com/sourcegraph/cody/pull/3121)

## [1.4.1]

### Added

- Chat: Support `@-mentioned` in mid sentences. [pull/3043](https://github.com/sourcegraph/cody/pull/3043)
- Chat: Support `@-mentioned` in editing mode. [pull/3091](https://github.com/sourcegraph/cody/pull/3091)

### Fixed

- Autocomplete: Fixed the completion partial removal upon acceptance caused by `cody.autocomplete.formatOnAccept`. [pull/3083](https://github.com/sourcegraph/cody/pull/3083)

### Changed

- Autocomplete: Improve client side tracing to get a better understanding of the E2E latency. [pull/3034](https://github.com/sourcegraph/cody/pull/3034)
- Autocomplete: Move some work off the critical path in an attempt to further reduce latency. [pull/3096](https://github.com/sourcegraph/cody/pull/3096)
- Custom Command: The `description` field is now optional and will default to use the command prompt. [pull/3025](https://github.com/sourcegraph/cody/pull/3025)

## [1.4.0]

### Added

- Autocomplete: Add a new `cody.autocomplete.disableInsideComments` option to prevent completions from being displayed while writing code comments. [pull/3049](https://github.com/sourcegraph/cody/pull/3049)
- Autocomplete: Added a shortcut to go to the Autocomplete settings from the Cody Settings overlay. [pull/3048](https://github.com/sourcegraph/cody/pull/3048)
- Chat: Display Cody icon in the editor title of the chat panels when `cody.editorTitleCommandIcon` is enabled. [pull/2937](https://github.com/sourcegraph/cody/pull/2937)
- Command: The `Generate Unit Tests` command now functions as an inline edit command. When executed, the new tests will be automatically appended to the test file. If no existing test file is found, a temporary one will be created. [pull/2959](https://github.com/sourcegraph/cody/pull/2959)
- Command: You can now highlight the output in your terminal panel and right-click to `Ask Cody to Explain`. [pull/3008](https://github.com/sourcegraph/cody/pull/3008)
- Edit: Added a multi-model selector to the Edit input, allowing quick access to change the Edit LLM. [pull/2951](https://github.com/sourcegraph/cody/pull/2951)
- Edit: Added Cody Pro support for models: GPT-4, GPT-3.5, Claude 2.1 and Claude Instant. [pull/2951](https://github.com/sourcegraph/cody/pull/2951)
- Edit: Added new keyboard shortcuts for Edit (`Alt+K`) and Chat (`Alt+L`). [pull/2865](https://github.com/sourcegraph/cody/pull/2865)
- Edit: Improved the input UX. You can now adjust the range of the Edit, select from available symbols in the document, and get quick access to the "Document" and "Test" commands. [pull/2884](https://github.com/sourcegraph/cody/pull/2884)
- Edit/Chat: Added "ghost" text alongside code to showcase Edit and Chat commands. Enable it by setting `cody.commandHints.enabled` to true. [pull/2865](https://github.com/sourcegraph/cody/pull/2865)
- [Internal] Command: Added new code lenses for generating additional unit tests. [pull/2959](https://github.com/sourcegraph/cody/pull/2959)

### Fixed

- Chat: Messages without enhanced context should not include the sparkle emoji in context list. [pull/3006](https://github.com/sourcegraph/cody/pull/3006)
- Custom Command: Fixed an issue where custom commands could fail to load due to an invalid entry (e.g. missing prompt). [pull/3012](https://github.com/sourcegraph/cody/pull/3012)
- Edit: Fixed an issue where "Ask Cody to Explain" would result in an error. [pull/3015](https://github.com/sourcegraph/cody/pull/3015)

### Changed

- Autocomplete: Expanded the configuration list to include `astro`, `rust`, `svelte`, and `elixir` for enhanced detection of multiline triggers. [pulls/3044](https://github.com/sourcegraph/cody/pull/3044)
- Autocomplete: Improved the new jaccard similarity retriever and context mixing experiments. [pull/2898](https://github.com/sourcegraph/cody/pull/2898)
- Autocomplete: Multiline completions are now enabled only for languages from a predefined list. [pulls/3044](https://github.com/sourcegraph/cody/pull/3044)
- Autocomplete: Remove obvious prompt-continuations. [pull/2974](https://github.com/sourcegraph/cody/pull/2974)
- Autocomplete: Enables the new fast-path mode for all Cody community users to directly connect with our inference service. [pull/2927](https://github.com/sourcegraph/cody/pull/2927)
- Autocomplete: Rename `unstable-ollama` option to `experimental-ollama` to better communicate the current state. We still support `unstable-ollama` in the config for backward compatibility. [pull/3077](https://github.com/sourcegraph/cody/pull/3077)
- Chat: Edit buttons are disabled on messages generated by the default commands. [pull/3005](https://github.com/sourcegraph/cody/pull/3005)

## [1.2.3]

### Added

- Autocomplete: local inference support with [deepseek-coder](https://ollama.ai/library/deepseek-coder) powered by ollama. [pull/2966](https://github.com/sourcegraph/cody/pull/2966)
- Autocomplete: Add a new experimental fast-path mode for Cody community users that directly connections to our inference services. [pull/2927](https://github.com/sourcegraph/cody/pull/2927)

## [1.2.2]

### Fixed

- Fixed an issue where the natural language search panel would disappear instead of showing results. [pull/2981](https://github.com/sourcegraph/cody/pull/2981)

## [1.2.1]

### Fixed

- Fixed an authentication issue that caused users to be unable to sign in. [pull/2943](https://github.com/sourcegraph/cody/pull/2943)
- Chat: Updated Chat input tips as commands are no longer executable from chat. [pull/2934](https://github.com/sourcegraph/cody/pull/2934)
- Custom Command: Removed codebase as context option from the custom command menu. [pull/2932](https://github.com/sourcegraph/cody/pull/2932)
- Command: Add `/ask` back to the Cody command menu, which was removed by accident. [pull/2939](https://github.com/sourcegraph/cody/pull/2939)

### Changed

- Chat: Updated message placeholder to mention you can @# to include symbols. [pull/2866](https://github.com/sourcegraph/cody/pull/2866)

## [1.2.0]

### Added

- Chat: Add a history quick in the editor panel for chats grouped by last interaction timestamp. [pull/2250](https://github.com/sourcegraph/cody/pull/2250)
- Added support for the new `fireworks/starcoder` virtual model name when used in combination with an Enterprise instance. [pull/2714](https://github.com/sourcegraph/cody/pull/2714)
- Chat: Added support for editing any non-command chat messages. [pull/2826](https://github.com/sourcegraph/cody/pull/2826)
- Chat: New action buttons added above the chat input area for easy keyboard access. [pull/2826](https://github.com/sourcegraph/cody/pull/2826)
- Chat: Using 'Up'/'Down' to reuse previous chat messages will now correctly bring `@`-mentioned files [pull/2473](https://github.com/sourcegraph/cody/pull/2473)
- Chat: Enterprise users can now search multiple repositories for context. [pull/2879](https://github.com/sourcegraph/cody/pull/2879)
- [Internal] Edit/Chat: Added "ghost" text alongside code to showcase Edit and Chat commands. [pull/2611](https://github.com/sourcegraph/cody/pull/2611)
- [Internal] Edit/Chat: Added Cmd/Ctrl+K and Cmd/Ctrl+L commands to trigger Edit and Chat [pull/2611](https://github.com/sourcegraph/cody/pull/2611)

### Fixed

- Edit: Fixed an issue where concurrent applying edits could result in the incorrect insertion point for a new edit. [pull/2707](https://github.com/sourcegraph/cody/pull/2707)
- Edit: Fixed an issue where the file/symbol hint would remain even after the file/symbol prefix had been deleted. [pull/2712](https://github.com/sourcegraph/cody/pull/2712)
- Commands: Fixed an issue where Cody failed to register additional instructions followed by the command key when submitted from the command menu. [pull/2789](https://github.com/sourcegraph/cody/pull/2789)
- Chat: The title for the chat panel is now reset correctly on "Restart Chat Session"/"New Chat Session" button click. [pull/2786](https://github.com/sourcegraph/cody/pull/2786)
- Chat: Fixed an issue where Ctrl+Enter on Windows would not work (did not send a follow-on chat). [pull/2823](https://github.com/sourcegraph/cody/pull/2823)
- Fixes an issue where the codebase URL was not properly inferred for a git repo when the repo name contains dots. [pull/2901](https://github.com/sourcegraph/cody/pull/2901)
- Chat: Fixed an issue where the user authentication view appeared in the chat panel. [pull/2904](https://github.com/sourcegraph/cody/pull/2904)

### Changed

- Changed code block UI to show actions immediately instead of waiting for Cody's response to be completed. [pull/2737](https://github.com/sourcegraph/cody/pull/2737)
- Removed recipes, which were replaced by commands in November 2023 (version 0.18.0).
- Edit: Updated the codelens display to be more descriptive. [pull/2710](https://github.com/sourcegraph/cody/pull/2710)
- New chats are now the default when the user submits a new quesetion. Previously, follow-up questions were the default, but this frequently led to exceeding the LLM context window, which users interpreted as an error state. Follow-up questions are still accessible via ⌘-Enter or Ctrl-Enter. [pull/2768](https://github.com/sourcegraph/cody/pull/2768)
- We now allocate no more than 60% of the overall LLM context window for enhanced context. This preserves more room for follow-up questions and context. [pull/2768](https://github.com/sourcegraph/cody/pull/2768)
- Chat: Renamed the "Restart Chat Session" button to "New Chat Session". [pull/2786](https://github.com/sourcegraph/cody/pull/2786)
- Removed the `cody.experimental.chatPredictions` setting. [pull/2848](https://github.com/sourcegraph/cody/pull/2848)
- Removed support for the `context.codebase` custom command property. [pull/2848](https://github.com/sourcegraph/cody/pull/2848)
- Autocomplete: Better cancellation of requests that are no longer relevant. [pull/2855](https://github.com/sourcegraph/cody/pull/2855)
- Updated Enhanced Context popover copy and added a link to the docs. [pull/2864](https://github.com/sourcegraph/cody/pull/2864)
- Include meta information about unit test files in Autocomplete analytics. [pull/2868](https://github.com/sourcegraph/cody/pull/2868)
- Moved the Context Limit errors in chat into the deboug log output. [pull/2891](https://github.com/sourcegraph/cody/pull/2891)
- Cleaned up chat editor title buttons & history separators. [pull/2895](https://github.com/sourcegraph/cody/pull/2895)
- Context: Embeddings search by sourcegraph.com have been removed. For the moment, remote embeddings may still affect results for Sourcegraph Enterprise users through the new multi-repo search feature described above. Local embeddings are not affected by this change. [pull/2879](https://github.com/sourcegraph/cody/pull/2879)
- [Internal] New generate unit test available behind `cody.internal.unstable`. [pull/2646](https://github.com/sourcegraph/cody/pull/2646)
- Commands: Slash commands are no longer supported in chat panel. [pull/2869](https://github.com/sourcegraph/cody/pull/2869)
- Commands: The underlying prompt for the default chat commands will be displayed in the chat panel. [pull/2869](https://github.com/sourcegraph/cody/pull/2869)

## [1.1.3]

### Added

### Fixed

- Autocomplete: Fixes an issue where the context retriever would truncate the results too aggressively. [pull/2652](https://github.com/sourcegraph/cody/pull/2652)
- Autocomplete: Improve the stability of multiline completion truncation during streaming by gracefully handling missing brackets in incomplete code segments. [pull/2682](https://github.com/sourcegraph/cody/pull/2682)
- Autocomplete: Improves the jaccard similarity retriever to find better matches. [pull/2662](https://github.com/sourcegraph/cody/pull/2662)
- Fixed prompt construction issue for the edit command. [pull/2716](https://github.com/sourcegraph/cody/pull/2716)

### Changed

- Made the Enterprise login button more prominent. [pull/2672](https://github.com/sourcegraph/cody/pull/2672)
- Edit: Cody will now always generate new code when the cursor is on an empty line. [pull/2611](https://github.com/sourcegraph/cody/pull/2611)

## [1.1.2]

### Fixed

- Fixing Steal the cursor issue https://github.com/sourcegraph/cody/pull/2674

## [1.1.1]

### Fixed

- Fixed authentication issue when trying to connect to an enterprise instance. [pull/2667](https://github.com/sourcegraph/cody/pull/2667)

## [1.1.0]

### Added

- Edit: Added support for user-provided context. Use "@" to include files and "@#" to include specific symbols. [pull/2574](https://github.com/sourcegraph/cody/pull/2574)
- Autocomplete: Experimental support for inline completions with Code Llama via [Ollama](https://ollama.ai/) running locally. [pull/2635](https://github.com/sourcegraph/cody/pull/2635)

### Fixed

- Chat no longer shows "embeddings" as the source for all automatically included context files [issues/2244](https://github.com/sourcegraph/cody/issues/2244)/[pull/2408](https://github.com/sourcegraph/cody/pull/2408)
- Display the source and range of enhanced context correctly in UI. [pull/2542](https://github.com/sourcegraph/cody/pull/2542)
- Context from directory for commands and custom commands now shows up correctly under enhanced context. [issues/2548](https://github.com/sourcegraph/cody/issues/2548)/[pull/2542](https://github.com/sourcegraph/cody/pull/2542)
- @-mentioning the same file a second time in chat no longer duplicates the filename prefix [issues/2243](https://github.com/sourcegraph/cody/issues/2243)/[pull/2474](https://github.com/sourcegraph/cody/pull/2474)
- Do not automatically append open file name to display text for chat questions. [pull/2580](https://github.com/sourcegraph/cody/pull/2580)
- Fixed unresponsive stop button in chat when an error is presented. [pull/2588](https://github.com/sourcegraph/cody/pull/2588)
- Added existing `cody.useContext` config to chat to control context fetching strategy. [pull/2616](https://github.com/sourcegraph/cody/pull/2616)
- Fixed extension start up issue for enterprise users who do not have primary email set up. [pull/2665](https://github.com/sourcegraph/cody/pull/2665)
- All Chat windows are now closed properly on sign out. [pull/2665](https://github.com/sourcegraph/cody/pull/2665)
- Fixed issue with incorrect chat model selected on first chat session for DotCom users after reauthorization. [issues/2648](https://github.com/sourcegraph/cody/issues/2648)
- Fixed unresponsive dropdown menu for selecting chat model in Chat view. [pull/2627](https://github.com/sourcegraph/cody/pull/2627)
- [Internal] Opening files with non-file schemed URLs no longer breaks Autocomplete when `.cody/ignore` is enabled. [pull/2640](https://github.com/sourcegraph/cody/pull/2640)

### Changed

- Chat: Display chats in the treeview provider grouped by last interaction timestamp. [pull/2250](https://github.com/sourcegraph/cody/pull/2250)
- Autocomplete: Accepting a full line completion will not immedialty start another completion request on the same line. [pulls/2446](https://github.com/sourcegraph/cody/pull/2446)
- Folders named 'bin/' are no longer filtered out from chat `@`-mentions but instead ranked lower. [pull/2472](https://github.com/sourcegraph/cody/pull/2472)
- Files ignored in `.cody/ignore` (if the internal experiment is enabled) will no longer show up in chat `@`-mentions. [pull/2472](https://github.com/sourcegraph/cody/pull/2472)
- Adds a new experiment to test a higher parameter StarCoder model for single-line completions. [pull/2632](https://github.com/sourcegraph/cody/pull/2632)
- [Internal] All non-file schemed URLs are now ignored by default when `.cody/ignore` is enabled. [pull/2640](https://github.com/sourcegraph/cody/pull/2640)

## [1.0.5]

### Added

- [Internal] New `cody.internal.unstable` setting for enabling unstable experimental features for internal use only. Included `.cody/ignore` for internal testing. [pulls/1382](https://github.com/sourcegraph/cody/pull/1382)

### Fixed

- @-mentioning files on Windows no longer sometimes renders visible markdown for the links in the chat [issues/2388](https://github.com/sourcegraph/cody/issues/2388)/[pull/2398](https://github.com/sourcegraph/cody/pull/2398)
- Mentioning multiple files in chat no longer only includes the first file [issues/2402](https://github.com/sourcegraph/cody/issues/2402)/[pull/2405](https://github.com/sourcegraph/cody/pull/2405)
- Enhanced context is no longer added to commands and custom commands that do not require codebase context. [pulls/2537](https://github.com/sourcegraph/cody/pull/2537)
- Unblock `AltGraph` key on chat inputs. [pulls/2558](https://github.com/sourcegraph/cody/pull/2558)
- Display error messages from the LLM without replacing existing responses from Cody in the Chat UI. [pull/2566](https://github.com/sourcegraph/cody/pull/2566)

### Changed

- The `inline` mode for Custom Commands has been removed. [pull/2551](https://github.com/sourcegraph/cody/pull/2551)

## [1.0.4]

### Added

### Fixed

- Fixed config parsing to ensure we read the right remote server endpoint everywhere. [pulls/2456](https://github.com/sourcegraph/cody/pull/2456)

### Changed

- Autocomplete: Accepting a full line completion will not immediately start another completion request on the same line. [pulls/2446](https://github.com/sourcegraph/cody/pull/2446)
- Changes to the model in the new chat experience on the Cody Pro plan will now be remembered. [pull/2438](https://github.com/sourcegraph/cody/pull/2438)

## [1.0.3]

### Added

### Fixed

### Changed

- Logging improvements for accuracy. [pulls/2444](https://github.com/sourcegraph/cody/pull/2444)

## [1.0.2]

### Added

### Fixed

- Chat: Honor the cody.codebase setting for manually setting the remote codebase context. [pulls/2415](https://github.com/sourcegraph/cody/pull/2415)
- Fixes the Code Lenses feature. [issues/2428](https://github.com/sourcegraph/cody/issues/2428)

### Changed

- The chat history is now associated to the currently logged in account. [issues/2261](https://github.com/sourcegraph/cody/issues/2261)

## [1.0.1]

### Added

### Fixed

- Fixes an issue where GPT 3.5 requests were sometimes left hanging. [pull/2386](https://github.com/sourcegraph/cody/pull/2386)
- Chat: Use the proper token limits for enterprise users. [pulls/2395](https://github.com/sourcegraph/cody/pull/2395)

### Changed

- Hide the LLM dropdown in the new Chat UX for enterprise instances where there is no choice to switch models. [pulls/2393](https://github.com/sourcegraph/cody/pull/2393)

## [1.0.0]

### Added

- Adds support for Mixtral by Mistral in the LLM dropdown list. [issues/2307](https://github.com/sourcegraph/cody/issues/2307)

### Fixed

- Context: The "Continue Indexing" button works on Windows. [issues/2328](https://github.com/sourcegraph/cody/issues/2328)
- Context: The "Embeddings Incomplete" status bar item shows an accurate percent completion. Previously we showed the percent *in*complete, but labeled it percent complete. We no longer display a spurious "Cody Embeddings Index Complete" toast if indexing fails a second time. [pull/2368](https://github.com/sourcegraph/cody/pull/2368)

### Changed

- Updates the code smell icon so it does not stand out in some VS Code themes.

## [0.18.6]

### Added

- Context: Incomplete embeddings indexing status can seen in the status bar. On macOS and Linux, indexing can be resumed by clicking there. However Windows users will still see an OS error 5 (access denied) when retrying indexing. [pull/2265](https://github.com/sourcegraph/cody/pull/2265)
- Autocomplete: Add the `cody.autocomplete.formatOnAccept` user setting, which allows users to enable or disable the automatic formatting of autocomplete suggestions upon acceptance. [pull/2327](https://github.com/sourcegraph/cody/pull/2327)

### Fixed

- Autocomplete: Don't show loading indicator when a user is rate limited. [pull/2314](https://github.com/sourcegraph/cody/pull/2314)
- Fixes an issue where the wrong rate limit count was shown. [pull/2312](https://github.com/sourcegraph/cody/pull/2312)
- Chat: Fix icon rendering on the null state. [pull/2336](https://github.com/sourcegraph/cody/pull/2336)
- Chat: The current file, when included as context, is now shown as a relative path and is a clickable link. [pull/2344](https://github.com/sourcegraph/cody/pull/2344)
- Chat: Reopened chat panels now use the correct chat title. [pull/2345](https://github.com/sourcegraph/cody/pull/2345)
- Chat: Fixed an issue where the command settings menu would not open when clicked. [pull/2346](https://github.com/sourcegraph/cody/pull/2346)
- Fixed an issue where `/reset` command throws an error in the chat panel. [pull/2313](https://github.com/sourcegraph/cody/pull/2313)

### Changed

- Update Getting Started Guide. [pull/2279](https://github.com/sourcegraph/cody/pull/2279)
- Commands: Edit commands are no longer shown in the chat slash command menu. [pull/2339](https://github.com/sourcegraph/cody/pull/2339)
- Change Natural Language Search to Beta [pull/2351](https://github.com/sourcegraph/cody/pull/2351)

## [0.18.5]

### Added

### Fixed

- Chat: Fixed support for the `cody.chat.preInstruction` setting. [pull/2255](https://github.com/sourcegraph/cody/pull/2255)
- Fixes an issue where pasting into the document was not properly tracked. [pull/2293](https://github.com/sourcegraph/cody/pull/2293)
- Edit: Fixed an issue where the documentation command would incorrectly position inserted edits. [pull/2290](https://github.com/sourcegraph/cody/pull/2290)
- Edit: Fixed an issue where the documentation command would scroll to code that is already visible [pull/2296](https://github.com/sourcegraph/cody/pull/2296)

### Changed

- Settings: Relabel "symf Context" as "Search Context". [pull/2285](https://github.com/sourcegraph/cody/pull/2285)
- Chat: Removed 'Chat Suggestions' setting. [pull/2284](https://github.com/sourcegraph/cody/pull/2284)
- Edit: Completed edits are no longer scrolled back into view in the active file. [pull/2297](https://github.com/sourcegraph/cody/pull/2297)
- Chat: Update welcome message. [pull/2298](https://github.com/sourcegraph/cody/pull/2298)
- Edit: Decorations are no longer shown once an edit has been applied. [pull/2304](https://github.com/sourcegraph/cody/pull/2304)

## [0.18.4]

### Added

### Fixed

- Fixes an issue where the sidebar would not properly load when not signed in. [pull/2267](https://github.com/sourcegraph/cody/pull/2267)
- Fixes an issue where telemetry events were not properly logged with the new chat experience. [pull/2291](https://github.com/sourcegraph/cody/pull/2291)

### Changed

## [0.18.3]

### Added

- Autocomplete: Adds a new experimental option to improve the latency when showing the next line after accepting a completion (hot streak mode). [pull/2118](https://github.com/sourcegraph/cody/pull/2118)
- Chat: Add a settings button in the Chat panel to open extension settings. [pull/2117](https://github.com/sourcegraph/cody/pull/2117)

### Fixed

- Fix pre-release version numbers not being correctly detected. [pull/2240](https://github.com/sourcegraph/cody/pull/2240)
- Embeddings appear in the enhanced context selector when the user is already signed in and loads/reloads VSCode. [pull/2247](https://github.com/sourcegraph/cody/pull/2247)
- Embeddings status in the enhanced context selector has accurate messages when working in workspaces that aren't git repositories, or in git repositories which don't have remotes. [pull/2235](https://github.com/sourcegraph/cody/pull/2235)

### Changed

- Replace "Sign Out" with an account dialog. [pull/2233](https://github.com/sourcegraph/cody/pull/2233)
- Chat: Update chat icon and transcript gradient. [pull/2254](https://github.com/sourcegraph/cody/pull/2254)
- Remove the experimental `syntacticPostProcessing` flag. This behavior is now the default.

## [0.18.2]

### Added

### Fixed

- Chat: You can @-mention files starting with a dot. [pull/2209](https://github.com/sourcegraph/cody/pull/2209)
- Chat: Typing a complete filename when @-mentioning files and then pressing `<tab>` will no longer duplicate the filename [pull/2218](https://github.com/sourcegraph/cody/pull/2218)
- Autocomplete: Fixes an issue where changing user accounts caused some configuration issues. [pull/2182](https://github.com/sourcegraph/cody/pull/2182)
- Fixes an issue where focusing the VS Code extension window caused unexpected errors when connected to an Enterprise instance. [pull/2182](https://github.com/sourcegraph/cody/pull/2182)
- Embeddings: Send embeddings/initialize to the local embeddings controller. [pull/2183](https://github.com/sourcegraph/cody/pull/2183)
- Chat: Do not parse Windows file paths as URIs. [pull/2197](https://github.com/sourcegraph/cody/pull/2197)
- Search: Fix symf index dir on Windows. [pull/2207](https://github.com/sourcegraph/cody/pull/2207)
- Chat: You can @-mention files on Windows without generating an error. [pull/2197](https://github.com/sourcegraph/cody/pull/2197)
- Chat: You can @-mention files on Windows using backslashes and displayed filenames will use backslashes [pull/2215](https://github.com/sourcegraph/cody/pull/2215)
- Sidebar: Fix "Release Notes" label & link for pre-releases in sidebar. [pull/2210](https://github.com/sourcegraph/cody/pull/2210)
- Search: Send sigkill to symf when extension exits. [pull/2225](https://github.com/sourcegraph/cody/pull/2225)
- Search: Support cancelling index. [pull/2202](https://github.com/sourcegraph/cody/pull/2202)
- Chat Fix cursor blink issue and ensure proper chat initialization synchronization. [pull/2193](https://github.com/sourcegraph/cody/pull/2193)
- plg: display errors when autocomplete rate limits trigger [pull/2193](https://github.com/sourcegraph/cody/pull/2135)
- Mark Upgrade/Usage links as dot-com only [pull/2219](https://github.com/sourcegraph/cody/pull/2219)

### Changed

- Search: Only show search instructions on hover or focus [pull/2212](https://github.com/sourcegraph/cody/pull/2212)

## [0.18.1]

### Added

### Fixed

- Chat: Always include selection in Enhanced Context. [pull/2144](https://github.com/sourcegraph/cody/pull/2144)
- Chat: Fix abort. [pull/2159](https://github.com/sourcegraph/cody/pull/2159)
- Autocomplete: Fix rate limits messages for short time spans. [pull/2152](https://github.com/sourcegraph/cody/pull/2152)

### Changed

- Chat: Improve slash command heading padding. [pull/2173](https://github.com/sourcegraph/cody/pull/2173)

## [0.18.0]

### Added

- Edit: "Ask Cody to Generate" or the "Edit" command now stream incoming code directly to the document when only inserting new code. [pull/1883](https://github.com/sourcegraph/cody/pull/1883)
- Chat: New chat preview models `claude-2.1` is now avaliable for sourcegraph.com users. [pull/1860](https://github.com/sourcegraph/cody/pull/1860)
- Edit: Added context-aware code actions for "Generate", "Edit" and "Document" commands. [pull/1724](https://github.com/sourcegraph/cody/pull/1724)
- Chat: @'ing files now uses a case insensitive fuzzy search. [pull/1889](https://github.com/sourcegraph/cody/pull/1889)
- Edit: Added a faster, more optimized response for the "document" command. [pull/1900](https://github.com/sourcegraph/cody/pull/1900)
- Chat: Restore last opened chat panel on reload. [pull/1918](https://github.com/sourcegraph/cody/pull/1918)

### Fixed

- Chat: Display OS specific keybinding in chat welcome message. [pull/2051](https://github.com/sourcegraph/cody/pull/2051)
- Embeddings indexes can be generated and stored locally in repositories with a default fetch URL that is not already indexed by sourcegraph.com through the Enhanced Context selector. [pull/2069](https://github.com/sourcegraph/cody/pull/2069)
- Chat: Support chat input history on "up" and "down" arrow keys again. [pull/2059](https://github.com/sourcegraph/cody/pull/2059)
- Chat: Decreased debounce time for creating chat panels to improve responsiveness. [pull/2115](https://github.com/sourcegraph/cody/pull/2115)
- Chat: Fix infinite loop when searching for symbols. [pull/2114](https://github.com/sourcegraph/cody/pull/2114)
- Chat: Speed up chat panel debounce w/ trigger on leading edge too. [pull/2126](https://github.com/sourcegraph/cody/pull/2126)
- Chat: Fix message input overlapping with enhanced context button. [pull/2141](https://github.com/sourcegraph/cody/pull/2141)
- Support chat input history on "up" and "down" arrow keys again. [pull/2059](https://github.com/sourcegraph/cody/pull/2059)
- Edit: Fixed an issue where Cody would regularly include unrelated XML tags in the generated output. [pull/1789](https://github.com/sourcegraph/cody/pull/1789)
- Chat: Fixed an issue that caused Cody to be unable to locate active editors when running commands from the new chat panel. [pull/1793](https://github.com/sourcegraph/cody/pull/1793)
- Chat: Replaced uses of deprecated getWorkspaceRootPath that caused Cody to be unable to determine the current workspace in the chat panel. [pull/1793](https://github.com/sourcegraph/cody/pull/1793)
- Chat: Input history is now preserved between chat sessions. [pull/1826](https://github.com/sourcegraph/cody/pull/1826)
- Chat: Fixed chat command selection behavior in chat input box. [pull/1828](https://github.com/sourcegraph/cody/pull/1828)
- Chat: Add delays before sending webview ready events to prevent premature sending. This fixes issue where chat panel fails to load when multiple chat panels are opened simultaneously. [pull/1836](https://github.com/sourcegraph/cody/pull/1836)
- Autocomplete: Fixes a bug that caused autocomplete to be triggered at the end of a block or function invocation. [pull/1864](https://github.com/sourcegraph/cody/pull/1864)
- Edit: Incoming edits that are afixed to the selected code and now handled properly (e.g. docstrings). [pull/1724](https://github.com/sourcegraph/cody/pull/1724)
- Chat: Allowed backspace and delete keys to remove characters in chat messages input box.
- Edit: Retrying an edit will now correctly use the original intended range. [pull/1926](https://github.com/sourcegraph/cody/pull/1926)
- Chat: Allowed backspace and delete keys to remove characters in chat messages input box. [pull/1906](https://github.com/sourcegraph/cody/pull/1906)
- Chat: The commands display box in the chat input box now uses the same styles as the @ command results box. [pull/1962](https://github.com/sourcegraph/cody/pull/1962)
- Chat: Sort commands and prompts alphabetically in commands menu and chat. [pull/1998](https://github.com/sourcegraph/cody/pull/1998)
- Chat: Fix chat command selection to only filter on '/' prefix. [pull/1980](https://github.com/sourcegraph/cody/pull/1980)
- Chat: Improve @-file completion to better preserve input value. [pull/1980](https://github.com/sourcegraph/cody/pull/1980)
- Edit: Fixed "Ask Cody: Edit Code" no longer showing in the command palette. [pull/2004](https://github.com/sourcegraph/cody/pull/2004)
- Edit: Fixed an issue where Cody could incorrectly produce edits when repositioning code or moving your cursor onto new lines. [pull/2005](https://github.com/sourcegraph/cody/pull/2005)

### Changed

- Chat: Uses the new Chat UI by default. [pull/2079](https://github.com/sourcegraph/cody/pull/2079)
- Inline Chat is now deprecated and removed. [pull/2079](https://github.com/sourcegraph/cody/pull/2079)
- Fixup Tree View is now deprecated and removed. [pull/2079](https://github.com/sourcegraph/cody/pull/2079)
- Enhanced Context used to turn off automatically after the first chat. Now it stays enabled until you disable it. [pull/2069](https://github.com/sourcegraph/cody/pull/2069)
- Chat: Reuse existing New Chat panel to prevent having multiple new chats open at once. [pull/2087](https://github.com/sourcegraph/cody/pull/2087)
- Chat: Close the Enhanced Context popover on chat input focus. [pull/2091](https://github.com/sourcegraph/cody/pull/2091)
- Chat: Show onboarding glowy dot guide until first time opening Enhanced Context. [pull/2097](https://github.com/sourcegraph/cody/pull/2097)
- In 0.12, we simplified the sign-in process and removed the option to sign into
  Cody App from VScode. If you were still signed in to Cody App, we invite you to
  sign in to Sourcegraph.com directly. The extension will do this automatically if
  possible but you may need to sign in again. If you have set up embeddings in
  Cody App, VScode will now search your local embeddings automatically: You no
  longer need to have the Cody App open. Note, the sidebar chat indicator may
  say embeddings were not found while we work on improving chat.
  [pull/2099](https://github.com/sourcegraph/cody/pull/2099)
- Commands: Expose commands in the VS Code command palette and clean up the context menu. [pull/1209](https://github.com/sourcegraph/cody/pull/2109)
- Search: Style and UX improvements to the search panel. [pull/2138](https://github.com/sourcegraph/cody/pull/2138)
- Chat: Reduce size of chats list blank copy. [pull/2137](https://github.com/sourcegraph/cody/pull/2137)
- Chat: Update message input placeholder to mention slash commands. [pull/2142](https://github.com/sourcegraph/cody/pull/2142)
- Inline Chat will soon be deprecated in favor of the improved chat and command experience. It is now disabled by default and does not work when the new chat panel is enabled. [pull/1797](https://github.com/sourcegraph/cody/pull/1797)
- Chat: Updated the design and location for the `chat submit` button and `stop generating` button. [pull/1782](https://github.com/sourcegraph/cody/pull/1782)
- Commands: `Command Code Lenses` has been moved out of experimental feature and is now available to general. [pull/0000](https://github.com/sourcegraph/cody/pull/0000)
- Commands: `Custom Commands` has been moved out of experimental and is now at Beta. [pull/0000](https://github.com/sourcegraph/cody/pull/0000)
- Commands: The Custom Commands Menu now closes on click outside of the menu. [pull/1854](https://github.com/sourcegraph/cody/pull/1854)
- Autocomplete: Remove the frequency of unhelpful autocompletions. [pull/1862](https://github.com/sourcegraph/cody/pull/1862)
- Chat: The default chat model `claude-2` has been replaced with the pinned version `claude-2.0`. [pull/1860](https://github.com/sourcegraph/cody/pull/1860)
- Edit: Improved the response consistency for edits. Incoming code should now better match the surrounding code and contain less formatting errors [pull/1892](https://github.com/sourcegraph/cody/pull/1892)
- Command: Editor title icon will only show up in non-readonly file editor views. [pull/1909](https://github.com/sourcegraph/cody/pull/1909)
- Chat: Include text in dotCom chat events. [pull/1910](https://github.com/sourcegraph/cody/pull/1910)
- Chat: Replaced vscode links with custom "cody.chat.open.file" protocol when displaying file names in chat. [pull/1919](https://github.com/sourcegraph/cody/pull/1919)
- Chat: Change "Restart Chat Session" icon and add a confirmation. [pull/2002](https://github.com/sourcegraph/cody/pull/2002)
- Chat; Improve enhanced context popover and button styles. [pull/2075](https://github.com/sourcegraph/cody/pull/2075)

## [0.16.3]

### Added

### Fixed

### Changed

- Reverting back to v0.16.1 due to critical issue found in v0.16.2.

## [0.16.2]

### Added

- Chat: New chat preview models `claude-2.1` is now avaliable for sourcegraph.com users. [pull/1860](https://github.com/sourcegraph/cody/pull/1860)
- Edit: Added context-aware code actions for "Generate", "Edit" and "Document" commands. [pull/1724](https://github.com/sourcegraph/cody/pull/1724)
- Chat: @'ing files now uses a case insensitive fuzzy search. [pull/1889](https://github.com/sourcegraph/cody/pull/1889)
- Edit: Added a faster, more optimized response for the "document" command. [pull/1900](https://github.com/sourcegraph/cody/pull/1900)
- Chat: Restore last opened chat panel on reload. [pull/1918](https://github.com/sourcegraph/cody/pull/1918)
- Chat: Edit button to rename the chat history. [pull/1818](https://github.com/sourcegraph/cody/pull/1818)

### Fixed

- Edit: Fixed an issue where Cody would regularly include unrelated XML tags in the generated output. [pull/1789](https://github.com/sourcegraph/cody/pull/1789)
- Chat: Fixed an issue that caused Cody to be unable to locate active editors when running commands from the new chat panel. [pull/1793](https://github.com/sourcegraph/cody/pull/1793)
- Chat: Replaced uses of deprecated getWorkspaceRootPath that caused Cody to be unable to determine the current workspace in the chat panel. [pull/1793](https://github.com/sourcegraph/cody/pull/1793)
- Chat: Input history is now preserved between chat sessions. [pull/1826](https://github.com/sourcegraph/cody/pull/1826)
- Chat: Fixed chat command selection behavior in chat input box. [pull/1828](https://github.com/sourcegraph/cody/pull/1828)
- Chat: Add delays before sending webview ready events to prevent premature sending. This fixes issue where chat panel fails to load when multiple chat panels are opened simultaneously. [pull/1836](https://github.com/sourcegraph/cody/pull/1836)
- Autocomplete: Fixes a bug that caused autocomplete to be triggered at the end of a block or function invocation. [pull/1864](https://github.com/sourcegraph/cody/pull/1864)
- Edit: Incoming edits that are afixed to the selected code and now handled properly (e.g. docstrings). [pull/1724](https://github.com/sourcegraph/cody/pull/1724)
- Chat: Allowed backspace and delete keys to remove characters in chat messages input box.
- Edit: Retrying an edit will now correctly use the original intended range. [pull/1926](https://github.com/sourcegraph/cody/pull/1926)
- Chat: Allowed backspace and delete keys to remove characters in chat messages input box. [pull/1906](https://github.com/sourcegraph/cody/pull/1906)
- Chat: The commands display box in the chat input box now uses the same styles as the @ command results box. [pull/1962](https://github.com/sourcegraph/cody/pull/1962)
- Chat: Sort commands and prompts alphabetically in commands menu and chat. [pull/1998](https://github.com/sourcegraph/cody/pull/1998)
- Chat: Fix chat command selection to only filter on '/' prefix. [pull/1980](https://github.com/sourcegraph/cody/pull/1980)
- Chat: Improve @-file completion to better preserve input value. [pull/1980](https://github.com/sourcegraph/cody/pull/1980)
- Edit: Fixed "Ask Cody: Edit Code" no longer showing in the command palette. [pull/2004](https://github.com/sourcegraph/cody/pull/2004)
- Edit: Fixed an issue where Cody could incorrectly produce edits when repositioning code or moving your cursor onto new lines. [pull/2005](https://github.com/sourcegraph/cody/pull/2005)

### Changed

- Inline Chat will soon be deprecated in favor of the improved chat and command experience. It is now disabled by default and does not work when the new chat panel is enabled. [pull/1797](https://github.com/sourcegraph/cody/pull/1797)
- Chat: Updated the design and location for the `chat submit` button and `stop generating` button. [pull/1782](https://github.com/sourcegraph/cody/pull/1782)
- Commands: `Command Code Lenses` has been moved out of experimental feature and is now available to general. [pull/0000](https://github.com/sourcegraph/cody/pull/0000)
- Commands: `Custom Commands` has been moved out of experimental and is now at Beta. [pull/0000](https://github.com/sourcegraph/cody/pull/0000)
- Commands: The Custom Commands Menu now closes on click outside of the menu. [pull/1854](https://github.com/sourcegraph/cody/pull/1854)
- Autocomplete: Remove the frequency of unhelpful autocompletions. [pull/1862](https://github.com/sourcegraph/cody/pull/1862)
- Chat: The default chat model `claude-2` has been replaced with the pinned version `claude-2.0`. [pull/1860](https://github.com/sourcegraph/cody/pull/1860)
- Edit: Improved the response consistency for edits. Incoming code should now better match the surrounding code and contain less formatting errors [pull/1892](https://github.com/sourcegraph/cody/pull/1892)
- Command: Editor title icon will only show up in non-readonly file editor views. [pull/1909](https://github.com/sourcegraph/cody/pull/1909)
- Chat: Include text in dotCom chat events. [pull/1910](https://github.com/sourcegraph/cody/pull/1910)
- Chat: Replaced vscode links with custom "cody.chat.open.file" protocol when displaying file names in chat. [pull/1919](https://github.com/sourcegraph/cody/pull/1919)
- Chat: Change "Restart Chat Session" icon and add a confirmation. [pull/2002](https://github.com/sourcegraph/cody/pull/2002)
- Chat; Improve enhanced context popover and button styles. [pull/2075](https://github.com/sourcegraph/cody/pull/2075)

## [0.16.1]

### Added

### Fixed

### Changed

- Move decision about which autocomplete deployment to use for StarCoder to the server. [pull/1845](https://github.com/sourcegraph/cody/pull/1845)

## [0.16.0]

### Added

- Chat: A new chat model selection dropdown that allows selecting between different chat models when connected to the sourcegraph.com instance. [pull/1676](https://github.com/sourcegraph/cody/pull/1676)
- Chat: New button in editor title for restarting chat session in current chat panel (non-sidebar chat view). [pull/1687](https://github.com/sourcegraph/cody/pull/1687)
- Chat: New `@` command that allows you to attach files via the chat input box. [pull/1631](https://github.com/sourcegraph/cody/pull/1631)
- Edit: Added a specific, faster, response flow for fixes when triggered directly from code actions. [pull/1639](https://github.com/sourcegraph/cody/pull/1639)
- Edit: Improved context fetching for quick fixes to better include code related to the problem. [pull/1723](https://github.com/sourcegraph/cody/pull/1723)
- Chat: Added option to configure whether to add enhanced context from codebase for chat question in the new chat panel. [pull/1738](https://github.com/sourcegraph/cody/pull/1738)
- Autocomplete: Added new retrieval and mixing strategies to improve Autocomplete context. [pull/1752](https://github.com/sourcegraph/cody/pull/1752)
- Commands: Supports passing additional input text to commands via the chat input box. For example, adds additional instruction after the command key: `/explain response in Spanish`. [pull/1731](https://github.com/sourcegraph/cody/pull/1731)

### Fixed

- Edit: Updated the fixup create task to just use the previous command text. [pull/1615](https://github.com/sourcegraph/cody/pull/1615)
- Fixed an issue that would cause an aborted chat message to show an error "Cody did not respond with any text". [pull/1668](https://github.com/sourcegraph/cody/pull/1668)
- Chat: Opening files from the new chat panel will now show up beside the chat panel instead of on top of the chat panel. [pull/1677](https://github.com/sourcegraph/cody/pull/1677)
- Chat: Prevented default events on certain key combos when chat box is focused. [pull/1690](https://github.com/sourcegraph/cody/pull/1690)
- Command: Fixed an issue that opened a new chat window when running `/doc` and `/edit` commands from the command palette. [pull/1678](https://github.com/sourcegraph/cody/pull/1678)
- Chat: Prevent sidebar from opening when switching editor chat panels. [pull/1691](https://github.com/sourcegraph/cody/pull/1691)
- Chat: Prevent `"command 'cody.chat'panel.new' not found"` error when the new chat panel UI is disabled. [pull/1696](https://github.com/sourcegraph/cody/pull/1696)
- Autocomplete: Improved the multiline completions truncation logic. [pull/1709](https://github.com/sourcegraph/cody/pull/1709)
- Autocomplete: Fix an issue where typing as suggested causes the completion to behave unexpectedly. [pull/1701](https://github.com/sourcegraph/cody/pull/1701)
- Chat: Forbid style tags in DOMPurify config to prevent code block rendering issues. [pull/1747](https://github.com/sourcegraph/cody/pull/1747)
- Edit: Fix `selectedCode` and `problemCode` sometimes being added to the document after an edit. [pull/1765](https://github.com/sourcegraph/cody/pull/1765)
- Edit: Fix the code lens containing options to diff, undo and retry being automatically dismissed for users who have `autoSave` enabled. [pull/1767](https://github.com/sourcegraph/cody/pull/1767)

### Changed

- Edit: Fixed formatting issues with some editor formatters that required explict indendation configuration. [pull/1620](https://github.com/sourcegraph/cody/pull/1620)
- Edit: Fixed an issue where the diff for an edit could expand recursively each time it is viewed. [pull/1621](https://github.com/sourcegraph/cody/pull/1621)
- Editor Title Icon has been moved out of the experimental stage and is now enabled by default. [pull/1651](https://github.com/sourcegraph/cody/pull/1651)
- Clean up login page styles and make Enterprise login more prominent. [pull/1708](https://github.com/sourcegraph/cody/pull/1708)
- Autocomplete: Slightly increase the amount of time we wait for another keystroke before starting completion requests. [pull/1737](https://github.com/sourcegraph/cody/pull/1737)
- Improved new chat model selector styles. [pull/1750](https://github.com/sourcegraph/cody/pull/1750)
- Improved response time for chat, commands and edits on repositories without embeddings. [pull/1722](https://github.com/sourcegraph/cody/pull/1722)

## [0.14.5]

### Added

### Fixed

### Changed

- Added support to test a Sourcegraph specific StarCoder setup for dotcom. [pull/1670]

## [0.14.4]

### Added

### Fixed

- Chat: Fixed an issue where multiple action buttons were appended to each Code Block per chat message. [pull/1617](https://github.com/sourcegraph/cody/pull/1617)

### Changed

## [0.14.3]

### Added

- Autocomplete: Add completion intent to analytics events. [pull/1457](https://github.com/sourcegraph/cody/pull/1457)
- Edit: Added the ability to provide instructions when retrying an edit. [pull/1411](https://github.com/sourcegraph/cody/pull/1411)
- Edit: Added the ability to undo an applied edit. [pull/1411](https://github.com/sourcegraph/cody/pull/1411)
- Edit: Support applying edits in the background, instead of relying on the users' open file. [pull/1411](https://github.com/sourcegraph/cody/pull/1411)
- Assign requestID to each Code Block actions. [pull/1586](https://github.com/sourcegraph/cody/pull/1586)
- [Internal Experimental] Chat: New Experimental Chat View that appears in the editor panel instead of the sidebar when `cody.experimental.chatPanel` is enabled. [pull/1509](https://github.com/sourcegraph/cody/pull/1509)

### Fixed

- Commands: Smart selection not working on the first line of code. [pull/1508](https://github.com/sourcegraph/cody/pull/1508)
- Chat: Aborted messages are now saved to local chat history properly. [pull/1550](https://github.com/sourcegraph/cody/pull/1550)
- Adjust a completion range if it does not match the current line suffix. [pull/1507](https://github.com/sourcegraph/cody/pull/1507)
- Chat: Fix heading styles and inline code colors. [pull/1528](https://github.com/sourcegraph/cody/pull/1528)
- Custom Commands: Fix custom command menu not showing for a single custom command. [pull/1532](https://github.com/sourcegraph/cody/pull/1532)
- Chat: Focus chat input on mount even when notification for version update is shown. [pull/1556](https://github.com/sourcegraph/cody/pull/1556)
- Commands: Commands selector in chat will now scroll to the selected item's viewport automatically. [pull/1556](https://github.com/sourcegraph/cody/pull/1556)
- Edit: Errors are now shown separately to incoming edits, and will not be applied to the document. [pull/1376](https://github.com/sourcegraph/cody/pull/1376)
- Chat: Prevent cursor from moving during chat command selection. [pull/1592](https://github.com/sourcegraph/cody/pull/1592)

### Changed

- Chat: Start prompt mixin by default. [pull/1479](https://github.com/sourcegraph/cody/pull/1479)
- Edit: Incoming changes are now applied by default. [pull/1411](https://github.com/sourcegraph/cody/pull/1411)

## [0.14.2]

### Added

- Code applied from the `/edit` command will be formatted automatically through the VS Code `formatDocument` API. [pull/1441](https://github.com/sourcegraph/cody/pull/1441)

### Fixed

- User selection in active editor will not be replaced by smart selections for the `/edit` command. [pull/1429](https://github.com/sourcegraph/cody/pull/1429)
- Fixes an issue that caused part of the autocomplete response to be completed when selecting an item from the suggest widget. [pull/1477](https://github.com/sourcegraph/cody/pull/1477)
- Fixed issues where autocomplete suggestions displayed on the wrong line when connected to Anthropic as provider. [pull/1440](https://github.com/sourcegraph/cody/pull/1440)

### Changed

- Changed the "Ask Cody to Explain" Code Action to respond in the Cody sidebar instead of Inline Chat. [pull/1427](https://github.com/sourcegraph/cody/pull/1427)
- Updated prompt preambles and mixin for chat to mitigate hallucinations. [pull/1442](https://github.com/sourcegraph/cody/pull/1442)
- Cody can now respond in languages other than the default language of the user's editor. [pull/1442](https://github.com/sourcegraph/cody/pull/1442)

## [0.14.1]

### Added

- Added client-side request timeouts to Autocomplete requests. [pull/1355](https://github.com/sourcegraph/cody/pull/1355)
- Added telemetry on how long accepted autocomplete requests are kept in the document. [pull/1380](https://github.com/sourcegraph/cody/pull/1380)
- Added support for using (workspace) relative paths in `filePath`and `directoryPath` fields as context for Custom Commands. [pull/1385](https://github.com/sourcegraph/cody/pull/1385)
- [Internal] Added `CodyAutocompleteLowPerformanceDebounce` feature flag to increase debounce interval for autocomplete requests in low-performance environments. [pull/1409](https://github.com/sourcegraph/cody/pull/1409)
- New `Regenerate` Code Lens for `/edit` command that allows users to easily ask Cody to generate a new response for the current request. [pull/1383](https://github.com/sourcegraph/cody/pull/1383)

### Fixed

- Fixed an issue where autocomplete suggestions where sometimes not shown when the overlap with the next line was too large. [pull/1320](https://github.com/sourcegraph/cody/pull/1320)
- Fixed unresponsive UI for the `Configure Custom Commands` option inside the `Cody: Custom Command (Experimental)` menu. [pull/1416](https://github.com/sourcegraph/cody/pull/1416)
- Fixed last 5 used commands not showing up in the custom command history menu. [pull/1416](https://github.com/sourcegraph/cody/pull/1416)

### Changed

- Removed the unused `unstable-codegen` autocomplete provider. [pull/1364](https://github.com/sourcegraph/cody/pull/1364)
- The Fireworks autocomplete provider is now considered stable. [pull/1363](https://github.com/sourcegraph/cody/pull/1363)
- The `CodyAutocompleteMinimumLatency` feature flag is now split into three independent feature flags: `CodyAutocompleteLanguageLatency`, `CodyAutocompleteProviderLatency`, and `CodyAutocompleteUserLatency`. [pull/1351](https://github.com/sourcegraph/cody/pull/1351)
- Prevents unhelpful autocomplete suggestions at the end of file when cursor position is at 0 and the line above is also empty. [pull/1330](https://github.com/sourcegraph/cody/pull/1330)
- Adds popups to show the state of indexing for dotcom/Cody App in more situations. Fixes an issue where the database icon below the chat input status box was low contrast in some dark themes. [pull/1374](https://github.com/sourcegraph/cody/pull/1374)
- Workspace-level custom commands now works in [trusted workspaces](https://code.visualstudio.com/api/extension-guides/workspace-trust#what-is-workspace-trust) only. This does not apply to user-level custom commands. [pull/1415](https://github.com/sourcegraph/cody/pull/1415)
- Custom commands can no longer override default commands. [pull/1414](https://github.com/sourcegraph/cody/pull/1414)

## [0.14.0]

### Added

- Added information to host operating system to our analytic events. [pull/1254](https://github.com/sourcegraph/cody/pull/1254)
- Executed the `/doc` command now automatically adds the documentation directly above your selected code in your editor, instead of shown in chat. [pull/1116](https://github.com/sourcegraph/cody/pull/1116)
- New `mode` field in the Custom Commands config file enables a command to be configured on how the prompt should be run by Cody. Currently supports `inline` (run command prompt in inline chat), `edit` (run command prompt on selected code for refactoring purpose), and `insert` (run command prompt on selected code where Cody's response will be inserted on top of the selected code) modes. [pull/1116](https://github.com/sourcegraph/cody/pull/1116)
- Experimentally added `smart selection` which removes the need to manually highlight code before running the `/doc` and `/test` commands. [pull/1116](https://github.com/sourcegraph/cody/pull/1116)
- Show a notice on first autocomplete. [pull/1071](https://github.com/sourcegraph/cody/pull/1071)
- Autocomplete now takes the currently selected item in the suggest widget into account. This behavior can be disabled by setting `cody.autocomplete.suggestWidgetSelection` to `false`.
- Add the `cody.autocomplete.languages` user setting to enable or disable inline code suggestions for specified languages. [pull/1290](https://github.com/sourcegraph/cody/pull/1290)

### Fixed

- Improved quality of documentation created by the `/doc` command. [pull/1198](https://github.com/sourcegraph/cody/pull/1198)
- Removed chat and chat history created by `/edit` and `/doc` commands. [pull/1220](https://github.com/sourcegraph/cody/pull/1220)
- Only show "Ask Cody Inline" context menu item when signed in. [pull/1281](https://github.com/sourcegraph/cody/pull/1281)

### Changed

- Improved detection for the most common test runner files. [pull/1297](https://github.com/sourcegraph/cody/pull/1297)

## [0.12.4]

### Added

- New "Save Code to File.." button on code blocks. [pull/1119](https://github.com/sourcegraph/cody/pull/1119)
- Add logging for partially accepting completions. [pull/1214](https://github.com/sourcegraph/cody/pull/1214)

### Fixed

- Removed invalid variable from logs that stopped rate-limit errors from displaying properly. [pull/1205](https://github.com/sourcegraph/cody/pull/1205)
- Disable `Ask Cody Inline` in Cody Context Menu when `cody.InlineChat.enabled` is set to false. [pull/1209](https://github.com/sourcegraph/cody/pull/1209)

### Changed

- Moved "Insert at Cursor" and "Copy" buttons to the bottom of code blocks, and no longer just show on hover. [pull/1119](https://github.com/sourcegraph/cody/pull/1119)
- Increased the token limit for the selection Cody uses for the `/edit` command. [pull/1139](https://github.com/sourcegraph/cody/pull/1139)
- Autocomplete now supports infilling through the customized `claude-instant-infill` model created for Anthropic Claude Instant by default. [pull/1164](https://github.com/sourcegraph/cody/pull/1164)
- Expand the range used for code actions (thought `smart selection`) to the top-level enclosing range rather than just the line. This improves the quality of fixup actions by providing more context. [pull/1163](https://github.com/sourcegraph/cody/pull/1163)
- Autocomplete no longer triggers after the end of a block of function invocation. [pull/1218](https://github.com/sourcegraph/cody/pull/1218)

## [0.12.3]

### Added

- Add situation-based latency for unwanted autocomplete suggestions. [pull/1202](https://github.com/sourcegraph/cody/pull/1202)

### Fixed

### Changed

- Simplified sign-in in, added in 0.12.0 [pull/1036,](https://github.com/sourcegraph/cody/pull/1036) is now rolled out to 100% of new installs. [pull/1235](https://github.com/sourcegraph/cody/pull/1235)
- VScode can communicate with Cody App, even if App is started after the user has signed in to sourcegraph.com. VScode continues to monitor Cody App if it is started and stopped. [pull/1210](https://github.com/sourcegraph/cody/pull/1210)

## [0.12.2]

### Added

- Adds information about completion `items` to the `CompletionEvent` we send on every completion suggestion. [pull/1144](https://github.com/sourcegraph/cody/pull/1144)
- Clicking on the status indicator under the chat input box displays a popup to install Cody App, open Cody App, etc. The popups are only displayed under certain circumstances where Cody App can provide embeddings. [pull/1089](https://github.com/sourcegraph/cody/pull/1089)

### Fixed

### Changed

- Improves interop with the VS Code suggest widget when using the `completeSuggestWidgetSelection` feature flag. [pull/1158](https://github.com/sourcegraph/cody/pull/1158)
- Removes the need to set an Anthropic API key for the `/symf` command. The `symf` binary is now automatically downloaded. [pull/1207](https://github.com/sourcegraph/cody/pull/1207)
- Replace the "Fixup ready | Apply" buttons when you do a code edit with a single "Apply Edits" button. [pull/1201](https://github.com/sourcegraph/cody/pull/1201)
- Updated "Refactor Code" to be "Edit Code" in right click context menu. [pull/1200](https://github.com/sourcegraph/cody/pull/1200)

## [0.12.1]

### Added

### Fixed

- Fixes an issue that caused the `cody-autocomplete-claude-instant-infill` feature flag to have no effect. [pull/1132](https://github.com/sourcegraph/cody/pull/1132)

### Changed

## [0.12.0]

### Added

- Add a UI indicator when you're not signed in. [pull/970](https://github.com/sourcegraph/cody/pull/970)
- Added a completion statistics summary to the autocomplete trace view. [pull/973](https://github.com/sourcegraph/cody/pull/973)
- Add experimental option `claude-instant-infill` to the `cody.autocomplete.advanced.model` config option that enables users using the Claude Instant model to get suggestions with context awareness (infill). [pull/974](https://github.com/sourcegraph/cody/pull/974)
- New `cody.chat.preInstruction` configuration option for adding custom message at the start of all chat messages sent to Cody. Extension reload required. [pull/963](https://github.com/sourcegraph/cody/pull/963)
- Add a simplified sign-in. 50% of people will see these new sign-in buttons. [pull/1036](https://github.com/sourcegraph/cody/pull/1036)
- Now removes completions from cache when the initial suggestion prefix is deleted by users after a suggestion was displayed. This avoids unhelpful/stale suggestions from persisting. [pull/1105](https://github.com/sourcegraph/cody/pull/1105)
- VScode can now share a dotcom access token with future versions of Cody App. [pull/1090](https://github.com/sourcegraph/cody/pull/1090)

### Fixed

- Fix a potential race condition for autocomplete requests that happen when a completion is stored as the last shown candidate when it will not be shown. [pull/1059](https://github.com/sourcegraph/cody/pull/1059)
- Use `insert` instead of `replace` for `Insert at Cursor` button for inserting code to current cursor position. [pull/1118](https://github.com/sourcegraph/cody/pull/1118)
- Autocomplete: Fix support for working with CRLF line endings. [pull/1124](https://github.com/sourcegraph/cody/pull/1124)
- Fix issue that caused the custom commands menu to unable to execute commands. [pull/1123](https://github.com/sourcegraph/cody/pull/1123)

### Changed

- Remove `starter` and `premade` fields from the configuration files for custom commands (cody.json). [pull/939](https://github.com/sourcegraph/cody/pull/939)
- Enabled streaming responses for all autocomplete requests. [pull/995](https://github.com/sourcegraph/cody/pull/995)
- Sign out immediately instead of showing the quick-pick menu. [pull/1032](https://github.com/sourcegraph/cody/pull/1032)
- UX improvements to the custom command workflow (and new [custom command docs](https://sourcegraph.com/docs/cody/custom-commands)). [pull/992](https://github.com/sourcegraph/cody/pull/992)
- You can now use `alt` + `\` to trigger autocomplete requests manually. [pull/1060](https://github.com/sourcegraph/cody/pull/1060)
- Slightly reduce latency when manually triggering autocomplete requests. [pull/1060](https://github.com/sourcegraph/cody/pull/1060)
- Configure autocomplete provider based on cody LLM settings in site config. [pull/1035](https://github.com/sourcegraph/cody/pull/1035)
- Filters out single character autocomplete results. [pull/1109](https://github.com/sourcegraph/cody/pull/1109)
- Register inline completion provider for text files and notebooks only to ensure autocomplete works in environments that are fully supported. [pull/1114](https://github.com/sourcegraph/cody/pull/1114)
- The `Generate Unit Tests` command has been improved with an enhanced context fetching process that produces test results with better quality. [pull/907](https://github.com/sourcegraph/cody/pull/907)

## [0.10.2]

### Added

### Fixed

### Changed

- Use the same token limits for StarCoder as we do for Anthropic for the current experiments. [pull/1058](https://github.com/sourcegraph/cody/pull/1058)

## [0.10.1]

### Added

### Fixed

- Fix feature flag initialization for autocomplete providers. [pull/965](https://github.com/sourcegraph/cody/pull/965)

### Changed

## [0.10.0]

### Added

- New button in Chat UI to export chat history to a JSON file. [pull/829](https://github.com/sourcegraph/cody/pull/829)
- Rank autocomplete suggestion with tree-sitter when `cody.autocomplete.experimental.syntacticPostProcessing` is enabled. [pull/837](https://github.com/sourcegraph/cody/pull/837)
- Rate limit during autocomplete will now surface to the user through the status bar item. [pull/851](https://github.com/sourcegraph/cody/pull/851)

### Fixed

- Do not display error messages after clicking on the "stop-generating" button. [pull/776](https://github.com/sourcegraph/cody/pull/776)
- Add null check to Inline Controller on file change that caused the `Cannot read properties of undefined (reading 'scheme')` error when starting a new chat session. [pull/781](https://github.com/sourcegraph/cody/pull/781)
- Fixup: Resolved issue where `/fix` command incorrectly returned error "/fix is not a valid command". The `/fix` command now functions as expected when invoked in the sidebar chat. [pull/790](https://github.com/sourcegraph/cody/pull/790)
- Set font family and size in side chat code blocks to match editor font. [pull/813](https://github.com/sourcegraph/cody/pull/813)
- Add error handling to unblock Command Menu from being started up when invalid json file for custom commands is detected. [pull/827](https://github.com/sourcegraph/cody/pull/827)
- Enhanced the main quick pick menu items filtering logic. [pull/852](https://github.com/sourcegraph/cody/pull/852)
- Sidebar chat commands now match main quick pick menu commands. [pull/902](https://github.com/sourcegraph/cody/pull/902)

### Changed

- Trigger single-line completion instead of multi-line completion if the cursor is at the start of a non-empty block. [pull/913](https://github.com/sourcegraph/cody/pull/913)
- Autocomplete on VS Code desktop instances now reuses TCP connections to reduce latency. [pull/868](https://github.com/sourcegraph/cody/pull/868)
- Errors are now always logged to the output console, even if the debug mode is not enabled. [pull/851](https://github.com/sourcegraph/cody/pull/851)
- Changed default and custom commands format: slash command is now required. [pull/841](https://github.com/sourcegraph/cody/pull/841)
- The `Generate Unit Tests` command has been improved with an enhanced context fetching process that produces test results with better quality. [pull/907](https://github.com/sourcegraph/cody/pull/907)

## [0.8.0]

### Added

- Cody Commands: New `/smell` command, an improved version of the old `Find Code Smell` recipe. [pull/602](https://github.com/sourcegraph/cody/pull/602)
- Cody Commands: Display of clickable file path for current selection in chat view after executing a command. [pull/602](https://github.com/sourcegraph/cody/pull/602)
- Add a settings button to Cody pane header. [pull/701](https://github.com/sourcegraph/cody/pull/701)
- Compute suggestions based on the currently selected option in the suggest widget when `cody.autocomplete.experimental.completeSuggestWidgetSelection` is enabled. [pull/636](https://github.com/sourcegraph/cody/pull/636)
- Fixup: New `Discard` code lens to remove suggestions and decorations. [pull/711](https://github.com/sourcegraph/cody/pull/711)
- Adds an experiment to stream autocomplete responses in order to improve latency. [pull/723](https://github.com/sourcegraph/cody/pull/723)
- New chat message input, with auto-resizing and a command button. [pull/718](https://github.com/sourcegraph/cody/pull/718)
- Increased autocomplete debounce time feature flag support. [pull/733](https://github.com/sourcegraph/cody/pull/733)
- Show an update notice after extension updates. [pull/746](https://github.com/sourcegraph/cody/pull/746)
- Experimental user setting `cody.experimental.localSymbols` to enable inclusion of symbol definitions in the LLM context window. [pull/692](https://github.com/sourcegraph/cody/pull/692)
- Experimental command `/symf`, which uses a local keyword index to perform searches for symbols. Requires setting `cody.experimental.symf.path` and `cody.experimental.symf.anthropicKey`. [pull/728](https://github.com/sourcegraph/cody/pull/728).

### Fixed

- Inline Chat: Fix issue where state was not being set correctly, causing Cody Commands to use the selection range from the last created Inline Chat instead of the current selection. [pull/602](https://github.com/sourcegraph/cody/pull/602)
- Cody Commands: Commands that use the current file as context now correctly generate context message for the current file instead of using codebase context generated from current selection. [pull/683](https://github.com/sourcegraph/cody/pull/683)
- Improves the autocomplete responses on a new line after a comment. [pull/727](https://github.com/sourcegraph/cody/pull/727)
- Fixes an issue where the inline chat UI would render briefly when starting VS Code even when the feature is disabled. [pull/764](https://github.com/sourcegraph/cody/pull/764)

### Changed

- `Explain Code` command now includes visible content of the current file when no code is selected. [pull/602](https://github.com/sourcegraph/cody/pull/602)
- Cody Commands: Show errors in chat view instead of notification windows. [pull/602](https://github.com/sourcegraph/cody/pull/602)
- Cody Commands: Match commands on description in Cody menu. [pull/702](https://github.com/sourcegraph/cody/pull/702)
- Cody Commands: Don't require Esc to dismiss Cody menu. [pull/700](https://github.com/sourcegraph/cody/pull/700)
- Updated welcome chat words. [pull/748](https://github.com/sourcegraph/cody/pull/748)
- Autocomplete: Reduce network bandwidth with requests are resolved by previous responses. [pull/762](https://github.com/sourcegraph/cody/pull/762)
- Fixup: Remove `/document` and other command handling from the Refactor Menu. [pull/766](https://github.com/sourcegraph/cody/pull/766)
- The `/test` (Generate Unit Test) command was updated to use file dependencies and test examples when fetching context, in order to produce better results. To use this command, select code in your editor and run the `/test` command. It is recommended to set up test files before running the command to get optimal results. [pull/683](https://github.com/sourcegraph/cody/pull/683) [pull/602](https://github.com/sourcegraph/cody/pull/602)

## [0.6.7]

### Added

- Include token count for code generated and button click events. [pull/675](https://github.com/sourcegraph/cody/pull/675)

### Fixed

### Changed

- Include the number of accepted characters per autocomplete suggestion. [pull/674](https://github.com/sourcegraph/cody/pull/674)

## [0.6.6]

### Added

- Cody Commands: Add tab-to-complete & enter-to-complete behavior. [pull/606](https://github.com/sourcegraph/cody/pull/606)
- Option to toggle `cody.experimental.editorTitleCommandIcon` setting through status bar. [pull/611](https://github.com/sourcegraph/cody/pull/611)
- New walkthrough for Cody Commands. [pull/648](https://github.com/sourcegraph/cody/pull/648)

### Fixed

- Update file link color to match buttons. [pull/600](https://github.com/sourcegraph/cody/pull/600)
- Handle `socket hung up` errors that are not caused by the `stop generating` button. [pull/598](https://github.com/sourcegraph/cody/pull/598)
- Fix "Reload Window" appearing in all VS Code views. [pull/603](https://github.com/sourcegraph/cody/pull/603)
- Fixes issues where in some instances, suggested autocomplete events were under counted. [pull/649](https://github.com/sourcegraph/cody/pull/649)
- Various smaller tweaks to autocomplete analytics. [pull/644](https://github.com/sourcegraph/cody/pull/644)
- Includes the correct pre-release version in analytics events. [pull/641](https://github.com/sourcegraph/cody/pull/641)

### Changed

- Removed beta labels from Autocomplete and Inline Chat features. [pull/605](https://github.com/sourcegraph/cody/pull/605)
- Update shortcut for Cody Commands to `alt` + `c` due to conflict with existing keybinding for `fixup`. [pull/648](https://github.com/sourcegraph/cody/pull/648)

## [0.6.5]

### Added

- Custom Commands: An experimental feature for creating Cody chat commands with custom prompts and context. [pull/386](https://github.com/sourcegraph/cody/pull/386)
- Custom Commands: Quick pick menu for running default and custom commands. [pull/386](https://github.com/sourcegraph/cody/pull/386)
- New commands:
  - `/explain`: Explain Code
  - `/doc`: Document Code
  - `/fix`: Inline Fixup
  - `/test`: Generate Unit Tests
- Code Actions: You can now ask Cody to explain or fix errors and warnings that are highlighted in your editor. [pull/510](https://github.com/sourcegraph/cody/pull/510)
- Inline Fixup: You can now run parallel inline fixes, you do not need to wait for the previous fix to complete. [pull/510](https://github.com/sourcegraph/cody/pull/510)
- Inline Fixup: You no longer need to select code to generate an inline fix. [pull/510](https://github.com/sourcegraph/cody/pull/510)

### Fixed

- Bug: Fixes an issue where the codebase context was not correctly inferred to load embeddings context for autocomplete. [pull/525](https://github.com/sourcegraph/cody/pull/525)
- Inline Fixup: `/chat` will now redirect your question to the chat view correctly through the Non-Stop Fixup input box. [pull/386](https://github.com/sourcegraph/cody/pull/386)
- Fix REGEX issue for existing `/reset`, `/search`, and `/fix` commands. [pull/594](https://github.com/sourcegraph/cody/pull/594)

### Changed

- `Recipes` are removed in favor of `Commands`, which is the improved version of `Recipes`. [pull/386](https://github.com/sourcegraph/cody/pull/386)
- Remove `Header` and `Navbar` from `Chat` view due to removal of the `Recipes` tab. [pull/386](https://github.com/sourcegraph/cody/pull/386)
- Replace `Custom Recipes` with `Custom Commands`. [pull/386](https://github.com/sourcegraph/cody/pull/386)
- Inline Fixup: Integrated the input field into the command palette. [pull/510](https://github.com/sourcegraph/cody/pull/510)
- Inline Fixup: Using `/fix` from Inline Chat now triggers an improved fixup experience. [pull/510](https://github.com/sourcegraph/cody/pull/510)
- Autocomplete: Include current file name in anthropic prompt. [580](https://github.com/sourcegraph/cody/pull/580)
- Autocomplete: Requests can now be resolved while the network request is still in progress. [pull/559](https://github.com/sourcegraph/cody/pull/559)

## [0.6.4]

### Added

- Inline Fixups: Cody is now aware of errors, warnings and hints within your editor selection. [pull/376](https://github.com/sourcegraph/cody/pull/376)
- Experimental user setting `cody.experimental.localTokenPath` to store authentication token in local file system when keychain access is unavailable. This provides alternative to [settings sync keychain storage](https://code.visualstudio.com/docs/editor/settings-sync#_troubleshooting-keychain-issues), but is not the recommended method for storing tokens securely. Use at your own risk. [pull/471](https://github.com/sourcegraph/cody/pull/471)

### Fixed

- Bug: Chat History command shows chat view instead of history view. [pull/414](https://github.com/sourcegraph/cody/pull/414)
- Fix some bad trailing `}` autocomplete results. [pull/378](https://github.com/sourcegraph/cody/pull/378)

### Changed

- Inline Fixups: Added intent detection to improve prompt and context quality. [pull/376](https://github.com/sourcegraph/cody/pull/376)
- Layout cleanups: smaller header and single line message input. [pull/449](https://github.com/sourcegraph/cody/pull/449)
- Improve response feedback button behavior. [pull/451](https://github.com/sourcegraph/cody/pull/451)
- Remove in-chat onboarding buttons for new chats. [pull/450](https://github.com/sourcegraph/cody/pull/450)
- Improve the stability of autocomplete results. [pull/442](https://github.com/sourcegraph/cody/pull/442)

## [0.6.3]

### Added

- Added the functionality to drag and reorder the recipes. [pull/314](https://github.com/sourcegraph/cody/pull/314)

### Fixed

### Changed

- Removed the experimental hallucination detection that highlighted nonexistent file paths.
- Hide the feedback button in case of error assistant response. [pull/448](https://github.com/sourcegraph/cody/pull/448)

## [0.6.2]

### Added

- [Internal] `Custom Recipes`: An experimental feature now available behind the `cody.experimental.customRecipes` feature flag for internal testing purpose. [pull/348](https://github.com/sourcegraph/cody/pull/348)
- Inline Chat: Improved response quality by ensuring each inline chat maintains its own unique context, and doesn't share with the sidebar and other inline chats. This should also benefit response quality for inline /fix and /touch commands.
- Inline Chat: Added the option to 'Stop generating' from within the inline chat window.
- Inline Chat: Added the option to transfer a chat from the inline window to the Cody sidebar.

### Fixed

### Changed

- The setting `cody.autocomplete.experimental.triggerMoreEagerly` (which causes autocomplete to trigger earlier, before you type a space or other non-word character) now defaults to `true`.
- If you run the `Trigger Inline Suggestion` VS Code action, 3 suggestions instead of just 1 will be shown.

## [0.6.1]

### Added

- A new experimental user setting `cody.autocomplete.experimental.triggerMoreEagerly` causes autocomplete to trigger earlier, before you type a space or other non-word character.
- [Internal Only] `Custom Recipe`: Support context type selection when creating a new recipe via UI. [pull/279](https://github.com/sourcegraph/cody/pull/279)
- New `/open` command for opening workspace files from chat box. [pull/327](https://github.com/sourcegraph/cody/pull/327)

### Fixed

- Insert at Cusor now inserts the complete code snippets at cursor position. [pull/282](https://github.com/sourcegraph/cody/pull/282)
- Minimizing the change of Cody replying users with response related to the language-uage prompt. [pull/279](https://github.com/sourcegraph/cody/pull/279)
- Inline Chat: Add missing icons for Inline Chat and Inline Fixups decorations. [pull/320](https://github.com/sourcegraph/cody/pull/320)
- Fix the behaviour of input history down button. [pull/328](https://github.com/sourcegraph/cody/pull/328)

### Changed

- Exclude context for chat input with only one word. [pull/279](https://github.com/sourcegraph/cody/pull/279)
- [Internal Only] `Custom Recipe`: Store `cody.json` file for user recipes within the `.vscode` folder located in the $HOME directory. [pull/279](https://github.com/sourcegraph/cody/pull/279)
- Various autocomplete improvements. [pull/344](https://github.com/sourcegraph/cody/pull/344)

## [0.4.4]

### Added

- Added support for the CMD+K hotkey to clear the code chat history. [pull/245](https://github.com/sourcegraph/cody/pull/245)
- [Internal Only] `Custom Recipe` is available for S2 internal users for testing purpose. [pull/81](https://github.com/sourcegraph/cody/pull/81)

### Fixed

- Fixed a bug that caused messages to disappear when signed-in users encounter an authentication error. [pull/201](https://github.com/sourcegraph/cody/pull/201)
- Inline Chat: Since last version, running Inline Fixups would add an additional `</selection>` tag to the end of the code edited by Cody, which has now been removed. [pull/182](https://github.com/sourcegraph/cody/pull/182)
- Chat Command: Fixed an issue where /r(est) had a trailing space. [pull/245](https://github.com/sourcegraph/cody/pull/245)
- Inline Fixups: Fixed a regression where Cody's inline fixup suggestions were not properly replacing the user's selection. [pull/70](https://github.com/sourcegraph/cody/pull/70)

### Changed

## [0.4.3]

### Added

- Added support for server-side token limits to Chat. [pull/54488](https://github.com/sourcegraph/sourcegraph/pull/54488)
- Add "Find code smells" recipe to editor context menu and command pallette [pull/54432](https://github.com/sourcegraph/sourcegraph/pull/54432)
- Add a typewriter effect to Cody's responses to mimic typing in characters rather than varying chunks [pull/54522](https://github.com/sourcegraph/sourcegraph/pull/54522)
- Add suggested recipes to the new chat welcome message. [pull/54277](https://github.com/sourcegraph/sourcegraph/pull/54277)
- Inline Chat: Added the option to collapse all inline chats from within the inline chat window. [pull/54675](https://github.com/sourcegraph/sourcegraph/pull/54675)
- Inline Chat: We now stream messages rather than waiting for the response to be fully complete. This means you can read Cody's response as it is being generated. [pull/54665](https://github.com/sourcegraph/sourcegraph/pull/54665)
- Show network error message when connection is lost and a reload button to get back when network is restored. [pull/107](https://github.com/sourcegraph/cody/pull/107)

### Fixed

- Inline Chat: Update keybind when condition to `editorFocus`. [pull/54437](https://github.com/sourcegraph/sourcegraph/pull/54437)
- Inline Touch: Create a new `.test.` file when `test` or `tests` is included in the instruction. [pull/54437](https://github.com/sourcegraph/sourcegraph/pull/54437)
- Prevents errors from being displayed for a cancelled requests. [pull/54429](https://github.com/sourcegraph/sourcegraph/pull/54429)

### Changed

- Inline Touch: Remove Inline Touch from submenu and command palette. It can be started with `/touch` or `/t` from the Inline Chat due to current limitation. [pull/54437](https://github.com/sourcegraph/sourcegraph/pull/54437)
- Removed the Optimize Code recipe. [pull/54471](https://github.com/sourcegraph/sourcegraph/pull/54471)

## [0.4.2]

### Added

- Add support for onboarding Cody App users on Intel Mac and Linux. [pull/54405](https://github.com/sourcegraph/sourcegraph/pull/54405)

### Fixed

- Fixed HTML escaping in inline chat markdown. [pull/1349](https://github.com/sourcegraph/sourcegraph/pull/1349)

### Changed

## [0.4.1]

### Fixed

- Fixed `cody.customHeaders` never being passed through. [pull/54354](https://github.com/sourcegraph/sourcegraph/pull/54354)
- Fixed users are signed out on 0.4.0 update [pull/54367](https://github.com/sourcegraph/sourcegraph/pull/54367)

### Changed

- Provide more information on Cody App, and improved the login page design for Enterprise customers. [pull/54362](https://github.com/sourcegraph/sourcegraph/pull/54362)

## [0.4.0]

### Added

- The range of the editor selection, if present, is now displayed alongside the file name in the chat footer. [pull/53742](https://github.com/sourcegraph/sourcegraph/pull/53742)
- Support switching between multiple instances with `Switch Account`. [pull/53434](https://github.com/sourcegraph/sourcegraph/pull/53434)
- Automate sign-in flow with Cody App. [pull/53908](https://github.com/sourcegraph/sourcegraph/pull/53908)
- Add a warning message to recipes when the selection gets truncated. [pull/54025](https://github.com/sourcegraph/sourcegraph/pull/54025)
- Start up loading screen. [pull/54106](https://github.com/sourcegraph/sourcegraph/pull/54106)

### Fixed

- Autocomplete: Include the number of lines of an accepted autocomplete recommendation and fix an issue where sometimes accepted completions would not be logged correctly. [pull/53878](https://github.com/sourcegraph/sourcegraph/pull/53878)
- Stop-Generating button does not stop Cody from responding if pressed before answer is generating. [pull/53827](https://github.com/sourcegraph/sourcegraph/pull/53827)
- Endpoint setting out of sync issue. [pull/53434](https://github.com/sourcegraph/sourcegraph/pull/53434)
- Endpoint URL without protocol causing sign-ins to fail. [pull/53908](https://github.com/sourcegraph/sourcegraph/pull/53908)
- Autocomplete: Fix network issues when using remote VS Code setups. [pull/53956](https://github.com/sourcegraph/sourcegraph/pull/53956)
- Autocomplete: Fix an issue where the loading indicator would not reset when a network error ocurred. [pull/53956](https://github.com/sourcegraph/sourcegraph/pull/53956)
- Autocomplete: Improve local context performance. [pull/54124](https://github.com/sourcegraph/sourcegraph/pull/54124)
- Chat: Fix an issue where the window would automatically scroll to the bottom as Cody responds regardless of where the users scroll position was. [pull/54188](https://github.com/sourcegraph/sourcegraph/pull/54188)
- Codebase index status does not get updated on workspace change. [pull/54106](https://github.com/sourcegraph/sourcegraph/pull/54106)
- Button for connect to App after user is signed out. [pull/54106](https://github.com/sourcegraph/sourcegraph/pull/54106)
- Fixes an issue with link formatting. [pull/54200](https://github.com/sourcegraph/sourcegraph/pull/54200)
- Fixes am issue where Cody would sometimes not respond. [pull/54268](https://github.com/sourcegraph/sourcegraph/pull/54268)
- Fixes authentication related issues. [pull/54237](https://github.com/sourcegraph/sourcegraph/pull/54237)

### Changed

- Autocomplete: Improve completion quality. [pull/53720](https://github.com/sourcegraph/sourcegraph/pull/53720)
- Autocomplete: Completions are now referred to as autocomplete. [pull/53851](https://github.com/sourcegraph/sourcegraph/pull/53851)
- Autocomplete: Autocomplete is now turned on by default. [pull/54166](https://github.com/sourcegraph/sourcegraph/pull/54166)
- Improved the response quality when Cody is asked about a selected piece of code through the chat window. [pull/53742](https://github.com/sourcegraph/sourcegraph/pull/53742)
- Refactored authentication process. [pull/53434](https://github.com/sourcegraph/sourcegraph/pull/53434)
- New sign-in and sign-out flow. [pull/53434](https://github.com/sourcegraph/sourcegraph/pull/53434)
- Analytical logs are now displayed in the Output view. [pull/53870](https://github.com/sourcegraph/sourcegraph/pull/53870)
- Inline Chat: Renamed Inline Assist to Inline Chat. [pull/53725](https://github.com/sourcegraph/sourcegraph/pull/53725) [pull/54315](https://github.com/sourcegraph/sourcegraph/pull/54315)
- Chat: Link to the "Getting Started" guide directly from the first chat message instead of the external documentation website. [pull/54175](https://github.com/sourcegraph/sourcegraph/pull/54175)
- Codebase status icons. [pull/54262](https://github.com/sourcegraph/sourcegraph/pull/54262)
- Changed the keyboard shortcut for the file touch recipe to `ctrl+alt+/` to avoid conflicts. [pull/54275](https://github.com/sourcegraph/sourcegraph/pull/54275)
- Inline Chat: Do not change current focus when Inline Fixup is done. [pull/53980](https://github.com/sourcegraph/sourcegraph/pull/53980)
- Inline Chat: Replace Close CodeLens with Accept. [pull/53980](https://github.com/sourcegraph/sourcegraph/pull/53980)
- Inline Chat: Moved to Beta state. It is now enabled by default. [pull/54315](https://github.com/sourcegraph/sourcegraph/pull/54315)

## [0.2.5]

### Added

- `Stop Generating` button to cancel a request and stop Cody's response. [pull/53332](https://github.com/sourcegraph/sourcegraph/pull/53332)

### Fixed

- Fixes the rendering of duplicate context files in response. [pull/53662](https://github.com/sourcegraph/sourcegraph/pull/53662)
- Fixes an issue where local keyword context was trying to open binary files. [pull/53662](https://github.com/sourcegraph/sourcegraph/pull/53662)
- Fixes the hallucination detection behavior for directory, API and git refs pattern. [pull/53553](https://github.com/sourcegraph/sourcegraph/pull/53553)

### Changed

- Completions: Updating configuration no longer requires reloading the extension. [pull/53401](https://github.com/sourcegraph/sourcegraph/pull/53401)
- New chat layout. [pull/53332](https://github.com/sourcegraph/sourcegraph/pull/53332)
- Completions: Completions can now be used on unsaved files. [pull/53495](https://github.com/sourcegraph/sourcegraph/pull/53495)
- Completions: Add multi-line heuristics for C, C++, C#, and Java. [pull/53631](https://github.com/sourcegraph/sourcegraph/pull/53631)
- Completions: Add context summaries and language information to analytics. [pull/53746](https://github.com/sourcegraph/sourcegraph/pull/53746)
- More compact chat suggestion buttons. [pull/53755](https://github.com/sourcegraph/sourcegraph/pull/53755)

## [0.2.4]

### Added

- Hover tooltips to intent-detection underlines. [pull/52029](https://github.com/sourcegraph/sourcegraph/pull/52029)
- Notification to prompt users to setup Cody if it wasn't configured initially. [pull/53321](https://github.com/sourcegraph/sourcegraph/pull/53321)
- Added a new Cody status bar item to relay global loading states and allowing you to quickly enable/disable features. [pull/53307](https://github.com/sourcegraph/sourcegraph/pull/53307)

### Fixed

- Fix `Continue with Sourcegraph.com` callback URL. [pull/53418](https://github.com/sourcegraph/sourcegraph/pull/53418)

### Changed

- Simplified the appearance of commands in various parts of the UI [pull/53395](https://github.com/sourcegraph/sourcegraph/pull/53395)

## [0.2.3]

### Added

- Add delete button for removing individual history. [pull/52904](https://github.com/sourcegraph/sourcegraph/pull/52904)
- Load the recent ongoing chat on reload of window. [pull/52904](https://github.com/sourcegraph/sourcegraph/pull/52904)
- Handle URL callbacks from `vscode-insiders`. [pull/53313](https://github.com/sourcegraph/sourcegraph/pull/53313)
- Inline Assist: New Code Lens to undo `inline fix` performed by Cody. [pull/53348](https://github.com/sourcegraph/sourcegraph/pull/53348)

### Fixed

- Fix the loading of files and scroll chat to the end while restoring the history. [pull/52904](https://github.com/sourcegraph/sourcegraph/pull/52904)
- Open file paths from Cody's responses in a workspace with the correct protocol. [pull/53103](https://github.com/sourcegraph/sourcegraph/pull/53103)
- Cody completions: Fixes an issue where completions would often start in the next line. [pull/53246](https://github.com/sourcegraph/sourcegraph/pull/53246)

### Changed

- Save the current ongoing conversation to the chat history [pull/52904](https://github.com/sourcegraph/sourcegraph/pull/52904)
- Inline Assist: Updating configuration no longer requires reloading the extension. [pull/53348](https://github.com/sourcegraph/sourcegraph/pull/53348)
- Context quality has been improved when the repository has not been indexed. The LLM is used to generate keyword and filename queries, and the LLM also reranks results from multiple sources. Response latency has also improved on long user queries. [pull/52815](https://github.com/sourcegraph/sourcegraph/pull/52815)

## [0.2.2]

### Added

- New recipe: `Generate PR description`. Generate the PR description using the PR template guidelines for the changes made in the current branch. [pull/51721](https://github.com/sourcegraph/sourcegraph/pull/51721)
- Open context search results links as workspace file. [pull/52856](https://github.com/sourcegraph/sourcegraph/pull/52856)
- Cody Inline Assist: Decorations for `/fix` errors. [pull/52796](https://github.com/sourcegraph/sourcegraph/pull/52796)
- Open file paths from Cody's responses in workspace. [pull/53069](https://github.com/sourcegraph/sourcegraph/pull/53069)
- Help & Getting Started: Walkthrough to help users get setup with Cody and discover new features. [pull/52560](https://github.com/sourcegraph/sourcegraph/pull/52560)

### Fixed

- Cody Inline Assist: Decorations for `/fix` on light theme. [pull/52796](https://github.com/sourcegraph/sourcegraph/pull/52796)
- Cody Inline Assist: Use more than 1 context file for `/touch`. [pull/52796](https://github.com/sourcegraph/sourcegraph/pull/52796)
- Cody Inline Assist: Fixes cody processing indefinitely issue. [pull/52796](https://github.com/sourcegraph/sourcegraph/pull/52796)
- Cody completions: Various fixes for completion analytics. [pull/52935](https://github.com/sourcegraph/sourcegraph/pull/52935)
- Cody Inline Assist: Indentation on `/fix` [pull/53068](https://github.com/sourcegraph/sourcegraph/pull/53068)

### Changed

- Internal: Do not log events during tests. [pull/52865](https://github.com/sourcegraph/sourcegraph/pull/52865)
- Cody completions: Improved the number of completions presented and reduced the latency. [pull/52935](https://github.com/sourcegraph/sourcegraph/pull/52935)
- Cody completions: Various improvements to the context. [pull/53043](https://github.com/sourcegraph/sourcegraph/pull/53043)

## [0.2.1]

### Fixed

- Escape Windows path separator in fast file finder path pattern. [pull/52754](https://github.com/sourcegraph/sourcegraph/pull/52754)
- Only display errors from the embeddings clients for users connected to an indexed codebase. [pull/52780](https://github.com/sourcegraph/sourcegraph/pull/52780)

### Changed

## [0.2.0]

### Added

- Cody Inline Assist: New recipe for creating new files with `/touch` command. [pull/52511](https://github.com/sourcegraph/sourcegraph/pull/52511)
- Cody completions: Experimental support for multi-line inline completions for JavaScript, TypeScript, Go, and Python using indentation based truncation. [issues/52588](https://github.com/sourcegraph/sourcegraph/issues/52588)
- Display embeddings search, and connection error to the webview panel. [pull/52491](https://github.com/sourcegraph/sourcegraph/pull/52491)
- New recipe: `Optimize Code`. Optimize the time and space consumption of code. [pull/51974](https://github.com/sourcegraph/sourcegraph/pull/51974)
- Button to insert code block text at cursor position in text editor. [pull/52528](https://github.com/sourcegraph/sourcegraph/pull/52528)

### Fixed

- Cody completions: Fixed interop between spaces and tabs. [pull/52497](https://github.com/sourcegraph/sourcegraph/pull/52497)
- Fixes an issue where new conversations did not bring the chat into the foreground. [pull/52363](https://github.com/sourcegraph/sourcegraph/pull/52363)
- Cody completions: Prevent completions for lines that have a word in the suffix. [issues/52582](https://github.com/sourcegraph/sourcegraph/issues/52582)
- Cody completions: Fixes an issue where multi-line inline completions closed the current block even if it already had content. [pull/52615](https://github.com/sourcegraph/sourcegraph/52615)
- Cody completions: Fixed an issue where the Cody response starts with a newline and was previously ignored. [issues/52586](https://github.com/sourcegraph/sourcegraph/issues/52586)

### Changed

- Cody is now using `major.EVEN_NUMBER.patch` for release versions and `major.ODD_NUMBER.patch` for pre-release versions. [pull/52412](https://github.com/sourcegraph/sourcegraph/pull/52412)
- Cody completions: Fixed an issue where the Cody response starts with a newline and was previously ignored [issues/52586](https://github.com/sourcegraph/sourcegraph/issues/52586)
- Cody completions: Improves the behavior of the completions cache when characters are deleted from the editor. [pull/52695](https://github.com/sourcegraph/sourcegraph/pull/52695)

### Changed

- Cody completions: Improve completion logger and measure the duration a completion is displayed for. [pull/52695](https://github.com/sourcegraph/sourcegraph/pull/52695)

## [0.1.5]

### Added

### Fixed

- Inline Assist broken decorations for Inline-Fixup tasks [pull/52322](https://github.com/sourcegraph/sourcegraph/pull/52322)

### Changed

- Various Cody completions related improvements [pull/52365](https://github.com/sourcegraph/sourcegraph/pull/52365)

## [0.1.4]

### Added

- Added support for local keyword search on Windows. [pull/52251](https://github.com/sourcegraph/sourcegraph/pull/52251)

### Fixed

- Setting `cody.useContext` to `none` will now limit Cody to using only the currently open file. [pull/52126](https://github.com/sourcegraph/sourcegraph/pull/52126)
- Fixes race condition in telemetry. [pull/52279](https://github.com/sourcegraph/sourcegraph/pull/52279)
- Don't search for file paths if no file paths to validate. [pull/52267](https://github.com/sourcegraph/sourcegraph/pull/52267)
- Fix handling of embeddings search backward compatibility. [pull/52286](https://github.com/sourcegraph/sourcegraph/pull/52286)

### Changed

- Cleanup the design of the VSCode history view. [pull/51246](https://github.com/sourcegraph/sourcegraph/pull/51246)
- Changed menu icons and order. [pull/52263](https://github.com/sourcegraph/sourcegraph/pull/52263)
- Deprecate `cody.debug` for three new settings: `cody.debug.enable`, `cody.debug.verbose`, and `cody.debug.filter`. [pull/52236](https://github.com/sourcegraph/sourcegraph/pull/52236)

## [0.1.3]

### Added

- Add support for connecting to Sourcegraph App when a supported version is installed. [pull/52075](https://github.com/sourcegraph/sourcegraph/pull/52075)

### Fixed

- Displays error banners on all view instead of chat view only. [pull/51883](https://github.com/sourcegraph/sourcegraph/pull/51883)
- Surfaces errors for corrupted token from secret storage. [pull/51883](https://github.com/sourcegraph/sourcegraph/pull/51883)
- Inline Assist add code lenses to all open files [pull/52014](https://github.com/sourcegraph/sourcegraph/pull/52014)

### Changed

- Removes unused configuration option: `cody.enabled`. [pull/51883](https://github.com/sourcegraph/sourcegraph/pull/51883)
- Arrow key behavior: you can now navigate forwards through messages with the down arrow; additionally the up and down arrows will navigate backwards and forwards only if you're at the start or end of the drafted text, respectively. [pull/51586](https://github.com/sourcegraph/sourcegraph/pull/51586)
- Display a more user-friendly error message when the user is connected to sourcegraph.com and doesn't have a verified email. [pull/51870](https://github.com/sourcegraph/sourcegraph/pull/51870)
- Keyword context: Excludes files larger than 1M and adds a 30sec timeout period [pull/52038](https://github.com/sourcegraph/sourcegraph/pull/52038)

## [0.1.2]

### Added

- `Inline Assist`: a new way to interact with Cody inside your files. To enable this feature, please set the `cody.experimental.inline` option to true. [pull/51679](https://github.com/sourcegraph/sourcegraph/pull/51679)

### Fixed

- UI bug that capped buttons at 300px max-width with visible border [pull/51726](https://github.com/sourcegraph/sourcegraph/pull/51726)
- Fixes anonymous user id resetting after logout [pull/51532](https://github.com/sourcegraph/sourcegraph/pull/51532)
- Add error message on top of Cody's response instead of overriding it [pull/51762](https://github.com/sourcegraph/sourcegraph/pull/51762)
- Fixes an issue where chat input messages where not rendered in the UI immediately [pull/51783](https://github.com/sourcegraph/sourcegraph/pull/51783)
- Fixes an issue where file where the hallucination detection was not working properly [pull/51785](https://github.com/sourcegraph/sourcegraph/pull/51785)
- Aligns Edit button style with feedback buttons [pull/51767](https://github.com/sourcegraph/sourcegraph/pull/51767)

### Changed

- Pressing the icon to reset the clear history now makes sure that the chat tab is shown [pull/51786](https://github.com/sourcegraph/sourcegraph/pull/51786)
- Rename the extension from "Sourcegraph Cody" to "Cody AI by Sourcegraph" [pull/51702](https://github.com/sourcegraph/sourcegraph/pull/51702)
- Remove HTML escaping artifacts [pull/51797](https://github.com/sourcegraph/sourcegraph/pull/51797)

## [0.1.1]

### Fixed

- Remove system alerts from non-actionable items [pull/51714](https://github.com/sourcegraph/sourcegraph/pull/51714)

## [0.1.0]

### Added

- New recipe: `Codebase Context Search`. Run an approximate search across the codebase. It searches within the embeddings when available to provide relevant code context. [pull/51077](https://github.com/sourcegraph/sourcegraph/pull/51077)
- Add support to slash commands `/` in chat. [pull/51077](https://github.com/sourcegraph/sourcegraph/pull/51077)
  - `/r` or `/reset` to reset chat
  - `/s` or `/search` to perform codebase context search
- Adds usage metrics to the experimental chat predictions feature [pull/51474](https://github.com/sourcegraph/sourcegraph/pull/51474)
- Add highlighted code to context message automatically [pull/51585](https://github.com/sourcegraph/sourcegraph/pull/51585)
- New recipe: `Generate Release Notes` --generate release notes based on the available tags or the selected commits for the time period. It summarises the git commits into standard release notes format of new features, bugs fixed, docs improvements. [pull/51481](https://github.com/sourcegraph/sourcegraph/pull/51481)
- New recipe: `Generate Release Notes`. Generate release notes based on the available tags or the selected commits for the time period. It summarizes the git commits into standard release notes format of new features, bugs fixed, docs improvements. [pull/51481](https://github.com/sourcegraph/sourcegraph/pull/51481)

### Fixed

- Error notification display pattern for rate limit [pull/51521](https://github.com/sourcegraph/sourcegraph/pull/51521)
- Fixes issues with branch switching and file deletions when using the experimental completions feature [pull/51565](https://github.com/sourcegraph/sourcegraph/pull/51565)
- Improves performance of hallucination detection for file paths and supports paths relative to the project root [pull/51558](https://github.com/sourcegraph/sourcegraph/pull/51558), [pull/51625](https://github.com/sourcegraph/sourcegraph/pull/51625)
- Fixes an issue where inline code blocks were unexpectedly escaped [pull/51576](https://github.com/sourcegraph/sourcegraph/pull/51576)

### Changed

- Promote Cody from experimental to beta [pull/](https://github.com/sourcegraph/sourcegraph/pull/)
- Various improvements to the experimental completions feature

## [0.0.10]

### Added

- Adds usage metrics to the experimental completions feature [pull/51350](https://github.com/sourcegraph/sourcegraph/pull/51350)
- Updating `cody.codebase` does not require reloading VS Code [pull/51274](https://github.com/sourcegraph/sourcegraph/pull/51274)

### Fixed

- Fixes an issue where code blocks were unexpectedly escaped [pull/51247](https://github.com/sourcegraph/sourcegraph/pull/51247)

### Changed

- Improved Cody header and layout details [pull/51348](https://github.com/sourcegraph/sourcegraph/pull/51348)
- Replace `Cody: Set Access Token` command with `Cody: Sign in` [pull/51274](https://github.com/sourcegraph/sourcegraph/pull/51274)
- Various improvements to the experimental completions feature

## [0.0.9]

### Added

- Adds new experimental chat predictions feature to suggest follow-up conversations. Enable it with the new `cody.experimental.chatPredictions` feature flag. [pull/51201](https://github.com/sourcegraph/sourcegraph/pull/51201)
- Auto update `cody.codebase` setting from current open file [pull/51045](https://github.com/sourcegraph/sourcegraph/pull/51045)
- Properly render rate-limiting on requests [pull/51200](https://github.com/sourcegraph/sourcegraph/pull/51200)
- Error display in UI [pull/51005](https://github.com/sourcegraph/sourcegraph/pull/51005)
- Edit buttons for editing last submitted message [pull/51009](https://github.com/sourcegraph/sourcegraph/pull/51009)
- [Security] Content security policy to webview [pull/51152](https://github.com/sourcegraph/sourcegraph/pull/51152)

### Fixed

- Escaped HTML issue [pull/51144](https://github.com/sourcegraph/sourcegraph/pull/51151)
- Unauthorized sessions [pull/51005](https://github.com/sourcegraph/sourcegraph/pull/51005)

### Changed

- Various improvements to the experimental completions feature [pull/51161](https://github.com/sourcegraph/sourcegraph/pull/51161) [51046](https://github.com/sourcegraph/sourcegraph/pull/51046)
- Visual improvements to the history page, ability to resume past conversations [pull/51159](https://github.com/sourcegraph/sourcegraph/pull/51159)

## [Template]

### Added

### Fixed

### Changed<|MERGE_RESOLUTION|>--- conflicted
+++ resolved
@@ -14,9 +14,8 @@
 
 ### Uncategorized
 
-<<<<<<< HEAD
 {/* CHANGELOG_START */}
-=======
+
 ## 1.58.0
 
 ### Added
@@ -46,7 +45,6 @@
 - chore(audoedit): decouple `codeToReplaceData` from `getPromptForModelType`  [pull/6474](https://github.com/sourcegraph/cody/pull/6474)
 
 ## 1.56.0
->>>>>>> a29490e0
 
 ### Added
 - auto-edit e2e tests  [pull/6425](https://github.com/sourcegraph/cody/pull/6425)
