--- conflicted
+++ resolved
@@ -13,11 +13,8 @@
 - Added support for the new `fireworks/starcoder` virtual model name when used in combination with an Enterprise instance. [pull/2714](https://github.com/sourcegraph/cody/pull/2714)
 - Chat: Added support for editing any non-command chat messages. [pull/2826](https://github.com/sourcegraph/cody/pull/2826)
 - Chat: New action buttons added above the chat input area for easy keyboard access. [pull/2826](https://github.com/sourcegraph/cody/pull/2826)
-<<<<<<< HEAD
 - Chat: Using 'Up'/'Down' to reuse previous chat messages will now correctly bring `@`-mentioned files [pull/2473](https://github.com/sourcegraph/cody/pull/2473)
-=======
 - Chat: Enterprise users can now search multiple repositories for context. [pull/2879](https://github.com/sourcegraph/cody/pull/2879)
->>>>>>> 9cb9d75a
 
 ### Fixed
 
