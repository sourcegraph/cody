--- conflicted
+++ resolved
@@ -15,16 +15,13 @@
 
 ### Changed
 
-<<<<<<< HEAD
-## 1.24.1
-
-- Autocomplete: Restrict the number of lines we await during hot-streak completion generation to prevent overwhelming inference providers. [pull/4737](https://github.com/sourcegraph/cody/pull/4737)
-=======
 - Autocomplete: When the last completion candidate is not applicable at the current document position, it remains in the cache even after the user backspaces or deletes characters from the current line. [pull/4704](https://github.com/sourcegraph/cody/pull/4704)
 - Chat: Added a stop button and cleaned up the vertical space layout of the chat. [pull/4580](https://github.com/sourcegraph/cody/pull/4580)
 - Chat: Simplify the Enterprise docs in the model selector [pull/4745](https://github.com/sourcegraph/cody/pull/4745)
 
->>>>>>> 9763dfbe
+## 1.24.1
+
+- Autocomplete: Restrict the number of lines we await during hot-streak completion generation to prevent overwhelming inference providers. [pull/4737](https://github.com/sourcegraph/cody/pull/4737)
 
 ## 1.24.0
 
