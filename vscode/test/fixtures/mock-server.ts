import { PubSub } from '@google-cloud/pubsub'
import express from 'express'
import * as uuid from 'uuid'

// create interface for the request
interface MockRequest {
    headers: {
        authorization: string
    }
    body: {
        messages: {
            text: string
        }[]
    }
}

const SERVER_PORT = 49300

export const SERVER_URL = 'http://localhost:49300'
export const VALID_TOKEN = 'abcdefgh1234'

const responses = {
    chat: 'hello from the assistant',
    fixup: '<selection><title>Goodbye Cody</title></selection>',
}

const FIXUP_PROMPT_TAG = '<selectedCode>'
const NON_STOP_FIXUP_PROMPT_TAG = '<selection>'

const pubSubClient = new PubSub({
    projectId: 'sourcegraph-telligent-testing',
})

const publishOptions = {
    gaxOpts: {
        timeout: 120000,
    },
}

const topicPublisher = pubSubClient.topic('projects/sourcegraph-telligent-testing/topics/e2e-testing', publishOptions)

// Runs a stub Cody service for testing.
export async function run<T>(around: () => Promise<T>): Promise<T> {
    const app = express()
    app.use(express.json())

    // endpoint which will accept the data that you want to send in that you will add your pubsub code
    app.post('/.api/testLogging', (req, res) => {
        void logTestingData(req.body)
        res.status(200)
    })

    app.post('/.api/completions/stream', (req, res) => {
        // TODO: Filter streaming response
        // TODO: Handle multiple messages
        // Ideas from Dom - see if we could put something in the test request itself where we tell it what to respond with
        // or have a method on the server to send a set response the next time it sees a trigger word in the request.
        const request = req as MockRequest
        const lastHumanMessageIndex = request.body.messages.length - 2
        const response =
            request.body.messages[lastHumanMessageIndex].text.includes(FIXUP_PROMPT_TAG) ||
            request.body.messages[lastHumanMessageIndex].text.includes(NON_STOP_FIXUP_PROMPT_TAG)
                ? responses.fixup
                : responses.chat
        res.send(`event: completion\ndata: {"completion": ${JSON.stringify(response)}}\n\nevent: done\ndata: {}\n\n`)
    })

    app.post('/.api/graphql', (req, res) => {
        if (req.headers.authorization !== `token ${VALID_TOKEN}`) {
            res.sendStatus(401)
            return
        }

        const operation = new URL(req.url, 'https://example.com').search.replace(/^\?/, '')
        switch (operation) {
            case 'CurrentUser':
                res.send(JSON.stringify({ data: { currentUser: 'u' } }))
                break
            case 'IsContextRequiredForChatQuery':
                res.send(JSON.stringify({ data: { isContextRequiredForChatQuery: false } }))
                break
            case 'SiteProductVersion':
                res.send(JSON.stringify({ data: { site: { productVersion: 'dev' } } }))
                break
            case 'SiteGraphQLFields':
                res.send(JSON.stringify({ data: { __type: { fields: [{ name: 'id' }, { name: 'isCodyEnabled' }] } } }))
                break
            case 'SiteHasCodyEnabled':
                res.send(JSON.stringify({ data: { site: { isCodyEnabled: true } } }))
                break
            default:
                res.sendStatus(400)
                break
        }
    })

    const server = app.listen(SERVER_PORT, () => {
        console.log(`Mock server listening on port ${SERVER_PORT}`)
    })

    const result = await around()

    server.close()

    return result
}

export async function logTestingData(data: string): Promise<void> {
    const message = {
        event: data,
        timestamp: new Date().getTime(),
        test_name: currentTestName,
        test_id: currentTestID,
        test_run_id: currentTestRunID,
        UID: uuid.v4(),
    }

    // Publishes the message as a string
    const dataBuffer = Buffer.from(JSON.stringify(message))

<<<<<<< HEAD
    try {
        await pubSubClient
            .topic('projects/sourcegraph-telligent-testing/topics/e2e-testing')
            .publishMessage({ data: dataBuffer })
        console.log('Message published. TestRunID:', currentTestRunID)
    } catch (error) {
        console.error('Received error while publishing:', error)
    }
=======
    const messageID = await topicPublisher.publishMessage({ data: dataBuffer }).catch(error => {
        console.error('Error publishing message:', error)
    })
    console.log('Message published. ID:', messageID)
>>>>>>> bfe359ba
}

let currentTestName: string
let currentTestID: string
let currentTestRunID: string

export function sendTestInfo(testName: string, testID: string, testRunID: string): void {
    currentTestName = testName || ''
    currentTestID = testID || ''
    currentTestRunID = testRunID || ''
}<|MERGE_RESOLUTION|>--- conflicted
+++ resolved
@@ -118,21 +118,10 @@
     // Publishes the message as a string
     const dataBuffer = Buffer.from(JSON.stringify(message))
 
-<<<<<<< HEAD
-    try {
-        await pubSubClient
-            .topic('projects/sourcegraph-telligent-testing/topics/e2e-testing')
-            .publishMessage({ data: dataBuffer })
-        console.log('Message published. TestRunID:', currentTestRunID)
-    } catch (error) {
-        console.error('Received error while publishing:', error)
-    }
-=======
     const messageID = await topicPublisher.publishMessage({ data: dataBuffer }).catch(error => {
         console.error('Error publishing message:', error)
     })
     console.log('Message published. ID:', messageID)
->>>>>>> bfe359ba
 }
 
 let currentTestName: string
