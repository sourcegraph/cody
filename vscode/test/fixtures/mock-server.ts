--- conflicted
+++ resolved
@@ -21,13 +21,9 @@
 
 const responses = {
     chat: 'hello from the assistant',
-<<<<<<< HEAD
     fixup: '<fixup><title>Goodbye Cody</title></fixup>',
-=======
-    fixup: '<selection><title>Goodbye Cody</title></selection>',
     firstCode: { completion: 'myFirstCompletion', stopReason: 'stop_sequence' },
     code: { completion: 'myNotFirstCompletion', stopReason: 'stop_sequence' },
->>>>>>> 8e14736b
 }
 
 const FIXUP_PROMPT_TAG = '<selectedCode>'
