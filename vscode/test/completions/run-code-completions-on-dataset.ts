/* eslint-disable no-sync */
import './mock-vscode'

import fs from 'fs'
import path from 'path'

import * as vscode from 'vscode'
import { TextDocument } from 'vscode-languageserver-textdocument'

import { NoopEditor } from '@sourcegraph/cody-shared/src/editor'
import { FeatureFlagProvider } from '@sourcegraph/cody-shared/src/experimentation/FeatureFlagProvider'
import { SourcegraphNodeCompletionsClient } from '@sourcegraph/cody-shared/src/sourcegraph-api/completions/nodeClient'
import { SourcegraphGraphQLAPIClient } from '@sourcegraph/cody-shared/src/sourcegraph-api/graphql'
import { NOOP_TELEMETRY_SERVICE } from '@sourcegraph/cody-shared/src/telemetry'

import { GetContextResult } from '../../src/completions/context/context'
import { VSCodeDocumentHistory } from '../../src/completions/context/history'
import { createProviderConfig } from '../../src/completions/providers/createProvider'
import { ProviderConfig } from '../../src/completions/providers/provider'
import { InlineCompletionItemProvider } from '../../src/completions/vscodeInlineCompletionItemProvider'
import { getFullConfig } from '../../src/configuration'
import { configureExternalServices } from '../../src/external-services'
import { InMemorySecretStorage } from '../../src/services/SecretStorageProvider'
import { wrapVSCodeTextDocument } from '../../src/testutils/textDocument'

import { completionsDataset, CURSOR, Sample } from './completions-dataset'
import { ENVIRONMENT_CONFIG } from './environment-config'
import { findSubstringPosition } from './utils'

let didLogConfig = false
let providerConfig: ProviderConfig | null

const dummyFeatureFlagProvider = new FeatureFlagProvider(
    new SourcegraphGraphQLAPIClient({
        accessToken: 'access-token',
        serverEndpoint: 'https://sourcegraph.com',
        customHeaders: {},
    })
)

async function initCompletionsProvider(context: GetContextResult): Promise<InlineCompletionItemProvider> {
    const secretStorage = new InMemorySecretStorage()
    await secretStorage.store('cody.access-token', ENVIRONMENT_CONFIG.SOURCEGRAPH_ACCESS_TOKEN)

    const initialConfig = await getFullConfig(secretStorage)
    if (!didLogConfig) {
        console.error('Running `initCompletionsProvider` with config:', initialConfig)
        didLogConfig = true
    }

    if (!initialConfig.autocomplete) {
        throw new Error('`cody.autocomplete` is not true!')
    }

    const { codeCompletionsClient, codebaseContext } = await configureExternalServices(
        initialConfig,
        'rg',
        undefined,
        new NoopEditor(),
        NOOP_TELEMETRY_SERVICE,
        { createCompletionsClient: (...args) => new SourcegraphNodeCompletionsClient(...args) }
    )

    const history = new VSCodeDocumentHistory()

<<<<<<< HEAD
    const providerConfig = createProviderConfig(initialConfig, codeCompletionsClient)
=======
    providerConfig = await createProviderConfig(initialConfig, completionsClient)
>>>>>>> 66889bab
    if (!providerConfig) {
        throw new Error('invalid completion config: no provider')
    }

    const completionsProvider = new InlineCompletionItemProvider({
        providerConfig,
        statusBar: {
            startLoading: () => () => {},
            dispose: () => {},
        },
        history,
        getCodebaseContext: () => codebaseContext,
        isEmbeddingsContextEnabled: true,
        contextFetcher: () => Promise.resolve(context),
        featureFlagProvider: dummyFeatureFlagProvider,
    })

    return completionsProvider
}

/**
 * Converts the code sample to a format that can be used by the VSCode completions provider.
 */
function prepareTextDocument(
    code: string,
    fileName: string,
    languageId: string
): { textDocument: TextDocument; position: vscode.Position } {
    const position = findSubstringPosition(code, CURSOR)

    if (!position) {
        throw new Error(`No caret position found! add ${CURSOR} to the code.`)
    }

    // Remove CURSOR marks from the code before processing it further.
    const completionReadyCode = code.replaceAll(CURSOR, '')
    const textDocument = TextDocument.create('file:///' + fileName, languageId, 0, completionReadyCode)

    return { textDocument, position }
}

interface CompletionResult {
    completions: string[]
    elapsed: number
    timestamp: string
    sample: Sample
}

const sampleIndex = process.env.SAMPLE_INDEX ? parseInt(process.env.SAMPLE_INDEX, 10) : null
const iterationsPerCodeSample = parseInt(process.env.ITER || '1', 10)

// TODO: use VSCode mocked APIs to provide context for the completions provider
// See vscode/src/completions/context.ts:10:23
async function generateCompletionsForDataset(codeSamples: Sample[]): Promise<void> {
    const timestamp = Date.now().toString()
    const results: CompletionResult[] = []
    for (const [index, sample] of codeSamples.entries()) {
        const { content, fileName, languageId } = sample
        if (sampleIndex !== null && sampleIndex !== index) {
            continue
        }

        const { textDocument, position } = prepareTextDocument(content, fileName, languageId)

        const codeSampleResults: CompletionResult[] = []
        for (let i = 0; i < iterationsPerCodeSample; i++) {
            const start = Date.now()

            const context = {
                context: sample.context,
                logSummary: {
                    duration: 0,
                },
            }

            const completionsProvider = await initCompletionsProvider(context)
            const completionItems = await completionsProvider.provideInlineCompletionItems(
                wrapVSCodeTextDocument(textDocument),
                position,
                {
                    triggerKind: 1,
                    selectedCompletionInfo: undefined,
                },
                undefined
            )

            const completions = completionItems
                ? ('items' in completionItems ? completionItems.items : completionItems).map(item =>
                      typeof item.insertText === 'string' ? item.insertText : ''
                  )
                : []
            console.error(`#${index}@i=${i}`, completions)
            codeSampleResults.push({
                completions,
                elapsed: Date.now() - start,
                timestamp,
                sample,
            })
        }
        results.push(...codeSampleResults)

        if (iterationsPerCodeSample > 1) {
            const meanElapsed =
                codeSampleResults.reduce((acc, result) => acc + result.elapsed, 0) / codeSampleResults.length
            console.error(`#${index} mean elapsed: ${Math.round(meanElapsed)}ms`)
        }
    }

    // TODO: prettify path management
    // Save results to a JSON file in the completions-review-tool/data folder to be used by the review tool:
    // pnpm --filter @sourcegraph/completions-review-tool run dev
    if (providerConfig === null) {
        throw new Error('No provider name')
    }
    const filename = path.join(ENVIRONMENT_CONFIG.OUTPUT_PATH, `${providerConfig.identifier}-${timestamp}.json`)
    fs.mkdirSync(ENVIRONMENT_CONFIG.OUTPUT_PATH, { recursive: true })
    fs.writeFileSync(filename, JSON.stringify(results, null, 2))
    console.log('\n✅ Completions saved to:', filename)
}

generateCompletionsForDataset(completionsDataset).catch(console.error)<|MERGE_RESOLUTION|>--- conflicted
+++ resolved
@@ -63,11 +63,7 @@
 
     const history = new VSCodeDocumentHistory()
 
-<<<<<<< HEAD
-    const providerConfig = createProviderConfig(initialConfig, codeCompletionsClient)
-=======
-    providerConfig = await createProviderConfig(initialConfig, completionsClient)
->>>>>>> 66889bab
+    providerConfig = await createProviderConfig(initialConfig, codeCompletionsClient)
     if (!providerConfig) {
         throw new Error('invalid completion config: no provider')
     }
