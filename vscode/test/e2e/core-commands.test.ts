import { expect } from '@playwright/test'

import { sidebarExplorer, sidebarSignin } from './common'
import { type DotcomUrlOverride, assertEvents, test as baseTest } from './helpers'
import * as mockServer from '../fixtures/mock-server'

const test = baseTest.extend<DotcomUrlOverride>({ dotcomUrl: mockServer.SERVER_URL })

test('Explain Command & Smell Command & Chat from Command Menu', async ({ page, sidebar }) => {
    // Sign into Cody
    await sidebarSignin(page, sidebar)

    // Open the File Explorer view from the sidebar
    await sidebarExplorer(page).click()
    // Open the index.html file from the tree view
    await page.getByRole('treeitem', { name: 'index.html' }).locator('a').dblclick()
    // Wait for index.html to fully open
    await page.getByRole('tab', { name: 'index.html' }).hover()

    // Bring the cody sidebar to the foreground
    await page.click('.badge[aria-label="Cody"]')

    await page.getByText('Explain code').hover()
    await page.getByText('Explain code').click()

    // Find the chat iframe
    const chatPanel = page.frameLocator('iframe.webview').last().frameLocator('iframe')

    // Check if the command shows the current file as context with the correct number of lines
    // When no selection is made, we will try to create smart selection from the cursor position
    // If there is no cursor position, we will use the visible content of the editor
    // NOTE: Core commands context should not start with ✨
    await chatPanel.getByText('Context: 12 lines from 1 file').click()

    // Check if assistant responsed
    await expect(chatPanel.getByText('hello from the assistant')).toBeVisible()

    // Click on the file link in chat
    await chatPanel.getByRole('button', { name: '@index.html' }).click()

    // Check if the file is opened
    await expect(page.getByRole('list').getByText('index.html')).toBeVisible()

    // Explain Command
    // Click on the 4th line of the file before running Explain
    // to check if smart selection and the explain command works.
    await page.getByText('<title>Hello Cody</title>').click()
    await expect(page.getByText('Explain code')).toBeVisible()
    await page.getByText('Explain code').click()
    await chatPanel.getByText('Context: 9 lines from 1 file').click()
    const disabledEditButtons = chatPanel.getByTitle('Cannot Edit Command').locator('i')
    const editLastMessageButton = chatPanel.getByRole('button', { name: /^Edit Last Message / })
    // Edit button should shows as disabled for all command messages.
    // Edit Last Message are removed if last submitted message is a command.
    await expect(disabledEditButtons).toHaveCount(1)
    await expect(editLastMessageButton).not.toBeVisible()

    // Smell Command
    // Running a command again should reuse the current cursor position
    await expect(page.getByText('Identify code smells')).toBeVisible()
    await page.getByText('Identify code smells').click()
    await expect(chatPanel.getByText('Context: 9 lines from 1 file')).toBeVisible()
    await expect(disabledEditButtons).toHaveCount(1)
    await expect(editLastMessageButton).not.toBeVisible()

    // Submit a chat question via command menu using ask option
    await page.getByRole('tab', { name: 'index.html' }).click()
<<<<<<< HEAD
    await page.getByRole('button', { name: /Commands \(.*/ }).click()
    await page.getByPlaceholder('Search for a command or enter your question here...').fill('hello cody')
    await page.getByLabel('ask, Ask a question').locator('a').click()
=======
    await page.getByRole('button', { name: /Commands \(.*/ }).dblclick()
    const commandInputBox = page.getByPlaceholder(/Search for a command or enter/)
    await expect(commandInputBox).toBeVisible()
    await commandInputBox.fill('hello cody')
    await page.getByLabel('/ask, Ask a question').locator('a').click()
>>>>>>> b861a441
    // the question should show up in the chat panel on submit
    await chatPanel.getByText('hello cody').click()

    const expectedEvents = [
        'CodyVSCodeExtension:command:explain:executed',
        'CodyVSCodeExtension:command:smell:executed',
    ]
    await assertEvents(mockServer.loggedEvents, expectedEvents)
})

test('Generate Unit Test Command (Edit)', async ({ page, sidebar }) => {
    // Sign into Cody
    await sidebarSignin(page, sidebar)

    // Open the File Explorer view from the sidebar
    await sidebarExplorer(page).click()
    // Open the buzz.ts file from the tree view
    await page.getByRole('treeitem', { name: 'buzz.ts' }).locator('a').dblclick()
    await page.getByRole('tab', { name: 'buzz.ts' }).hover()

    // Click on the Cody command code lenses to execute the unit test command
    await page.getByRole('button', { name: 'A Cody' }).click()
    await page.getByText('test').click()

    // The test file for the buzz.ts file should be opened automatically
    await page.getByText('buzz.test.ts').hover()

    // Code lens should be visible
    await expect(page.getByRole('button', { name: 'Accept' })).toBeVisible()
    await expect(page.getByRole('button', { name: 'Undo' })).toBeVisible()

    const expectedEvents = [
        'CodyVSCodeExtension:command:test:executed',
        'CodyVSCodeExtension:fixupResponse:hasCode',
        'CodyVSCodeExtension:fixup:applied',
    ]
    await assertEvents(mockServer.loggedEvents, expectedEvents)
})<|MERGE_RESOLUTION|>--- conflicted
+++ resolved
@@ -65,17 +65,11 @@
 
     // Submit a chat question via command menu using ask option
     await page.getByRole('tab', { name: 'index.html' }).click()
-<<<<<<< HEAD
-    await page.getByRole('button', { name: /Commands \(.*/ }).click()
-    await page.getByPlaceholder('Search for a command or enter your question here...').fill('hello cody')
-    await page.getByLabel('ask, Ask a question').locator('a').click()
-=======
     await page.getByRole('button', { name: /Commands \(.*/ }).dblclick()
     const commandInputBox = page.getByPlaceholder(/Search for a command or enter/)
     await expect(commandInputBox).toBeVisible()
     await commandInputBox.fill('hello cody')
-    await page.getByLabel('/ask, Ask a question').locator('a').click()
->>>>>>> b861a441
+    await page.getByLabel('ask, Ask a question').locator('a').click()
     // the question should show up in the chat panel on submit
     await chatPanel.getByText('hello cody').click()
 
