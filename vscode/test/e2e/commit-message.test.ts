import { promises as fs } from 'fs'
import { spawn } from 'child_process'
import * as mockServer from '../fixtures/mock-server'

import { sidebarSignin } from './common'
import {
    type DotcomUrlOverride,
    test as baseTest,
    type WorkspaceDirectory,
    withTempDir,
    assertEvents,
} from './helpers'
import { expect } from 'playwright/test'
import path from 'path'

// Reconfigured test to enable features within the Git extension (initialise a Git repo)
const test = baseTest
    .extend<DotcomUrlOverride>({
        dotcomUrl: mockServer.SERVER_URL,
    })
    .extend<WorkspaceDirectory>({
        // biome-ignore lint/correctness/noEmptyPattern: Playwright needs empty pattern to specify "no dependencies".
        workspaceDirectory: async ({}, use) => {
            await withTempDir(async dir => {
                // Initialize a git repository there
                await runGit(['init'], { cwd: dir })
                await runGit(['config', 'user.name', 'Test User'], {
                    cwd: dir,
                })
                await runGit(['config', 'user.email', 'test@example.host'], { cwd: dir })

                // Add Cody ignore
                await fs.mkdir(path.join(dir, '.cody'), { recursive: true })
                await fs.writeFile(path.join(dir, '.cody', 'ignore'), 'ignored.js')

                // Add empty files to change later
                await Promise.all([
                    fs.writeFile(path.join(dir, 'index.js'), ''),
                    fs.writeFile(path.join(dir, 'ignored.js'), ''),
                ])

                // Commit initial files
                await runGit(['add', '.'], { cwd: dir })
                await runGit(['commit', '-m', 'Initial commit'], {
                    cwd: dir,
                })

                // Add some content to try to commit in our tests
                await Promise.all([
                    fs.writeFile(path.join(dir, 'index.js'), '// Hello World'),
                    fs.writeFile(path.join(dir, 'ignored.js'), '// Ignore me!'),
                ])

                await use(dir)
            })
        },
    })

test.beforeEach(() => {
    mockServer.resetLoggedEvents()
})

test('commit message generation - happy path with staged changes', async ({ page, sidebar }) => {
    // Sign into Cody
    await sidebarSignin(page, sidebar)

    // Open the Source Control view
    await page
        .getByLabel(/Source Control/)
        .nth(2)
        .click()

    // Check the change is showing as a Git change
    await page.getByRole('heading', { name: 'Source Control' }).hover()
    await page.getByText('index.js').hover()
    const gitChange = page.getByLabel(/index.js/).getByLabel('Stage Changes')
    await gitChange.hover()
    await expect(gitChange).toBeVisible()

    // Stage Git change
    await gitChange.click()

    // Activate the Cody commit message feature
    const generateCommitMessageCta = page.getByLabel('Generate Commit Message (Cody)')
<<<<<<< HEAD
=======
    expect(generateCommitMessageCta).toBeVisible()
>>>>>>> 6ee6f8e9
    await generateCommitMessageCta.hover()
    await expect(generateCommitMessageCta).toBeVisible()
    await generateCommitMessageCta.click()

    const expectedEvents = [
        'CodyVSCodeExtension:command:generateCommitMessage:clicked',
        'CodyVSCodeExtension:command:generateCommitMessage:executed',
    ]
    await assertEvents(mockServer.loggedEvents, expectedEvents)

    // Check generated content is displayed in the source control input
    await expect(
        page.getByLabel('Source Control Input').getByText('hello from the assistant')
    ).toBeVisible()
})

test('commit message generation - happy path with no staged changes', async ({ page, sidebar }) => {
    // Sign into Cody
    await sidebarSignin(page, sidebar)

    // Open the Source Control view
    await page
        .getByLabel(/Source Control/)
        .nth(2)
        .click()

    // Check the change is showing as a Git change
    await page.getByRole('heading', { name: 'Source Control' }).hover()
    await page.getByText('index.js').hover()
    const gitChange = page.getByLabel(/index.js/).getByLabel('Stage Changes')
    await gitChange.hover()
    await expect(gitChange).toBeVisible()

    // Activate the Cody commit message feature
    const generateCommitMessageCta = page.getByLabel('Generate Commit Message (Cody)')
<<<<<<< HEAD
=======
    expect(generateCommitMessageCta).toBeVisible()
>>>>>>> 6ee6f8e9
    await generateCommitMessageCta.hover()
    await expect(generateCommitMessageCta).toBeVisible()
    await generateCommitMessageCta.click()

    const expectedEvents = [
        'CodyVSCodeExtension:command:generateCommitMessage:clicked',
        'CodyVSCodeExtension:command:generateCommitMessage:executed',
    ]
    await assertEvents(mockServer.loggedEvents, expectedEvents)

    // Check generated content is displayed in the source control input
    await expect(
        page.getByLabel('Source Control Input').getByText('hello from the assistant')
    ).toBeVisible()
})

test('commit message generation - cody ignore', async ({ page, sidebar }) => {
    // Sign into Cody
    await sidebarSignin(page, sidebar)

    // Open the Source Control view
    await page
        .getByLabel(/Source Control/)
        .nth(2)
        .click()

    // Check the change is showing as a Git change
    await page.getByRole('heading', { name: 'Source Control' }).hover()
    await page.getByText('ignored.js').hover()
    const gitChange = page.getByLabel(/ignored.js/).getByLabel('Stage Changes')
    await gitChange.hover()
    await expect(gitChange).toBeVisible()

    // Stage Git change
    await gitChange.click()

    // Activate the Cody commit message feature
    const generateCommitMessageCta = page.getByLabel('Generate Commit Message (Cody)')
<<<<<<< HEAD
    await generateCommitMessageCta.hover()
    await expect(generateCommitMessageCta).toBeVisible()
=======
    expect(generateCommitMessageCta).toBeVisible()
    await generateCommitMessageCta.hover()
>>>>>>> 6ee6f8e9
    await generateCommitMessageCta.click()

    const expectedEvents = [
        'CodyVSCodeExtension:command:generateCommitMessage:clicked',
        'CodyVSCodeExtension:command:generateCommitMessage:empty',
    ]
    await assertEvents(mockServer.loggedEvents, expectedEvents)

    // Check generated content is not displayed in the source control input
    await expect(
        page.getByLabel('Source Control Input').getByText('hello from the assistant')
    ).not.toBeVisible()
})

/** Run 'git' and wait for the process to exit. */
async function runGit(args: string[], options?: any) {
    const proc = spawn('git', args, options)
    return new Promise(resolve => proc.on('close', resolve))
}<|MERGE_RESOLUTION|>--- conflicted
+++ resolved
@@ -82,10 +82,6 @@
 
     // Activate the Cody commit message feature
     const generateCommitMessageCta = page.getByLabel('Generate Commit Message (Cody)')
-<<<<<<< HEAD
-=======
-    expect(generateCommitMessageCta).toBeVisible()
->>>>>>> 6ee6f8e9
     await generateCommitMessageCta.hover()
     await expect(generateCommitMessageCta).toBeVisible()
     await generateCommitMessageCta.click()
@@ -121,10 +117,6 @@
 
     // Activate the Cody commit message feature
     const generateCommitMessageCta = page.getByLabel('Generate Commit Message (Cody)')
-<<<<<<< HEAD
-=======
-    expect(generateCommitMessageCta).toBeVisible()
->>>>>>> 6ee6f8e9
     await generateCommitMessageCta.hover()
     await expect(generateCommitMessageCta).toBeVisible()
     await generateCommitMessageCta.click()
@@ -163,13 +155,8 @@
 
     // Activate the Cody commit message feature
     const generateCommitMessageCta = page.getByLabel('Generate Commit Message (Cody)')
-<<<<<<< HEAD
     await generateCommitMessageCta.hover()
     await expect(generateCommitMessageCta).toBeVisible()
-=======
-    expect(generateCommitMessageCta).toBeVisible()
-    await generateCommitMessageCta.hover()
->>>>>>> 6ee6f8e9
     await generateCommitMessageCta.click()
 
     const expectedEvents = [
