import { expect } from '@playwright/test'

import { sidebarExplorer, sidebarSignin } from './common'
import { test } from './helpers'

test('execute command from sidebar', async ({ page, sidebar }) => {
    // Sign into Cody
    await sidebarSignin(page, sidebar)

    // Open the File Explorer view from the sidebar
    await sidebarExplorer(page).click()
    // Open the index.html file from the tree view
    await page.getByRole('treeitem', { name: 'index.html' }).locator('a').dblclick()
    // Wait for index.html to fully open
    await page.getByRole('tab', { name: 'index.html' }).hover()

    // Bring the cody sidebar to the foreground
    await page.click('.badge[aria-label="Cody"]')

    await page.getByText('Explain code').hover()
    await page.getByText('Explain code').click()

    // Find the chat iframe
    const chatPanelFrame = page.frameLocator('iframe.webview').last().frameLocator('iframe')

    // Check if the command shows the current file as context with the correct number of lines
    // When no selection is made, we will try to create smart selection from the cursor position
    // If there is no cursor position, we will use the visible content of the editor
    await chatPanelFrame.getByText('✨ Context: 12 lines from 1 file').click()

    // Check if assistant responsed
    await expect(chatPanelFrame.getByText('hello from the assistant')).toBeVisible()

    // Click on the file link in chat
    await chatPanelFrame.getByRole('button', { name: '@index.html' }).click()

    // Check if the file is opened
    await expect(page.getByRole('list').getByText('index.html')).toBeVisible()

<<<<<<< HEAD
    // Click on the 4th line of the file to check if smart selection works
    await page.getByText('<title>Hello Cody</title>').click()
    await expect(page.getByText('Explain code')).toBeVisible()
    await page.getByText('Explain code').click()
    await chatPanelFrame.getByText('✨ Context: 9 lines from 1 file').click()
=======
    // Edit button should shows up as disabled for command messages
    const editButtons = chatPanelFrame.locator('.codicon-edit')
    await expect(editButtons).toHaveCount(1)
    await expect(chatPanelFrame.getByTitle('Cannot Edit Command').locator('i')).toBeVisible()
>>>>>>> d2139d9a
})<|MERGE_RESOLUTION|>--- conflicted
+++ resolved
@@ -37,16 +37,14 @@
     // Check if the file is opened
     await expect(page.getByRole('list').getByText('index.html')).toBeVisible()
 
-<<<<<<< HEAD
     // Click on the 4th line of the file to check if smart selection works
     await page.getByText('<title>Hello Cody</title>').click()
     await expect(page.getByText('Explain code')).toBeVisible()
     await page.getByText('Explain code').click()
     await chatPanelFrame.getByText('✨ Context: 9 lines from 1 file').click()
-=======
+
     // Edit button should shows up as disabled for command messages
     const editButtons = chatPanelFrame.locator('.codicon-edit')
     await expect(editButtons).toHaveCount(1)
     await expect(chatPanelFrame.getByTitle('Cannot Edit Command').locator('i')).toBeVisible()
->>>>>>> d2139d9a
 })