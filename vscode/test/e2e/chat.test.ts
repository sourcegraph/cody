--- conflicted
+++ resolved
@@ -5,30 +5,11 @@
 import { disableNotifications, sidebarSignin } from './common'
 import { test } from './helpers'
 
-<<<<<<< HEAD
-test('shows appropriate rate limit message for dotcom free users', async ({ page, sidebar }) => {
-    const chatFrame = await prepareChat(page, sidebar)
-
-=======
 test('shows upgrade rate limit message for free users', async ({ page, sidebar }) => {
->>>>>>> c51dd7c8
     await fetch(`${mockServer.SERVER_URL}/.test/completions/triggerRateLimit/free`, {
         method: 'POST',
     })
 
-<<<<<<< HEAD
-    await page.keyboard.type('Hello')
-    await page.keyboard.press('Enter')
-
-    await expect(chatFrame.getByText('UPGRADE TO CODY PRO')).toBeVisible()
-    await expect(chatFrame.getByText('Unable to Send Message')).not.toBeVisible()
-    await expect(chatFrame.getByRole('button', { name: 'Upgrade' })).toBeVisible()
-    await expect(chatFrame.getByRole('button', { name: 'Learn More' })).toBeVisible()
-})
-
-test('shows appropriate rate limit message for dotcom pro users', async ({ page, sidebar }) => {
-=======
->>>>>>> c51dd7c8
     const chatFrame = await prepareChat(page, sidebar)
     await sendChatMessage(page)
     await expectUpgradeRateLimitMessage(chatFrame)
@@ -52,22 +33,6 @@
     const chatFrame = await prepareChat(page, sidebar)
     await sendChatMessage(page)
     await expectStandardRateLimitMessage(chatFrame)
-})
-
-test('shows appropriate rate limit message for enterprise users', async ({ page, sidebar }) => {
-    const chatFrame = await prepareChat(page, sidebar)
-
-    await fetch(`${mockServer.SERVER_URL}/.test/completions/triggerRateLimit/enterprise`, {
-        method: 'POST',
-    })
-
-    await page.keyboard.type('Hello')
-    await page.keyboard.press('Enter')
-
-    await expect(chatFrame.getByText('UPGRADE TO CODY PRO')).not.toBeVisible()
-    await expect(chatFrame.getByText('Unable to Send Message')).toBeVisible()
-    await expect(chatFrame.getByRole('button', { name: 'Upgrade' })).not.toBeVisible()
-    await expect(chatFrame.getByRole('button', { name: 'Learn More' })).toBeVisible()
 })
 
 /**
