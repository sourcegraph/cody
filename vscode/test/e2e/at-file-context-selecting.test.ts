--- conflicted
+++ resolved
@@ -75,13 +75,6 @@
             withPlatformSlashes('Explain @lib/batches/env/var.go and @lib/codeintel/tools/lsif-visualize/visualize.go')
         )
     ).toBeVisible()
-<<<<<<< HEAD
-})
-
-function withPlatformSlashes(input: string) {
-    return path.sep === path.win32.sep ? input.replaceAll(path.posix.sep, path.win32.sep) : input
-}
-=======
 
     // Check pressing tab after typing a complete filename.
     // https://github.com/sourcegraph/cody/issues/2200
@@ -91,4 +84,7 @@
     await chatInput.press('Tab')
     await expect(chatInput).toHaveValue('@Main.java ')
 })
->>>>>>> 06ed8e27
+
+function withPlatformSlashes(input: string) {
+    return path.sep === path.win32.sep ? input.replaceAll(path.posix.sep, path.win32.sep) : input
+}