import { expect } from '@playwright/test'

import { isWindows } from '@sourcegraph/cody-shared'

import { loggedEvents, resetLoggedEvents } from '../fixtures/mock-server'

import { sidebarSignin } from './common'
<<<<<<< HEAD
import { assertEvents, test } from './helpers'
=======
import { test, withPlatformSlashes } from './helpers'
>>>>>>> 6f072365

// Creating new chats is slow, and setup is slow, so we collapse all these into one test

// list of events we expect this test to log, add to this list as needed
const expectedEvents = [
    'CodyVSCodeExtension:auth:clickOtherSignInOptions',
    'CodyVSCodeExtension:login:clicked',
    'CodyVSCodeExtension:auth:selectSigninMenu',
    'CodyVSCodeExtension:auth:fromToken',
    'CodyVSCodeExtension:Auth:connected',
    'CodyVSCodeExtension:chat-question:executed',
    'CodyVSCodeExtension:chat-question:executed',
    'CodyVSCodeExtension:Auth:connected',
]

test.beforeEach(() => {
    void resetLoggedEvents()
})

test('@-file empty state', async ({ page, sidebar }) => {
    await sidebarSignin(page, sidebar)

    await page.getByRole('button', { name: 'New Chat', exact: true }).click()

    const chatPanelFrame = page.frameLocator('iframe.webview').last().frameLocator('iframe')

    const chatInput = chatPanelFrame.getByRole('textbox', { name: 'Chat message' })
    await chatInput.fill('@')
    await expect(
        chatPanelFrame.getByRole('heading', {
            name: 'Search for a file to include, or type # to search symbols...',
        })
    ).toBeVisible()

    // No results
    await chatInput.fill('@definitelydoesntexist')
    await expect(chatPanelFrame.getByRole('heading', { name: 'No matching files found' })).toBeVisible()

    // Clear the input so the next test doesn't detect the same text already visible from the previous
    // check (otherwise the test can pass even without the filter working).
    await chatInput.clear()

    // We should only match the relative visible path, not parts of the full path outside of the workspace.
    // Eg. searching for "source" should not find all files if the project is inside `C:\Source`.
    // TODO(dantup): After https://github.com/sourcegraph/cody/pull/2235 lands, add workspacedirectory to the test
    //   and assert that it contains `fixtures` to ensure this check isn't passing because the fixture folder no
    //   longer matches.
    await chatInput.fill('@fixtures') // fixture is in the test project folder name, but in the relative paths.
    await expect(chatPanelFrame.getByRole('heading', { name: 'No matching files found' })).toBeVisible()

    // Includes dotfiles after just "."
    await chatInput.fill('@.')
    await expect(chatPanelFrame.getByRole('button', { name: '.mydotfile' })).toBeVisible()

    // Symbol empty state
    await chatInput.fill('@#')
    await expect(
        chatPanelFrame.getByRole('heading', { name: 'Search for a symbol to include..' })
    ).toBeVisible()

    // Forward slashes
    await chatInput.fill('@lib/batches/env')
    await expect(
        chatPanelFrame.getByRole('button', { name: withPlatformSlashes('lib/batches/env/var.go') })
    ).toBeVisible()

    // Backslashes
    if (isWindows()) {
        await chatInput.fill('@lib\\batches\\env')
        await expect(
            chatPanelFrame.getByRole('button', { name: withPlatformSlashes('lib/batches/env/var.go') })
        ).toBeVisible()
    }

    // Searching and clicking
    await chatInput.fill('Explain @mj')
    await chatPanelFrame.getByRole('button', { name: 'Main.java' }).click()
    await expect(chatInput).toHaveValue('Explain @Main.java ')
    await chatInput.press('Enter')
    await expect(chatInput).toBeEmpty()
    await expect(chatPanelFrame.getByText('Explain @Main.java')).toBeVisible()

    // Keyboard nav
    await chatInput.type('Explain @vgo', { delay: 50 }) // without this delay the following Enter submits the form instead of selecting
    await chatInput.press('Enter')
    await expect(chatInput).toHaveValue(withPlatformSlashes('Explain @lib/batches/env/var.go '))
    await chatInput.type('and @vgo', { delay: 50 }) // without this delay the following Enter submits the form instead of selecting
    await chatInput.press('ArrowDown') // second item (visualize.go)
    await chatInput.press('ArrowDown') // third item (.vscode/settings.json)
    await chatInput.press('ArrowDown') // wraps back to first item
    await chatInput.press('ArrowDown') // second item again
    await chatInput.press('Enter')
    await expect(chatInput).toHaveValue(
        withPlatformSlashes(
            'Explain @lib/batches/env/var.go and @lib/codeintel/tools/lsif-visualize/visualize.go '
        )
    )

    // Send the message and check it was included
    await chatInput.press('Enter')
    await expect(chatInput).toBeEmpty()
    await expect(
        chatPanelFrame.getByText(
            withPlatformSlashes(
                'Explain @lib/batches/env/var.go and @lib/codeintel/tools/lsif-visualize/visualize.go'
            )
        )
    ).toBeVisible()

    // Ensure explicitly @-included context shows up as enhanced context
    expect(await chatPanelFrame.getByText(/^✨ Context:/).count()).toEqual(2)

    // Check pressing tab after typing a complete filename.
    // https://github.com/sourcegraph/cody/issues/2200
    await chatInput.focus()
    await chatInput.clear()
    await chatInput.type('@Main.java', { delay: 50 })
    await chatInput.press('Tab')
    await expect(chatInput).toHaveValue('@Main.java ')

    // Check pressing tab after typing a partial filename but where that complete
    // filename already exists earlier in the input.
    // https://github.com/sourcegraph/cody/issues/2243
    await chatInput.type('and @Main.ja', { delay: 50 })
    await chatInput.press('Tab')
    await expect(chatInput).toHaveValue('@Main.java and @Main.java ')
<<<<<<< HEAD

    // Critical test to prevent event logging regressions.
    // Do not remove without consulting data analytics team.
    await assertEvents(loggedEvents, expectedEvents)
})

function withPlatformSlashes(input: string) {
    return input.replaceAll(path.posix.sep, path.sep)
}
=======
})
>>>>>>> 6f072365
<|MERGE_RESOLUTION|>--- conflicted
+++ resolved
@@ -5,11 +5,7 @@
 import { loggedEvents, resetLoggedEvents } from '../fixtures/mock-server'
 
 import { sidebarSignin } from './common'
-<<<<<<< HEAD
-import { assertEvents, test } from './helpers'
-=======
-import { test, withPlatformSlashes } from './helpers'
->>>>>>> 6f072365
+import { assertEvents, test, withPlatformSlashes } from './helpers'
 
 // Creating new chats is slow, and setup is slow, so we collapse all these into one test
 
@@ -136,16 +132,8 @@
     await chatInput.type('and @Main.ja', { delay: 50 })
     await chatInput.press('Tab')
     await expect(chatInput).toHaveValue('@Main.java and @Main.java ')
-<<<<<<< HEAD
 
     // Critical test to prevent event logging regressions.
     // Do not remove without consulting data analytics team.
     await assertEvents(loggedEvents, expectedEvents)
-})
-
-function withPlatformSlashes(input: string) {
-    return input.replaceAll(path.posix.sep, path.sep)
-}
-=======
-})
->>>>>>> 6f072365
+})