--- conflicted
+++ resolved
@@ -3,11 +3,7 @@
 import { isWindows } from '@sourcegraph/cody-shared'
 
 import { sidebarSignin } from './common'
-<<<<<<< HEAD
-import { type ExpectedEvents, test, withPlatformSlashes } from './helpers'
-=======
-import { assertEvents, getMetaKeyByOS, test, withPlatformSlashes } from './helpers'
->>>>>>> 01dd3de8
+import { type ExpectedEvents, getMetaKeyByOS, test, withPlatformSlashes } from './helpers'
 
 /**
  * Tests for @-file & @#-symbol in chat
@@ -187,8 +183,6 @@
     await expect(noMatches).not.toBeVisible()
     await chatInput.press('Backspace')
     await expect(noMatches).toBeVisible()
-<<<<<<< HEAD
-=======
 
     // Typing out the whole file path without pressing tab/enter should still include the
     // file as context
@@ -201,12 +195,4 @@
     await page.keyboard.type('explain.', { delay: 50 })
     await chatInput.press('Enter')
     await expect(chatPanelFrame.getByText(/^✨ Context:/)).toHaveCount(1)
-
-    const expectedEvents = [
-        'CodyVSCodeExtension:at-mention:executed',
-        'CodyVSCodeExtension:at-mention:file:executed',
-        'CodyVSCodeExtension:at-mention:symbol:executed',
-    ]
-    await assertEvents(mockServer.loggedEvents, expectedEvents)
->>>>>>> 01dd3de8
 })