import { expect } from '@playwright/test'
import { SERVER_URL, VALID_TOKEN } from '../fixtures/mock-server'
import { focusSidebar, getChatSidebarPanel } from './common'
import {
    type DotcomUrlOverride,
    type EnterpriseTestOptions,
    type ExpectedV2Events,
    signOut,
    test,
} from './helpers'
test.extend<ExpectedV2Events>({
    // list of V2 telemetry events we expect this test to log, add to this list as needed
    expectedV2Events: [
        'cody.extension:installed',
        'cody.auth.login:clicked',
<<<<<<< HEAD
        'cody.auth.signin.menu:clicked',
        'cody.auth.signin.token:clicked',
=======
        'cody.auth.login:firstEver',
        'cody.auth.login.token:clicked',
>>>>>>> bc73d904
        'cody.auth:connected',
        'cody.signInNotification:shown',
        'cody.auth:failed',
        'cody.auth.login:firstEver',
        'cody.auth:disconnected',
        'cody.interactiveTutorial:attemptingStart',
        'cody.experiment.interactiveTutorial:enrolled',
        'cody.signInNotification:shown',
    ],
})('requires a valid auth token and allows logouts', async ({ page, sidebar }) => {
<<<<<<< HEAD
    await sidebar?.getByRole('button', { name: 'Sign In to Your Enterprise Instance' }).click()
    await page.getByRole('option', { name: 'Sign In with URL and Access Token' }).click()
    await page.getByRole('combobox', { name: 'input' }).fill(SERVER_URL)
    await page.getByRole('combobox', { name: 'input' }).press('Enter')
    await page.getByRole('combobox', { name: 'input' }).fill('abcdefghijklmnopqrstuvwxyz')
    await page.getByRole('combobox', { name: 'input' }).press('Enter')

    await expect(page.getByRole('alert').getByText('Authentication failed.')).toBeVisible()

    await sidebar?.getByRole('button', { name: 'Sign In to Your Enterprise Instance' }).click()
    await page.getByRole('option', { name: 'Sign In with URL and Access Token' }).click()
    await page.getByRole('combobox', { name: 'input' }).fill(SERVER_URL)
    await page.getByRole('combobox', { name: 'input' }).press('Enter')
    await page.getByRole('combobox', { name: 'input' }).fill(VALID_TOKEN)
    await page.getByRole('combobox', { name: 'input' }).press('Enter')
=======
    await expect(sidebar!.getByText('Sign in to Sourcegraph')).toBeVisible()
    await sidebar!.getByRole('button', { name: 'Sourcegraph logo Continue' }).click()
    await sidebar!.getByText('Sourcegraph Instance URL').click()
    await sidebar!.getByPlaceholder('Example: https://instance.').click()
    await sidebar!.getByPlaceholder('Example: https://instance.').fill(SERVER_URL)

    await sidebar!.getByText('Access Token (Optional)').click()
    await sidebar!.getByPlaceholder('Access token...').fill('abcdefghijklmnopqrstuvwxyz')

    await sidebar!.getByRole('button', { name: 'Sign In' }).click()

    await expect(sidebar!.getByText('Invalid access token.')).toBeVisible()

    await sidebar!.getByPlaceholder('Access token...').click()
    await sidebar!.getByPlaceholder('Access token...').fill(VALID_TOKEN)
    await sidebar!.getByPlaceholder('Access token...').press('Enter')

    await expect(sidebar!.getByText('Invalid access token.')).not.toBeVisible()
    await expect(sidebar!.getByText('Sign in to Sourcegraph')).not.toBeVisible()
    await expect(sidebar!.getByLabel('Chat message')).toBeVisible()

>>>>>>> bc73d904
    // Sign out.
    await signOut(page)
    await focusSidebar(page)

    // Makes sure the sign in page is loaded in the sidebar view with Cody: Chat as the heading
    // instead of the chat panel.
    const sidebarFrame = getChatSidebarPanel(page)
    await expect(sidebarFrame.getByText('Sign in to Sourcegraph')).toBeVisible()
    await expect(page.getByRole('heading', { name: 'Cody: Chat' })).toBeVisible()

    // Expect status bar to show the sign in button.
    await expect(page.getByRole('button', { name: 'cody-logo-heavy Sign In, Sign' })).toBeVisible()
})

// When an enterprise customer tries to log into a dotcom url, an error message is shown.
test
    .extend<DotcomUrlOverride>({
        dotcomUrl: SERVER_URL,
    })
    .extend<EnterpriseTestOptions>({
        shouldUseEnterprise: true,
    })
    .extend<ExpectedV2Events>({
        // list of V2 telemetry events we expect this test to log, add to this list as needed
        expectedV2Events: [
            'cody.extension:installed',
            'cody.auth.login:clicked',
            'cody.auth.signin.menu:clicked',
            'cody.auth.signin.token:clicked',
            'cody.signInNotification:shown',
            'cody.auth:disconnected',
            'cody.auth:disconnected',
            'cody.auth:disconnected',
        ],
    })('test enterprise customers cannot log into dotcomUrl', async ({ page, sidebar }) => {
    await sidebar?.getByRole('button', { name: 'Sign In to Your Enterprise Instance' }).click()
    await page.getByRole('option', { name: 'Sign In with URL and Access Token' }).click()
    await page.getByRole('combobox', { name: 'input' }).fill(SERVER_URL)
    await page.getByRole('combobox', { name: 'input' }).press('Enter')
    await page.getByRole('combobox', { name: 'input' }).fill(VALID_TOKEN)
    await page.getByRole('combobox', { name: 'input' }).press('Enter')

    await expect(
        page
            .getByLabel(/^Signed in to localhost/, { exact: false })
            .locator('div')
            .nth(2)
    ).not.toBeVisible()

    await expect(
        page
            .getByRole('alert')
            .getByText(
                "To get access to all your features please sign in through your organization's enterprise instance instead."
            )
    ).toBeVisible()

    await focusSidebar(page)

    // Makes sure the sign in page is loaded in the sidebar view with Cody: Chat as the heading
    // instead of the chat panel.
    const sidebarFrame = getChatSidebarPanel(page)
    await expect(
        sidebarFrame.getByRole('button', { name: 'Sign In to Your Enterprise Instance' })
    ).toBeVisible()
    await expect(page.getByRole('heading', { name: 'Cody: Chat' })).toBeVisible()
    // Expect status bar to show the sign in button.
    await expect(page.getByRole('button', { name: 'cody-logo-heavy Sign In, Sign' })).toBeVisible()
})<|MERGE_RESOLUTION|>--- conflicted
+++ resolved
@@ -13,13 +13,8 @@
     expectedV2Events: [
         'cody.extension:installed',
         'cody.auth.login:clicked',
-<<<<<<< HEAD
-        'cody.auth.signin.menu:clicked',
-        'cody.auth.signin.token:clicked',
-=======
         'cody.auth.login:firstEver',
         'cody.auth.login.token:clicked',
->>>>>>> bc73d904
         'cody.auth:connected',
         'cody.signInNotification:shown',
         'cody.auth:failed',
@@ -30,23 +25,6 @@
         'cody.signInNotification:shown',
     ],
 })('requires a valid auth token and allows logouts', async ({ page, sidebar }) => {
-<<<<<<< HEAD
-    await sidebar?.getByRole('button', { name: 'Sign In to Your Enterprise Instance' }).click()
-    await page.getByRole('option', { name: 'Sign In with URL and Access Token' }).click()
-    await page.getByRole('combobox', { name: 'input' }).fill(SERVER_URL)
-    await page.getByRole('combobox', { name: 'input' }).press('Enter')
-    await page.getByRole('combobox', { name: 'input' }).fill('abcdefghijklmnopqrstuvwxyz')
-    await page.getByRole('combobox', { name: 'input' }).press('Enter')
-
-    await expect(page.getByRole('alert').getByText('Authentication failed.')).toBeVisible()
-
-    await sidebar?.getByRole('button', { name: 'Sign In to Your Enterprise Instance' }).click()
-    await page.getByRole('option', { name: 'Sign In with URL and Access Token' }).click()
-    await page.getByRole('combobox', { name: 'input' }).fill(SERVER_URL)
-    await page.getByRole('combobox', { name: 'input' }).press('Enter')
-    await page.getByRole('combobox', { name: 'input' }).fill(VALID_TOKEN)
-    await page.getByRole('combobox', { name: 'input' }).press('Enter')
-=======
     await expect(sidebar!.getByText('Sign in to Sourcegraph')).toBeVisible()
     await sidebar!.getByRole('button', { name: 'Sourcegraph logo Continue' }).click()
     await sidebar!.getByText('Sourcegraph Instance URL').click()
@@ -68,7 +46,6 @@
     await expect(sidebar!.getByText('Sign in to Sourcegraph')).not.toBeVisible()
     await expect(sidebar!.getByLabel('Chat message')).toBeVisible()
 
->>>>>>> bc73d904
     // Sign out.
     await signOut(page)
     await focusSidebar(page)
@@ -131,6 +108,60 @@
     // Makes sure the sign in page is loaded in the sidebar view with Cody: Chat as the heading
     // instead of the chat panel.
     const sidebarFrame = getChatSidebarPanel(page)
+    await expect(sidebarFrame.getByText('Sign in to Sourcegraph')).toBeVisible()
+    await expect(page.getByRole('heading', { name: 'Cody: Chat' })).toBeVisible()
+    // Expect status bar to show the sign in button.
+    await expect(page.getByRole('button', { name: 'cody-logo-heavy Sign In, Sign' })).toBeVisible()
+})
+
+// When an enterprise customer tries to log into a dotcom url, an error message is shown.
+test
+    .extend<DotcomUrlOverride>({
+        dotcomUrl: SERVER_URL,
+    })
+    .extend<EnterpriseTestOptions>({
+        shouldUseEnterprise: true,
+    })
+    .extend<ExpectedV2Events>({
+        // list of V2 telemetry events we expect this test to log, add to this list as needed
+        expectedV2Events: [
+            'cody.extension:installed',
+            'cody.auth.login:clicked',
+            'cody.auth.signin.menu:clicked',
+            'cody.auth.signin.token:clicked',
+            'cody.signInNotification:shown',
+            'cody.auth:disconnected',
+            'cody.auth:disconnected',
+            'cody.auth:disconnected',
+        ],
+    })('test enterprise customers cannot log into dotcomUrl', async ({ page, sidebar }) => {
+    await sidebar?.getByRole('button', { name: 'Sign In to Your Enterprise Instance' }).click()
+    await page.getByRole('option', { name: 'Sign In with URL and Access Token' }).click()
+    await page.getByRole('combobox', { name: 'input' }).fill(SERVER_URL)
+    await page.getByRole('combobox', { name: 'input' }).press('Enter')
+    await page.getByRole('combobox', { name: 'input' }).fill(VALID_TOKEN)
+    await page.getByRole('combobox', { name: 'input' }).press('Enter')
+
+    await expect(
+        page
+            .getByLabel(/^Signed in to localhost/, { exact: false })
+            .locator('div')
+            .nth(2)
+    ).not.toBeVisible()
+
+    await expect(
+        page
+            .getByRole('alert')
+            .getByText(
+                "To get access to all your features please sign in through your organization's enterprise instance instead."
+            )
+    ).toBeVisible()
+
+    await focusSidebar(page)
+
+    // Makes sure the sign in page is loaded in the sidebar view with Cody: Chat as the heading
+    // instead of the chat panel.
+    const sidebarFrame = getChatSidebarPanel(page)
     await expect(
         sidebarFrame.getByRole('button', { name: 'Sign In to Your Enterprise Instance' })
     ).toBeVisible()
