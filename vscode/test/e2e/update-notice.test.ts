import { expect } from '@playwright/test'

import { createEmptyChatPanel, sidebarSignin } from './common'
import { test } from './helpers'

const versionUpdateStorageKey = 'notices.last-dismissed-version'
const greetingChatText = 'Welcome to Cody!'
const updateToastText = /Cody updated to v\d+\.\d+/

test('new installs should not show the update toast', async ({ page, sidebar }) => {
    // Sign in and start a chat
    await sidebarSignin(page, sidebar)
    const [chatFrame] = await createEmptyChatPanel(page)

    // The "updated" toast should not appear
    const introChat = chatFrame.getByText(greetingChatText)
    await expect(introChat).toBeVisible()
    const chatNotice = chatFrame.getByText(updateToastText)
    await expect(chatNotice).not.toBeVisible()

    // Local storage should reflect the extension version, for future update
    // notices
    expect(
        await chatFrame.locator(':root').evaluate((_, versionUpdateStorageKey) => {
            return localStorage.getItem(versionUpdateStorageKey)
        }, versionUpdateStorageKey)
    ).toMatch(/\d+\.\d+/)
})

test('existing installs should show the update toast when the last dismissed version is different', async ({
    page,
    sidebar,
}) => {
    // Sign in
    await sidebarSignin(page, sidebar)

    // Use chat.
<<<<<<< HEAD
    await page.getByRole('button', { name: 'New Chat', exact: true }).click()
    let chatFrame = page.frameLocator('iframe.webview').last().frameLocator('iframe')
=======
    let [chatFrame, chatInput] = await createEmptyChatPanel(page)
    await chatInput.fill('hey buddy')
    await chatInput.press('Enter')
>>>>>>> 0eccb1d9

    // Forge an older dismissed version into local storage.
    expect(
        await chatFrame.locator(':root').evaluate((_, versionUpdateStorageKey) => {
            localStorage.setItem(versionUpdateStorageKey, '0.7')
            return localStorage.getItem(versionUpdateStorageKey)
        }, versionUpdateStorageKey)
    ).toBe('0.7')

    const chatInput = chatFrame.getByRole('textbox', { name: 'Chat message' })
    await chatInput.fill('hey buddy')
    await chatInput.press('Enter')

    // Wait for this chat to be available in the sidebar
    const chatHistoryEntry = page.getByRole('treeitem', { name: 'hey buddy' })
    await expect(chatHistoryEntry).toBeVisible()
    await page.locator('*[aria-label="Tab actions"] *[aria-label~="Close"]').click()

    // Reopen the chat; the update notice should be visible.
    // Welcome message is removed.
    await chatHistoryEntry.click()
    chatFrame = page.frameLocator('iframe.webview').last().frameLocator('iframe')
    const introChat = chatFrame.getByText(greetingChatText)
    await expect(introChat).not.toBeVisible()
    const chatNotice = chatFrame.getByText(updateToastText)
    await expect(chatNotice).toBeVisible()

    // Dismiss the notice, expect local storage to have been updated
    await chatFrame.locator('.codicon.codicon-close').click()
    expect(
        await chatFrame.locator(':root').evaluate((_, versionUpdateStorageKey) => {
            return localStorage.getItem(versionUpdateStorageKey)
        }, versionUpdateStorageKey)
    ).not.toBe('0.7')
})<|MERGE_RESOLUTION|>--- conflicted
+++ resolved
@@ -35,14 +35,7 @@
     await sidebarSignin(page, sidebar)
 
     // Use chat.
-<<<<<<< HEAD
-    await page.getByRole('button', { name: 'New Chat', exact: true }).click()
-    let chatFrame = page.frameLocator('iframe.webview').last().frameLocator('iframe')
-=======
     let [chatFrame, chatInput] = await createEmptyChatPanel(page)
-    await chatInput.fill('hey buddy')
-    await chatInput.press('Enter')
->>>>>>> 0eccb1d9
 
     // Forge an older dismissed version into local storage.
     expect(
@@ -52,7 +45,7 @@
         }, versionUpdateStorageKey)
     ).toBe('0.7')
 
-    const chatInput = chatFrame.getByRole('textbox', { name: 'Chat message' })
+    // Submit a chat message
     await chatInput.fill('hey buddy')
     await chatInput.press('Enter')
 
