--- conflicted
+++ resolved
@@ -46,13 +46,6 @@
     await expect(page.getByText('New Custom Cody Command: Slash Name')).toBeVisible()
     await page.keyboard.type(commandName)
     await page.keyboard.press('Enter')
-<<<<<<< HEAD
-
-    // Bring the sidebar items back to view
-    await page.getByLabel('Natural Language Search (Beta) Section').click()
-    await page.getByLabel('Settings & Support Section').click()
-    await page.getByLabel('Chats Section').click()
-=======
     // Enter description
     await expect(page.getByText('New Custom Cody Command: Description')).toBeVisible()
     await page.keyboard.type(description)
@@ -97,6 +90,12 @@
     // Open the chat sidebar to click on the Custom Command option
     // Search for the command defined in cody.json and execute it
     await expect(page.getByText('Chat alongside your code, attach files,')).toBeVisible()
+
+    // Minimize other sidebar items to make room for the command view,
+    // else the test will fail because the Custom Command button is not visible
+    await page.getByLabel('Natural Language Search (Beta) Section').click()
+    await page.getByLabel('Settings & Support Section').click()
+    await page.getByLabel('Chats Section').click()
 
     // Test: context.currentDir with /currentDir command
     await page.getByLabel('Custom Custom commands').locator('a').click()
@@ -158,6 +157,12 @@
 
     await page.click('.badge[aria-label="Cody"]')
 
+    // Minimize other sidebar items to make room for the command view,
+    // else the test will fail because the Custom Command button is not visible
+    await page.getByLabel('Natural Language Search (Beta) Section').click()
+    await page.getByLabel('Settings & Support Section').click()
+    await page.getByLabel('Chats Section').click()
+
     // Check button click to open the cody.json file in the editor
     await page.getByLabel('Custom Custom commands').locator('a').click()
     await page.getByLabel('Configure Custom Commands...', { exact: true }).click()
@@ -176,5 +181,4 @@
     await page.getByRole('button', { name: 'Delete Settings File' }).click()
     await sidebarExplorer(page).click()
     await expect(page.getByRole('treeitem', { name: 'cody.json' }).locator('a')).toBeVisible()
->>>>>>> 6f072365
 })