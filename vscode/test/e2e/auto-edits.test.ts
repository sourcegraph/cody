import { expect } from '@playwright/test'
import type { Frame, Page } from '@playwright/test'
import { CodyAutoSuggestionMode } from '@sourcegraph/cody-shared'
import * as mockServer from '../fixtures/mock-server'
import { sidebarExplorer, sidebarSignin } from './common'
import {
    type DotcomUrlOverride,
    type ExtraWorkspaceSettings,
    test as baseTest,
    executeCommandInPalette,
} from './helpers'

/**
 * Auto-Edit Visual Regression Tests
 *
 * Currently these tests run only on macOS due to cross-platform rendering inconsistencies.
 *
 * Previous attempts and challenges encountered:
 * 1. Platform-specific rendering differences:
 *    - Despite fixing viewport size, font settings, and pixel ratio, minor scaling
 *      differences persist across platforms
 *    - These differences affect snapshot comparisons even with identical content
 *
 * 2. Attempted solutions that didn't fully resolve the issues:
 *    - Enabled zen mode to remove UI elements
 *    - Hidden taskbars and other VS Code interface elements
 *    - Standardized font settings (family, size, line height)
 *    - Fixed device pixel ratio
 *    - Attempted viewport size normalization
 *
 * Future improvements needed for cross-platform support:
 * - Investigate platform-specific rendering engines' differences
 * - Consider platform-specific snapshot baselines
 * - Explore more robust comparison strategies that handle minor rendering variations
 *
 * Note: While macOS E2E tests are not required by default in CI, these tests
 * are currently running only on macOS to establish a baseline for visual regression
 * testing of auto-edit functionality.
 * [Slack discussion](https://sourcegraph.slack.com/archives/C07F8LLKE06/p1734715196312609)
 * [Integration PR](https://github.com/sourcegraph/cody/pull/6454)
 *
 * Implementation Note: Mock Response Strategy
 *
 * While typically E2E tests use mock-server.ts for server responses, auto-edit tests
 * use direct mock responses instead, for the following reasons:
 *
 * 1. Flexibility & Extensibility:
 *    - Mock server requires maintaining a hardcoded list of responses checked against prompts
 *    - Adding new test cases (e.g. 10-12 different image types from cody-chat-eval)
 *      would be cumbersome with mock-server
 *
 * 2. Response Generation:
 *    - Server responses require rewriting code snippets
 *    - Would need to either manually extract logic or use mock-renderer setup
 *    - Current approach allows direct porting of examples from cody-chat-eval
 *
 * 3. Test Coverage:
 *    - Adapters are already covered by extensive unit tests
 *    - E2E tests focus on visual regression testing of the feature
 *    - Skipping adapter layer in E2E is acceptable given the coverage elsewhere
 *
 * While this approach bypasses the adapter layer in E2E setup, it provides better
 * flexibility for testing visual aspects of auto-edit functionality.
 */

const test = baseTest
    .extend<DotcomUrlOverride>({ dotcomUrl: mockServer.SERVER_URL })
    .extend<ExtraWorkspaceSettings>({
        extraWorkspaceSettings: {
            'cody.suggestions.mode': CodyAutoSuggestionMode.Autoedit,
            'cody.experimental.autoedit.use-mock-responses': true,
        },
    })

if (process.platform !== 'darwin') {
    test.skip()
}

interface clipArgs {
    x: number
    y: number
    width: number
    height: number
}

interface LineOptions {
    /* The line in which the autoedit should be triggered */
    line: number
    /* The column in which the autoedit should be triggered. Defaults to the end of the line */
    column?: number
    clip?: clipArgs
}

interface AutoeditsTestOptions {
    page: Page
    sidebar: Frame | null
    fileName: string
    testCaseName: string
    lineOptions: LineOptions[]
}

const autoeditsTestHelper = async ({
    page,
    sidebar,
    fileName,
    testCaseName,
    lineOptions,
}: AutoeditsTestOptions): Promise<void> => {
    const platform = process.platform
    const snapshotPlatform = platform === 'darwin' ? 'macos' : platform === 'linux' ? 'linux' : 'windows'

    // Fix the viewport size
    // Note: Use a suitable viewport size that ensures that decorations are visible in the screenshot
    await page.setViewportSize({
        width: 1920,
        height: 1080,
    })

    await page.evaluate(() => {
        document.body.style.fontFamily = 'monospace'
        document.body.style.fontSize = '14px'
        document.body.style.lineHeight = '1.5'
        window.devicePixelRatio = 1
    })

    // Sign into Cody
    await sidebarSignin(page, sidebar)
    // Open the Explorer view from the sidebar
    await sidebarExplorer(page).click()

    // Go to the auto-edit directory in the workspace
    await page.getByRole('treeitem', { name: 'auto-edit' }).locator('a').click()
    await page.getByRole('treeitem', { name: fileName }).locator('a').click()

    // Close the explorer view
    // We don't need it when executing in zen mode, keeping the logic commented for now in case need it later.
    // await page.waitForTimeout(500)
    // await sidebarExplorer(page).click()

    // Activate the zen mode to remove diffs from any other elements
    await executeCommandInPalette(page, 'View: Toggle Zen Mode')
    await executeCommandInPalette(page, 'Hide Custom Title Bar In Full Screen')

    for (const { line, column = Number.MAX_SAFE_INTEGER, clip } of lineOptions) {
        const snapshotName = `${testCaseName}-${line}.png`
        await executeCommandInPalette(page, 'Go to Line/Column')
        await page.keyboard.type(`${line}:${column}`)
        await page.keyboard.press('Enter')

        await executeCommandInPalette(page, 'Cody: Autoedits Manual Trigger')

        // Wait for the diff view to stabilize - required to reduce flakiness
        await page.waitForTimeout(500)

        await expect(page).toHaveScreenshot([snapshotPlatform, snapshotName], {
            // Note: This values allow some a small amount of variation in the diff view
            // Be mindful of this when adding new tests that have minor differences
            maxDiffPixelRatio: 0.02,
            maxDiffPixels: 500,
            // Threshold accounts for color changes between screenshots. It's important to keep this low as
            // our decoration logic heavily relies on pure color changes to be functional
            threshold: 0.01,
            clip,
        })
    }
}
test('autoedits: triggers a multi-line diff view when edit affects existing lines', async ({
    page,
    sidebar,
}) => {
    const lineOptions: LineOptions[] = [{ line: 70 }, { line: 76 }]
    await autoeditsTestHelper({
        page,
        sidebar,
        fileName: 'suffix-decoration-example-1.py',
        testCaseName: 'autoedits-suffix-decoration',
        lineOptions,
    })
})

test('autoedits: triggers an inline completion when edit is an insertion immediately after the cursor', async ({
    page,
    sidebar,
}) => {
    const lineOptions: LineOptions[] = [{ line: 29 }]
    await autoeditsTestHelper({
        page,
        sidebar,
        fileName: 'inline-completion-example-1.js',
        testCaseName: 'autoedits-inline-completion',
        lineOptions,
    })
})

test('autoedits: triggers an inline decoration when an inline completion is desired, but the insertion position is before the cursor position', async ({
    page,
    sidebar,
}) => {
    const lineOptions: LineOptions[] = [{ line: 30 }]
    await autoeditsTestHelper({
        page,
        sidebar,
        fileName: 'inline-completion-example-1.js',
        testCaseName: 'autoedits-inline-decoration-insertion',
        lineOptions,
    })
})

test('autoedits: triggers inline decorations when multiple insertions are required on different lines', async ({
    page,
    sidebar,
}) => {
    const lineOptions: LineOptions[] = [{ line: 44 }]
    await autoeditsTestHelper({
        page,
        sidebar,
        fileName: 'inline-decoration-example-1.rs',
        testCaseName: 'autoedits-inline-decoration-multiple-insertions-different-lines',
        lineOptions,
    })
})

test('autoedits: triggers inline decorations when multiple separate insertions are required on the same line', async ({
    page,
    sidebar,
}) => {
    const lineOptions: LineOptions[] = [{ line: 78 }]
    await autoeditsTestHelper({
        page,
        sidebar,
        fileName: 'inline-decoration-example-2.ts',
        testCaseName: 'autoedits-inline-decoration-multiple-insertions-same-line',
        lineOptions,
    })
})

<<<<<<< HEAD
test('autoedits: triggers a suffix decoration and renders correctly in files that use tab based indentation', async ({
    page,
    sidebar,
}) => {
    const lineOptions: LineOptions[] = [{ line: 23 }]
    await autoeditsTestHelper({
        page,
        sidebar,
        fileName: 'suffix-decoration-example-3.go',
        testCaseName: 'autoedits-suffix-decoration-tab-indentation',
        lineOptions,
    })
})

/**
 * BUG: We need to fix our logic to display decorations at the end of a file.
 * Linear issue: https://linear.app/sourcegraph/issue/CODY-4650/fix-rendering-issues-with-suffix-suggestions-at-the-end-of-a-file
 * Expected behaviour: We do not show any suggestion, as there is not enough room in the file to show the full decorations..
 * Actual behaviour: We *do* hide the suffix decorations, but we still show the deletion decorations.
 *
 * Note: This should not be a problem when we move towards image based decorations/
 */
=======
>>>>>>> e31b9df2
test('autoedits: does not show any suggestion if the suffix decoration spans further than the end of the file', async ({
    page,
    sidebar,
}) => {
    const lineOptions: LineOptions[] = [{ line: 38 }]
    await autoeditsTestHelper({
        page,
        sidebar,
        fileName: 'suffix-decoration-example-2.go',
        testCaseName: 'autoedits-suffix-decoration-end-of-file',
        lineOptions,
    })
})<|MERGE_RESOLUTION|>--- conflicted
+++ resolved
@@ -234,7 +234,6 @@
     })
 })
 
-<<<<<<< HEAD
 test('autoedits: triggers a suffix decoration and renders correctly in files that use tab based indentation', async ({
     page,
     sidebar,
@@ -249,16 +248,6 @@
     })
 })
 
-/**
- * BUG: We need to fix our logic to display decorations at the end of a file.
- * Linear issue: https://linear.app/sourcegraph/issue/CODY-4650/fix-rendering-issues-with-suffix-suggestions-at-the-end-of-a-file
- * Expected behaviour: We do not show any suggestion, as there is not enough room in the file to show the full decorations..
- * Actual behaviour: We *do* hide the suffix decorations, but we still show the deletion decorations.
- *
- * Note: This should not be a problem when we move towards image based decorations/
- */
-=======
->>>>>>> e31b9df2
 test('autoedits: does not show any suggestion if the suffix decoration spans further than the end of the file', async ({
     page,
     sidebar,
