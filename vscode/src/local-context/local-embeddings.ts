import type { GetFieldType } from 'lodash'
import * as vscode from 'vscode'
import { URI } from 'vscode-uri'

import {
    type ConfigurationWithAccessToken,
    type ContextGroup,
    type ContextStatusProvider,
    type EmbeddingsSearchResult,
    FeatureFlag,
    type FileURI,
    type LocalEmbeddingsFetcher,
    type LocalEmbeddingsProvider,
<<<<<<< HEAD
    featureFlagProvider,
=======
    type PromptString,
>>>>>>> 77da391a
    isDotCom,
    isFileURI,
    uriBasename,
} from '@sourcegraph/cody-shared'

import type { EmbeddingsModelConfig } from '@sourcegraph/cody-shared/src/configuration'
import type { IndexHealthResultFound, IndexRequest } from '../jsonrpc/embeddings-protocol'
import type { MessageHandler } from '../jsonrpc/jsonrpc'
import { logDebug } from '../log'
import { captureException } from '../services/sentry/sentry'
import { CodyEngineService } from './cody-engine'

export async function createLocalEmbeddingsController(
    context: vscode.ExtensionContext,
    config: LocalEmbeddingsConfig
): Promise<LocalEmbeddingsController> {
    const modelConfig =
        config.testingModelConfig ||
        ((await featureFlagProvider.evaluateFeatureFlag(FeatureFlag.CodyUseSourcegraphEmbeddings))
            ? sourcegraphModelConfig
            : openaiModelConfig)
    return new LocalEmbeddingsController(context, config, modelConfig)
}

export type LocalEmbeddingsConfig = Pick<
    ConfigurationWithAccessToken,
    'serverEndpoint' | 'accessToken'
> & {
    testingModelConfig: EmbeddingsModelConfig | undefined
}

const CODY_GATEWAY_PROD_ENDPOINT = 'https://cody-gateway.sourcegraph.com/v1/embeddings'

function getIndexLibraryPath(modelSuffix: string): FileURI {
    switch (process.platform) {
        case 'darwin':
            return URI.file(
                `${process.env.HOME}/Library/Caches/com.sourcegraph.cody/embeddings` +
                    (modelSuffix === '' ? '' : '/' + modelSuffix)
            )
        case 'linux':
            return URI.file(
                `${process.env.HOME}/.cache/com.sourcegraph.cody/embeddings` +
                    (modelSuffix === '' ? '' : '/' + modelSuffix)
            )
        case 'win32':
            return URI.file(
                `${process.env.LOCALAPPDATA}\\com.sourcegraph.cody\\embeddings` +
                    (modelSuffix === '' ? '' : '\\' + modelSuffix)
            )
        default:
            throw new Error(`Unsupported platform: ${process.platform}`)
    }
}

interface RepoState {
    repoName: string | false
    indexable: boolean
    errorReason: GetFieldType<LocalEmbeddingsProvider, 'errorReason'>
}

const sourcegraphModelConfig: EmbeddingsModelConfig = {
    model: 'sourcegraph/st-multi-qa-mpnet-base-dot-v1',
    dimension: 768,
    provider: 'sourcegraph',
    endpoint: CODY_GATEWAY_PROD_ENDPOINT,
    indexPath: getIndexLibraryPath('st-v1'),
}

const openaiModelConfig: EmbeddingsModelConfig = {
    model: 'openai/text-embedding-ada-002',
    dimension: 1536,
    provider: 'openai',
    endpoint: CODY_GATEWAY_PROD_ENDPOINT,
    // empty prefix to keep backwards compatibility
    indexPath: getIndexLibraryPath(''),
}

export class LocalEmbeddingsController
    implements LocalEmbeddingsFetcher, ContextStatusProvider, vscode.Disposable
{
    private disposables: vscode.Disposable[] = []

    // The cody-engine child process, if starting or started.
    private service: Promise<MessageHandler> | undefined
    // True if the service has finished starting and been initialized.
    private serviceStarted = false
    // The access token for Cody Gateway.
    private accessToken: string | undefined
    // Whether the account is a consumer account.
    private endpointIsDotcom = false
    // The last index we loaded, or attempted to load, if any.
    private lastRepo: { dir: FileURI; repoName: string | false } | undefined
    // The last health report, if any.
    private lastHealth: IndexHealthResultFound | undefined
    // The last error from indexing, if any.
    private lastError: string | undefined
    // Map of cached states for loaded indexes.
    private repoState: Map<string /* uri.toString() */, RepoState> = new Map()
    // If indexing is in progress, the path of the repo being indexed.
    private dirBeingIndexed: FileURI | undefined

    // The status bar item local embeddings is displaying, if any.
    private statusBar: vscode.StatusBarItem | undefined

    // Fires when available local embeddings (may) have changed. This updates
    // the codebase context, which touches the network and file system, so only
    // use it for major changes like local embeddings being available at all,
    // or the first index for a repository comes online.
    private readonly changeEmitter = new vscode.EventEmitter<LocalEmbeddingsController>()

    constructor(
        private readonly context: vscode.ExtensionContext,
        config: LocalEmbeddingsConfig,
        private readonly modelConfig: EmbeddingsModelConfig
    ) {
        logDebug('LocalEmbeddingsController', 'constructor')
        this.disposables.push(this.changeEmitter, this.statusEmitter)
        this.disposables.push(
            vscode.commands.registerCommand('cody.embeddings.resolveIssue', () =>
                this.resolveIssueCommand()
            )
        )

        // Pick up the initial access token, and whether the account is dotcom.
        this.accessToken = config.accessToken || undefined
        this.endpointIsDotcom = isDotCom(config.serverEndpoint)
    }

    public dispose(): void {
        for (const disposable of this.disposables) {
            disposable.dispose()
        }
        this.statusBar?.dispose()
    }

    public get onChange(): vscode.Event<LocalEmbeddingsController> {
        return this.changeEmitter.event
    }

    // Hint that local embeddings should start cody-engine, if necessary.
    public async start(): Promise<void> {
        logDebug('LocalEmbeddingsController', 'start')
        await this.getService()
        const repoUri = vscode.workspace.workspaceFolders?.[0]?.uri
        if (repoUri && isFileURI(repoUri)) {
            await this.eagerlyLoad(repoUri)
        }
    }

    public async setAccessToken(serverEndpoint: string, token: string | null): Promise<void> {
        const endpointIsDotcom = isDotCom(serverEndpoint)
        logDebug(
            'LocalEmbeddingsController',
            'setAccessToken',
            endpointIsDotcom ? 'is dotcom' : 'not dotcom'
        )
        if (endpointIsDotcom !== this.endpointIsDotcom) {
            // We will show, or hide, status depending on whether we are using
            // dotcom. We do not offer local embeddings to Enterprise.
            this.statusEmitter.fire(this)
            if (this.serviceStarted) {
                this.changeEmitter.fire(this)
            }
        }
        this.endpointIsDotcom = endpointIsDotcom
        if (token === this.accessToken) {
            return Promise.resolve()
        }
        this.accessToken = token || undefined
        // TODO: Add a "drop token" for sign out
        if (token && this.serviceStarted) {
            await (await this.getService()).request('embeddings/set-token', token)
        }
    }

    private getService(): Promise<MessageHandler> {
        if (!this.service) {
            const instance = CodyEngineService.getInstance(this.context)
            this.service = instance.getService(this.setupLocalEmbeddingsService)
        }
        return this.service
    }

    private setupLocalEmbeddingsService = async (service: MessageHandler): Promise<void> => {
        // TODO: Add more states for cody-engine fetching and trigger status updates here
        service.registerNotification('embeddings/progress', obj => {
            if (typeof obj === 'object') {
                switch (obj.type) {
                    case 'progress': {
                        this.lastError = undefined
                        const percent = Math.floor((100 * obj.numItems) / obj.totalItems)
                        if (this.statusBar) {
                            this.statusBar.text = `Indexing Embeddings… (${percent.toFixed(0)}%)`
                            this.statusBar.backgroundColor = undefined
                            this.statusBar.tooltip = obj.currentPath
                            this.statusBar.show()
                        }
                        return
                    }
                    case 'error': {
                        this.lastError = obj.message
                        this.loadAfterIndexing()
                        return
                    }
                    case 'done': {
                        this.lastError = undefined
                        this.loadAfterIndexing()
                        return
                    }
                }
            }
            logDebug('LocalEmbeddingsController', 'unknown notification', JSON.stringify(obj))
        })

        logDebug('LocalEmbeddingsController', 'spawnAndBindService', 'service started, initializing')

        const initResult = await service.request('embeddings/initialize', {
            codyGatewayEndpoint: this.modelConfig.endpoint,
            indexPath: this.modelConfig.indexPath.fsPath,
        })
        logDebug('LocalEmbeddingsController', 'spawnAndBindService', 'initialized', {
            verbose: {
                initResult,
                tokenAvailable: !!this.accessToken,
            },
        })

        if (this.accessToken) {
            // Set the initial access token
            await service.request('embeddings/set-token', this.accessToken)
        }
        this.serviceStarted = true
        this.changeEmitter.fire(this)
    }

    // After indexing succeeds or fails, try to load the index. Update state
    // indicating we are no longer loading the index.
    private loadAfterIndexing(): void {
        if (
            this.dirBeingIndexed &&
            (!this.lastRepo || this.lastRepo.dir.toString() === this.dirBeingIndexed.toString())
        ) {
            const path = this.dirBeingIndexed
            void (async () => {
                const loadedOk = await this.eagerlyLoad(path)
                logDebug('LocalEmbeddingsController', 'load after indexing "done"', path, loadedOk)
                this.changeEmitter.fire(this)
                if (loadedOk && !this.lastError) {
                    await vscode.window.showInformationMessage('✨ Cody Embeddings Index Complete')
                }
            })()
        }

        if (this.statusBar) {
            this.statusBar.dispose()
            this.statusBar = undefined
        }

        this.dirBeingIndexed = undefined
        this.statusEmitter.fire(this)
    }

    // ContextStatusProvider implementation

    private statusEmitter: vscode.EventEmitter<ContextStatusProvider> = new vscode.EventEmitter()

    public onDidChangeStatus(callback: (provider: ContextStatusProvider) => void): vscode.Disposable {
        return this.statusEmitter.event(callback)
    }

    public get status(): ContextGroup[] {
        logDebug('LocalEmbeddingsController', 'get status')
        if (!this.endpointIsDotcom) {
            // There are no local embeddings for Enterprise.
            return []
        }
        // TODO: Summarize the path with ~, etc.
        const dir = this.lastRepo?.dir ?? vscode.workspace.workspaceFolders?.[0]?.uri
        if (!dir || !this.lastRepo) {
            return [
                {
                    dir,
                    displayName: dir ? uriBasename(dir) : '(No workspace loaded)',
                    providers: [
                        {
                            kind: 'embeddings',
                            state: 'indeterminate',
                            embeddingsAPIProvider: this.modelConfig.provider,
                        },
                    ],
                },
            ]
        }
        if (this.dirBeingIndexed?.toString() === dir.toString()) {
            return [
                {
                    dir,
                    displayName: uriBasename(dir),
                    providers: [
                        {
                            kind: 'embeddings',
                            state: 'indexing',
                            embeddingsAPIProvider: this.modelConfig.provider,
                        },
                    ],
                },
            ]
        }
        if (this.lastRepo.repoName) {
            return [
                {
                    dir,
                    displayName: uriBasename(dir),
                    providers: [
                        {
                            kind: 'embeddings',
                            state: 'ready',
                            embeddingsAPIProvider: this.modelConfig.provider,
                        },
                    ],
                },
            ]
        }
        const repoState = this.repoState.get(dir.toString())
        let stateAndErrors: {
            state: 'unconsented' | 'no-match'
            errorReason?: 'not-a-git-repo' | 'git-repo-has-no-remote'
        }
        if (repoState?.indexable) {
            stateAndErrors = { state: 'unconsented' }
        } else if (repoState?.errorReason) {
            stateAndErrors = { state: 'no-match', errorReason: repoState.errorReason }
        } else {
            logDebug('LocalEmbeddings', 'state', '"no-match" state should provide a reason')
            stateAndErrors = { state: 'no-match' }
        }

        return [
            {
                dir,
                displayName: uriBasename(dir),
                providers: [
                    {
                        kind: 'embeddings',
                        ...stateAndErrors,
                        embeddingsAPIProvider: this.modelConfig.provider,
                    },
                ],
            },
        ]
    }

    // Interactions with cody-engine

    public async index(): Promise<void> {
        if (!(this.endpointIsDotcom && this.lastRepo?.dir && !this.lastRepo?.repoName)) {
            // TODO: Support index updates.
            logDebug('LocalEmbeddingsController', 'index', 'no repository to index/already indexed')
            return
        }
        const repoPath = this.lastRepo.dir
        logDebug('LocalEmbeddingsController', 'index', 'starting repository', repoPath)
        await this.indexRequest({
            repoPath: repoPath.fsPath,
            mode: { type: 'new', model: this.modelConfig.model, dimension: this.modelConfig.dimension },
        })
    }

    public async indexRetry(): Promise<void> {
        if (!(this.endpointIsDotcom && this.lastRepo?.dir)) {
            logDebug('LocalEmbeddingsController', 'indexRetry', 'no repository to retry')
            return
        }
        const repoPath = this.lastRepo.dir
        logDebug('LocalEmbeddingsController', 'indexRetry', 'continuing to index repository', repoPath)
        await this.indexRequest({ repoPath: repoPath.fsPath, mode: { type: 'continue' } })
    }

    private async indexRequest(options: IndexRequest): Promise<void> {
        try {
            await (await this.getService()).request('embeddings/index', options)
            this.dirBeingIndexed = URI.file(options.repoPath)
            this.statusBar?.dispose()
            this.statusBar = vscode.window.createStatusBarItem(
                'cody-local-embeddings',
                vscode.StatusBarAlignment.Right,
                0
            )
            this.statusEmitter.fire(this)
        } catch (error: any) {
            logDebug('LocalEmbeddingsController', captureException(error), error)
            await vscode.window.showErrorMessage(`Cody Embeddings — Error: ${error?.message}`)
        }
    }

    // Tries to load an index for the repo at the specified path, skipping any
    // cached results in `load`. This is used:
    // - When the service starts, to fulfill an earlier load request.
    // - When indexing finishes, to try to load the updated index.
    // - To implement the final step of `load`, if we did not hit any cached
    //   results.
    private async eagerlyLoad(repoDir: FileURI): Promise<boolean> {
        try {
            const { repoName } = await (await this.getService()).request(
                'embeddings/load',
                repoDir.fsPath
            )
            this.repoState.set(repoDir.toString(), {
                repoName,
                indexable: true,
                errorReason: undefined,
            })
            this.lastRepo = {
                dir: repoDir,
                repoName,
            }
            // Start a health check on the index.
            void (async () => {
                try {
                    const health = await (await this.getService()).request('embeddings/index-health', {
                        repoName,
                    })
                    logDebug('LocalEmbeddingsController', 'index-health', JSON.stringify(health))
                    if (health.type !== 'found') {
                        return
                    }
                    await this.onHealthReport(repoDir, health)
                } catch (error) {
                    logDebug(
                        'LocalEmbeddingsController',
                        'index-health',
                        captureException(error),
                        JSON.stringify(error)
                    )
                }
            })()
        } catch (error: any) {
            logDebug('LocalEmbeddingsController', 'load', captureException(error), JSON.stringify(error))

            const noRemoteErrorMessage =
                "repository does not have a default fetch URL, so can't be named for an index"
            const noRemote = error.message === noRemoteErrorMessage

            const notAGitRepositoryErrorMessage = /does not appear to be a git repository/
            const notGit = notAGitRepositoryErrorMessage.test(error.message)

            let errorReason: GetFieldType<LocalEmbeddingsProvider, 'errorReason'>
            if (notGit) {
                errorReason = 'not-a-git-repo'
            } else if (noRemote) {
                errorReason = 'git-repo-has-no-remote'
            } else {
                errorReason = undefined
            }

            this.repoState.set(repoDir.toString(), {
                repoName: false,
                indexable: !(notGit || noRemote),
                errorReason,
            })

            // TODO: Log telemetry error messages to prioritize supporting
            // repos without remotes, other SCCS, etc.

            this.lastRepo = { dir: repoDir, repoName: false }
        }
        this.statusEmitter.fire(this)
        return !!this.lastRepo?.repoName
    }

    // After loading a repo, we asynchronously check whether the repository
    // still needs embeddings.
    private async onHealthReport(repoDir: FileURI, health: IndexHealthResultFound): Promise<void> {
        if (repoDir.toString() !== this.lastRepo?.dir.toString()) {
            // We've loaded a different repo since this health report; ignore it.
            return
        }
        this.lastHealth = health
        const hasIssue = health.numItemsNeedEmbedding > 0
        await vscode.commands.executeCommand('setContext', 'cody.embeddings.hasIssue', hasIssue)
        if (hasIssue) {
            this.updateIssueStatusBar()
        }
    }

    private getNeedsEmbeddingText(options?: { prefix?: string; suffix?: string }): string {
        if (!this.lastHealth?.numItemsNeedEmbedding) {
            return ''
        }
        const percentDone = Math.floor(
            (100 * (this.lastHealth.numItems - this.lastHealth.numItemsNeedEmbedding)) /
                this.lastHealth.numItems
        )
        return `${options?.prefix || ''}Cody Embeddings index for ${
            this.lastRepo?.dir || 'this repository'
        } is only ${percentDone.toFixed(0)}% complete.${options?.suffix || ''}`
    }

    private updateIssueStatusBar(): void {
        this.statusBar?.dispose()
        this.statusBar = vscode.window.createStatusBarItem(
            'cody-local-embeddings',
            vscode.StatusBarAlignment.Right,
            0
        )
        this.statusBar.text = 'Embeddings Incomplete'
        const needsEmbeddingMessage = this.getNeedsEmbeddingText({
            prefix: '\n\n',
            suffix: ' Click to resolve.',
        })
        const errorMessage = this.lastError ? `\n\nError: ${this.lastError}` : ''
        this.statusBar.tooltip = new vscode.MarkdownString(
            `#### Cody Embeddings Incomplete\n\n${needsEmbeddingMessage}${errorMessage}`
        )
        this.statusBar.backgroundColor = new vscode.ThemeColor('statusBarItem.warningBackground')
        this.statusBar.command = 'cody.embeddings.resolveIssue'
        this.statusBar.show()
    }

    // The user has clicked on the status bar to resolve an issue with embeddings.
    private resolveIssueCommand(): void {
        if (!(this.lastHealth || this.lastError)) {
            // There's nothing to do.
            return
        }
        if (this.lastHealth?.numItemsNeedEmbedding) {
            void (async () => {
                try {
                    const errorMessage = this.lastError ? `\n\nError: ${this.lastError}` : ''
                    const choice = await vscode.window.showWarningMessage(
                        this.getNeedsEmbeddingText() + errorMessage,
                        'Continue Indexing',
                        'Cancel'
                    )
                    switch (choice) {
                        case 'Cancel':
                            return
                        case 'Continue Indexing':
                            await this.indexRetry()
                    }
                } catch (error: any) {
                    logDebug(
                        'LocalEmbeddingsController',
                        'resolveIssueCommand',
                        captureException(error),
                        JSON.stringify(error)
                    )
                    await vscode.window.showErrorMessage(
                        `Cody Embeddings — Error resolving embeddings issue: ${error?.message}`
                    )
                }
            })()
        }
    }

    /** {@link LocalEmbeddingsFetcher.getContext} */
    public async getContext(query: PromptString, numResults: number): Promise<EmbeddingsSearchResult[]> {
        if (!this.endpointIsDotcom) {
            return []
        }
        const lastRepo = this.lastRepo
        if (!lastRepo || !lastRepo.repoName) {
            return []
        }
        try {
            const service = await this.getService()
            const resp = await service.request('embeddings/query', {
                repoName: lastRepo.repoName,
                query: query.toString(),
                numResults,
            })
            logDebug('LocalEmbeddingsController', 'query', `returning ${resp.results.length} results`)
            return resp.results.map(result => ({
                ...result,
                uri: vscode.Uri.joinPath(lastRepo.dir, result.fileName),
            }))
        } catch (error) {
            logDebug('LocalEmbeddingsController', 'query', captureException(error), error)
            return []
        }
    }
}<|MERGE_RESOLUTION|>--- conflicted
+++ resolved
@@ -11,11 +11,8 @@
     type FileURI,
     type LocalEmbeddingsFetcher,
     type LocalEmbeddingsProvider,
-<<<<<<< HEAD
+    type PromptString,
     featureFlagProvider,
-=======
-    type PromptString,
->>>>>>> 77da391a
     isDotCom,
     isFileURI,
     uriBasename,
