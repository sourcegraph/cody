--- conflicted
+++ resolved
@@ -132,13 +132,7 @@
                 mode,
                 model,
                 intent,
-<<<<<<< HEAD
-                configuration.contextMessages || [],
-                source,
-                configuration.inputType
-=======
                 source
->>>>>>> 4201825a
             )
         }
 
