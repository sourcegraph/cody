--- conflicted
+++ resolved
@@ -6,11 +6,8 @@
     type CompletionParameters,
     type EditModel,
     type Message,
-<<<<<<< HEAD
     ModelProvider,
-=======
     PromptString,
->>>>>>> 2b0fc3eb
     TokenCounter,
     getSimplePreamble,
     ps,
