import {
    type ContextItem,
    type EditModel,
    type EventSource,
    FILE_CONTEXT_MENTION_PROVIDER,
    ModelsService,
    PromptString,
    SYMBOL_CONTEXT_MENTION_PROVIDER,
    displayLineRange,
    parseMentionQuery,
    scanForMentionTriggerInUserTextInput,
} from '@sourcegraph/cody-shared'
import * as vscode from 'vscode'

import { telemetryRecorder } from '@sourcegraph/cody-shared'
import { EventSourceMetadataMapping } from '@sourcegraph/cody-shared/src/chat/transcript/messages'
import { GENERAL_HELP_LABEL, LARGE_FILE_WARNING_LABEL } from '../../chat/context/constants'
import { ACCOUNT_UPGRADE_URL } from '../../chat/protocol'
import { executeDocCommand, executeTestEditCommand } from '../../commands/execute'
import { getEditor } from '../../editor/active-editor'
import { editModel } from '../../models'
import { type TextChange, updateRangeMultipleChanges } from '../../non-stop/tracked-range'
import type { AuthProvider } from '../../services/AuthProvider'
import type { EditIntent, EditMode } from '../types'
import { isGenerateIntent } from '../utils/edit-intent'
import { getEditModelsForUser } from '../utils/edit-models'
import { CURSOR_RANGE_ITEM, EXPANDED_RANGE_ITEM, SELECTION_RANGE_ITEM } from './get-items/constants'
import { DOCUMENT_ITEM, MODEL_ITEM, RANGE_ITEM, TEST_ITEM, getEditInputItems } from './get-items/edit'
import { getModelInputItems, getModelOptionItems } from './get-items/model'
import { getRangeInputItems } from './get-items/range'
import { RANGE_SYMBOLS_ITEM, getRangeSymbolInputItems } from './get-items/range-symbols'
import type { EditModelItem, EditRangeItem } from './get-items/types'
import { getMatchingContext } from './get-matching-context'
import { createQuickPick } from './quick-pick'
import { fetchDocumentSymbols, getLabelForContextItem, removeAfterLastAt } from './utils'

interface QuickPickInput {
    /** The user provided instruction */
    instruction: PromptString
    /** Any user provided context, from @ or @# */
    userContextFiles: ContextItem[]
    /** The LLM that the user has selected */
    model: EditModel
    /** The range that the user has selected */
    range: vscode.Range
    /**
     * The derived intent from the users instructions
     * This will effectively only change if the user switching from a "selection" to a "cursor"
     * position, or vice-versa.
     */
    intent: EditIntent
    /** The derived mode from the users' selected range */
    mode: EditMode
}

export interface EditInputInitialValues {
    initialRange: vscode.Range
    initialExpandedRange?: vscode.Range
    initialModel: EditModel
    initialIntent: EditIntent
    initialInputValue?: PromptString
    initialSelectedContextItems?: ContextItem[]
}

const PREVIEW_RANGE_DECORATION = vscode.window.createTextEditorDecorationType({
    backgroundColor: new vscode.ThemeColor('editor.wordHighlightTextBackground'),
    borderColor: new vscode.ThemeColor('editor.wordHighlightTextBorder'),
    borderWidth: '3px',
    borderStyle: 'solid',
})

export const getInput = async (
    document: vscode.TextDocument,
    authProvider: AuthProvider,
    initialValues: EditInputInitialValues,
    source: EventSource
): Promise<QuickPickInput | null> => {
    const editor = getEditor().active
    if (!editor) {
        return null
    }

<<<<<<< HEAD
    telemetryService.log('CodyVSCodeExtension:menu:edit:clicked', { source }, { hasV2Event: true })
    telemetryRecorder.recordEvent('cody.menu.edit', 'clicked', {
        metadata: {
            source: EventSourceMetadataMapping[source as keyof typeof EventSourceMetadataMapping],
        },
        privateMetadata: { source },
    })
=======
    telemetryRecorder.recordEvent('cody.menu.edit', 'clicked', { privateMetadata: { source } })
>>>>>>> adf66041

    const initialCursorPosition = editor.selection.active
    let activeRange = initialValues.initialExpandedRange || initialValues.initialRange
    let activeRangeItem =
        initialValues.initialIntent === 'add'
            ? CURSOR_RANGE_ITEM
            : initialValues.initialExpandedRange
              ? EXPANDED_RANGE_ITEM
              : SELECTION_RANGE_ITEM

    const authStatus = authProvider.getAuthStatus()
    const isCodyPro = !authStatus.userCanUpgrade
    const modelOptions = getEditModelsForUser(authStatus)
    const modelItems = getModelOptionItems(modelOptions, isCodyPro)
    const showModelSelector = modelOptions.length > 1 && authStatus.isDotCom

    let activeModel = initialValues.initialModel
    let activeModelItem = modelItems.find(item => item.model === initialValues.initialModel)

    const getContextWindowOnModelChange = (model: EditModel) => {
        const latestContextWindow = ModelsService.getContextWindowByID(model)
        return latestContextWindow.input + (latestContextWindow.context?.user ?? 0)
    }
    let activeModelContextWindow = getContextWindowOnModelChange(activeModel)

    // ContextItems to store possible user-provided context
    const contextItems = new Map<string, ContextItem>()
    const selectedContextItems = new Map<string, ContextItem>()

    // Initialize the selectedContextItems with any previous items
    // This is primarily for edit retries, where a user may want to reuse their context
    for (const file of initialValues.initialSelectedContextItems ?? []) {
        selectedContextItems.set(getLabelForContextItem(file), file)
    }

    /**
     * Set the title of the quick pick to include the file and range
     * Update the title as the range changes
     */
    const relativeFilePath = vscode.workspace.asRelativePath(document.uri.fsPath)
    let activeTitle: string
    const updateActiveTitle = (newRange: vscode.Range) => {
        activeTitle = `Edit ${relativeFilePath}:${displayLineRange(newRange)} with Cody`
    }
    updateActiveTitle(activeRange)

    /**
     * Listens for text document changes and updates the range when changes occur.
     * This allows the range to stay in sync if the user continues editing after
     * requesting the refactoring.
     */
    const registerRangeListener = () => {
        return vscode.workspace.onDidChangeTextDocument(event => {
            if (event.document !== document) {
                return
            }

            const changes = new Array<TextChange>(...event.contentChanges)
            const updatedRange = updateRangeMultipleChanges(activeRange, changes)
            if (!updatedRange.isEqual(activeRange)) {
                activeRange = updatedRange
                updateActiveTitle(activeRange)
            }
        })
    }
    let textDocumentListener = registerRangeListener()
    const updateActiveRange = (range: vscode.Range) => {
        // Clear any set decorations
        editor.setDecorations(PREVIEW_RANGE_DECORATION, [])

        // Pause listening to range changes to avoid a possible race condition
        textDocumentListener.dispose()

        editor.selection = new vscode.Selection(range.start, range.end)
        activeRange = range

        // Resume listening to range changes
        textDocumentListener = registerRangeListener()
        // Update the title to reflect the new range
        updateActiveTitle(activeRange)
    }
    const previewActiveRange = (range: vscode.Range) => {
        editor.setDecorations(PREVIEW_RANGE_DECORATION, [range])
        editor.revealRange(range, vscode.TextEditorRevealType.InCenterIfOutsideViewport)
    }
    previewActiveRange(activeRange)

    // Start fetching symbols early, so they can be used immediately if an option is selected
    const symbolsPromise = fetchDocumentSymbols(document)

    return new Promise(resolve => {
        const modelInput = createQuickPick({
            title: activeTitle,
            placeHolder: 'Select a model',
            getItems: () => getModelInputItems(modelOptions, activeModel, isCodyPro),
            buttons: [vscode.QuickInputButtons.Back],
            onDidHide: () => editor.setDecorations(PREVIEW_RANGE_DECORATION, []),
            onDidTriggerButton: () => editInput.render(editInput.input.value),
            onDidAccept: async item => {
                const acceptedItem = item as EditModelItem
                if (!acceptedItem) {
                    return
                }
                telemetryRecorder.recordEvent('cody.fixup.input.model', 'selected')

                if (acceptedItem.codyProOnly && !isCodyPro) {
                    const option = await vscode.window.showInformationMessage(
                        'Upgrade to Cody Pro',
                        {
                            modal: true,
                            detail: `Upgrade to Cody Pro to use ${acceptedItem.modelTitle} for Edit`,
                        },
                        'Upgrade',
                        'See Plans'
                    )

                    // Both options go to the same URL
                    if (option) {
                        void vscode.env.openExternal(vscode.Uri.parse(ACCOUNT_UPGRADE_URL.toString()))
                    }

                    return
                }

                editModel.set(acceptedItem.model)
                activeModelItem = acceptedItem
                activeModel = acceptedItem.model
                activeModelContextWindow = getContextWindowOnModelChange(acceptedItem.model)

                editInput.render(editInput.input.value)
            },
        })

        const rangeSymbolsInput = createQuickPick({
            title: activeTitle,
            placeHolder: 'Select a symbol',
            getItems: () =>
                getRangeSymbolInputItems({ ...initialValues, initialCursorPosition }, symbolsPromise),
            buttons: [vscode.QuickInputButtons.Back],
            onDidTriggerButton: () => editInput.render(editInput.input.value),
            onDidHide: () => editor.setDecorations(PREVIEW_RANGE_DECORATION, []),
            onDidChangeActive: async items => {
                const item = items[0] as EditRangeItem
                if (item) {
                    const range = item.range instanceof vscode.Range ? item.range : await item.range()
                    previewActiveRange(range)
                }
            },
            onDidAccept: async item => {
                const acceptedItem = item as EditRangeItem
                if (!acceptedItem) {
                    return
                }
                telemetryRecorder.recordEvent('cody.fixup.input.rangeSymbol', 'selected')

                activeRangeItem = acceptedItem
                const range =
                    acceptedItem.range instanceof vscode.Range
                        ? acceptedItem.range
                        : await acceptedItem.range()

                updateActiveRange(range)
                editInput.render(editInput.input.value)
            },
        })

        const rangeInput = createQuickPick({
            title: activeTitle,
            placeHolder: 'Select a range to edit',
            getItems: () =>
                getRangeInputItems(
                    document,
                    { ...initialValues, initialCursorPosition },
                    activeRange,
                    symbolsPromise
                ),
            buttons: [vscode.QuickInputButtons.Back],
            onDidTriggerButton: () => editInput.render(editInput.input.value),
            onDidHide: () => editor.setDecorations(PREVIEW_RANGE_DECORATION, []),
            onDidChangeActive: async items => {
                const item = items[0] as EditRangeItem
                if (item) {
                    const range = item.range instanceof vscode.Range ? item.range : await item.range()
                    previewActiveRange(range)
                }
            },
            onDidAccept: async item => {
                const acceptedItem = item as EditRangeItem
                if (!acceptedItem) {
                    return
                }

                if (acceptedItem.label === RANGE_SYMBOLS_ITEM.label) {
                    rangeSymbolsInput.render('')
                    return
                }

                telemetryRecorder.recordEvent('cody.fixup.input.range', 'selected')

                activeRangeItem = acceptedItem
                const range =
                    acceptedItem.range instanceof vscode.Range
                        ? acceptedItem.range
                        : await acceptedItem.range()

                updateActiveRange(range)
                editInput.render(editInput.input.value)
            },
        })

        const editInput = createQuickPick({
            title: activeTitle,
            placeHolder: 'Enter edit instructions (type @ to include code, ⏎ to submit)',
            getItems: () =>
                getEditInputItems(
                    editInput.input.value,
                    activeRangeItem,
                    activeModelItem,
                    showModelSelector
                ),
            onDidHide: () => editor.setDecorations(PREVIEW_RANGE_DECORATION, []),
            ...(source === 'menu'
                ? {
                      buttons: [vscode.QuickInputButtons.Back],
                      onDidTriggerButton: target => {
                          if (target === vscode.QuickInputButtons.Back) {
                              void vscode.commands.executeCommand('cody.menu.commands')
                              editInput.input.hide()
                          }
                      },
                  }
                : {}),
            onDidChangeValue: async value => {
                const input = editInput.input
                if (
                    initialValues.initialInputValue !== undefined &&
                    value.toString() === initialValues.initialInputValue.toString()
                ) {
                    // Noop, this event is fired when an initial value is set
                    return
                }

                const mentionTrigger = scanForMentionTriggerInUserTextInput({
                    textBeforeCursor: value,
                    includeWhitespace: false,
                })
                const mentionQuery = mentionTrigger
                    ? parseMentionQuery(mentionTrigger.matchingString, null)
                    : undefined

                if (!mentionQuery) {
                    // Nothing to match, re-render existing items
                    input.items = getEditInputItems(
                        input.value,
                        activeRangeItem,
                        activeModelItem,
                        showModelSelector
                    ).items
                    return
                }

                const matchingContext = await getMatchingContext(mentionQuery)
                if (matchingContext.length === 0) {
                    // Attempted to match but found nothing
                    input.items = [
                        {
                            alwaysShow: true,
                            label:
                                (mentionQuery.provider === SYMBOL_CONTEXT_MENTION_PROVIDER.id
                                    ? mentionQuery.text.length === 0
                                        ? SYMBOL_CONTEXT_MENTION_PROVIDER.queryLabel
                                        : SYMBOL_CONTEXT_MENTION_PROVIDER.emptyLabel
                                    : mentionQuery.text.length === 0
                                      ? FILE_CONTEXT_MENTION_PROVIDER.queryLabel
                                      : FILE_CONTEXT_MENTION_PROVIDER.emptyLabel) ?? '',
                        },
                    ]
                    return
                }

                // Update stored context items so we can retrieve them later
                for (const { key, item } of matchingContext) {
                    contextItems.set(key, item)
                }

                /**
                 * Checks if the total size of the selected context items exceeds the context budget.
                 */
                const isOverLimit = (size?: number): boolean => {
                    const currentInput = input.value
                    let used = currentInput.length
                    for (const [k, v] of selectedContextItems) {
                        if (currentInput.includes(`@${k}`)) {
                            used += v.size ?? 0
                        } else {
                            selectedContextItems.delete(k)
                        }
                    }
                    const totalBudget = activeModelContextWindow
                    return size ? totalBudget - used < size : false
                }

                // Add human-friendly labels to the quick pick so the user can select them
                input.items = [
                    ...matchingContext.map(({ key, shortLabel, item }) => ({
                        alwaysShow: true,
                        label: shortLabel || key,
                        description: shortLabel ? key : undefined,
                        detail: isOverLimit(item.size) ? LARGE_FILE_WARNING_LABEL : undefined,
                    })),
                    {
                        kind: vscode.QuickPickItemKind.Separator,
                        label: 'help',
                    },
                    {
                        alwaysShow: true,
                        label:
                            (mentionQuery?.provider === SYMBOL_CONTEXT_MENTION_PROVIDER.id
                                ? SYMBOL_CONTEXT_MENTION_PROVIDER.queryLabel
                                : mentionQuery?.provider === FILE_CONTEXT_MENTION_PROVIDER.id
                                  ? FILE_CONTEXT_MENTION_PROVIDER.queryLabel
                                  : GENERAL_HELP_LABEL) ?? '',
                    },
                ]
            },
            onDidAccept: () => {
                const input = editInput.input
                const instruction = PromptString.unsafe_fromUserQuery(input.value.trim())

                // Selected item flow, update the input and store it for submission
                const selectedItem = input.selectedItems[0]
                switch (selectedItem.label) {
                    case MODEL_ITEM.label:
                        modelInput.render('')
                        return
                    case RANGE_ITEM.label:
                        rangeInput.render('')
                        return
                    case DOCUMENT_ITEM.label:
                        input.hide()
                        return executeDocCommand({ range: activeRange, source: 'menu' })
                    case TEST_ITEM.label:
                        input.hide()
                        return executeTestEditCommand({ range: activeRange, source: 'menu' })
                    case FILE_CONTEXT_MENTION_PROVIDER.queryLabel:
                    case FILE_CONTEXT_MENTION_PROVIDER.emptyLabel:
                    case SYMBOL_CONTEXT_MENTION_PROVIDER.queryLabel:
                    case SYMBOL_CONTEXT_MENTION_PROVIDER.emptyLabel:
                    case LARGE_FILE_WARNING_LABEL:
                    case GENERAL_HELP_LABEL:
                        // Noop, the user has actioned an item that is non intended to be actionable.
                        return
                }

                // Empty input flow, do nothing
                if (instruction.length === 0) {
                    return
                }

                // User provided context flow, the `key` is provided as the `description` for symbol items, use this if available.
                const key = selectedItem?.description || selectedItem?.label
                if (selectedItem) {
                    const contextItem = contextItems.get(key)
                    if (contextItem) {
                        // Replace fuzzy value with actual context in input
                        input.value = `${removeAfterLastAt(instruction.toString())}@${key} `
                        selectedContextItems.set(key, contextItem)
                        return
                    }
                }

                // Submission flow, validate selected items and return final output
                input.hide()
                textDocumentListener.dispose()
                const isGenerate = isGenerateIntent(document, activeRange)
                return resolve({
                    instruction: instruction.trim(),
                    userContextFiles: Array.from(selectedContextItems)
                        .filter(([key]) => instruction.toString().includes(`@${key}`))
                        .map(([, value]) => value),
                    model: activeModel,
                    range: activeRange,
                    intent: isGenerate ? 'add' : 'edit',
                    mode: isGenerate ? 'insert' : 'edit',
                })
            },
        })

        const initialInput = initialValues.initialInputValue?.toString() || ''
        editInput.render(initialInput)

        if (initialInput.length === 0) {
            // If we have no initial input, we want to ensure we don't auto-select anything
            // This helps ensure the input does not feel like a menu.
            editInput.input.activeItems = []
        }
    })
}<|MERGE_RESOLUTION|>--- conflicted
+++ resolved
@@ -80,17 +80,12 @@
         return null
     }
 
-<<<<<<< HEAD
-    telemetryService.log('CodyVSCodeExtension:menu:edit:clicked', { source }, { hasV2Event: true })
     telemetryRecorder.recordEvent('cody.menu.edit', 'clicked', {
         metadata: {
             source: EventSourceMetadataMapping[source as keyof typeof EventSourceMetadataMapping],
         },
         privateMetadata: { source },
     })
-=======
-    telemetryRecorder.recordEvent('cody.menu.edit', 'clicked', { privateMetadata: { source } })
->>>>>>> adf66041
 
     const initialCursorPosition = editor.selection.active
     let activeRange = initialValues.initialExpandedRange || initialValues.initialRange
