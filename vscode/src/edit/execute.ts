import * as vscode from 'vscode'

import type { ChatEventSource, ContextFile, ContextMessage } from '@sourcegraph/cody-shared'

import type { EditIntent, EditMode } from './types'
<<<<<<< HEAD
import type { EditSupportedModels } from './prompt'
=======
import type { FixupTask } from '../non-stop/FixupTask'
>>>>>>> e62ca32a

export interface ExecuteEditArguments {
    document?: vscode.TextDocument
    instruction?: string
    userContextFiles?: ContextFile[]
    contextMessages?: ContextMessage[]
    intent?: EditIntent
    range?: vscode.Range
    mode?: EditMode
    model?: EditSupportedModels
}

/**
 * Wrapper around the `edit-code` command that can be used anywhere but with better type-safety.
 */
export const executeEdit = async (
    args: ExecuteEditArguments,
    source: ChatEventSource
): Promise<FixupTask | undefined> => {
    return vscode.commands.executeCommand<FixupTask | undefined>('cody.command.edit-code', args, source)
}<|MERGE_RESOLUTION|>--- conflicted
+++ resolved
@@ -3,11 +3,8 @@
 import type { ChatEventSource, ContextFile, ContextMessage } from '@sourcegraph/cody-shared'
 
 import type { EditIntent, EditMode } from './types'
-<<<<<<< HEAD
 import type { EditSupportedModels } from './prompt'
-=======
 import type { FixupTask } from '../non-stop/FixupTask'
->>>>>>> e62ca32a
 
 export interface ExecuteEditArguments {
     document?: vscode.TextDocument
