import * as vscode from 'vscode'

import type { ContextItem, ContextMessage, EditModel, EventSource } from '@sourcegraph/cody-shared'

import type { FixupTask, FixupTelemetryMetadata } from '../non-stop/FixupTask'
import type { EditIntent, EditMode } from './types'

export interface ExecuteEditArguments {
    configuration?: {
        document?: vscode.TextDocument
        instruction?: string
        userContextFiles?: ContextItem[]
        contextMessages?: ContextMessage[]
        intent?: EditIntent
        range?: vscode.Range
        mode?: EditMode
        model?: EditModel
        // The file to write the edit to. If not provided, the edit will be applied to the current file.
        destinationFile?: vscode.Uri
        insertionPoint?: vscode.Position
    }
<<<<<<< HEAD
    source?: EventSource
    telemetryMetadata?: {
        [key: string]: unknown
    }
=======
    source?: ChatEventSource
    telemetryMetadata?: FixupTelemetryMetadata
>>>>>>> b898b0e9
}

/**
 * Wrapper around the `edit-code` command that can be used anywhere but with better type-safety.
 */
export const executeEdit = async (args: ExecuteEditArguments): Promise<FixupTask | undefined> => {
    return vscode.commands.executeCommand<FixupTask | undefined>('cody.command.edit-code', args)
}<|MERGE_RESOLUTION|>--- conflicted
+++ resolved
@@ -19,15 +19,8 @@
         destinationFile?: vscode.Uri
         insertionPoint?: vscode.Position
     }
-<<<<<<< HEAD
     source?: EventSource
-    telemetryMetadata?: {
-        [key: string]: unknown
-    }
-=======
-    source?: ChatEventSource
     telemetryMetadata?: FixupTelemetryMetadata
->>>>>>> b898b0e9
 }
 
 /**
