--- conflicted
+++ resolved
@@ -2,7 +2,6 @@
 
 import type { ChatEventSource, ContextItem, ContextMessage, EditModel } from '@sourcegraph/cody-shared'
 
-import type { InputType } from '../editor-input'
 import type { FixupTask } from '../non-stop/FixupTask'
 import type { EditIntent, EditMode } from './types'
 
@@ -18,11 +17,7 @@
         model?: EditModel
         // The file to write the edit to. If not provided, the edit will be applied to the current file.
         destinationFile?: vscode.Uri
-<<<<<<< HEAD
-        inputType?: InputType
-=======
         insertionPoint?: vscode.Position
->>>>>>> 4201825a
     }
     source?: ChatEventSource
 }
