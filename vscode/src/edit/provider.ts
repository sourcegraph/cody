--- conflicted
+++ resolved
@@ -1,8 +1,5 @@
-<<<<<<< HEAD
+import { isError } from 'lodash'
 import { LRUCache } from 'lru-cache'
-=======
-import { isError } from 'lodash'
->>>>>>> 280123cb
 import { workspace } from 'vscode'
 import { Utils } from 'vscode-uri'
 
