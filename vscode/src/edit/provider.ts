import { workspace } from 'vscode'
import { Utils } from 'vscode-uri'

import {
    BotResponseMultiplexer,
    type CompletionParameters,
    Typewriter,
    currentAuthStatus,
    currentSiteVersion,
    isAbortError,
    isDotCom,
    isNetworkLikeError,
    modelsService,
    posixFilePaths,
    telemetryRecorder,
    tracer,
    uriBasename,
    wrapInActiveSpan,
} from '@sourcegraph/cody-shared'

import type { FixupController } from '../non-stop/FixupController'
import type { FixupTask } from '../non-stop/FixupTask'
import { logError } from '../output-channel-logger'

import {
    DEFAULT_EVENT_SOURCE,
    EventSourceTelemetryMetadataMapping,
} from '@sourcegraph/cody-shared/src/chat/transcript/messages'
<<<<<<< HEAD
=======
import { isError } from 'lodash'
import { workspace } from 'vscode'
>>>>>>> b00f9b6d
import { doesFileExist } from '../commands/utils/workspace-files'
import { getEditor } from '../editor/active-editor'
import { CodyTaskState } from '../non-stop/state'
import { splitSafeMetadata } from '../services/telemetry-v2'
import { countCode } from '../services/utils/code-count'
import { resolveRelativeOrAbsoluteUri } from '../services/utils/edit-create-file'
import type { EditCacheManager } from './cache-manager'
import type { EditManagerOptions } from './manager'
import { responseTransformer } from './output/response-transformer'
import { buildInteraction } from './prompt'
import { PROMPT_TOPICS } from './prompt/constants'
import { EditIntentTelemetryMetadataMapping, EditModeTelemetryMetadataMapping } from './types'
import { isStreamedIntent } from './utils/edit-intent'

interface EditProviderOptions extends EditManagerOptions {
    task: FixupTask
    controller: FixupController
    cacheManager: EditCacheManager
}

/**
 * Represents the possible states of a streaming edit session
 */
type StreamState = 'prefetching' | 'streaming' | 'completed'

/**
 * Data structure that captures an in-progress or completed streaming session
 * for a given task. This allows both "prefetch" and "startEdit" to share
 * partial text and avoid multiple LLM requests.
 */
export interface StreamSession {
    /** Accumulates partial text as it comes in */
    partialText: string
    /** For streaming abort */
    abortController: AbortController
    /** In-flight streaming promise (so we won't start two streams for the same task) */
    streamingPromise: Promise<void> | null
    /** Multiplexer to broadcast partial content */
    multiplexer: BotResponseMultiplexer
    /** Current state of the streaming session */
    state: StreamState
}

/**
 * We store the streaming session in a Map keyed by task ID so prefetchEdit
 * and startEdit share the same stream if it's in progress.
 */
export class EditProvider {
    private insertionQueue: { response: string; isMessageInProgress: boolean }[] = []
    private insertionInProgress = false

    constructor(public config: EditProviderOptions) {}

    /**
     * Attempt to start streaming in "prefetch mode." If a stream is already
     * in progress for this task, do nothing.
     */
    public prefetchEdit(): void {
        const { task } = this.config
        const session = this.config.cacheManager.getStreamSession(task.id)
        if (!session) {
            // Kick off streaming in the background (but do not mark the task as started)
            this.performStreamingEdit({ taskId: task.id, initialState: 'prefetching' }).catch(error => {
                // Remove the broken session so subsequent tries can retry
                this.config.cacheManager.delete(task.id)
                // Rethrow so logs are visible
                throw error
            })
        }
    }

    /**
     * Called when the user actually clicks the button to "start edit." If
     * streaming was prefetching in the background and is not completed, we
     * reuse the partial text. If no streaming session exists yet, we start it
     * normally. If streaming completed, we apply the final text instantly.
     */
    public async startEdit(): Promise<void> {
        const taskId = this.config.task.id
        const session = this.config.cacheManager.getStreamSession(taskId)

        // If no streaming session or there was an error, start from scratch
        if (!session) {
            await this.performStreamingEdit({ taskId, initialState: 'streaming' })
            return
        }

        // If streaming is already complete, just apply the final partial text
        if (session.state === 'completed') {
            // Mark the task started for UI
            this.config.controller.startTask(this.config.task)
            // The final text is in session.partialText
            return this.handleResponse(session.partialText, false)
        }

        // If streaming is still in progress, we "startTask" now for UI,
        // then replay what has arrived so far, and continue to stream new tokens.
        this.config.controller.startTask(this.config.task)
        session.state = 'streaming'
        // Immediately apply what has already been streamed
        if (session.partialText) {
            await this.handleResponse(session.partialText, true)
        }

        // We do NOT need to re-initiate streaming; it is already in flight.
        // We'll continue to get partial updates from the multiplexer.
        return
    }

    public abortEdit(): void {
        const taskId = this.config.task.id
        const session = this.config.cacheManager.getStreamSession(taskId)
        if (session) {
            session.abortController.abort()
        }
    }

    /**
     * Called by external code to directly apply the entire response (skipping any streaming).
     * We still call "startTask" first to ensure the UI updates accordingly.
     */
    public applyEdit(response: string): Promise<void> {
        this.config.controller.startTask(this.config.task)
        return this.handleResponse(response, false)
    }

    private async performStreamingEdit({
        taskId,
        initialState,
    }: {
        taskId: string
        initialState: StreamState
    }): Promise<void> {
        const abortController = new AbortController()
        const multiplexer = new BotResponseMultiplexer()

        // Create a new session object and store it
        const session: StreamSession = {
            state: initialState,
            abortController,
            multiplexer,
            streamingPromise: null,
            partialText: '',
        }
        this.config.cacheManager.setStreamSession(taskId, session)

        session.streamingPromise = wrapInActiveSpan('command.edit.streaming', async span => {
            span.setAttribute('sampled', true)

            if (session.state === 'streaming') {
                this.config.controller.startTask(this.config.task)
            }

            const editTimeToFirstTokenSpan = tracer.startSpan('cody.edit.provider.timeToFirstToken')
            const model = this.config.task.model
            const contextWindow = modelsService.getContextWindowByID(model)
            const versions = await currentSiteVersion()

            if (isError(versions)) {
                this.handleError(versions)
                return
            }
            const {
                messages,
                stopSequences,
                responseTopic,
                responsePrefix = '',
            } = await buildInteraction({
                model,
                codyApiVersion: versions.codyAPIVersion,
                contextWindow: contextWindow.input,
                task: this.config.task,
                editor: this.config.editor,
            }).catch(err => {
                this.handleError(err)
                throw err
            })

            // This handles the partial text streaming
            const typewriter = new Typewriter({
                update: content => {
                    session.partialText = content // store partial text in session
                    // If the session is in streaming state, handle partial tokens
                    if (session.state === 'streaming') {
                        void this.handleResponse(content, true)
                    }
                },
                close: () => {},
            })

            let text = ''
            multiplexer.sub(responseTopic, {
                onResponse: async (content: string) => {
                    text += content
                    typewriter.update(text)
                    return Promise.resolve()
                },
                onTurnComplete: async () => {
                    typewriter.close()
                    typewriter.stop()
                    const wasStreaming = session.state === 'streaming'
                    session.state = 'completed'
                    session.partialText = text
                    // If session is in streaming state, apply the final text in the UI.
                    if (wasStreaming) {
                        await this.handleResponse(text, false)
                    }
                    return Promise.resolve()
                },
            })

            // If "test" intent, handle test-file naming
            if (this.config.task.intent === 'test') {
                if (this.config.task.destinationFile) {
                    // We have already provided a destination file,
                    // Treat this as the test file to insert to
                    await this.config.controller.didReceiveNewFileRequest(
                        this.config.task.id,
                        this.config.task.destinationFile
                    )
                }

                // Listen to test file name suggestion from responses and create the file if we don't have one.
                // This allows Cody to let us know which test file we should add the new content to.
                // NOTE: Keep this multiplexer even if a destination file is set to catch the PROMPT_TOPICS.
                let filepath = ''
                multiplexer.sub(PROMPT_TOPICS.FILENAME.toString(), {
                    onResponse: async (content: string) => {
                        filepath += content
                        // handleFileCreationResponse will check if destinationFile is set
                        if (session.state === 'streaming') {
                            void this.handleFileCreationResponse(filepath, true)
                        }
                        return Promise.resolve()
                    },
                    onTurnComplete: async () => {
                        return Promise.resolve()
                    },
                })
            }

            const params = {
                model,
                stopSequences,
                maxTokensToSample: contextWindow.output,
            } as CompletionParameters

            if (model.includes('gpt-4o')) {
                // Use Predicted Output for gpt-4o models.
                // https://platform.openai.com/docs/guides/predicted-outputs
                params.prediction = {
                    type: 'content',
                    content: this.config.task.original,
                }
            }

            // Set stream param only when the model is disabled for streaming.
            if (modelsService.isStreamDisabled(model)) {
                params.stream = false
            }
            const stream = await this.config.chat.chat(messages, { ...params }, abortController.signal)

            let textConsumed = 0
            let firstTokenReceived = false

            for await (const message of stream) {
                switch (message.type) {
                    case 'change': {
                        if (textConsumed === 0 && responsePrefix) {
                            void multiplexer.publish(responsePrefix)
                        }
                        if (!firstTokenReceived && message.text.length > 1) {
                            editTimeToFirstTokenSpan.end()
                            firstTokenReceived = true
                        }
                        const chunk = message.text.slice(textConsumed)
                        textConsumed = message.text.length
                        void multiplexer.publish(chunk)
                        break
                    }
                    case 'complete': {
                        await multiplexer.notifyTurnComplete()
                        break
                    }
                    case 'error': {
                        let err = message.error
                        logError('EditProvider:onError', err.message)
                        if (isAbortError(err)) {
                            // Streams intentionally aborted; if in streaming state,
                            // pass final partial text
                            if (session.state === 'streaming') {
                                void this.handleResponse(text, false)
                            }
                            return
                        }
                        if (isNetworkLikeError(err)) {
                            err = new Error('Cody could not respond due to network error.')
                        }

                        // Display error message as assistant response
                        this.handleError(err)
                        console.error(`Completion request failed: ${err.message}`)

                        break
                    }
                }
            }
        })

        // Let this method return after streaming initiates
        return session.streamingPromise
    }

    private async handleResponse(response: string, isMessageInProgress: boolean): Promise<void> {
        // Error state: The response finished but we didn't receive any text
        if (!response && !isMessageInProgress) {
            this.handleError(new Error('Cody did not respond with any text'))
            return
        }

        if (!response) {
            return
        }

        // If the response finished and we didn't receive a test file name suggestion,
        // we will create one manually before inserting the response to the new test file
        if (this.config.task.intent === 'test' && !this.config.task.destinationFile) {
            if (isMessageInProgress) {
                return
            }
            await this.handleFileCreationResponse('', isMessageInProgress)
        }

        if (!isMessageInProgress) {
            const { task } = this.config
            const legacyMetadata = {
                intent: EditIntentTelemetryMetadataMapping[task.intent] || task.intent,
                mode: EditModeTelemetryMetadataMapping[task.mode] || task.mode,
                source:
                    EventSourceTelemetryMetadataMapping[task.source || DEFAULT_EVENT_SOURCE] ||
                    task.source,
                ...countCode(response),
            }
            const { metadata, privateMetadata } = splitSafeMetadata(legacyMetadata)
            const endpoint = currentAuthStatus().endpoint
            telemetryRecorder.recordEvent('cody.fixup.response', 'hasCode', {
                metadata,
                privateMetadata: {
                    ...privateMetadata,
                    model: task.model,
                    // 🚨 SECURITY: edit responses are to be included only for DotCom users AND for V2 telemetry
                    // V2 telemetry exports privateMetadata only for DotCom users
                    // the condition below is an aditional safegaurd measure
                    responseText: endpoint && isDotCom(endpoint) ? response : undefined,
                },
                billingMetadata: {
                    product: 'cody',
                    category: 'billable',
                },
            })
        }

        if (isStreamedIntent(this.config.task.intent)) {
            this.queueInsertion(response, isMessageInProgress)
        } else {
            this.handleFixupEdit(response, isMessageInProgress)
        }
    }

    private queueInsertion(response: string, isMessageInProgress: boolean): void {
        this.insertionQueue.push({ response, isMessageInProgress })
        if (!this.insertionInProgress) {
            void this.processQueue().catch(error => this.handleError(error))
        }
    }

    private async processQueue(): Promise<void> {
        this.insertionInProgress = true
        while (this.insertionQueue.length > 0) {
            const { response, isMessageInProgress } = this.insertionQueue.shift()!
            await this.handleFixupInsert(response, isMessageInProgress)
        }
        this.insertionInProgress = false
    }

    /**
     * Display an erred codelens to the user on failed fixup apply.
     * Will allow the user to view the error in more detail if needed.
     */
    protected handleError(error: Error): void {
        this.config.controller.error(this.config.task.id, error)
    }

    private async handleFixupEdit(response: string, isMessageInProgress: boolean): Promise<void> {
        return this.config.controller.didReceiveFixupText(
            this.config.task.id,
            responseTransformer(response, this.config.task, isMessageInProgress),
            isMessageInProgress ? 'streaming' : 'complete'
        )
    }

    private async handleFixupInsert(response: string, isMessageInProgress: boolean): Promise<void> {
        return this.config.controller.didReceiveFixupInsertion(
            this.config.task.id,
            responseTransformer(response, this.config.task, isMessageInProgress),
            isMessageInProgress ? 'streaming' : 'complete'
        )
    }

    private async handleFileCreationResponse(text: string, isMessageInProgress: boolean): Promise<void> {
        const task = this.config.task
        if (task.state !== CodyTaskState.Pending) {
            return
        }

        // Has already been created when set
        if (task.destinationFile) {
            return
        }

        // Manually create the file if no name was suggested
        if (!text.length && !isMessageInProgress) {
            // Create a new untitled file if the suggested file does not exist
            const currentFile = task.fixupFile.uri
            const currentDoc = await workspace.openTextDocument(currentFile)
            const newDoc = await workspace.openTextDocument({
                language: currentDoc?.languageId,
            })
            await this.config.controller.didReceiveNewFileRequest(this.config.task.id, newDoc.uri)
            return
        }

        const opentag = `<${PROMPT_TOPICS.FILENAME}>`
        const closetag = `</${PROMPT_TOPICS.FILENAME}>`

        const currentFileUri = task.fixupFile.uri
        // remove open and close tags from text
        const newFilePath = text.trim().replaceAll(new RegExp(`${opentag}(.*)${closetag}`, 'g'), '$1')

        // Get workspace uri using the current file uri
        const workspaceUri = workspace.getWorkspaceFolder(currentFileUri)?.uri
        const currentDirUri = Utils.joinPath(currentFileUri, '..')
        const activeEditor = getEditor()?.active?.document?.uri
        let newFileUri = await resolveRelativeOrAbsoluteUri(
            workspaceUri ?? currentDirUri,
            newFilePath,
            activeEditor
        )
        if (!newFileUri) {
            throw new Error('No editor found to insert text')
        }

        const haveSameExtensions =
            posixFilePaths.extname(uriBasename(currentFileUri)) === posixFilePaths.extname(newFilePath)
        if (haveSameExtensions && !task.destinationFile) {
            const fileIsFound = await doesFileExist(newFileUri)
            if (!fileIsFound) {
                newFileUri = newFileUri.with({ scheme: 'untitled' })
            }
            try {
                await this.config.controller.didReceiveNewFileRequest(task.id, newFileUri)
            } catch (error) {
                this.handleError(new Error('Cody failed to generate unit tests', { cause: error }))
            }
        }
    }
}<|MERGE_RESOLUTION|>--- conflicted
+++ resolved
@@ -1,3 +1,4 @@
+import { isError } from 'lodash'
 import { workspace } from 'vscode'
 import { Utils } from 'vscode-uri'
 
@@ -26,11 +27,6 @@
     DEFAULT_EVENT_SOURCE,
     EventSourceTelemetryMetadataMapping,
 } from '@sourcegraph/cody-shared/src/chat/transcript/messages'
-<<<<<<< HEAD
-=======
-import { isError } from 'lodash'
-import { workspace } from 'vscode'
->>>>>>> b00f9b6d
 import { doesFileExist } from '../commands/utils/workspace-files'
 import { getEditor } from '../editor/active-editor'
 import { CodyTaskState } from '../non-stop/state'
