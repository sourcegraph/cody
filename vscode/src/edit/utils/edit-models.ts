--- conflicted
+++ resolved
@@ -16,12 +16,8 @@
             // Issue: https://github.com/sourcegraph/cody/issues/3512
             return 'anthropic/claude-3-sonnet-20240229'
         case 'doc':
-<<<<<<< HEAD
             // Doc is a case where we can sacrifice LLM performnace for improved latency and get comparable results.
-            return 'anthropic/claude-instant-1.2'
-=======
             return 'anthropic/claude-3-haiku-20240307'
->>>>>>> 26c62910
         case 'test':
         case 'add':
         case 'edit':
