import * as vscode from 'vscode'

import { isCodyIgnoredFile } from '@sourcegraph/cody-shared/src/chat/context-filter'

/**
 * Interface for tracking the last active text editor that is not a webview panel for
 * the new Chat Panel UI.
 *
 * active: The current valid active/supported text editor instance.
 * ignored: Whether the active editor is ignored by Cody or not.
 */
interface LastActiveTextEditor {
    active?: vscode.TextEditor
    ignored?: boolean
}

/**
 * This returns the current active text editor instance if available,
 * along with a boolean indicating if the text editor is on the Cody ignored list.
 * Returns undefined if no editor is active.
 *
 * NOTE: ALL USERS of chat interface in VS Code should use this to get the correct Active Editor instead of using
 * 'vscode.window.activeTextEditor' as this handles cases where the activeTextEditor API will always return
 * 'undefined' when user is focused on the webview chat panel.
 *
 * NOTE: Users that operate within an actual text editor (non-webview panels) do not need to use this API as calling
 * 'vscode.window.activeTextEditor' from the text editor will always return the correct active editor.
 */
let lastActiveTextEditor: LastActiveTextEditor = { active: undefined, ignored: false }

// Support file, untitled, and notebooks
const validFileSchemes = new Set(['file', 'untitled', 'vscode-notebook', 'vscode-notebook-cell'])

// When the webview panel is focused, calling activeTextEditor will return undefined.
// This allows us to keep using the last active editor before the webview panel became the active editor
export function getEditor(): LastActiveTextEditor {
    // If there is no visible text editors, then we don't have an active editor
    const activeEditors = vscode.window.visibleTextEditors
    if (!activeEditors.length) {
        lastActiveTextEditor = { active: undefined, ignored: false }
        return lastActiveTextEditor
    }

<<<<<<< HEAD
    // Check if the active editor is:
    // a. a file that cody supports
    // b. a file that is ignored by Cody
    const activeEditor = vscode.window.activeTextEditor
    if (activeEditor?.document.uri) {
        // Update the lastActiveTextEditor if the active editor is a valid file
        if (validFileSchemes.has(activeEditor.document.uri.scheme)) {
            lastActiveTextEditor.active = activeEditor
            lastActiveTextEditor.ignored = isCodyIgnoredFile(activeEditor?.document.uri)
=======
    // When the webview panel is focused, calling activeTextEditor will return undefined.
    // This allows us to get the active editor before the webview panel is focused.
    const get = (): vscode.TextEditor | undefined => {
        const activeEditor = vscode.window.activeTextEditor || vscode.window.visibleTextEditors[0]
        if (activeEditor?.document.uri.scheme) {
            if (validFileSchemes.has(activeEditor.document.uri.scheme)) {
                lastTrackedTextEditor = activeEditor
            }
>>>>>>> 4d41f85b
        }
    }
    return lastActiveTextEditor
}<|MERGE_RESOLUTION|>--- conflicted
+++ resolved
@@ -41,27 +41,22 @@
         return lastActiveTextEditor
     }
 
-<<<<<<< HEAD
-    // Check if the active editor is:
-    // a. a file that cody supports
-    // b. a file that is ignored by Cody
-    const activeEditor = vscode.window.activeTextEditor
-    if (activeEditor?.document.uri) {
-        // Update the lastActiveTextEditor if the active editor is a valid file
-        if (validFileSchemes.has(activeEditor.document.uri.scheme)) {
-            lastActiveTextEditor.active = activeEditor
-            lastActiveTextEditor.ignored = isCodyIgnoredFile(activeEditor?.document.uri)
-=======
     // When the webview panel is focused, calling activeTextEditor will return undefined.
     // This allows us to get the active editor before the webview panel is focused.
-    const get = (): vscode.TextEditor | undefined => {
+    const get = (): LastActiveTextEditor => {
+        // Check if the active editor is:
+        // a. a file that cody supports
+        // b. a file that is ignored by Cody
         const activeEditor = vscode.window.activeTextEditor || vscode.window.visibleTextEditors[0]
         if (activeEditor?.document.uri.scheme) {
+            // Update the lastActiveTextEditor if the active editor is a valid file
             if (validFileSchemes.has(activeEditor.document.uri.scheme)) {
-                lastTrackedTextEditor = activeEditor
+                lastActiveTextEditor.active = activeEditor
+                lastActiveTextEditor.ignored = isCodyIgnoredFile(activeEditor?.document.uri)
             }
->>>>>>> 4d41f85b
         }
+        return lastActiveTextEditor
     }
-    return lastActiveTextEditor
+
+    return get()
 }