--- conflicted
+++ resolved
@@ -27,12 +27,7 @@
     : never
 
 export interface PlatformContext {
-<<<<<<< HEAD
-    getRgPath?: typeof getRgPath
     createCommandsProvider?: Constructor<typeof CommandsProvider>
-=======
-    createCommandsController?: Constructor<typeof CommandsController>
->>>>>>> 9cb9d75a
     createLocalEmbeddingsController?: (config: LocalEmbeddingsConfig) => LocalEmbeddingsController
     createSymfRunner?: Constructor<typeof SymfRunner>
     createBfgRetriever?: () => BfgRetriever
