--- conflicted
+++ resolved
@@ -11,17 +11,13 @@
     combineLatest,
     createDisposables,
     currentUserProductSubscription,
+    isFreeUser,
     promiseFactoryToObservable,
     skipPendingOperation,
 } from '@sourcegraph/cody-shared'
-<<<<<<< HEAD
-import { isFreeUser } from '@sourcegraph/cody-shared/src/auth/types'
 import { isRunningInsideAgent } from '../jsonrpc/isRunningInsideAgent'
-=======
-
 import type { FixupController } from '../non-stop/FixupController'
 
->>>>>>> 716e4305
 import { AutoeditsProvider } from './autoedits-provider'
 import { autoeditsOutputChannelLogger } from './output-channel-logger'
 
@@ -52,22 +48,16 @@
     config: PickResolvedConfiguration<{ configuration: true }>
     authStatus: AuthStatus
     chatClient: ChatClient
-<<<<<<< HEAD
     autoeditsFeatureFlagEnabled: boolean
-=======
     fixupController: FixupController
->>>>>>> 716e4305
 }
 
 export function createAutoEditsProvider({
     config: { configuration },
     authStatus,
     chatClient,
-<<<<<<< HEAD
     autoeditsFeatureFlagEnabled,
-=======
     fixupController,
->>>>>>> 716e4305
 }: AutoeditsItemProviderArgs): Observable<void> {
     if (!configuration.experimentalAutoeditsEnabled) {
         return NEVER
@@ -84,7 +74,6 @@
         promiseFactoryToObservable(async () => await currentUserProductSubscription())
     ).pipe(
         skipPendingOperation(),
-<<<<<<< HEAD
         createDisposables(([userProductSubscription]) => {
             const userEligibilityInfo = isUserEligibleForAutoeditsFeature(
                 autoeditsFeatureFlagEnabled,
@@ -96,11 +85,7 @@
                 return []
             }
 
-            const provider = new AutoeditsProvider(chatClient)
-=======
-        createDisposables(() => {
             const provider = new AutoeditsProvider(chatClient, fixupController)
->>>>>>> 716e4305
             return [
                 vscode.commands.registerCommand('cody.command.autoedits-manual-trigger', async () => {
                     await vscode.commands.executeCommand('editor.action.inlineSuggest.hide')
