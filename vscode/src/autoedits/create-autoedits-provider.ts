import { type Observable, map } from 'observable-fns'
import * as vscode from 'vscode'

import {
    type AuthStatus,
    type ChatClient,
    CodyAutoSuggestionMode,
    NEVER,
    type PickResolvedConfiguration,
    type UserProductSubscription,
    combineLatest,
    createDisposables,
    currentUserProductSubscription,
    isFreeUser,
    promiseFactoryToObservable,
    skipPendingOperation,
} from '@sourcegraph/cody-shared'
import { isRunningInsideAgent } from '../jsonrpc/isRunningInsideAgent'
import type { FixupController } from '../non-stop/FixupController'

import { AutoeditsProvider } from './autoedits-provider'
import { autoeditsOutputChannelLogger } from './output-channel-logger'
<<<<<<< HEAD
import type { CodyStatusBar } from '../services/StatusBar'
=======
import { initImageSuggestionService } from './renderer/image-gen'
>>>>>>> 297c4a90

const AUTOEDITS_NON_ELIGIBILITY_MESSAGES = {
    ONLY_VSCODE_SUPPORT: 'Auto-edit is currently only supported in VS Code.',
    PRO_USER_ONLY: 'Auto-edit requires Cody Pro subscription.',
    FEATURE_FLAG_NOT_ELIGIBLE:
        'Auto-edit is an experimental feature and currently not enabled for your account. Please check back later.',
}

/**
 * Information about a user's eligibility for auto-edit functionality.
 */
export interface AutoeditsUserEligibilityInfo {
    /**
     * Whether the user is eligible to use auto-edit.
     */
    isUserEligible: boolean

    /**
     * The reason why the user is not eligible for auto-edit, if applicable.
     * The message can be shown to the user, why auto-edit are not available to them.
     */
    nonEligibilityReason?: string
}

interface AutoeditsItemProviderArgs {
    config: PickResolvedConfiguration<{ configuration: true }>
    authStatus: AuthStatus
    chatClient: ChatClient
<<<<<<< HEAD
    autoeditsFeatureFlagEnabled: boolean
    fixupController: FixupController,
    statusBar: CodyStatusBar,
=======
    autoeditFeatureFlagEnabled: boolean
    autoeditImageRenderingEnabled: boolean
    fixupController: FixupController
>>>>>>> 297c4a90
}

export function createAutoEditsProvider({
    config: { configuration },
    authStatus,
    chatClient,
    autoeditFeatureFlagEnabled,
    autoeditImageRenderingEnabled,
    fixupController,
    statusBar,
}: AutoeditsItemProviderArgs): Observable<void> {
    if (!configuration.experimentalAutoEditEnabled) {
        return NEVER
    }

    if (!authStatus.authenticated) {
        if (!authStatus.pendingValidation) {
            autoeditsOutputChannelLogger.logDebug('createProvider', 'You are not signed in.')
        }
        return NEVER
    }

    return combineLatest(
        promiseFactoryToObservable(async () => await currentUserProductSubscription())
    ).pipe(
        skipPendingOperation(),
        createDisposables(([userProductSubscription]) => {
            const userEligibilityInfo = isUserEligibleForAutoeditsFeature(
                autoeditFeatureFlagEnabled,
                authStatus,
                userProductSubscription
            )
            if (!userEligibilityInfo.isUserEligible) {
                handleAutoeditsNotificationForNonEligibleUser(userEligibilityInfo.nonEligibilityReason)
                return []
            }

<<<<<<< HEAD
            const provider = new AutoeditsProvider(chatClient, fixupController, statusBar)
=======
            if (autoeditImageRenderingEnabled) {
                // Initialise the canvas renderer for image generation.
                // TODO: Consider moving this if we decide to enable this by default.
                initImageSuggestionService()
            }

            const provider = new AutoeditsProvider(chatClient, fixupController, {
                shouldRenderImage: autoeditImageRenderingEnabled,
            })
>>>>>>> 297c4a90
            return [
                vscode.commands.registerCommand('cody.command.autoedit-manual-trigger', async () => {
                    await vscode.commands.executeCommand('editor.action.inlineSuggest.hide')
                    await vscode.commands.executeCommand('editor.action.inlineSuggest.trigger')
                }),
                vscode.languages.registerInlineCompletionItemProvider(
                    [{ scheme: 'file', language: '*' }, { notebookType: '*' }],
                    provider
                ),
                provider,
            ]
        }),
        map(() => undefined)
    )
}

/**
 * Displays an error notification to the user about non-eligibility for auto edits,
 * but only if the user is currently in the Settings view (to avoid spamming them).
 *
 * This is because because of the flaky network issues we could evaluate the default feature flag value to false
 * and show the non eligibility notification to the user even if they have access to the feature.
 * Generally the users should see the notification only when they manually change the vscode config which could be either
 * through the settings UI or `settings.json` file.
 *
 * @param {string | undefined} nonEligibilityReason - The reason why the user is currently not eligible
 *                                                   for auto edits. If not provided, no notification occurs.
 */
export async function handleAutoeditsNotificationForNonEligibleUser(
    nonEligibilityReason?: string
): Promise<void> {
    if (!nonEligibilityReason || !isSettingsEditorOpen()) {
        return
    }

    const switchToAutocompleteText = 'Switch to autocomplete'
    const selection = await vscode.window.showErrorMessage(
        `Error: ${nonEligibilityReason}`,
        switchToAutocompleteText
    )
    if (selection === switchToAutocompleteText) {
        await vscode.workspace
            .getConfiguration()
            .update(
                'cody.suggestions.mode',
                CodyAutoSuggestionMode.Autocomplete,
                vscode.ConfigurationTarget.Global
            )
    }
}

/**
 * Checks whether the current view in VS Code is the Settings editor (JSON or UI).
 *
 * This function performs two checks:
 *   1. Detect if the active text editor points to a known settings file (e.g., settings.json, settings.jsonc).
 *   2. If there's no text editor open, examine the "Tab" label to see if it's the built-in Settings UI.
 *
 * Note: Using the tab's label is locale-specific; if a user runs VS Code in a non-English locale,
 *       or if the label changes in future VS Code versions, this heuristic may fail.
 *
 * @returns {boolean} True if the user is most likely viewing the Settings editor (JSON or UI), false otherwise.
 */
function isSettingsEditorOpen(): boolean {
    const activeEditor = vscode.window.activeTextEditor

    // 1) If there's an active text editor, check if the file name matches typical settings files
    if (activeEditor) {
        const fsPath = activeEditor.document.uri.fsPath
        if (fsPath.endsWith('settings.json') || fsPath.endsWith('settings.jsonc')) {
            return true
        }
        return false
    }

    // 2) If there's no activeTextEditor, the user might be in the graphical Settings UI or have no editor at all
    const activeTab = vscode.window.tabGroups.activeTabGroup?.activeTab
    if (!activeTab) {
        // No tab at all: definitely not a JSON settings file;
        // could be just an empty Editor area, Start page, or something else
        return false
    }

    // The built-in Settings UI tab typically has the label "Settings" (in English).
    return activeTab.label === 'Settings'
}

export function isUserEligibleForAutoeditsFeature(
    autoeditsFeatureFlagEnabled: boolean,
    authStatus: AuthStatus,
    productSubscription: UserProductSubscription | null
): AutoeditsUserEligibilityInfo {
    // Always enable auto-edit when testing
    if (process.env.CODY_TESTING === 'true') {
        return { isUserEligible: true }
    }

    // Editors other than vscode are not eligible for auto-edit
    if (isRunningInsideAgent()) {
        return {
            isUserEligible: false,
            nonEligibilityReason: AUTOEDITS_NON_ELIGIBILITY_MESSAGES.ONLY_VSCODE_SUPPORT,
        }
    }

    // Free users are not eligible for auto-edit
    if (isFreeUser(authStatus, productSubscription)) {
        return {
            isUserEligible: false,
            nonEligibilityReason: AUTOEDITS_NON_ELIGIBILITY_MESSAGES.PRO_USER_ONLY,
        }
    }

    // Users with autoedit feature flag enabled are eligible for auto-edit
    return {
        isUserEligible: autoeditsFeatureFlagEnabled,
        nonEligibilityReason: autoeditsFeatureFlagEnabled
            ? undefined
            : AUTOEDITS_NON_ELIGIBILITY_MESSAGES.FEATURE_FLAG_NOT_ELIGIBLE,
    }
}<|MERGE_RESOLUTION|>--- conflicted
+++ resolved
@@ -20,11 +20,8 @@
 
 import { AutoeditsProvider } from './autoedits-provider'
 import { autoeditsOutputChannelLogger } from './output-channel-logger'
-<<<<<<< HEAD
+import { initImageSuggestionService } from './renderer/image-gen'
 import type { CodyStatusBar } from '../services/StatusBar'
-=======
-import { initImageSuggestionService } from './renderer/image-gen'
->>>>>>> 297c4a90
 
 const AUTOEDITS_NON_ELIGIBILITY_MESSAGES = {
     ONLY_VSCODE_SUPPORT: 'Auto-edit is currently only supported in VS Code.',
@@ -53,15 +50,10 @@
     config: PickResolvedConfiguration<{ configuration: true }>
     authStatus: AuthStatus
     chatClient: ChatClient
-<<<<<<< HEAD
-    autoeditsFeatureFlagEnabled: boolean
-    fixupController: FixupController,
-    statusBar: CodyStatusBar,
-=======
     autoeditFeatureFlagEnabled: boolean
     autoeditImageRenderingEnabled: boolean
-    fixupController: FixupController
->>>>>>> 297c4a90
+    fixupController: FixupController,
+    statusBar: CodyStatusBar
 }
 
 export function createAutoEditsProvider({
@@ -99,19 +91,15 @@
                 return []
             }
 
-<<<<<<< HEAD
-            const provider = new AutoeditsProvider(chatClient, fixupController, statusBar)
-=======
             if (autoeditImageRenderingEnabled) {
                 // Initialise the canvas renderer for image generation.
                 // TODO: Consider moving this if we decide to enable this by default.
                 initImageSuggestionService()
             }
 
-            const provider = new AutoeditsProvider(chatClient, fixupController, {
+            const provider = new AutoeditsProvider(chatClient, fixupController, statusBar, {
                 shouldRenderImage: autoeditImageRenderingEnabled,
             })
->>>>>>> 297c4a90
             return [
                 vscode.commands.registerCommand('cody.command.autoedit-manual-trigger', async () => {
                     await vscode.commands.executeCommand('editor.action.inlineSuggest.hide')
