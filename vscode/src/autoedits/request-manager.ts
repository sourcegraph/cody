import { LRUCache } from 'lru-cache'
import type * as vscode from 'vscode'

import { forkSignal } from '../completions/utils'
import { AutoeditStopReason, type ModelResponse, type SuccessModelResponse } from './adapters/base'
import { autoeditSource } from './analytics-logger'
import type { CodeToReplaceData } from './prompt/prompt-utils'
import { isNotRecyclable, isRequestNotRelevant } from './request-recycling'

export interface AutoeditRequestManagerParams {
    requestUrl: string
    uri: string
    codeToReplaceData: CodeToReplaceData
    documentVersion: number
    position: vscode.Position
    abortSignal: AbortSignal
}

export class RequestManager implements vscode.Disposable {
    private cache = new LRUCache<string, { response: SuccessModelResponse }>({ max: 50 })
    private readonly inflightRequests = new LRUCache<string, InflightRequest>({ max: 20 })

    /** Track the latest request to help determine if other requests are still relevant */
    private latestRequestParams: AutoeditRequestManagerParams | null = null

    /**
     * Execute a request or use a cached/in-flight result if available
     */
    public async request(
        params: AutoeditRequestManagerParams,
        makeRequest: (abortSignal: AbortSignal) => Promise<AsyncGenerator<ModelResponse>>
    ): Promise<ModelResponse> {
        // 1. First check the cache for exact matches
        const cachedResponse = this.checkCache(params)
        if (cachedResponse) {
            return cachedResponse
        }

        // 2. Then check for a matching in-flight request
        const inflightRequest = this.findMatchingInflightRequest(params)
        if (inflightRequest) {
            const response = await inflightRequest.promise
            if (response.type === 'success') {
                return {
                    ...response,
                    source: autoeditSource.inFlightRequest,
                }
            }
            return response
        }

        if (params.abortSignal.aborted) {
            return {
                type: 'aborted',
                stopReason: AutoeditStopReason.RequestAborted,
                requestUrl: params.requestUrl,
            }
        }

        // 3. Create a new request if we couldn't reuse anything and the request is not aborted
        const request = new InflightRequest(params)
        this.inflightRequests.set(request.cacheKey, request)

        // Cancel any irrelevant requests based on the current request
        this.cancelIrrelevantRequests()

<<<<<<< HEAD
=======
        // Start processing the request in the background
        this.processRequestInBackground(request, makeRequest)

        return request.promise
    }

    private async processRequestInBackground(
        request: InflightRequest,
        makeRequest: (abortSignal: AbortSignal) => Promise<AsyncGenerator<ModelResponse>>
    ): Promise<void> {
>>>>>>> 89a16522
        try {
            for await (const response of await makeRequest(request.abortController.signal)) {
                if (response.type === 'partial') {
                    // Got a partial response, we do nothing here right now.
                    // TODO: Implement hot-streak, emit the partial response if it contains X lines
                    // cache additional lines for follow up suggestions
                    continue
                }

                if (response.type === 'success') {
                    this.cache.set(request.cacheKey, {
                        response: {
                            ...response,
                            source: autoeditSource.cache,
                        },
                    })

                    request.resolve(response)
                    this.recycleResponseForInflightRequests(request, response)
                    // After processing a completed request, check if any other requests are now irrelevant
                    this.cancelIrrelevantRequests()
                } else {
                    request.resolve(response)
                }
            }
        } catch (error) {
            request.reject(error as Error)
        } finally {
            this.inflightRequests.delete(request.cacheKey)
        }
<<<<<<< HEAD

        // Return the promise to the client immediately and handle request completion in promise callbacks.
        return request.promise
=======
>>>>>>> 89a16522
    }

    public removeFromCache(params: RequestCacheKeyParams): void {
        this.cache.delete(createCacheKey(params))
    }

    private findMatchingInflightRequest(
        params: AutoeditRequestManagerParams
    ): InflightRequest | undefined {
        const key = createCacheKey(params)

        for (const request of this.inflightRequests.values() as Generator<InflightRequest>) {
            if (request.isResolved) continue // Skip already resolved requests with same key

            // TODO: uncomment this once we have a way to leverage requests with slightly different positions
            if (request.cacheKey === key /** || request.coversSameArea(params) */) {
                return request
            }
        }

        return undefined
    }

    public checkCache(params: AutoeditRequestManagerParams): SuccessModelResponse | null {
        const cached = this.cache.get(createCacheKey(params))

        return cached?.response ?? null
    }

    private recycleResponseForInflightRequests(
        completedRequest: InflightRequest,
        response: SuccessModelResponse
    ): void {
        for (const inflightRequest of this.inflightRequests.values() as Generator<InflightRequest>) {
            // Skip the request that just completed
            if (inflightRequest === completedRequest) {
                continue
            }

            if (!inflightRequest.isResolved) {
                const reasonNotToRecycle = isNotRecyclable(completedRequest, inflightRequest, response)

                if (!reasonNotToRecycle) {
                    inflightRequest.abortNetworkRequest()
                    inflightRequest.resolve({
                        ...response,
                        source: autoeditSource.inFlightRequest,
                    })
                    this.inflightRequests.delete(inflightRequest.cacheKey)
                }
            }
        }
    }

    /**
     * Cancel any in-flight requests that are no longer relevant compared to the latest request
     */
    private cancelIrrelevantRequests(): void {
        if (!this.latestRequestParams) {
            return
        }

        const inflightRequests = Array.from(this.inflightRequests.values() as Generator<InflightRequest>)

        for (const request of inflightRequests) {
            if (request.isResolved) {
                continue
            }

            const notRelevantReason = isRequestNotRelevant(request.params, this.latestRequestParams)
            if (notRelevantReason) {
                request.abortNetworkRequest()
                request.resolve({
                    type: 'aborted',
                    requestUrl: request.params.requestUrl,
                    stopReason: AutoeditStopReason.IrrelevantInFlightRequest,
                })
                this.inflightRequests.delete(request.cacheKey)
            }
        }
    }

    public dispose(): void {
        this.cache.clear()
        for (const request of this.inflightRequests.values() as Generator<InflightRequest>) {
            request.abortNetworkRequest()
        }
        this.inflightRequests.clear()
    }
}

export class InflightRequest {
    public promise: Promise<ModelResponse>
    public resolve: (result: ModelResponse) => void
    public reject: (error: Error) => void
    public startedAt = performance.now()
    public isResolved = false
    public abortController: AbortController
    public cacheKey: string

    constructor(public params: AutoeditRequestManagerParams) {
        this.cacheKey = createCacheKey(params)
        // TODO: decouple the autoedit provider abort signal from the one used by the request manager
        // so that we can keep some older requests alive for recycling.
        this.abortController = forkSignal(params.abortSignal)

        this.resolve = () => {}
        this.reject = () => {}

        this.promise = new Promise<ModelResponse>((resolve, reject) => {
            this.resolve = result => {
                this.isResolved = true
                resolve(result)
            }
            this.reject = reject
        })
    }

    public abortNetworkRequest(): void {
        this.abortController.abort()
    }

    /**
     * Check if the request is 1-2 lines above of the new request and the document version is the same.
     * This means we can reuse its response for the new request.
     */
    public coversSameArea(params: AutoeditRequestManagerParams): boolean {
        return (
            params.uri === this.params.uri &&
            params.documentVersion === this.params.documentVersion &&
            params.position.line - this.params.position.line >= 0 &&
            params.position.line - this.params.position.line <= 1
        )
    }
}

interface RequestCacheKeyParams {
    uri: string
    documentVersion: number
    position: vscode.Position
}

function createCacheKey({ uri, documentVersion, position }: RequestCacheKeyParams): string {
    return `${uri}:${documentVersion}:${position.line}`
}<|MERGE_RESOLUTION|>--- conflicted
+++ resolved
@@ -64,11 +64,10 @@
         // Cancel any irrelevant requests based on the current request
         this.cancelIrrelevantRequests()
 
-<<<<<<< HEAD
-=======
         // Start processing the request in the background
         this.processRequestInBackground(request, makeRequest)
 
+        // Return the promise to the client immediately and handle request completion in promise callbacks.
         return request.promise
     }
 
@@ -76,7 +75,6 @@
         request: InflightRequest,
         makeRequest: (abortSignal: AbortSignal) => Promise<AsyncGenerator<ModelResponse>>
     ): Promise<void> {
->>>>>>> 89a16522
         try {
             for await (const response of await makeRequest(request.abortController.signal)) {
                 if (response.type === 'partial') {
@@ -107,12 +105,6 @@
         } finally {
             this.inflightRequests.delete(request.cacheKey)
         }
-<<<<<<< HEAD
-
-        // Return the promise to the client immediately and handle request completion in promise callbacks.
-        return request.promise
-=======
->>>>>>> 89a16522
     }
 
     public removeFromCache(params: RequestCacheKeyParams): void {
