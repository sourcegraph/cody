--- conflicted
+++ resolved
@@ -1,12 +1,7 @@
 import type * as vscode from 'vscode'
 
-<<<<<<< HEAD
-import { isFileURI } from '@sourcegraph/cody-shared'
-
+import { autoeditRejectReason } from '../analytics-logger'
 import type { AutoeditClientCapabilities } from '../autoedits-provider'
-=======
-import { autoeditRejectReason } from '../analytics-logger'
->>>>>>> 5b4c2cc4
 import { areSameUriDocs } from '../utils'
 
 import { AutoEditsDefaultRendererManager, type AutoEditsRendererManager } from './manager'
