--- conflicted
+++ resolved
@@ -213,18 +213,12 @@
         if (addedLinesInfo.length === 0) {
             return { removedRangesInfo: removedRanges }
         }
-<<<<<<< HEAD
-        // todo (hitesh): handle case when too many lines to fit in the editor
-        const oldLines = addedLinesInfo.map(info => this.editor.document.lineAt(info.afterLine))
+        const oldLines = addedLinesInfo
+            .filter(info => info.afterLine < this.editor.document.lineCount)
+            .map(info => this.editor.document.lineAt(info.afterLine))
         const longestLineValue = Math.max(...oldLines.map(line => line.range.end.character))
         const longestLine = oldLines.find(line => line.range.end.character === longestLineValue)
         const replacerCol = this.getReplacerColumn(longestLine!)
-=======
-        const oldLines = addedLinesInfo
-            .filter(info => info.afterLine < this.editor.document.lineCount)
-            .map(info => this.editor.document.lineAt(info.afterLine))
-        const replacerCol = Math.max(...oldLines.map(line => line.range.end.character))
->>>>>>> 794fa560
         const startLine = Math.min(...oldLines.map(line => line.lineNumber))
 
         return {
