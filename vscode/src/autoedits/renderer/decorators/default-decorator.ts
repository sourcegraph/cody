import * as vscode from 'vscode'

import { GHOST_TEXT_COLOR } from '../../../commands/GhostHintDecorator'

import { getEditorInsertSpaces, getEditorTabSize } from '@sourcegraph/cody-shared'
import { generateSuggestionAsImage } from '../image-gen'
import type { AutoEditsDecorator, DecorationInfo, ModifiedLineInfo } from './base'
import { UNICODE_SPACE, blockify } from './blockify'
import { cssPropertiesToString } from './utils'

export interface DiffedTextDecorationRange {
    range: [number, number]
    type: 'diff-added'
}

export interface SyntaxHighlightedTextDecorationRange {
    range: [number, number]
    // Hex color that the text should be painted as
    color: string
    type: 'syntax-highlighted'
}

export interface AddedLinesDecorationInfo {
    highlightedRanges: (DiffedTextDecorationRange | SyntaxHighlightedTextDecorationRange)[]
    afterLine: number
    lineText: string
}

interface DiffDecorationAddedLinesInfo {
    /** Information about lines that have been added */
    addedLinesDecorationInfo: AddedLinesDecorationInfo[]
    /** Starting line number for the decoration */
    startLine: number
    /** Column position for the replacement text */
    replacerCol: number
}

/**
 * Information about diff decorations to be applied to lines in the editor
 */
interface DiffDecorationInfo {
    /** Ranges of text that have been removed */
    removedRangesInfo: vscode.Range[]
    /** Information about lines that have been added */
    addedLinesInfo?: DiffDecorationAddedLinesInfo
}

interface DefaultDecoratorOptions {
    /** Experimentally render added lines as images in the editor */
    shouldRenderImage?: boolean
}

export class DefaultDecorator implements AutoEditsDecorator {
    private readonly decorationTypes: vscode.TextEditorDecorationType[]
    private readonly editor: vscode.TextEditor
    private readonly options: DefaultDecoratorOptions

    // Decoration types
    private readonly removedTextDecorationType: vscode.TextEditorDecorationType
    private readonly modifiedTextDecorationType: vscode.TextEditorDecorationType
    private readonly suggesterType: vscode.TextEditorDecorationType
    private readonly addedLinesDecorationType: vscode.TextEditorDecorationType
    private readonly insertMarkerDecorationType: vscode.TextEditorDecorationType

    /**
     * Pre-computed information about diff decorations to be applied to lines in the editor.
     */
    private diffDecorationInfo: DiffDecorationInfo | undefined

    constructor(editor: vscode.TextEditor, options: DefaultDecoratorOptions = {}) {
        this.editor = editor
        this.options = options

        // Initialize decoration types
        this.removedTextDecorationType = vscode.window.createTextEditorDecorationType({
            backgroundColor: new vscode.ThemeColor('diffEditor.removedTextBackground'),
        })
        this.modifiedTextDecorationType = vscode.window.createTextEditorDecorationType({
            backgroundColor: new vscode.ThemeColor('diffEditor.removedTextBackground'),
        })
        this.suggesterType = vscode.window.createTextEditorDecorationType({
            before: { color: GHOST_TEXT_COLOR },
            after: { color: GHOST_TEXT_COLOR },
        })
        this.addedLinesDecorationType = vscode.window.createTextEditorDecorationType({
            backgroundColor: 'red', // SENTINEL (should not actually appear)
            before: {
                backgroundColor: 'rgba(100, 255, 100, 0.1)',
                color: GHOST_TEXT_COLOR,
                height: '100%',
            },
        })
        this.insertMarkerDecorationType = vscode.window.createTextEditorDecorationType({
            border: '1px dashed rgba(100, 255, 100, 0.5)',
            borderWidth: '1px 1px 0 0',
        })

        // Track all decoration types for disposal
        this.decorationTypes = [
            this.removedTextDecorationType,
            this.modifiedTextDecorationType,
            this.suggesterType,
            this.addedLinesDecorationType,
            this.insertMarkerDecorationType,
        ]
    }

    public canRenderDecoration(decorationInfo: DecorationInfo): boolean {
        if (this.options.shouldRenderImage) {
            // Image decorations can expand beyond the editor boundaries, so we can always render them.
            return true
        }

        if (!this.diffDecorationInfo) {
            this.diffDecorationInfo = this.getDiffDecorationsInfo(decorationInfo)
        }

        const { addedLinesInfo } = this.diffDecorationInfo
        if (addedLinesInfo) {
            // Check if there are enough lines in the editor to render the diff decorations
            if (
                addedLinesInfo.startLine + addedLinesInfo.addedLinesDecorationInfo.length >
                this.editor.document.lineCount
            ) {
                return false
            }
        }
        return true
    }

    private clearDecorations(): void {
        for (const decorationType of this.decorationTypes) {
            this.editor.setDecorations(decorationType, [])
        }
    }

    /**
     * Renders decorations using an inline diff strategy to show changes between two versions of text.
     * It splits the decorations into three parts:
     * 1. Modified lines: Either show inline ghost text or a combination of ("red" decorations + "green" decorations)
     * 2. Removed lines: Show inline decoration with "red" marker indicating deletions
     * 3. Added lines: Show inline decoration with "green" marker indicating additions
     */
    public setDecorations(decorationInfo: DecorationInfo): void {
        const { modifiedLines, removedLines, addedLines } = decorationInfo

        const removedLinesRanges = removedLines.map(line =>
            this.createFullLineRange(line.originalLineNumber)
        )
        this.editor.setDecorations(this.removedTextDecorationType, removedLinesRanges)

        if (addedLines.length > 0 || !isOnlyAddingTextForModifiedLines(modifiedLines)) {
            this.renderDiffDecorations(decorationInfo)
        } else {
            this.renderInlineGhostTextDecorations(modifiedLines)
        }
    }

    private renderDiffDecorations(decorationInfo: DecorationInfo): void {
        if (!this.diffDecorationInfo) {
            this.diffDecorationInfo = this.getDiffDecorationsInfo(decorationInfo)
        }
        this.editor.setDecorations(
            this.modifiedTextDecorationType,
            this.diffDecorationInfo.removedRangesInfo
        )
        const addedLinesInfo = this.diffDecorationInfo.addedLinesInfo

        if (!addedLinesInfo) {
            return
        }

        if (this.options.shouldRenderImage) {
            this.renderAddedLinesImageDecorations(
                decorationInfo,
                addedLinesInfo.startLine,
                addedLinesInfo.replacerCol
            )
            return
        }

        this.renderAddedLinesDecorations(
            addedLinesInfo.addedLinesDecorationInfo,
            addedLinesInfo.startLine,
            addedLinesInfo.replacerCol
        )
    }

    private getDiffDecorationsInfo(decorationInfo: DecorationInfo): DiffDecorationInfo {
        const { modifiedLines, addedLines, unchangedLines } = decorationInfo

        // Display the removed range decorations
        const removedRanges: vscode.Range[] = []
        const addedLinesInfo: AddedLinesDecorationInfo[] = []

        // Handle modified lines - collect removed ranges and added decorations
        for (const modifiedLine of modifiedLines) {
            const changes = modifiedLine.changes

            const addedRanges: DiffedTextDecorationRange[] = []
            for (const change of changes) {
                if (change.type === 'delete') {
                    removedRanges.push(change.originalRange)
                } else if (change.type === 'insert') {
                    addedRanges.push({
                        type: 'diff-added',
                        range: [
                            change.modifiedRange.start.character,
                            change.modifiedRange.end.character,
                        ],
                    })
                }
            }
            if (addedRanges.length > 0) {
                addedLinesInfo.push({
                    highlightedRanges: addedRanges,
                    afterLine: modifiedLine.modifiedLineNumber,
                    lineText: modifiedLine.newText,
                })
            }
        }

        // Handle fully added lines
        for (const addedLine of addedLines) {
            addedLinesInfo.push({
                highlightedRanges: [{ type: 'diff-added', range: [0, addedLine.text.length] }],
                afterLine: addedLine.modifiedLineNumber,
                lineText: addedLine.text,
            })
        }

        // Fill in any gaps in line numbers with empty ranges
        const lineNumbers = addedLinesInfo.map(d => d.afterLine)
        const min = Math.min(...lineNumbers)
        const max = Math.max(...lineNumbers)
        const addedLineNumbers = new Set(addedLinesInfo.map(d => d.afterLine))

        for (const line of [...unchangedLines, ...modifiedLines]) {
            const lineNumber = line.modifiedLineNumber
            if (lineNumber < min || lineNumber > max || addedLineNumbers.has(lineNumber)) {
                continue
            }
            addedLinesInfo.push({
                highlightedRanges: [],
                afterLine: lineNumber,
                lineText: line.type === 'modified' ? line.newText : line.text,
            })
            addedLineNumbers.add(lineNumber)
        }
        // Sort addedLinesInfo by line number in ascending order
        addedLinesInfo.sort((a, b) => a.afterLine - b.afterLine)
        if (addedLinesInfo.length === 0) {
            return { removedRangesInfo: removedRanges }
        }
        const oldLines = addedLinesInfo
            .filter(info => info.afterLine < this.editor.document.lineCount)
            .map(info => this.editor.document.lineAt(info.afterLine))

        const replacerCol = Math.max(...oldLines.map(line => this.getEndColumn(line)))
        const startLine = Math.min(...oldLines.map(line => line.lineNumber))

        return {
            removedRangesInfo: removedRanges,
            addedLinesInfo: {
                addedLinesDecorationInfo: addedLinesInfo,
                startLine,
                replacerCol,
            },
        }
    }

    private getEndColumn(line: vscode.TextLine): number {
        const insertSpaces = getEditorInsertSpaces(
            this.editor.document.uri,
            vscode.workspace,
            vscode.window
        )
        if (insertSpaces) {
            // We can reliably use the range position for files using space characters
            return line.range.end.character
        }

        // For files using tab-based indentation, we need special handling.
        // VSCode's Range API doesn't account for tab display width
        // We need to:
        // 1. Convert tabs to spaces based on editor tab size
        // 2. Calculate the visual width including both indentation and content
        const tabSize = getEditorTabSize(this.editor.document.uri, vscode.workspace, vscode.window)
        const tabAsSpace = UNICODE_SPACE.repeat(tabSize)
        const firstNonWhitespaceCharacterIndex = line.firstNonWhitespaceCharacterIndex
        const indentationText = line.text.substring(0, firstNonWhitespaceCharacterIndex)
        const spaceAdjustedEndCharacter =
            indentationText.replaceAll(/\t/g, tabAsSpace).length +
            (line.text.length - firstNonWhitespaceCharacterIndex)

        return spaceAdjustedEndCharacter
    }

    private renderAddedLinesDecorations(
        addedLinesInfo: AddedLinesDecorationInfo[],
        startLine: number,
        replacerCol: number
    ): void {
        // Blockify the added lines so they are suitable to be rendered together as a VS Code decoration
        const blockifiedAddedLines = blockify(this.editor.document, addedLinesInfo)

        const replacerDecorations: vscode.DecorationOptions[] = []
        for (let i = 0; i < blockifiedAddedLines.length; i++) {
            const j = i + startLine
            const line = this.editor.document.lineAt(j)
            const lineReplacerCol = this.getEndColumn(line)
            const decoration = blockifiedAddedLines[i]
            const decorationStyle = cssPropertiesToString({
                // Absolutely position the suggested code so that the cursor does not jump there
                position: 'absolute',
                // Due the the absolute position, the decoration may interfere with other decorations (e.g. GitLens)
                // Apply a background blur to avoid interference
                'backdrop-filter': 'blur(5px)',
            })

            if (replacerCol >= lineReplacerCol) {
                replacerDecorations.push({
                    range: new vscode.Range(j, line.range.end.character, j, line.range.end.character),
                    renderOptions: {
                        // Show the suggested code but keep it positioned absolute to ensure
                        // the cursor does not jump there.
                        before: {
                            contentText: UNICODE_SPACE.repeat(3) + decoration.lineText,
                            margin: `0 0 0 ${replacerCol - lineReplacerCol}ch`,
                            textDecoration: `none;${decorationStyle}`,
                        },
                        // Create an empty HTML element with the width required to show the suggested code.
                        // Required to make the viewport scrollable to view the suggestion if it's outside.
                        after: {
                            contentText:
                                UNICODE_SPACE.repeat(3) +
                                decoration.lineText.replace(/\S/g, UNICODE_SPACE),
                            margin: `0 0 0 ${replacerCol - lineReplacerCol}ch`,
                        },
                    },
                })
            } else {
                replacerDecorations.push({
                    range: new vscode.Range(j, replacerCol, j, replacerCol),
                    renderOptions: {
                        before: {
                            contentText: UNICODE_SPACE + decoration.lineText,
                            textDecoration: `none;${decorationStyle}`,
                        },
                        after: {
                            contentText:
                                UNICODE_SPACE.repeat(3) +
                                decoration.lineText.replace(/\S/g, UNICODE_SPACE),
                        },
                    },
                })
            }
        }

        const startLineLength = this.editor.document.lineAt(startLine).range.end.character
        this.editor.setDecorations(this.insertMarkerDecorationType, [
            {
                range: new vscode.Range(startLine, 0, startLine, startLineLength),
            },
        ])
        this.editor.setDecorations(this.addedLinesDecorationType, replacerDecorations)
    }

    private renderAddedLinesImageDecorations(
        decorationInfo: DecorationInfo,
        startLine: number,
        replacerCol: number
    ): void {
        // Blockify the added lines so they are suitable to be rendered together as a VS Code decoration
<<<<<<< HEAD
        // const blockifiedAddedLines = blockify(this.editor.document, addedLinesInfo)

        const { dark, light } = generateSuggestionAsImage({
            decorations: decorationInfo,
=======
        const blockifiedAddedLines = blockify(this.editor.document, addedLinesInfo)
        const { dark, light, pixelRatio } = generateSuggestionAsImage({
            decorations: blockifiedAddedLines,
>>>>>>> 74aeb4bf
            lang: this.editor.document.languageId,
            // TODO: Determine correct mode based on environment
            // VS Code: 'additions'
            // Client capabilities === decorations: 'additions'
            // Client capabiliies === image: 'unified'
            mode: 'unified',
            document: this.editor.document,
        })
        const startLineEndColumn = this.getEndColumn(this.editor.document.lineAt(startLine))

        // The padding in which to offset the decoration image away from neighbouring code
        const decorationPadding = 4
        // The margin position where the decoration image should render.
        // Ensuring it does not conflict with the visibility of existing code.
        const decorationMargin = replacerCol - startLineEndColumn + decorationPadding
        const decorationStyle = cssPropertiesToString({
            // Absolutely position the suggested code so that the cursor does not jump there
            position: 'absolute',
            // Make sure the decoration is rendered on top of other decorations
            'z-index': '9999',
            // Scale the decoration to the correct size (upscaled to boost resolution)
            scale: String(1 / pixelRatio),
            'transform-origin': '0px 0px',
            height: 'auto',
            // The decoration will be entirely taken up by the image.
            // Setting the line-height to 0 ensures that there is no additional padding added by the decoration area.
            'line-height': '0',
        })

        this.editor.setDecorations(this.addedLinesDecorationType, [
            {
                range: new vscode.Range(startLine, startLineEndColumn, startLine, startLineEndColumn),
                renderOptions: {
                    before: {
                        color: new vscode.ThemeColor('editorSuggestWidget.foreground'),
                        backgroundColor: new vscode.ThemeColor('editorSuggestWidget.background'),
                        border: '1px solid',
                        borderColor: new vscode.ThemeColor('editorSuggestWidget.border'),
                        textDecoration: `none;${decorationStyle}`,
                        margin: `0 0 0 ${decorationMargin}ch`,
                    },
                    after: {
                        contentText: '\u00A0'.repeat(3) + '\u00A0'.repeat(startLineEndColumn),
                        margin: `0 0 0 ${decorationMargin}ch`,
                    },
                    // Provide different highlighting for dark/light themes
                    dark: { before: { contentIconPath: vscode.Uri.parse(dark) } },
                    light: { before: { contentIconPath: vscode.Uri.parse(light) } },
                },
            },
        ])
        this.editor.setDecorations(this.insertMarkerDecorationType, [
            {
                range: new vscode.Range(startLine, 0, startLine, startLineEndColumn),
            },
        ])
    }

    private renderInlineGhostTextDecorations(decorationLines: ModifiedLineInfo[]): void {
        const inlineModifiedRanges: vscode.DecorationOptions[] = decorationLines
            .flatMap(line => line.changes)
            .filter(change => change.type === 'insert')
            .map(change => {
                return {
                    range: change.originalRange,
                    renderOptions: {
                        before: {
                            contentText: change.text,
                        },
                    },
                }
            })

        this.editor.setDecorations(this.suggesterType, inlineModifiedRanges)
    }

    private createFullLineRange(lineNumber: number): vscode.Range {
        const lineTextLength = this.editor.document.lineAt(lineNumber).text.length
        return new vscode.Range(lineNumber, 0, lineNumber, lineTextLength)
    }

    public dispose(): void {
        this.clearDecorations()
        for (const decorationType of this.decorationTypes) {
            decorationType.dispose()
        }
    }
}

/**
 * Checks if the only changes for modified lines are additions of text.
 */
function isOnlyAddingTextForModifiedLines(modifiedLines: ModifiedLineInfo[]): boolean {
    for (const modifiedLine of modifiedLines) {
        if (modifiedLine.changes.some(change => change.type === 'delete')) {
            return false
        }
    }
    return true
}<|MERGE_RESOLUTION|>--- conflicted
+++ resolved
@@ -371,17 +371,8 @@
         startLine: number,
         replacerCol: number
     ): void {
-        // Blockify the added lines so they are suitable to be rendered together as a VS Code decoration
-<<<<<<< HEAD
-        // const blockifiedAddedLines = blockify(this.editor.document, addedLinesInfo)
-
-        const { dark, light } = generateSuggestionAsImage({
+        const { dark, light, pixelRatio } = generateSuggestionAsImage({
             decorations: decorationInfo,
-=======
-        const blockifiedAddedLines = blockify(this.editor.document, addedLinesInfo)
-        const { dark, light, pixelRatio } = generateSuggestionAsImage({
-            decorations: blockifiedAddedLines,
->>>>>>> 74aeb4bf
             lang: this.editor.document.languageId,
             // TODO: Determine correct mode based on environment
             // VS Code: 'additions'
