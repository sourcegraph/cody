import { isMacOS } from '@sourcegraph/cody-shared'
import * as vscode from 'vscode'
import { localStorage } from '../../../../services/LocalStorageProvider'

/**
 * This is the ratio that VS Code uses to automatically determine the line height based on the font size.
 * It is referenced in the VS Code source code here: https://sourcegraph.com/github.com/microsoft/vscode@bf4c96/-/blob/src/vs/editor/common/config/fontInfo.ts?L10-14
 */
const GOLDEN_LINE_HEIGHT_RATIO = isMacOS() ? 1.5 : 1.35

/**
 * This is the default font size that VS Code uses when rendering text.
 * It is referenced in the VS Code source code here: https://sourcegraph.com/github.com/microsoft/vscode@bf4c96/-/blob/src/vs/editor/common/config/editorOptions.ts?L5410-5420
 */
const DEFAULT_FONT_SIZE = isMacOS() ? 12 : 14

/**
 * Use a default pixel ratio that works for both high and low DPI screens.
 * Note: A pixel ratio is 2 is preferred for high DPI screens, however this
 * causes significant blurriness when the image is downscaled on low DPI screens.
 *
 * This value is significantly preferrable to '2' for low DPI screens. I am unsure
 * exactly why this is the case. It possibly could be an issue with how VS Code handles image scaling.
 * You can see the diference in this PR: https://github.com/sourcegraph/cody/pull/7100
 *
 * Changes to this value should be manually tested, this is not covered in any CI tests.
 * It can be difficult to manually simulate a low-DPI resolution especially on MacOS, unless you have a physical monitor to hand.
 * One way to test this:
 * 1. Install an Ubuntu VM via UTM, ensure retina mode is disabled in UTM display settings.
 *    Docs: https://docs.getutm.app/guides/ubuntu/.
 * 2. Install VS Code and Cody on the VM.
 * 3. Test image decorations, you can confirm the pixel ratio by inspecting `window.devicePixelRatio` in VS Code DevTools.
 */
const DEFAULT_PIXEL_RATIO = 1.95

function getUserLineHeight(fontSize: number): number {
    return Math.round(GOLDEN_LINE_HEIGHT_RATIO * fontSize)
}

function getUserFontSize(): number | undefined {
    // Extract the font size from VS Code user settings.
    // Note: VS Code warns but technically supports string-based font sizes, e.g. "14".
    // TODO: Support this for other editors. We should respect the font size in editors like JetBrains.
    const userFontSize = Number(vscode.workspace.getConfiguration('editor').get('fontSize'))

    if (Number.isNaN(userFontSize) || userFontSize <= 0) {
        // We cannot use this font size, we will use a platform specific default
        return
    }

    return userFontSize
}

/**
 * In order to generate the most optimal image, we need to know the pixel ratio of the device.
 * We cannot get this through Node, we need to interface with the Webview.
 * This implementation is a form of progressive enhancement, where we use a suitable default that
 * works for both high and low DPI screens. We then use the pixel ratio available from the Webview
 * if it becomes available.
 */
function getUserPixelRatio(): number | undefined {
    const devicePixelRatio = localStorage.getDevicePixelRatio()
    if (!devicePixelRatio) {
        // No pixel ratio available. User has not opened a Webview yet.
        return
    }

    return Math.max(devicePixelRatio, 1)
}

export interface DiffColors {
    inserted: {
        line: string
        text: string
    }
    removed: {
        line: string
        text: string
    }
}

const DEFAULT_DIFF_COLORS = {
    inserted: {
        line: 'rgba(155, 185, 85, 0.1)',
        text: 'rgba(155, 185, 85, 0.15)',
    },
    removed: {
        line: 'rgba(255, 0, 0, 0.1)',
        text: 'rgba(255, 0, 0, 0.15)',
    },
} satisfies DiffColors

/**
 * Options to render the auto-edit suggestion to the canvas.
 * This should be configurable by the user and/or the client where suitable.
 */
export interface RenderConfig {
    fontSize: number
    lineHeight: number
    padding: { x: number; y: number }
    maxWidth: number
    /**
     * The ratio at which to upscale the canvas. Used to increase resolution of the image.
     */
    pixelRatio: number
    /**
     * The background colors of added characters and lines in the diff.
     */
<<<<<<< HEAD
    diffColors: DiffColors
=======
    diffHighlightColor: string
    /**
     * The background color of the image.
     * Only currently used for testing purposes.
     * If not provided, the image will be generated with a transparent background
     */
    backgroundColor?: {
        dark: string
        light: string
    }
>>>>>>> 5a89ebc8
}

export interface UserProvidedRenderConfig
    extends Partial<Pick<RenderConfig, 'fontSize' | 'lineHeight' | 'pixelRatio' | 'backgroundColor'>> {}

export function getRenderConfig(userProvidedConfig?: UserProvidedRenderConfig): RenderConfig {
    const pixelRatio = userProvidedConfig?.pixelRatio || getUserPixelRatio() || DEFAULT_PIXEL_RATIO
    const fontSize = userProvidedConfig?.fontSize || getUserFontSize() || DEFAULT_FONT_SIZE
    const lineHeight = userProvidedConfig?.lineHeight || getUserLineHeight(fontSize)

    return {
        fontSize,
        lineHeight,
        padding: { x: 6, y: 2 },
        maxWidth: 1200,
        pixelRatio,
<<<<<<< HEAD
        diffColors: DEFAULT_DIFF_COLORS,
=======
        diffHighlightColor: 'rgba(35, 134, 54, 0.2)',
        backgroundColor: userProvidedConfig?.backgroundColor,
>>>>>>> 5a89ebc8
    }
}<|MERGE_RESOLUTION|>--- conflicted
+++ resolved
@@ -106,10 +106,7 @@
     /**
      * The background colors of added characters and lines in the diff.
      */
-<<<<<<< HEAD
     diffColors: DiffColors
-=======
-    diffHighlightColor: string
     /**
      * The background color of the image.
      * Only currently used for testing purposes.
@@ -119,7 +116,6 @@
         dark: string
         light: string
     }
->>>>>>> 5a89ebc8
 }
 
 export interface UserProvidedRenderConfig
@@ -136,11 +132,7 @@
         padding: { x: 6, y: 2 },
         maxWidth: 1200,
         pixelRatio,
-<<<<<<< HEAD
         diffColors: DEFAULT_DIFF_COLORS,
-=======
-        diffHighlightColor: 'rgba(35, 134, 54, 0.2)',
         backgroundColor: userProvidedConfig?.backgroundColor,
->>>>>>> 5a89ebc8
     }
 }