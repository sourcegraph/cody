--- conflicted
+++ resolved
@@ -14,32 +14,6 @@
  */
 const DEFAULT_FONT_SIZE = isMacOS() ? 12 : 14
 
-<<<<<<< HEAD
-const DEFAULT_DIFF_COLORS = {
-    inserted: {
-        line: 'rgba(155, 185, 85, 0.1)',
-        text: 'rgba(155, 185, 85, 0.15)',
-    },
-    removed: {
-        line: 'rgba(255, 0, 0, 0.1)',
-        text: 'rgba(255, 0, 0, 0.15)',
-    },
-} satisfies DiffColors
-
-export function getLineHeight(fontSize: number): number {
-    return Math.round(GOLDEN_LINE_HEIGHT_RATIO * fontSize)
-}
-
-export interface DiffColors {
-    inserted: {
-        line: string
-        text: string
-    }
-    removed: {
-        line: string
-        text: string
-    }
-=======
 /**
  * Use a default pixel ratio that works for both high and low DPI screens.
  * Note: A pixel ratio is 2 is preferred for high DPI screens, however this
@@ -92,8 +66,29 @@
     }
 
     return Math.max(devicePixelRatio, 1)
->>>>>>> 74aeb4bf
 }
+
+export interface DiffColors {
+    inserted: {
+        line: string
+        text: string
+    }
+    removed: {
+        line: string
+        text: string
+    }
+}
+
+const DEFAULT_DIFF_COLORS = {
+    inserted: {
+        line: 'rgba(155, 185, 85, 0.1)',
+        text: 'rgba(155, 185, 85, 0.15)',
+    },
+    removed: {
+        line: 'rgba(255, 0, 0, 0.1)',
+        text: 'rgba(255, 0, 0, 0.15)',
+    },
+} satisfies DiffColors
 
 /**
  * Options to render the auto-edit suggestion to the canvas.
@@ -130,12 +125,7 @@
         lineHeight,
         padding: { x: 6, y: 2 },
         maxWidth: 1200,
-<<<<<<< HEAD
-        pixelRatio: 2,
+        pixelRatio,
         diffColors: DEFAULT_DIFF_COLORS,
-=======
-        pixelRatio,
-        diffHighlightColor: 'rgba(35, 134, 54, 0.2)',
->>>>>>> 74aeb4bf
     }
 }