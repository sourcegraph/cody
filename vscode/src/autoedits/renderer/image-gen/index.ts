--- conflicted
+++ resolved
@@ -1,24 +1,15 @@
-<<<<<<< HEAD
-import type * as vscode from 'vscode'
+import * as vscode from 'vscode'
 import type { DecorationInfo } from '../decorators/base'
-import { drawDecorationsToCanvas, initCanvas } from './canvas'
+import { initCanvas } from './canvas'
+import { drawDecorationsToCanvas } from './canvas/draw-decorations'
+import type { UserProvidedRenderConfig } from './canvas/render-config'
 import { makeDecoratedDiff } from './decorated-diff'
 import { initSyntaxHighlighter } from './highlight'
-=======
-import * as vscode from 'vscode'
-import type { AddedLinesDecorationInfo } from '../decorators/default-decorator'
-import { drawDecorationsToCanvas, initCanvas } from './canvas'
-import type { UserProvidedRenderConfig } from './canvas/render-config'
-import { initSyntaxHighlighter, syntaxHighlightDecorations } from './highlight'
->>>>>>> f3a5c158
 
 export async function initImageSuggestionService() {
     return Promise.all([initSyntaxHighlighter(), initCanvas()])
 }
 
-<<<<<<< HEAD
-export type DiffMode = 'additions' | 'unified'
-=======
 function getFontSizeFromUserSettings(): number | undefined {
     // Extract the font size from VS Code user settings.
     // Note: VS Code warns but technically supports string-based font sizes, e.g. "14".
@@ -32,25 +23,14 @@
 
     return userFontSize
 }
->>>>>>> f3a5c158
+
+export type DiffMode = 'additions' | 'unified'
 
 interface SuggestionOptions {
     decorations: DecorationInfo
     lang: string
-<<<<<<< HEAD
     mode: DiffMode
     document: vscode.TextDocument
-}
-
-export function generateSuggestionAsImage({ lang, decorations, mode, document }: SuggestionOptions): {
-    light: string
-    dark: string
-} {
-    const diff = makeDecoratedDiff(decorations, lang, mode, document)
-    return {
-        dark: drawDecorationsToCanvas(diff.dark, 'dark', mode).toDataURL('image/png'),
-        light: drawDecorationsToCanvas(diff.light, 'light', mode).toDataURL('image/png'),
-=======
     /**
      * Note: This is currently only used for test stability, as the default font size / line height will
      * differ between platforms.
@@ -58,19 +38,23 @@
     config?: UserProvidedRenderConfig
 }
 
-export function generateSuggestionAsImage(options: SuggestionOptions): { light: string; dark: string } {
-    const { decorations, lang } = options
-    const renderConfig: UserProvidedRenderConfig = options.config || {
+export function generateSuggestionAsImage({
+    lang,
+    decorations,
+    mode,
+    document,
+    config,
+}: SuggestionOptions): {
+    light: string
+    dark: string
+} {
+    const renderConfig: UserProvidedRenderConfig = config || {
         // The image should be rendered using the same font size as the existing text in the editor.
         fontSize: getFontSizeFromUserSettings(),
     }
-
-    const darkDecorations = syntaxHighlightDecorations(decorations, lang, 'dark')
-    const lightDecorations = syntaxHighlightDecorations(decorations, lang, 'light')
-
+    const diff = makeDecoratedDiff(decorations, lang, mode, document)
     return {
-        dark: drawDecorationsToCanvas(darkDecorations, 'dark', renderConfig).toDataURL('image/png'),
-        light: drawDecorationsToCanvas(lightDecorations, 'light', renderConfig).toDataURL('image/png'),
->>>>>>> f3a5c158
+        dark: drawDecorationsToCanvas(diff.dark, 'dark', mode, renderConfig).toDataURL('image/png'),
+        light: drawDecorationsToCanvas(diff.light, 'light', mode, renderConfig).toDataURL('image/png'),
     }
 }