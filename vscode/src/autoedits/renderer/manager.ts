--- conflicted
+++ resolved
@@ -124,22 +124,11 @@
         if (!editor || !areSameUriDocs(editor.document, this.activeRequest?.document)) {
             this.rejectActiveEdit()
         }
-<<<<<<< HEAD
-        if (this.hasConflictingDecorations(document, range)) {
-            return
-        }
-        this.activeEdit = {
-            uri: document.uri.toString(),
-            range: range,
-            prediction: prediction,
-            decorator: this.createDecorator(editor),
-=======
     }
 
     protected onDidCloseTextDocument(document: vscode.TextDocument): void {
         if (areSameUriDocs(document, this.activeRequest?.document)) {
             this.rejectActiveEdit()
->>>>>>> dbb7fbb3
         }
     }
 
@@ -183,6 +172,14 @@
 
     public async handleDidShowSuggestion(requestId: AutoeditRequestID): Promise<void> {
         await this.rejectActiveEdit()
+
+        const request = autoeditAnalyticsLogger.getRequest(requestId)
+        if (
+            !request ||
+            this.hasConflictingDecorations(request.document, request.codeToReplaceData.range)
+        ) {
+            return
+        }
 
         this.activeRequestId = requestId
         this.decorator = this.createDecorator(vscode.window.activeTextEditor!)
