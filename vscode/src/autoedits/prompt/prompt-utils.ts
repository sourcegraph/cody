--- conflicted
+++ resolved
@@ -8,18 +8,13 @@
     ps,
     tokensToChars,
 } from '@sourcegraph/cody-shared'
-<<<<<<< HEAD
-
-=======
-import { Uri } from 'vscode'
-import * as vscode from 'vscode'
+
 import { getTextFromNotebookCells } from '../../completions/context/retrievers/recent-user-actions/notebook-utils'
 import {
     getActiveNotebookUri,
     getCellIndexInActiveNotebookEditor,
     getNotebookCells,
 } from '../../completions/context/retrievers/recent-user-actions/notebook-utils'
->>>>>>> 91ac295d
 import { RetrieverIdentifier } from '../../completions/context/utils'
 import { autoeditsOutputChannelLogger } from '../output-channel-logger'
 import { clip, splitLinesKeepEnds } from '../utils'
@@ -118,13 +113,8 @@
     )
 
     const filePrompt = getCurrentFileContextPromptWithPath(
-<<<<<<< HEAD
-        PromptString.fromDisplayPath(options.document.uri),
+        currentFileContext.filePath,
         joinPromptsWithNewlineSeparator(
-=======
-        currentFileContext.filePath,
-        joinPromptsWithNewlineSeperator(
->>>>>>> 91ac295d
             constants.FILE_TAG_OPEN,
             fileWithMarker,
             constants.FILE_TAG_CLOSE
