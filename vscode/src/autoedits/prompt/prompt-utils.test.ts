--- conflicted
+++ resolved
@@ -21,11 +21,7 @@
     getRecentEditsContextPromptWithPath,
     getRecentEditsPrompt,
     getRecentlyViewedSnippetsPrompt,
-<<<<<<< HEAD
     joinPromptsWithNewlineSeparator,
-} from '../prompt/prompt-utils'
-=======
-    joinPromptsWithNewlineSeperator,
 } from './prompt-utils'
 
 // A helper to set up your global "activeNotebookEditor" mock.
@@ -38,7 +34,6 @@
             : undefined
     )
 }
->>>>>>> 91ac295d
 
 describe('getContextPromptWithPath', () => {
     it('correct prompt with path', () => {
@@ -140,35 +135,23 @@
 
         const { document, position } = documentAndPosition(content)
 
-        const maxPrefixLength = 30
-        const maxSuffixLength = 30
-
-        const docContext = getCurrentDocContext({
-            document,
-            position,
-            maxPrefixLength,
-            maxSuffixLength,
+        const docContext = getCurrentDocContext({
+            document,
+            position,
+            maxPrefixLength: 30,
+            maxSuffixLength: 30,
         })
 
         const options: CurrentFilePromptOptions = {
             docContext,
             document,
             position,
-<<<<<<< HEAD
             tokenBudget: {
                 maxPrefixLinesInArea: 1,
                 maxSuffixLinesInArea: 1,
                 codeToRewritePrefixLines: 1,
                 codeToRewriteSuffixLines: 1,
             },
-=======
-            maxPrefixLinesInArea: 1,
-            maxSuffixLinesInArea: 1,
-            codeToRewritePrefixLines: 1,
-            codeToRewriteSuffixLines: 1,
-            maxPrefixLength,
-            maxSuffixLength,
->>>>>>> 91ac295d
         }
 
         const result = getCurrentFilePromptComponents(options)
@@ -227,26 +210,23 @@
         mockActiveNotebookEditor(notebookDoc)
         const document = notebookDoc.cellAt(1).document
 
-        const maxPrefixLength = 100
-        const maxSuffixLength = 100
-
-        const docContext = getCurrentDocContext({
-            document,
-            position,
-            maxPrefixLength,
-            maxSuffixLength,
-        })
-
-        const options = {
-            docContext,
-            document,
-            position,
-            maxPrefixLinesInArea: 1,
-            maxSuffixLinesInArea: 1,
-            codeToRewritePrefixLines: 1,
-            codeToRewriteSuffixLines: 1,
-            maxPrefixLength,
-            maxSuffixLength,
+        const docContext = getCurrentDocContext({
+            document,
+            position,
+            maxPrefixLength: 100,
+            maxSuffixLength: 100,
+        })
+
+        const options: CurrentFilePromptOptions = {
+            docContext,
+            document,
+            position,
+            tokenBudget: {
+                maxPrefixLinesInArea: 1,
+                maxSuffixLinesInArea: 1,
+                codeToRewritePrefixLines: 1,
+                codeToRewriteSuffixLines: 1,
+            },
         }
 
         const result = getCurrentFileContext(options)
@@ -290,26 +270,23 @@
         mockActiveNotebookEditor(notebookDoc)
         const document = notebookDoc.cellAt(1).document
 
-        const maxPrefixLength = 100
-        const maxSuffixLength = 100
-
-        const docContext = getCurrentDocContext({
-            document,
-            position,
-            maxPrefixLength,
-            maxSuffixLength,
+        const docContext = getCurrentDocContext({
+            document,
+            position,
+            maxPrefixLength: 100,
+            maxSuffixLength: 100,
         })
 
         const options = {
             docContext,
             document,
             position,
-            maxPrefixLinesInArea: 1,
-            maxSuffixLinesInArea: 1,
-            codeToRewritePrefixLines: 1,
-            codeToRewriteSuffixLines: 1,
-            maxPrefixLength,
-            maxSuffixLength,
+            tokenBudget: {
+                maxPrefixLinesInArea: 1,
+                maxSuffixLinesInArea: 1,
+                codeToRewritePrefixLines: 1,
+                codeToRewriteSuffixLines: 1,
+            },
         }
 
         const result = getCurrentFileContext(options)
@@ -329,35 +306,23 @@
     it('correctly splits content into different areas based on cursor position', () => {
         const { document, position } = documentAndPosition('line1\nline2\nline3█line4\nline5\nline6')
 
-        const maxPrefixLength = 100
-        const maxSuffixLength = 100
-
-        const docContext = getCurrentDocContext({
-            document,
-            position,
-            maxPrefixLength,
-            maxSuffixLength,
-        })
-
-        const options: CurrentFilePromptOptions = {
-            docContext,
-            document,
-            position,
-<<<<<<< HEAD
+        const docContext = getCurrentDocContext({
+            document,
+            position,
+            maxPrefixLength: 100,
+            maxSuffixLength: 100,
+        })
+
+        const options = {
+            docContext,
+            document,
+            position,
             tokenBudget: {
                 maxPrefixLinesInArea: 1,
                 maxSuffixLinesInArea: 1,
                 codeToRewritePrefixLines: 1,
                 codeToRewriteSuffixLines: 1,
             },
-=======
-            maxPrefixLinesInArea: 1,
-            maxSuffixLinesInArea: 1,
-            codeToRewritePrefixLines: 1,
-            codeToRewriteSuffixLines: 1,
-            maxPrefixLength,
-            maxSuffixLength,
->>>>>>> 91ac295d
         }
 
         const result = getCurrentFileContext(options)
@@ -377,35 +342,23 @@
     it('handles cursor at start of line', () => {
         const { document, position } = documentAndPosition('line1\nline2\n█line3\nline4\nline5')
 
-        const maxPrefixLength = 100
-        const maxSuffixLength = 100
-
-        const docContext = getCurrentDocContext({
-            document,
-            position,
-            maxPrefixLength,
-            maxSuffixLength,
+        const docContext = getCurrentDocContext({
+            document,
+            position,
+            maxPrefixLength: 100,
+            maxSuffixLength: 100,
         })
 
         const options: CurrentFilePromptOptions = {
             docContext,
             document,
             position,
-<<<<<<< HEAD
             tokenBudget: {
                 maxPrefixLinesInArea: 1,
                 maxSuffixLinesInArea: 1,
                 codeToRewritePrefixLines: 1,
                 codeToRewriteSuffixLines: 1,
             },
-=======
-            maxPrefixLinesInArea: 1,
-            maxSuffixLinesInArea: 1,
-            codeToRewritePrefixLines: 1,
-            codeToRewriteSuffixLines: 1,
-            maxPrefixLength,
-            maxSuffixLength,
->>>>>>> 91ac295d
         }
 
         const result = getCurrentFileContext(options)
@@ -421,35 +374,23 @@
     it('handles single line content', () => {
         const { document, position } = documentAndPosition('const foo = █bar')
 
-        const maxPrefixLength = 100
-        const maxSuffixLength = 100
-
-        const docContext = getCurrentDocContext({
-            document,
-            position,
-            maxPrefixLength,
-            maxSuffixLength,
+        const docContext = getCurrentDocContext({
+            document,
+            position,
+            maxPrefixLength: 100,
+            maxSuffixLength: 100,
         })
 
         const options: CurrentFilePromptOptions = {
             docContext,
             document,
             position,
-<<<<<<< HEAD
             tokenBudget: {
                 maxPrefixLinesInArea: 1,
                 maxSuffixLinesInArea: 1,
                 codeToRewritePrefixLines: 1,
                 codeToRewriteSuffixLines: 1,
             },
-=======
-            maxPrefixLinesInArea: 1,
-            maxSuffixLinesInArea: 1,
-            codeToRewritePrefixLines: 1,
-            codeToRewriteSuffixLines: 1,
-            maxPrefixLength,
-            maxSuffixLength,
->>>>>>> 91ac295d
         }
 
         const result = getCurrentFileContext(options)
@@ -466,35 +407,23 @@
     it('handles cursor at start of file', () => {
         const { document, position } = documentAndPosition('█line1\nline2\nline3')
 
-        const maxPrefixLength = 100
-        const maxSuffixLength = 100
-
-        const docContext = getCurrentDocContext({
-            document,
-            position,
-            maxPrefixLength,
-            maxSuffixLength,
+        const docContext = getCurrentDocContext({
+            document,
+            position,
+            maxPrefixLength: 100,
+            maxSuffixLength: 100,
         })
 
         const options: CurrentFilePromptOptions = {
             docContext,
             document,
             position,
-<<<<<<< HEAD
             tokenBudget: {
                 maxPrefixLinesInArea: 1,
                 maxSuffixLinesInArea: 1,
                 codeToRewritePrefixLines: 1,
                 codeToRewriteSuffixLines: 1,
             },
-=======
-            maxPrefixLinesInArea: 1,
-            maxSuffixLinesInArea: 1,
-            codeToRewritePrefixLines: 1,
-            codeToRewriteSuffixLines: 1,
-            maxPrefixLength,
-            maxSuffixLength,
->>>>>>> 91ac295d
         }
 
         const result = getCurrentFileContext(options)
@@ -511,35 +440,23 @@
     it('handles cursor at end of file', () => {
         const { document, position } = documentAndPosition('line1\nline2\nline3█')
 
-        const maxPrefixLength = 100
-        const maxSuffixLength = 100
-
-        const docContext = getCurrentDocContext({
-            document,
-            position,
-            maxPrefixLength,
-            maxSuffixLength,
+        const docContext = getCurrentDocContext({
+            document,
+            position,
+            maxPrefixLength: 100,
+            maxSuffixLength: 100,
         })
 
         const options: CurrentFilePromptOptions = {
             docContext,
             document,
             position,
-<<<<<<< HEAD
             tokenBudget: {
                 maxPrefixLinesInArea: 1,
                 maxSuffixLinesInArea: 1,
                 codeToRewritePrefixLines: 1,
                 codeToRewriteSuffixLines: 1,
             },
-=======
-            maxPrefixLinesInArea: 1,
-            maxSuffixLinesInArea: 1,
-            codeToRewritePrefixLines: 1,
-            codeToRewriteSuffixLines: 1,
-            maxPrefixLength,
-            maxSuffixLength,
->>>>>>> 91ac295d
         }
 
         const result = getCurrentFileContext(options)
@@ -558,35 +475,23 @@
             'line1\nline2\nline3\nline4\nline5\n█line6\nline7'
         )
 
-        const maxPrefixLength = 100
-        const maxSuffixLength = 100
-
-        const docContext = getCurrentDocContext({
-            document,
-            position,
-            maxPrefixLength,
-            maxSuffixLength,
+        const docContext = getCurrentDocContext({
+            document,
+            position,
+            maxPrefixLength: 100,
+            maxSuffixLength: 100,
         })
 
         const options: CurrentFilePromptOptions = {
             docContext,
             document,
             position,
-<<<<<<< HEAD
             tokenBudget: {
                 maxPrefixLinesInArea: 1,
                 maxSuffixLinesInArea: 1,
                 codeToRewritePrefixLines: 3, // Increased prefix lines
                 codeToRewriteSuffixLines: 1,
             },
-=======
-            maxPrefixLinesInArea: 1,
-            maxSuffixLinesInArea: 1,
-            codeToRewritePrefixLines: 3, // Increased prefix lines
-            codeToRewriteSuffixLines: 1,
-            maxPrefixLength,
-            maxSuffixLength,
->>>>>>> 91ac295d
         }
 
         const result = getCurrentFileContext(options)
@@ -608,35 +513,23 @@
 
         const { document, position } = documentAndPosition(content)
 
-        const maxPrefixLength = 30
-        const maxSuffixLength = 30
-
-        const docContext = getCurrentDocContext({
-            document,
-            position,
-            maxPrefixLength,
-            maxSuffixLength,
+        const docContext = getCurrentDocContext({
+            document,
+            position,
+            maxPrefixLength: 30,
+            maxSuffixLength: 30,
         })
 
         const options: CurrentFilePromptOptions = {
             docContext,
             document,
             position,
-<<<<<<< HEAD
             tokenBudget: {
                 maxPrefixLinesInArea: 1,
                 maxSuffixLinesInArea: 1,
                 codeToRewritePrefixLines: 1,
                 codeToRewriteSuffixLines: 1,
             },
-=======
-            maxPrefixLinesInArea: 1,
-            maxSuffixLinesInArea: 1,
-            codeToRewritePrefixLines: 1,
-            codeToRewriteSuffixLines: 1,
-            maxPrefixLength,
-            maxSuffixLength,
->>>>>>> 91ac295d
         }
 
         const result = getCurrentFileContext(options)
@@ -659,35 +552,23 @@
 
         const { document, position } = documentAndPosition(content)
 
-        const maxPrefixLength = 20
-        const maxSuffixLength = 20
-
-        const docContext = getCurrentDocContext({
-            document,
-            position,
-            maxPrefixLength,
-            maxSuffixLength,
+        const docContext = getCurrentDocContext({
+            document,
+            position,
+            maxPrefixLength: 20,
+            maxSuffixLength: 20,
         })
 
         const options: CurrentFilePromptOptions = {
             docContext,
             document,
             position,
-<<<<<<< HEAD
             tokenBudget: {
                 maxPrefixLinesInArea: 2,
                 maxSuffixLinesInArea: 2,
                 codeToRewritePrefixLines: 2,
                 codeToRewriteSuffixLines: 2,
             },
-=======
-            maxPrefixLinesInArea: 2,
-            maxSuffixLinesInArea: 2,
-            codeToRewritePrefixLines: 2,
-            codeToRewriteSuffixLines: 2,
-            maxPrefixLength,
-            maxSuffixLength,
->>>>>>> 91ac295d
         }
 
         const result = getCurrentFileContext(options)
@@ -705,35 +586,23 @@
     it('handles file shorter than requested ranges', () => {
         const { document, position } = documentAndPosition('line1\n█line2\nline3\n')
 
-        const maxPrefixLength = 100
-        const maxSuffixLength = 100
-
-        const docContext = getCurrentDocContext({
-            document,
-            position,
-            maxPrefixLength,
-            maxSuffixLength,
+        const docContext = getCurrentDocContext({
+            document,
+            position,
+            maxPrefixLength: 100,
+            maxSuffixLength: 100,
         })
 
         const options: CurrentFilePromptOptions = {
             docContext,
             document,
             position,
-<<<<<<< HEAD
             tokenBudget: {
                 maxPrefixLinesInArea: 5, // Larger than file
                 maxSuffixLinesInArea: 5, // Larger than file
                 codeToRewritePrefixLines: 3, // Larger than file
                 codeToRewriteSuffixLines: 3, // Larger than file
             },
-=======
-            maxPrefixLinesInArea: 5, // Larger than file
-            maxSuffixLinesInArea: 5, // Larger than file
-            codeToRewritePrefixLines: 3, // Larger than file
-            codeToRewriteSuffixLines: 3, // Larger than file
-            maxPrefixLength,
-            maxSuffixLength,
->>>>>>> 91ac295d
         }
 
         const result = getCurrentFileContext(options)
@@ -1199,7 +1068,7 @@
     })
 })
 
-describe('joinPromptsWithNewlineSeperator', () => {
+describe('joinPromptsWithNewlineSeparator', () => {
     it('joins multiple prompt strings with a new line separator', () => {
         const prompt = joinPromptsWithNewlineSeparator(ps`foo`, ps`bar`)
         expect(prompt.toString()).toBe(dedent`
