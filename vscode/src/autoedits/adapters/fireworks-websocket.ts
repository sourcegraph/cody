<<<<<<< HEAD
import {
    addAuthHeaders,
    currentResolvedConfig,
    getClientInfoParams,
    isAbortError,
} from '@sourcegraph/cody-shared'
import type * as vscode from 'vscode'
=======
>>>>>>> 6d509808
import { type CloseEvent, type ErrorEvent, type MessageEvent, WebSocket } from 'ws'
import { forkSignal, generatorWithErrorObserver, generatorWithTimeout } from '../../completions/utils'
import { autoeditsProviderConfig } from '../autoedits-config'
import { autoeditsOutputChannelLogger } from '../output-channel-logger'
import {
    type AutoeditModelOptions,
    AutoeditStopReason,
    type AutoeditsModelAdapter,
    type ModelResponse,
    type ModelResponseShared,
    type SuccessModelResponse,
} from './base'
import type { FireworksResponse } from './model-response/fireworks'
import {
    type AutoeditsRequestBody,
    type FireworksCompatibleRequestParams,
    getMaxOutputTokensForAutoedits,
    getOpenaiCompatibleChatPrompt,
} from './utils'

const LOG_FILTER_LABEL = 'fireworks-websocket'
const SOCKET_RECONNECT_DELAY_MS = 5000

interface FireworksSSEBody {
    data: '[DONE]' | FireworksResponse
}

interface WebSocketMessage {
    body: FireworksSSEBody
    headers: Record<string, string>
}

interface MessageCallback {
    resolve: (message: WebSocketMessage) => void
    reject: (error: Error) => void
    signal: AbortSignal
}

// Auto-edit adaptor for Fireworks using websocket connection instead of HTTP
export class FireworksWebSocketAdapter implements AutoeditsModelAdapter {
    private readonly webSocketEndpoint: string
    private ws: WebSocket | undefined
    private messageId = 0
    private callbackQueue: Record<string, MessageCallback> = {}
    private pendingConnectPromise: Promise<WebSocket> | null = null

    constructor() {
        const webSocketEndpoint =
            autoeditsProviderConfig.experimentalAutoeditsConfigOverride?.webSocketEndpoint
        if (!webSocketEndpoint) {
            autoeditsOutputChannelLogger.logError(LOG_FILTER_LABEL, 'webSocketEndpoint is not provided')
            throw new Error('No webSocketEndpoint provided')
        }
        this.webSocketEndpoint = webSocketEndpoint
    }

    dispose() {
        if (this.ws) {
            this.ws.close()
            this.ws = undefined
        }
        this.pendingConnectPromise = null
    }

    async getModelResponse(option: AutoeditModelOptions): Promise<AsyncGenerator<ModelResponse>> {
        const requestBody = this.getMessageBody(option)
        try {
            const apiKey = autoeditsProviderConfig.experimentalAutoeditsConfigOverride?.apiKey

            if (!apiKey) {
                autoeditsOutputChannelLogger.logError(
                    'getModelResponse',
                    'No api key provided in the config override'
                )
                throw new Error('No api key provided in the config override')
            }

            const abortController = forkSignal(option.abortSignal)
            return generatorWithErrorObserver(
                generatorWithTimeout(
                    this.createResponseHandler({
                        apiKey,
                        url: option.url,
                        body: requestBody,
                        abortSignal: option.abortSignal,
                        extractPrediction: response => {
                            if (option.isChatModel) {
                                return response.choices?.[0]?.message?.content ?? ''
                            }
                            return response.choices?.[0]?.text ?? ''
                        },
                    }),
                    option.timeoutMs,
                    abortController
                ),
                error => {
                    autoeditsOutputChannelLogger.logError(
                        'getModelResponse',
                        'Error calling Fireworks WebSocket API:',
                        { verbose: error }
                    )
                    throw error
                }
            )
        } catch (error) {
            autoeditsOutputChannelLogger.logError(
                'getModelResponse',
                'Error calling Fireworks WebSocket API:',
                { verbose: error }
            )
            throw error
        }
    }

    private getMessageBody(options: AutoeditModelOptions): AutoeditsRequestBody {
        const maxTokens = getMaxOutputTokensForAutoedits(options.codeToRewrite)
        const baseParams: FireworksCompatibleRequestParams = {
            stream: true,
            model: options.model,
            temperature: 0.1,
            max_tokens: maxTokens,
            response_format: {
                type: 'text',
            },
            // Fireworks Predicted outputs
            // https://docs.fireworks.ai/guides/querying-text-models#predicted-outputs
            prediction: {
                type: 'content',
                content: options.codeToRewrite,
            },
            user: options.userId || undefined,
        }

        if (options.isChatModel) {
            return {
                ...baseParams,
                messages: getOpenaiCompatibleChatPrompt({
                    systemMessage: options.prompt.systemMessage,
                    userMessage: options.prompt.userMessage,
                }),
            }
        }

        return {
            ...baseParams,
            prompt: options.prompt.userMessage,
        }
    }

    protected async *createResponseHandler({
        apiKey,
        url,
        body,
        abortSignal,
        extractPrediction,
        customHeaders = {},
    }: {
        apiKey: string
        url: string
        body: ModelResponseShared['requestBody']
        abortSignal: AbortSignal
        extractPrediction: (body: FireworksResponse) => string
        customHeaders?: Record<string, string>
    }): AsyncGenerator<ModelResponse> {
        await this.connect()

        const requestHeaders: Record<string, string> = {
            'Content-Type': 'application/json',
            Authorization: `Bearer ${apiKey}`,
            ...customHeaders,
        }

        const messageId = 'm_' + this.messageId++
        const messageQueue: (WebSocketMessage | Error)[] = []
        let queueResolver: (() => void) | null = null

        if (messageId in this.callbackQueue) {
            autoeditsOutputChannelLogger.logError(
                LOG_FILTER_LABEL,
                `unexpected, duplicate message ID ${messageId}`
            )
        }

        const pushToQueue = (message: WebSocketMessage | Error) => {
            messageQueue.push(message)
            queueResolver?.()
            queueResolver = null
        }

        this.callbackQueue[messageId] = {
            resolve: pushToQueue,
            reject: pushToQueue,
            signal: abortSignal,
        }

        const data = JSON.stringify({
            'x-message-id': messageId,
            'x-message-body': body,
            'x-message-url': url,
            'x-message-headers': requestHeaders,
        })

        if (abortSignal.aborted) {
            delete this.callbackQueue[messageId]
            throw new Error('abort signal received, message not sent')
        }

        // Initiate the request
        this.ws?.send(data)

        const state: Pick<SuccessModelResponse, 'responseBody' | 'prediction'> & { done: boolean } = {
            responseBody: {},
            prediction: '',
            done: false,
        }

        try {
            while (!abortSignal.aborted && !state.done) {
                if (messageQueue.length === 0) {
                    // If there is nothing in the queue, wait for the next message
                    await new Promise<void>(resolve => {
                        queueResolver = resolve
                    })
                }

                while (messageQueue.length > 0) {
                    const message = messageQueue.shift()!
                    if (message instanceof Error) {
                        throw message
                    }
                    yield this.processFireworksResponse(message, state, extractPrediction, {
                        requestHeaders,
                        requestUrl: url,
                    })
                }
            }
        } finally {
            delete this.callbackQueue[messageId]
        }
    }

    private processFireworksResponse(
        message: WebSocketMessage,
        state: Pick<SuccessModelResponse, 'responseBody' | 'prediction'> & { done: boolean },
        extractPrediction: (body: FireworksResponse) => string,
        requestParams: {
            requestHeaders: Record<string, string>
            requestUrl: string
        }
    ): ModelResponse {
        if (!message.body) {
            throw new Error('Processing WebSocket response: no body')
        }
        state.responseBody = message.body

        if (state.responseBody.data === '[DONE]') {
            // Notify the message loop to stop
            state.done = true
            return {
                type: 'success',
                stopReason: AutoeditStopReason.RequestFinished,
                prediction: state.prediction,
                responseHeaders: message.headers,
                responseBody: state.responseBody,
                requestHeaders: requestParams.requestHeaders,
                requestUrl: requestParams.requestUrl,
            }
        }

        try {
            const predictionChunk = extractPrediction(state.responseBody.data) || ''
            state.prediction += predictionChunk
            return {
                type: 'partial',
                stopReason: AutoeditStopReason.StreamingChunk,
                prediction: state.prediction,
                requestHeaders: requestParams.requestHeaders,
                requestUrl: requestParams.requestUrl,
            }
        } catch (parseError) {
            autoeditsOutputChannelLogger.logError(
                LOG_FILTER_LABEL,
                `Failed to parse stream data: ${parseError}`,
                { verbose: state.responseBody.data }
            )
            throw new Error(`Failed to parse stream data: ${parseError}`)
        }
    }

    private async connect(): Promise<WebSocket> {
        if (this.ws && this.ws.readyState === WebSocket.OPEN) {
<<<<<<< HEAD
            return this.ws
        }

        // Use sourcegraph authentication token
        const { auth } = await currentResolvedConfig()
        const clientInfoParams = getClientInfoParams()
        const query = new URLSearchParams(clientInfoParams)
        const url = new URL(`/.api/completions/code?${query.toString()}`, auth.serverEndpoint)
        const headers = new Headers({})
        await addAuthHeaders(auth, headers, url)

        let token = headers.get('Authorization')
        if (token?.startsWith('token')) {
            token = 'Bearer ' + token.split(' ')[1]
        }

        return new Promise((resolve, reject) => {
            const protocol = `${clientInfoParams['client-name']}-${clientInfoParams['client-version']}`
            const ws = new WebSocket(this.webSocketEndpoint, protocol, {
                headers: {
                    authorization: token === null ? undefined : token,
                },
            })
=======
            // Already an open connection, use this
            return this.ws
        }

        if (this.pendingConnectPromise) {
            // Reuse the pending connection to avoid creating multiple connections
            return this.pendingConnectPromise
        }

        this.pendingConnectPromise = new Promise<WebSocket>((resolve, reject) => {
            const ws = new WebSocket(this.webSocketEndpoint)
>>>>>>> 6d509808
            ws.addEventListener('open', () => {
                autoeditsOutputChannelLogger.logDebug(
                    LOG_FILTER_LABEL,
                    `successfully connected to ${this.webSocketEndpoint}`
                )
                this.ws = ws
                this.pendingConnectPromise = null
                resolve(this.ws)
            })
            ws.addEventListener('error', (event: ErrorEvent) => {
                autoeditsOutputChannelLogger.logError(
                    LOG_FILTER_LABEL,
                    `error from ${this.webSocketEndpoint}: ${event.message}`
                )
                if (process.env.NODE_ENV === 'development') {
                    console.error(`error from ${this.webSocketEndpoint}: ${event.message}`)
                    console.error(event)
                }
                this.pendingConnectPromise = null
                reject(event)
            })
            ws.addEventListener('close', (event: CloseEvent) => {
                autoeditsOutputChannelLogger.logDebug(
                    LOG_FILTER_LABEL,
                    `${this.webSocketEndpoint} connection closed with code ${event.code}`
                )
                if (process.env.NODE_ENV === 'development') {
                    console.error(`${this.webSocketEndpoint} connection closed`)
                    console.error(event)
                }
                this.pendingConnectPromise = null
                setTimeout(() => this.reconnect(), SOCKET_RECONNECT_DELAY_MS)
            })
            ws.addEventListener('message', (event: MessageEvent) => {
                const webSocketResponse = JSON.parse(event.data.toString())
                const messageId = webSocketResponse['x-message-id']
                if (!this.callbackQueue[messageId]) {
                    autoeditsOutputChannelLogger.logError(
                        LOG_FILTER_LABEL,
                        `unexpected, message ID ${messageId} not found in callback queue`
                    )
                    return
                }

                const { resolve: resolveFn, reject: rejectFn, signal } = this.callbackQueue[messageId]

                if (signal.aborted) {
                    delete this.callbackQueue[messageId]
                    rejectFn(new Error('abort signal received, message not handled'))
                    return
                }

                const body = webSocketResponse['x-message-body']
                const headers = webSocketResponse['x-message-headers']
                const status = webSocketResponse['x-message-status']

                if (status !== 200) {
                    autoeditsOutputChannelLogger.logError(
                        LOG_FILTER_LABEL,
                        `Error response from WebSocket: status ${status}`,
                        { verbose: body }
                    )
                    rejectFn(new Error(`WebSocket response error: ${status}`))
                } else {
                    resolveFn({ body, headers })
                }
            })
        })

        return this.pendingConnectPromise
    }

    private reconnect() {
        this.ws = undefined
        this.pendingConnectPromise = null
        this.pendingConnectPromise = this.connect()
    }
}<|MERGE_RESOLUTION|>--- conflicted
+++ resolved
@@ -1,13 +1,4 @@
-<<<<<<< HEAD
-import {
-    addAuthHeaders,
-    currentResolvedConfig,
-    getClientInfoParams,
-    isAbortError,
-} from '@sourcegraph/cody-shared'
-import type * as vscode from 'vscode'
-=======
->>>>>>> 6d509808
+import { addAuthHeaders, currentResolvedConfig, getClientInfoParams } from '@sourcegraph/cody-shared'
 import { type CloseEvent, type ErrorEvent, type MessageEvent, WebSocket } from 'ws'
 import { forkSignal, generatorWithErrorObserver, generatorWithTimeout } from '../../completions/utils'
 import { autoeditsProviderConfig } from '../autoedits-config'
@@ -299,8 +290,12 @@
 
     private async connect(): Promise<WebSocket> {
         if (this.ws && this.ws.readyState === WebSocket.OPEN) {
-<<<<<<< HEAD
             return this.ws
+        }
+
+        if (this.pendingConnectPromise) {
+            // Reuse the pending connection to avoid creating multiple connections
+            return this.pendingConnectPromise
         }
 
         // Use sourcegraph authentication token
@@ -316,26 +311,13 @@
             token = 'Bearer ' + token.split(' ')[1]
         }
 
-        return new Promise((resolve, reject) => {
+        this.pendingConnectPromise = new Promise((resolve, reject) => {
             const protocol = `${clientInfoParams['client-name']}-${clientInfoParams['client-version']}`
             const ws = new WebSocket(this.webSocketEndpoint, protocol, {
                 headers: {
                     authorization: token === null ? undefined : token,
                 },
             })
-=======
-            // Already an open connection, use this
-            return this.ws
-        }
-
-        if (this.pendingConnectPromise) {
-            // Reuse the pending connection to avoid creating multiple connections
-            return this.pendingConnectPromise
-        }
-
-        this.pendingConnectPromise = new Promise<WebSocket>((resolve, reject) => {
-            const ws = new WebSocket(this.webSocketEndpoint)
->>>>>>> 6d509808
             ws.addEventListener('open', () => {
                 autoeditsOutputChannelLogger.logDebug(
                     LOG_FILTER_LABEL,
