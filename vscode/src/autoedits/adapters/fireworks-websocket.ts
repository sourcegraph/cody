import { type CloseEvent, type ErrorEvent, type MessageEvent, WebSocket } from 'ws'
import { forkSignal, generatorWithErrorObserver, generatorWithTimeout } from '../../completions/utils'
import { autoeditsProviderConfig } from '../autoedits-config'
import { autoeditsOutputChannelLogger } from '../output-channel-logger'
import {
    type AutoeditModelOptions,
    AutoeditStopReason,
    type AutoeditsModelAdapter,
    type ModelResponse,
    type ModelResponseShared,
    type SuccessModelResponse,
} from './base'
import type { FireworksResponse } from './model-response/fireworks'
import {
    type AutoeditsRequestBody,
    type FireworksCompatibleRequestParams,
    getMaxOutputTokensForAutoedits,
    getOpenaiCompatibleChatPrompt,
} from './utils'

const LOG_FILTER_LABEL = 'fireworks-websocket'
const SOCKET_RECONNECT_DELAY_MS = 5000

interface FireworksSSEBody {
    data: '[DONE]' | FireworksResponse
}

interface WebSocketMessage {
    body: FireworksSSEBody
    headers: Record<string, string>
}

interface MessageCallback {
    resolve: (message: WebSocketMessage) => void
    reject: (error: Error) => void
    signal: AbortSignal
}

// Auto-edit adaptor for Fireworks using websocket connection instead of HTTP
export class FireworksWebSocketAdapter implements AutoeditsModelAdapter {
    private readonly webSocketEndpoint: string
    private ws: WebSocket | undefined
    private messageId = 0
    private callbackQueue: Record<string, MessageCallback> = {}
<<<<<<< HEAD
=======
    private pendingConnectPromise: Promise<WebSocket> | null = null
>>>>>>> 89a16522

    constructor() {
        const webSocketEndpoint =
            autoeditsProviderConfig.experimentalAutoeditsConfigOverride?.webSocketEndpoint
        if (!webSocketEndpoint) {
            autoeditsOutputChannelLogger.logError(LOG_FILTER_LABEL, 'webSocketEndpoint is not provided')
            throw new Error('No webSocketEndpoint provided')
        }
        this.webSocketEndpoint = webSocketEndpoint
    }

    dispose() {
        if (this.ws) {
            this.ws.close()
            this.ws = undefined
        }
        this.pendingConnectPromise = null
    }

    async getModelResponse(option: AutoeditModelOptions): Promise<AsyncGenerator<ModelResponse>> {
        const requestBody = this.getMessageBody(option)
        try {
            const apiKey = autoeditsProviderConfig.experimentalAutoeditsConfigOverride?.apiKey

            if (!apiKey) {
                autoeditsOutputChannelLogger.logError(
                    'getModelResponse',
                    'No api key provided in the config override'
                )
                throw new Error('No api key provided in the config override')
            }

            const abortController = forkSignal(option.abortSignal)
            return generatorWithErrorObserver(
                generatorWithTimeout(
                    this.createResponseHandler({
                        apiKey,
                        url: option.url,
                        body: requestBody,
                        abortSignal: option.abortSignal,
                        extractPrediction: response => {
                            if (option.isChatModel) {
                                return response.choices?.[0]?.message?.content ?? ''
                            }
                            return response.choices?.[0]?.text ?? ''
                        },
                    }),
                    option.timeoutMs,
                    abortController
                ),
                error => {
                    autoeditsOutputChannelLogger.logError(
                        'getModelResponse',
                        'Error calling Fireworks WebSocket API:',
                        { verbose: error }
                    )
                    throw error
                }
            )
        } catch (error) {
            autoeditsOutputChannelLogger.logError(
                'getModelResponse',
                'Error calling Fireworks WebSocket API:',
                { verbose: error }
            )
            throw error
        }
    }

    private getMessageBody(options: AutoeditModelOptions): AutoeditsRequestBody {
        const maxTokens = getMaxOutputTokensForAutoedits(options.codeToRewrite)
        const baseParams: FireworksCompatibleRequestParams = {
            stream: true,
            model: options.model,
            temperature: 0.1,
            max_tokens: maxTokens,
            response_format: {
                type: 'text',
            },
            // Fireworks Predicted outputs
            // https://docs.fireworks.ai/guides/querying-text-models#predicted-outputs
            prediction: {
                type: 'content',
                content: options.codeToRewrite,
            },
            user: options.userId || undefined,
        }

        if (options.isChatModel) {
            return {
                ...baseParams,
                messages: getOpenaiCompatibleChatPrompt({
                    systemMessage: options.prompt.systemMessage,
                    userMessage: options.prompt.userMessage,
                }),
            }
        }

        return {
            ...baseParams,
            prompt: options.prompt.userMessage,
        }
    }

<<<<<<< HEAD
    async getModelResponse(option: AutoeditModelOptions): Promise<AsyncGenerator<ModelResponse>> {
        const requestBody = this.getMessageBody(option)
        try {
            const apiKey = autoeditsProviderConfig.experimentalAutoeditsConfigOverride?.apiKey

            if (!apiKey) {
                autoeditsOutputChannelLogger.logError(
                    'getModelResponse',
                    'No api key provided in the config override'
                )
                throw new Error('No api key provided in the config override')
            }

            const abortController = forkSignal(option.abortSignal)
            return generatorWithErrorObserver(
                generatorWithTimeout(
                    this.createResponseHandler({
                        apiKey,
                        url: option.url,
                        body: requestBody,
                        abortSignal: option.abortSignal,
                        extractPrediction: response => {
                            if (option.isChatModel) {
                                return response.choices?.[0]?.message?.content ?? ''
                            }
                            return response.choices?.[0]?.text ?? ''
                        },
                    }),
                    option.timeoutMs,
                    abortController
                ),
                error => {
                    autoeditsOutputChannelLogger.logError(
                        'getModelResponse',
                        'Error calling Fireworks WebSocket API:',
                        { verbose: error }
                    )
                    throw error
                }
            )
        } catch (error) {
            autoeditsOutputChannelLogger.logError(
                'getModelResponse',
                'Error calling Fireworks WebSocket API:',
                { verbose: error }
            )
            throw error
        }
    }

    private getMessageBody(options: AutoeditModelOptions): AutoeditsRequestBody {
        const maxTokens = getMaxOutputTokensForAutoedits(options.codeToRewrite)
        const baseParams: FireworksCompatibleRequestParams = {
            stream: true,
            model: options.model,
            temperature: 0.1,
            max_tokens: maxTokens,
            response_format: {
                type: 'text',
            },
            // Fireworks Predicted outputs
            // https://docs.fireworks.ai/guides/querying-text-models#predicted-outputs
            prediction: {
                type: 'content',
                content: options.codeToRewrite,
            },
            user: options.userId || undefined,
        }

        if (options.isChatModel) {
            return {
                ...baseParams,
                messages: getOpenaiCompatibleChatPrompt({
                    systemMessage: options.prompt.systemMessage,
                    userMessage: options.prompt.userMessage,
                }),
            }
        }

        return {
            ...baseParams,
            prompt: options.prompt.userMessage,
        }
    }

=======
>>>>>>> 89a16522
    protected async *createResponseHandler({
        apiKey,
        url,
        body,
        abortSignal,
        extractPrediction,
        customHeaders = {},
    }: {
        apiKey: string
        url: string
        body: ModelResponseShared['requestBody']
        abortSignal: AbortSignal
        extractPrediction: (body: FireworksResponse) => string
        customHeaders?: Record<string, string>
    }): AsyncGenerator<ModelResponse> {
        await this.connect()

        const requestHeaders: Record<string, string> = {
            'Content-Type': 'application/json',
            Authorization: `Bearer ${apiKey}`,
            ...customHeaders,
        }

        const messageId = 'm_' + this.messageId++
<<<<<<< HEAD
        const messageQueue: WebSocketMessage[] = []
        let queueResolver: (() => void) | null = null

        if (messageId in this.callbackQueue) {
            autoeditsOutputChannelLogger.logError(
                LOG_FILTER_LABEL,
                `unexpected, duplicate message ID ${messageId}`
            )
        }

        this.callbackQueue[messageId] = {
            resolve: message => {
                messageQueue.push(message)
                queueResolver?.()
                queueResolver = null
            },
            reject: (error: Error) => {
                autoeditsOutputChannelLogger.logError(LOG_FILTER_LABEL, 'WebSocket error', {
                    verbose: error,
                })
                queueResolver?.()
                queueResolver = null
            },
=======
        const messageQueue: (WebSocketMessage | Error)[] = []
        let queueResolver: (() => void) | null = null

        if (messageId in this.callbackQueue) {
            autoeditsOutputChannelLogger.logError(
                LOG_FILTER_LABEL,
                `unexpected, duplicate message ID ${messageId}`
            )
        }

        const pushToQueue = (message: WebSocketMessage | Error) => {
            messageQueue.push(message)
            queueResolver?.()
            queueResolver = null
        }

        this.callbackQueue[messageId] = {
            resolve: pushToQueue,
            reject: pushToQueue,
>>>>>>> 89a16522
            signal: abortSignal,
        }

        const data = JSON.stringify({
            'x-message-id': messageId,
            'x-message-body': body,
            'x-message-url': url,
            'x-message-headers': requestHeaders,
        })

<<<<<<< HEAD
        // Initiate the request
        this.ws?.send(data)

        const state: Pick<SuccessModelResponse, 'responseBody' | 'prediction'> & { done: boolean } = {
            responseBody: {},
            prediction: '',
            done: false,
=======
        if (abortSignal.aborted) {
            delete this.callbackQueue[messageId]
            throw new Error('abort signal received, message not sent')
>>>>>>> 89a16522
        }
        const processFireworksResponse = (message: WebSocketMessage): ModelResponse => {
            if (!message.body) {
                throw new Error('Processing WebSocket response: no body')
            }
            state.responseBody = message.body

<<<<<<< HEAD
            if (state.responseBody.data === '[DONE]') {
                // Notify the message loop to stop
                state.done = true
                return {
                    type: 'success',
                    stopReason: AutoeditStopReason.RequestFinished,
                    prediction: state.prediction,
                    responseHeaders: message.headers,
                    responseBody: state.responseBody,
                    requestHeaders,
                    requestUrl: url,
                }
            }

            try {
                const predictionChunk = extractPrediction(state.responseBody.data) || ''
                state.prediction += predictionChunk
                return {
                    type: 'partial',
                    stopReason: AutoeditStopReason.StreamingChunk,
                    prediction: state.prediction,
                    requestHeaders,
                    requestUrl: url,
                }
            } catch (parseError) {
                autoeditsOutputChannelLogger.logError(
                    LOG_FILTER_LABEL,
                    `Failed to parse stream data: ${parseError}`,
                    { verbose: body }
                )
                throw new Error(`Failed to parse stream data: ${parseError}`)
            }
=======
        // Initiate the request
        this.ws?.send(data)

        const state: Pick<SuccessModelResponse, 'responseBody' | 'prediction'> & { done: boolean } = {
            responseBody: {},
            prediction: '',
            done: false,
>>>>>>> 89a16522
        }

        try {
            while (!abortSignal.aborted && !state.done) {
                if (messageQueue.length === 0) {
                    // If there is nothing in the queue, wait for the next message
                    await new Promise<void>(resolve => {
                        queueResolver = resolve
                    })
                }
<<<<<<< HEAD

                while (messageQueue.length > 0) {
                    const message = messageQueue.shift()!
                    yield processFireworksResponse(message)
                }
            }
        } finally {
            delete this.callbackQueue[messageId]
=======

                while (messageQueue.length > 0) {
                    const message = messageQueue.shift()!
                    if (message instanceof Error) {
                        throw message
                    }
                    yield this.processFireworksResponse(message, state, extractPrediction, {
                        requestHeaders,
                        requestUrl: url,
                    })
                }
            }
        } finally {
            delete this.callbackQueue[messageId]
        }
    }

    private processFireworksResponse(
        message: WebSocketMessage,
        state: Pick<SuccessModelResponse, 'responseBody' | 'prediction'> & { done: boolean },
        extractPrediction: (body: FireworksResponse) => string,
        requestParams: {
            requestHeaders: Record<string, string>
            requestUrl: string
        }
    ): ModelResponse {
        if (!message.body) {
            throw new Error('Processing WebSocket response: no body')
        }
        state.responseBody = message.body

        if (state.responseBody.data === '[DONE]') {
            // Notify the message loop to stop
            state.done = true
            return {
                type: 'success',
                stopReason: AutoeditStopReason.RequestFinished,
                prediction: state.prediction,
                responseHeaders: message.headers,
                responseBody: state.responseBody,
                requestHeaders: requestParams.requestHeaders,
                requestUrl: requestParams.requestUrl,
            }
        }

        try {
            const predictionChunk = extractPrediction(state.responseBody.data) || ''
            state.prediction += predictionChunk
            return {
                type: 'partial',
                stopReason: AutoeditStopReason.StreamingChunk,
                prediction: state.prediction,
                requestHeaders: requestParams.requestHeaders,
                requestUrl: requestParams.requestUrl,
            }
        } catch (parseError) {
            autoeditsOutputChannelLogger.logError(
                LOG_FILTER_LABEL,
                `Failed to parse stream data: ${parseError}`,
                { verbose: state.responseBody.data }
            )
            throw new Error(`Failed to parse stream data: ${parseError}`)
>>>>>>> 89a16522
        }
    }

    private async connect(): Promise<WebSocket> {
        if (this.ws && this.ws.readyState === WebSocket.OPEN) {
            // Already an open connection, use this
            return this.ws
        }

        if (this.pendingConnectPromise) {
            // Reuse the pending connection to avoid creating multiple connections
            return this.pendingConnectPromise
        }

        this.pendingConnectPromise = new Promise<WebSocket>((resolve, reject) => {
            const ws = new WebSocket(this.webSocketEndpoint)
            ws.addEventListener('open', () => {
                autoeditsOutputChannelLogger.logDebug(
                    LOG_FILTER_LABEL,
                    `successfully connected to ${this.webSocketEndpoint}`
                )
                this.ws = ws
<<<<<<< HEAD
=======
                this.pendingConnectPromise = null
>>>>>>> 89a16522
                resolve(this.ws)
            })
            ws.addEventListener('error', (event: ErrorEvent) => {
                autoeditsOutputChannelLogger.logError(
                    LOG_FILTER_LABEL,
                    `error from ${this.webSocketEndpoint}: ${event.message}`
                )
                if (process.env.NODE_ENV === 'development') {
                    console.error(`error from ${this.webSocketEndpoint}: ${event.message}`)
                    console.error(event)
                }
                this.pendingConnectPromise = null
                reject(event)
            })
            ws.addEventListener('close', (event: CloseEvent) => {
                autoeditsOutputChannelLogger.logDebug(
                    LOG_FILTER_LABEL,
                    `${this.webSocketEndpoint} connection closed with code ${event.code}`
                )
                if (process.env.NODE_ENV === 'development') {
                    console.error(`${this.webSocketEndpoint} connection closed`)
                    console.error(event)
                }
<<<<<<< HEAD
=======
                this.pendingConnectPromise = null
>>>>>>> 89a16522
                setTimeout(() => this.reconnect(), SOCKET_RECONNECT_DELAY_MS)
            })
            ws.addEventListener('message', (event: MessageEvent) => {
                const webSocketResponse = JSON.parse(event.data.toString())
                const messageId = webSocketResponse['x-message-id']
                if (!this.callbackQueue[messageId]) {
                    autoeditsOutputChannelLogger.logError(
                        LOG_FILTER_LABEL,
                        `unexpected, message ID ${messageId} not found in callback queue`
                    )
                    return
                }

                const { resolve: resolveFn, reject: rejectFn, signal } = this.callbackQueue[messageId]

                if (signal.aborted) {
                    delete this.callbackQueue[messageId]
                    rejectFn(new Error('abort signal received, message not handled'))
                    return
                }

                const body = webSocketResponse['x-message-body']
                const headers = webSocketResponse['x-message-headers']
                const status = webSocketResponse['x-message-status']

                if (status !== 200) {
                    autoeditsOutputChannelLogger.logError(
                        LOG_FILTER_LABEL,
                        `Error response from WebSocket: status ${status}`,
                        { verbose: body }
                    )
                    rejectFn(new Error(`WebSocket response error: ${status}`))
                } else {
                    resolveFn({ body, headers })
                }
            })
        })

        return this.pendingConnectPromise
    }

    private reconnect() {
        this.ws = undefined
        this.pendingConnectPromise = null
        this.pendingConnectPromise = this.connect()
    }

    private reconnect() {
        ;(async () => {
            await this.connect()
        })()
    }
}<|MERGE_RESOLUTION|>--- conflicted
+++ resolved
@@ -42,10 +42,7 @@
     private ws: WebSocket | undefined
     private messageId = 0
     private callbackQueue: Record<string, MessageCallback> = {}
-<<<<<<< HEAD
-=======
     private pendingConnectPromise: Promise<WebSocket> | null = null
->>>>>>> 89a16522
 
     constructor() {
         const webSocketEndpoint =
@@ -150,94 +147,6 @@
         }
     }
 
-<<<<<<< HEAD
-    async getModelResponse(option: AutoeditModelOptions): Promise<AsyncGenerator<ModelResponse>> {
-        const requestBody = this.getMessageBody(option)
-        try {
-            const apiKey = autoeditsProviderConfig.experimentalAutoeditsConfigOverride?.apiKey
-
-            if (!apiKey) {
-                autoeditsOutputChannelLogger.logError(
-                    'getModelResponse',
-                    'No api key provided in the config override'
-                )
-                throw new Error('No api key provided in the config override')
-            }
-
-            const abortController = forkSignal(option.abortSignal)
-            return generatorWithErrorObserver(
-                generatorWithTimeout(
-                    this.createResponseHandler({
-                        apiKey,
-                        url: option.url,
-                        body: requestBody,
-                        abortSignal: option.abortSignal,
-                        extractPrediction: response => {
-                            if (option.isChatModel) {
-                                return response.choices?.[0]?.message?.content ?? ''
-                            }
-                            return response.choices?.[0]?.text ?? ''
-                        },
-                    }),
-                    option.timeoutMs,
-                    abortController
-                ),
-                error => {
-                    autoeditsOutputChannelLogger.logError(
-                        'getModelResponse',
-                        'Error calling Fireworks WebSocket API:',
-                        { verbose: error }
-                    )
-                    throw error
-                }
-            )
-        } catch (error) {
-            autoeditsOutputChannelLogger.logError(
-                'getModelResponse',
-                'Error calling Fireworks WebSocket API:',
-                { verbose: error }
-            )
-            throw error
-        }
-    }
-
-    private getMessageBody(options: AutoeditModelOptions): AutoeditsRequestBody {
-        const maxTokens = getMaxOutputTokensForAutoedits(options.codeToRewrite)
-        const baseParams: FireworksCompatibleRequestParams = {
-            stream: true,
-            model: options.model,
-            temperature: 0.1,
-            max_tokens: maxTokens,
-            response_format: {
-                type: 'text',
-            },
-            // Fireworks Predicted outputs
-            // https://docs.fireworks.ai/guides/querying-text-models#predicted-outputs
-            prediction: {
-                type: 'content',
-                content: options.codeToRewrite,
-            },
-            user: options.userId || undefined,
-        }
-
-        if (options.isChatModel) {
-            return {
-                ...baseParams,
-                messages: getOpenaiCompatibleChatPrompt({
-                    systemMessage: options.prompt.systemMessage,
-                    userMessage: options.prompt.userMessage,
-                }),
-            }
-        }
-
-        return {
-            ...baseParams,
-            prompt: options.prompt.userMessage,
-        }
-    }
-
-=======
->>>>>>> 89a16522
     protected async *createResponseHandler({
         apiKey,
         url,
@@ -262,8 +171,7 @@
         }
 
         const messageId = 'm_' + this.messageId++
-<<<<<<< HEAD
-        const messageQueue: WebSocketMessage[] = []
+        const messageQueue: (WebSocketMessage | Error)[] = []
         let queueResolver: (() => void) | null = null
 
         if (messageId in this.callbackQueue) {
@@ -273,30 +181,6 @@
             )
         }
 
-        this.callbackQueue[messageId] = {
-            resolve: message => {
-                messageQueue.push(message)
-                queueResolver?.()
-                queueResolver = null
-            },
-            reject: (error: Error) => {
-                autoeditsOutputChannelLogger.logError(LOG_FILTER_LABEL, 'WebSocket error', {
-                    verbose: error,
-                })
-                queueResolver?.()
-                queueResolver = null
-            },
-=======
-        const messageQueue: (WebSocketMessage | Error)[] = []
-        let queueResolver: (() => void) | null = null
-
-        if (messageId in this.callbackQueue) {
-            autoeditsOutputChannelLogger.logError(
-                LOG_FILTER_LABEL,
-                `unexpected, duplicate message ID ${messageId}`
-            )
-        }
-
         const pushToQueue = (message: WebSocketMessage | Error) => {
             messageQueue.push(message)
             queueResolver?.()
@@ -306,7 +190,6 @@
         this.callbackQueue[messageId] = {
             resolve: pushToQueue,
             reject: pushToQueue,
->>>>>>> 89a16522
             signal: abortSignal,
         }
 
@@ -317,7 +200,11 @@
             'x-message-headers': requestHeaders,
         })
 
-<<<<<<< HEAD
+        if (abortSignal.aborted) {
+            delete this.callbackQueue[messageId]
+            throw new Error('abort signal received, message not sent')
+        }
+
         // Initiate the request
         this.ws?.send(data)
 
@@ -325,60 +212,6 @@
             responseBody: {},
             prediction: '',
             done: false,
-=======
-        if (abortSignal.aborted) {
-            delete this.callbackQueue[messageId]
-            throw new Error('abort signal received, message not sent')
->>>>>>> 89a16522
-        }
-        const processFireworksResponse = (message: WebSocketMessage): ModelResponse => {
-            if (!message.body) {
-                throw new Error('Processing WebSocket response: no body')
-            }
-            state.responseBody = message.body
-
-<<<<<<< HEAD
-            if (state.responseBody.data === '[DONE]') {
-                // Notify the message loop to stop
-                state.done = true
-                return {
-                    type: 'success',
-                    stopReason: AutoeditStopReason.RequestFinished,
-                    prediction: state.prediction,
-                    responseHeaders: message.headers,
-                    responseBody: state.responseBody,
-                    requestHeaders,
-                    requestUrl: url,
-                }
-            }
-
-            try {
-                const predictionChunk = extractPrediction(state.responseBody.data) || ''
-                state.prediction += predictionChunk
-                return {
-                    type: 'partial',
-                    stopReason: AutoeditStopReason.StreamingChunk,
-                    prediction: state.prediction,
-                    requestHeaders,
-                    requestUrl: url,
-                }
-            } catch (parseError) {
-                autoeditsOutputChannelLogger.logError(
-                    LOG_FILTER_LABEL,
-                    `Failed to parse stream data: ${parseError}`,
-                    { verbose: body }
-                )
-                throw new Error(`Failed to parse stream data: ${parseError}`)
-            }
-=======
-        // Initiate the request
-        this.ws?.send(data)
-
-        const state: Pick<SuccessModelResponse, 'responseBody' | 'prediction'> & { done: boolean } = {
-            responseBody: {},
-            prediction: '',
-            done: false,
->>>>>>> 89a16522
         }
 
         try {
@@ -389,16 +222,6 @@
                         queueResolver = resolve
                     })
                 }
-<<<<<<< HEAD
-
-                while (messageQueue.length > 0) {
-                    const message = messageQueue.shift()!
-                    yield processFireworksResponse(message)
-                }
-            }
-        } finally {
-            delete this.callbackQueue[messageId]
-=======
 
                 while (messageQueue.length > 0) {
                     const message = messageQueue.shift()!
@@ -461,7 +284,6 @@
                 { verbose: state.responseBody.data }
             )
             throw new Error(`Failed to parse stream data: ${parseError}`)
->>>>>>> 89a16522
         }
     }
 
@@ -484,10 +306,7 @@
                     `successfully connected to ${this.webSocketEndpoint}`
                 )
                 this.ws = ws
-<<<<<<< HEAD
-=======
                 this.pendingConnectPromise = null
->>>>>>> 89a16522
                 resolve(this.ws)
             })
             ws.addEventListener('error', (event: ErrorEvent) => {
@@ -511,10 +330,7 @@
                     console.error(`${this.webSocketEndpoint} connection closed`)
                     console.error(event)
                 }
-<<<<<<< HEAD
-=======
                 this.pendingConnectPromise = null
->>>>>>> 89a16522
                 setTimeout(() => this.reconnect(), SOCKET_RECONNECT_DELAY_MS)
             })
             ws.addEventListener('message', (event: MessageEvent) => {
@@ -561,10 +377,4 @@
         this.pendingConnectPromise = null
         this.pendingConnectPromise = this.connect()
     }
-
-    private reconnect() {
-        ;(async () => {
-            await this.connect()
-        })()
-    }
 }