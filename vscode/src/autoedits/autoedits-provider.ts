import { type DebouncedFunc, debounce } from 'lodash'
import { Observable } from 'observable-fns'
import * as vscode from 'vscode'

import { type Attributes, metrics } from '@opentelemetry/api'
import type { Histogram } from '@opentelemetry/api'
import {
    type ChatClient,
    type ClientCapabilities,
    type DocumentContext,
    clientCapabilities,
    currentResolvedConfig,
    tokensToChars,
} from '@sourcegraph/cody-shared'
import type { CompletionBookkeepingEvent } from '../completions/analytics-logger'
import { ContextRankingStrategy } from '../completions/context/completions-context-ranker'
import { ContextMixer } from '../completions/context/context-mixer'
import { DefaultContextStrategyFactory } from '../completions/context/context-strategy'
import { getCurrentDocContext } from '../completions/get-current-doc-context'
import { defaultVSCodeExtensionClient } from '../extension-client'
import type { AutocompleteEditItem, AutoeditChanges } from '../jsonrpc/agent-protocol'
import { isRunningInsideAgent } from '../jsonrpc/isRunningInsideAgent'
import type { FixupController } from '../non-stop/FixupController'
import type { CodyStatusBar } from '../services/StatusBar'
import type {
    AbortedModelResponse,
    AutoeditsModelAdapter,
    AutoeditsPrompt,
    PartialModelResponse,
    SuccessModelResponse,
} from './adapters/base'
import { createAutoeditsModelAdapter } from './adapters/create-adapter'
import {
    type AutoeditCacheID,
    type AutoeditHotStreakID,
    type AutoeditRequestID,
    type AutoeditRequestStateForAgentTesting,
    autoeditAnalyticsLogger,
    autoeditDiscardReason,
    autoeditSource,
    autoeditTriggerKind,
    getTimeNowInMillis,
} from './analytics-logger'
import { AutoeditCompletionItem } from './autoedit-completion-item'
import { autoeditsOnboarding } from './autoedit-onboarding'
import { autoeditsProviderConfig } from './autoedits-config'
import { FilterPredictionBasedOnRecentEdits } from './filter-prediction-edits'
import { processHotStreakResponses } from './hot-streak'
import { createMockResponseGenerator } from './mock-response-generator'
import { autoeditsOutputChannelLogger } from './output-channel-logger'
import { PromptCacheOptimizedV1 } from './prompt/prompt-cache-optimized-v1'
import { type CodeToReplaceData, getCodeToReplaceData } from './prompt/prompt-utils'
import { getCurrentFilePath } from './prompt/prompt-utils'
import type { DecorationInfo } from './renderer/decorators/base'
import { DefaultDecorator } from './renderer/decorators/default-decorator'
import { InlineDiffDecorator } from './renderer/decorators/inline-diff-decorator'
import { getDecorationInfo } from './renderer/diff-utils'
import { initImageSuggestionService } from './renderer/image-gen'
import { AutoEditsInlineRendererManager } from './renderer/inline-manager'
import { AutoEditsDefaultRendererManager, type AutoEditsRendererManager } from './renderer/manager'
import {
    extractAutoEditResponseFromCurrentDocumentCommentTemplate,
    shrinkReplacerTextToCodeToReplaceRange,
} from './renderer/mock-renderer'
import type { AutoEditRenderOutput } from './renderer/render-output'
import { type AutoeditRequestManagerParams, RequestManager } from './request-manager'
import { shrinkPredictionUntilSuffix } from './shrink-prediction'
import { SmartThrottleService } from './smart-throttle'
import { areSameUriDocs, isPredictedTextAlreadyInSuffix } from './utils'

const AUTOEDIT_CONTEXT_STRATEGY = 'auto-edit'
const RESET_SUGGESTION_ON_CURSOR_CHANGE_AFTER_INTERVAL_MS = 60 * 1000
const ON_SELECTION_CHANGE_DEFAULT_DEBOUNCE_INTERVAL_MS = 10
export const AUTOEDIT_INITIAL_DEBOUNCE_INTERVAL_MS = 10

interface AutoeditEditItem extends AutocompleteEditItem {
    id: AutoeditRequestID
}

export interface AbortedPredictionResult {
    type: 'aborted'
    response: AbortedModelResponse
}

/* A prediction result that has no valid changes to use */
export interface IgnoredPredictionResult {
    type: 'ignored'
    response: SuccessModelResponse | PartialModelResponse
}

export interface SuggestedPredictionResult {
    type: 'suggested'
    response: SuccessModelResponse | PartialModelResponse
    /**
     * Cache ID for this prediction.
     * Allows us to reliably eject this from the cache when accepted/rejected.
     */
    cacheId: AutoeditCacheID
    /**
     * Hot streak ID for this prediction.
     * If present, means this prediction is part of a hot-streak.
     * Used to support jumping between hot-streak suggestions after acceptance.
     */
    hotStreakId?: AutoeditHotStreakID
    /**
     * Document URI where this prediction was generated.
     */
    uri: string
    /**
     * Edit position for this prediction.
     * This is the location of the first change in the prediction.
     * This is used to provide "next cursor" suggestions
     */
    editPosition: vscode.Position
    /**
     * Document context for this prediction.
     * This may differ from the original document context if the prediction is a hot-streak.
     */
    docContext: DocumentContext
    /**
     * Code to replace data for this prediction.
     * This may differ from the original code to replace data if the prediction is a hot-streak.
     */
    codeToReplaceData: CodeToReplaceData
}

export type PredictionResult =
    | SuggestedPredictionResult
    | IgnoredPredictionResult
    | AbortedPredictionResult

export interface AutoeditsResult {
    /** @deprecated Use `inlineCompletionItems` instead. */
    items: AutoeditCompletionItem[]
    inlineCompletionItems: AutoeditCompletionItem[]
    decoratedEditItems: AutoeditEditItem[]
    completionEvent?: CompletionBookkeepingEvent
}

export type AutoeditClientCapabilities = Pick<
    ClientCapabilities,
    'autoedit' | 'autoeditInlineDiff' | 'autoeditAsideDiff'
>

interface AutoeditsFeatures {
    hotStreakEnabled: boolean
    shouldRenderInline: boolean
    allowUsingWebSocket: boolean
}

type SuggestionStatus = 'success' | 'error' | 'aborted' | 'discarded'
type AbortReason = 'throttle' | 'contextFetch'
type SuggestionUnsuccessfulReason = AbortReason | keyof typeof autoeditDiscardReason

interface SuggestionLatencyMetricAttributes extends Attributes {
    status: SuggestionStatus
    reason?: SuggestionUnsuccessfulReason
}

/**
 * Provides inline completions and auto-edit functionality.
 *
 * Before introducing new logic into the AutoEditsProvider class, evaluate whether it can be abstracted into a separate component.
 * This practice ensures that AutoEditsProvider remains focused on its primary responsibilities of triggering and providing completions
 */
export class AutoeditsProvider implements vscode.InlineCompletionItemProvider, vscode.Disposable {
    private readonly disposables: vscode.Disposable[] = []
    /** Keeps track of the last time the text was changed in the editor. */
    private lastTextChangeTimeStamp: number | undefined
    private lastManualTriggerTimestamp = Number.MIN_SAFE_INTEGER

    private readonly onSelectionChangeDebounced: DebouncedFunc<typeof this.onSelectionChange>

    public readonly rendererManager: AutoEditsRendererManager
    private readonly modelAdapter: AutoeditsModelAdapter
    private readonly requestManager = new RequestManager()
    public readonly smartThrottleService = new SmartThrottleService()

    private readonly promptStrategy = new PromptCacheOptimizedV1()
    public readonly filterPrediction = new FilterPredictionBasedOnRecentEdits()
    private readonly contextMixer = new ContextMixer({
        strategyFactory: new DefaultContextStrategyFactory(Observable.of(AUTOEDIT_CONTEXT_STRATEGY)),
        contextRankingStrategy: ContextRankingStrategy.TimeBased,
        dataCollectionEnabled: false,
    })
    private readonly statusBar: CodyStatusBar
    private readonly capabilities: AutoeditClientCapabilities
    private readonly features: AutoeditsFeatures
    private suggestionLatencyMetric: Histogram<SuggestionLatencyMetricAttributes>

    constructor(
        chatClient: ChatClient,
        fixupController: FixupController,
        statusBar: CodyStatusBar,
        features: AutoeditsFeatures
    ) {
        this.capabilities = this.getClientCapabilities()
        this.features = features

        // Initialise the canvas renderer for image generation.
        initImageSuggestionService()
        // If the user is using auto-edit, mark the user as enrolled
        autoeditsOnboarding.markUserAsAutoEditBetaEnrolled()

        autoeditsOutputChannelLogger.logDebug('Constructor', 'Constructing AutoEditsProvider')
        this.modelAdapter = createAutoeditsModelAdapter({
            providerName: autoeditsProviderConfig.provider,
            isChatModel: autoeditsProviderConfig.isChatModel,
            chatClient: chatClient,
            allowUsingWebSocket: this.features.allowUsingWebSocket,
        })

        this.rendererManager = this.features.shouldRenderInline
            ? new AutoEditsInlineRendererManager(
                  editor => new InlineDiffDecorator(editor),
                  fixupController,
                  this.requestManager
              )
            : new AutoEditsDefaultRendererManager(
                  editor => new DefaultDecorator(editor),
                  fixupController,
                  this.requestManager
              )

        this.onSelectionChangeDebounced = debounce(
            (event: vscode.TextEditorSelectionChangeEvent) => this.onSelectionChange(event),
            ON_SELECTION_CHANGE_DEFAULT_DEBOUNCE_INTERVAL_MS
        )

        this.disposables.push(
            this.requestManager,
            this.contextMixer,
            this.rendererManager,
            this.modelAdapter,
            vscode.window.onDidChangeTextEditorSelection(this.onSelectionChangeDebounced),
            vscode.workspace.onDidChangeTextDocument(event => {
                this.onDidChangeTextDocument(event)
            })
        )

        const meter = metrics.getMeter('autoedit', defaultVSCodeExtensionClient().clientVersion)

        this.suggestionLatencyMetric = meter.createHistogram<SuggestionLatencyMetricAttributes>(
            'autoedit.suggestion.latency',
            {
                description: 'Autoedit suggestion latency',
                unit: 'ms',
            }
        )

        this.statusBar = statusBar
    }

    private getClientCapabilities(): AutoeditClientCapabilities {
        const inAgent = isRunningInsideAgent()
        if (!inAgent) {
            // We are running inside VS Code
            return {
                autoedit: 'enabled',
                autoeditAsideDiff: 'image',
                autoeditInlineDiff: 'insertions-and-deletions',
            }
        }

        const capabilitiesFromClient = clientCapabilities()
        return {
            autoedit: capabilitiesFromClient.autoedit,
            autoeditAsideDiff: capabilitiesFromClient.autoeditAsideDiff,
            autoeditInlineDiff: capabilitiesFromClient.autoeditInlineDiff,
        }
    }

    private onDidChangeTextDocument(event: vscode.TextDocumentChangeEvent): void {
        if (event.document.uri.scheme === 'file') {
            this.lastTextChangeTimeStamp = performance.now()
        }
    }

    private async onSelectionChange(event: vscode.TextEditorSelectionChangeEvent): Promise<void> {
        const lastSelection = event.selections.at(-1)
        const { document } = event.textEditor
        if (!lastSelection?.isEmpty || document.uri.scheme !== 'file') {
            return
        }
        if (this.rendererManager.hasActiveEdit()) {
            return
        }
        // Don't show suggestion on cursor movement if the text has not changed for a certain amount of time
        if (
            this.lastTextChangeTimeStamp &&
            performance.now() - this.lastTextChangeTimeStamp <
                RESET_SUGGESTION_ON_CURSOR_CHANGE_AFTER_INTERVAL_MS
        ) {
            await vscode.commands.executeCommand('editor.action.inlineSuggest.trigger')
        }
    }

    public async provideInlineCompletionItems(
        document: vscode.TextDocument,
        position: vscode.Position,
        inlineCompletionContext: vscode.InlineCompletionContext,
        token?: vscode.CancellationToken
    ): Promise<AutoeditsResult | null> {
        let stopLoading: (() => void) | undefined
        const startedAt = getTimeNowInMillis()

        if (inlineCompletionContext.selectedCompletionInfo !== undefined) {
            const { range, text } = inlineCompletionContext.selectedCompletionInfo
            const completion = new AutoeditCompletionItem({ id: null, insertText: text, range })
            // User has a currently selected item in the autocomplete widget.
            // Instead of attempting to suggest an auto-edit, just show the selected item
            // as the completion. This is to avoid an undesirable edit conflicting with the acceptance
            // of the item shown in the widget.
            // TODO: We should consider the optimal solution here, it may be better to show an
            // inline completion (not an edit) that includes the currently selected item.
            return {
                items: [completion],
                inlineCompletionItems: [completion],
                decoratedEditItems: [],
            }
        }

        try {
            stopLoading = this.statusBar.addLoader({
                title: 'Auto-edits are being generated',
                timeout: 5_000,
            })

            const throttledRequest = this.smartThrottleService.throttle({
                uri: document.uri.toString(),
                position,
                isManuallyTriggered: this.lastManualTriggerTimestamp > performance.now() - 50,
            })

            const abortSignal = throttledRequest.abortController.signal

            let remainingThrottleDelay = throttledRequest.delayMs
            if (throttledRequest.delayMs > AUTOEDIT_INITIAL_DEBOUNCE_INTERVAL_MS) {
                await new Promise(resolve => setTimeout(resolve, AUTOEDIT_INITIAL_DEBOUNCE_INTERVAL_MS))
                if (abortSignal.aborted) {
                    autoeditsOutputChannelLogger.logDebugIfVerbose(
                        'provideInlineCompletionItems',
                        `debounce aborted during first ${AUTOEDIT_INITIAL_DEBOUNCE_INTERVAL_MS}ms of throttle`
                    )
                    this.suggestionLatencyMetric.record(getTimeNowInMillis() - startedAt, {
                        status: 'aborted',
                        reason: 'throttle',
                    })
                    return null
                }
                remainingThrottleDelay -= AUTOEDIT_INITIAL_DEBOUNCE_INTERVAL_MS
            }

            autoeditsOutputChannelLogger.logDebugIfVerbose(
                'provideInlineCompletionItems',
                'Calculating getCurrentDocContext...'
            )

            // Determine the document context for this specific request
            // This may differ from `predictionDocContext` if we retrieve it from the cache
            // or if we have a hot-streak prediction.
            const requestDocContext = getCurrentDocContext({
                document,
                position,
                maxPrefixLength: tokensToChars(autoeditsProviderConfig.tokenLimit.prefixTokens),
                maxSuffixLength: tokensToChars(autoeditsProviderConfig.tokenLimit.suffixTokens),
            })

            // Determine the code to replace for this specific request
            // This may differ from `predictionCodeToReplaceData` if we retrieve it from the cache
            // or if we have a hot-streak prediction.
            const requestCodeToReplaceData = getCodeToReplaceData({
                docContext: requestDocContext,
                document,
                position,
                tokenBudget: autoeditsProviderConfig.tokenLimit,
            })
            const requestId = autoeditAnalyticsLogger.createRequest({
                startedAt,
<<<<<<< HEAD
                codeToReplaceData: requestCodeToReplaceData,
=======
                filePath: getCurrentFilePath(document).toString(),
                codeToReplaceData,
>>>>>>> 818a4ccb
                position,
                docContext: requestDocContext,
                document,
                payload: {
                    languageId: document.languageId,
                    model: autoeditsProviderConfig.model,
                    codeToRewrite: requestCodeToReplaceData.codeToRewrite,
                    triggerKind: autoeditTriggerKind.automatic,
                },
            })

            autoeditsOutputChannelLogger.logDebugIfVerbose(
                'provideInlineCompletionItems',
                'Calculating context from contextMixer...'
            )
            const [{ context, contextSummary }] = await Promise.all([
                this.contextMixer.getContext({
                    document,
                    position,
                    docContext: requestDocContext,
                    maxChars: 32_000,
                }),
                new Promise(resolve => setTimeout(resolve, remainingThrottleDelay)),
            ])

            if (abortSignal.aborted) {
                autoeditsOutputChannelLogger.logDebugIfVerbose(
                    'provideInlineCompletionItems',
                    'aborted during context fetch and the remaining throttle delay'
                )
                this.suggestionLatencyMetric.record(getTimeNowInMillis() - startedAt, {
                    status: 'aborted',
                    reason: 'contextFetch',
                })
                return null
            }
            autoeditAnalyticsLogger.markAsContextLoaded({
                requestId,
                context,
                payload: { contextSummary },
            })

            autoeditsOutputChannelLogger.logDebugIfVerbose(
                'provideInlineCompletionItems',
                'Calculating prompt from promptStrategy...'
            )
            const prompt = this.promptStrategy.getPromptForModelType({
                document,
                codeToReplaceData: requestCodeToReplaceData,
                context,
                tokenBudget: autoeditsProviderConfig.tokenLimit,
                isChatModel: autoeditsProviderConfig.isChatModel,
            })

            autoeditsOutputChannelLogger.logDebugIfVerbose(
                'provideInlineCompletionItems',
                'Calculating prediction from getPrediction...'
            )
            const predictionResult = await this.getPrediction({
                document,
                position,
                prompt,
                codeToReplaceData: requestCodeToReplaceData,
                docContext: requestDocContext,
                abortSignal,
            })

            if (abortSignal?.aborted || predictionResult.type === 'aborted') {
                this.discardSuggestion({
                    startedAt,
                    requestId,
                    discardReason: 'clientAborted',
                })
                return null
            }

            if (predictionResult.type === 'ignored') {
                this.discardSuggestion({
                    startedAt,
                    requestId,
                    discardReason: 'predictionEqualsCodeToRewrite',
                })
                return null
            }

            const initialPrediction = predictionResult.response.prediction
            const predictionDocContext = predictionResult.docContext
            const predictionCodeToReplaceData = predictionResult.codeToReplaceData

            autoeditAnalyticsLogger.markAsLoaded({
                requestId,
                cacheId: predictionResult.cacheId,
                hotStreakId: predictionResult.hotStreakId,
                prompt,
                modelResponse: predictionResult.response,
                docContext: predictionDocContext,
                codeToReplaceData: predictionCodeToReplaceData,
                editPosition: predictionResult.editPosition,
                payload: {
                    // TODO: make it required
                    source: predictionResult.response.source ?? autoeditSource.network,
                    isFuzzyMatch: false,
                    prediction: initialPrediction,
                    codeToRewrite: predictionCodeToReplaceData.codeToRewrite,
                },
            })

            if (throttledRequest.isStale) {
                this.discardSuggestion({
                    startedAt,
                    requestId,
                    discardReason: 'staleThrottledRequest',
                })
                return null
            }

            if (predictionResult.response.prediction.length === 0) {
                this.discardSuggestion({
                    startedAt,
                    requestId,
                    discardReason: 'emptyPrediction',
                })
                return null
            }

            autoeditsOutputChannelLogger.logDebug(
                'provideInlineCompletionItems',
                `"${requestId}" ============= Response:\n${initialPrediction}\n` +
                    `============= Time Taken: ${getTimeNowInMillis() - startedAt}ms`
            )

            const prediction = shrinkPredictionUntilSuffix({
                prediction: initialPrediction,
                codeToReplaceData: predictionCodeToReplaceData,
            })

            if (prediction === predictionCodeToReplaceData.codeToRewrite) {
                this.discardSuggestion({
                    startedAt,
                    requestId,
                    discardReason: 'predictionEqualsCodeToRewrite',
                })
                return null
            }

            const shouldFilterPredictionBasedRecentEdits = this.filterPrediction.shouldFilterPrediction({
                uri: document.uri,
                prediction,
                codeToRewrite: predictionCodeToReplaceData.codeToRewrite,
            })

            if (shouldFilterPredictionBasedRecentEdits) {
                this.discardSuggestion({
                    startedAt,
                    requestId,
                    discardReason: 'recentEdits',
                })
                return null
            }

            const decorationInfo = getDecorationInfoFromPrediction(
                document,
                prediction,
                predictionCodeToReplaceData.range
            )

            if (
                isPredictedTextAlreadyInSuffix({
                    codeToRewrite: predictionCodeToReplaceData.codeToRewrite,
                    decorationInfo,
                    suffix:
                        predictionCodeToReplaceData.suffixInArea +
                        predictionCodeToReplaceData.suffixAfterArea,
                })
            ) {
                this.discardSuggestion({
                    startedAt,
                    requestId,
                    discardReason: 'suffixOverlap',
                })
                return null
            }

            const renderOutput = this.rendererManager.getRenderOutput(
                {
                    requestId,
                    prediction,
                    document,
                    position,
                    docContext: predictionDocContext,
                    decorationInfo,
                    codeToReplaceData: predictionCodeToReplaceData,
                },
                this.capabilities
            )

            if (renderOutput.type === 'none') {
                this.discardSuggestion({
                    startedAt,
                    requestId,
                    discardReason: 'emptyPredictionAfterInlineCompletionExtraction',
                })
                return null
            }

            const editor = vscode.window.activeTextEditor
            if (!editor || !areSameUriDocs(document, editor.document)) {
                this.discardSuggestion({
                    startedAt,
                    requestId,
                    discardReason: 'noActiveEditor',
                })
                return null
            }

            // Save metadata required for the agent API calls.
            // `this.unstable_handleDidShowCompletionItem` can't receive anything apart from the `requestId`
            // because the agent does not know anything about our internal state.
            // We need to ensure all the relevant metadata can be retrieved from `requestId` only.
            autoeditAnalyticsLogger.markAsPostProcessed({
                requestId,
                renderOutput,
                prediction:
                    'updatedPrediction' in renderOutput ? renderOutput.updatedPrediction : prediction,
                decorationInfo:
                    'updatedDecorationInfo' in renderOutput
                        ? renderOutput.updatedDecorationInfo
                        : decorationInfo,
            })

            if (!isRunningInsideAgent()) {
                // Since VS Code has no callback as to when a completion is shown, we assume
                // that if we pass the above visibility tests, the completion is going to be
                // rendered in the UI
                await this.unstable_handleDidShowCompletionItem(requestId)
            }

            if ('decorations' in renderOutput) {
                await this.rendererManager.renderInlineDecorations(
                    decorationInfo,
                    renderOutput.decorations
                )
            } else if (renderOutput.type === 'legacy-decorations') {
                await this.rendererManager.renderInlineDecorations(decorationInfo)
            }

            if ('inlineCompletionItems' in renderOutput) {
                this.suggestionLatencyMetric.record(getTimeNowInMillis() - startedAt, {
                    status: 'success',
                })
                return {
                    items: renderOutput.inlineCompletionItems,
                    inlineCompletionItems: renderOutput.inlineCompletionItems,
                    decoratedEditItems: [],
                }
            }

            if (!isRunningInsideAgent()) {
                // If we are in VS Code there is nothing more we can do here. The decorations will be shown
                // via the decorator.
                return null
            }

            if (this.capabilities.autoedit !== 'enabled') {
                // We are running inside the agent, but the client does not support auto-edits.
                return null
            }

            this.suggestionLatencyMetric.record(getTimeNowInMillis() - startedAt, {
                status: 'success',
            })

            return {
                items: [],
                inlineCompletionItems: [],
                decoratedEditItems: [
                    {
                        id: requestId,
                        originalText: predictionCodeToReplaceData.codeToRewrite,
                        range: predictionCodeToReplaceData.range,
                        insertText: prediction,
                        render: {
                            inline: {
                                changes: this.getTextDecorationsForClient(renderOutput),
                            },
                            aside: {
                                image: renderOutput.type === 'image' ? renderOutput.imageData : null,
                                diff: renderOutput.type === 'custom' ? decorationInfo : null,
                            },
                        },
                    },
                ],
            }
        } catch (error) {
            const errorToReport =
                error instanceof Error
                    ? error
                    : new Error(`provideInlineCompletionItems autoedit error: ${error}`)

            if (process.env.NODE_ENV === 'development') {
                console.error(errorToReport)
            }

            autoeditAnalyticsLogger.logError(errorToReport)
            return null
        } finally {
            stopLoading?.()
        }
    }

    private getTextDecorationsForClient(renderOutput: AutoEditRenderOutput): AutoeditChanges[] | null {
        const decorations = 'decorations' in renderOutput ? renderOutput.decorations : null
        if (!decorations) {
            return null
        }

        // Handle based on client capabilities
        switch (this.capabilities.autoeditInlineDiff) {
            case 'none':
                return null
            case 'insertions-only':
                if (decorations.insertionDecorations.length === 0) {
                    return null
                }
                return decorations.insertionDecorations.map(decoration => ({
                    type: 'insert',
                    range: decoration.range,
                    text: decoration.text,
                }))
            case 'deletions-only':
                if (decorations.deletionDecorations.length === 0) {
                    return null
                }
                return decorations.deletionDecorations.map(decoration => ({
                    type: 'delete',
                    range: decoration.range,
                    text: decoration.text,
                }))
            case 'insertions-and-deletions': {
                const output: AutoeditChanges[] = []
                if (decorations.insertionDecorations.length > 0) {
                    output.push(
                        ...decorations.insertionDecorations.map(decoration => ({
                            type: 'insert' as const,
                            range: decoration.range,
                            text: decoration.text,
                        }))
                    )
                }
                if (decorations.deletionDecorations.length > 0) {
                    output.push(
                        ...decorations.deletionDecorations.map(decoration => ({
                            type: 'delete' as const,
                            range: decoration.range,
                            text: decoration.text,
                        }))
                    )
                }
                if (output.length === 0) {
                    return null
                }
                return output.sort((a, b) => a.range.start.compareTo(b.range.start))
            }
            default:
                return null
        }
    }

    private discardSuggestion({
        startedAt,
        discardReason,
        requestId,
    }: {
        requestId: AutoeditRequestID
        startedAt: number
        discardReason: keyof typeof autoeditDiscardReason
    }) {
        autoeditsOutputChannelLogger.logDebugIfVerbose(
            'provideInlineCompletionItems',
            `discarded because ${discardReason}`
        )
        autoeditAnalyticsLogger.markAsDiscarded({
            requestId,
            discardReason: autoeditDiscardReason[discardReason],
        })
        this.suggestionLatencyMetric.record(getTimeNowInMillis() - startedAt, {
            status: 'discarded',
            reason: discardReason,
        })
    }

    /**
     * Called when a suggestion is shown. This API is inspired by the proposed VS Code API of the
     * same name, it's prefixed with `unstable_` to avoid a clash when the new API goes GA.
     */
    public async unstable_handleDidShowCompletionItem(requestId: AutoeditRequestID): Promise<void> {
        autoeditsOutputChannelLogger.logDebug('handleDidShowSuggestion', `"${requestId}"`)
        return this.rendererManager.handleDidShowSuggestion(requestId)
    }

    /**
     * Process model responses and emit hot streak predictions
     * This allows us to emit suggestions before the model is done generating
     */
    private async getAndProcessModelResponses({
        document,
        position,
        codeToReplaceData,
        docContext,
        prompt,
        abortSignal,
    }: {
        document: vscode.TextDocument
        position: vscode.Position
        codeToReplaceData: CodeToReplaceData
        docContext: DocumentContext
        prompt: AutoeditsPrompt
        abortSignal: AbortSignal
    }): Promise<
        AsyncGenerator<
            | Omit<SuggestedPredictionResult, 'cacheId'>
            | IgnoredPredictionResult
            | AbortedPredictionResult
        >
    > {
        const userId = (await currentResolvedConfig()).clientState.anonymousUserID
        const responseGenerator = await this.modelAdapter.getModelResponse({
            url: autoeditsProviderConfig.url,
            model: autoeditsProviderConfig.model,
            prompt,
            codeToRewrite: codeToReplaceData.codeToRewrite,
            userId,
            isChatModel: autoeditsProviderConfig.isChatModel,
            abortSignal,
            timeoutMs: autoeditsProviderConfig.timeoutMs,
        })

        return processHotStreakResponses({
            responseGenerator,
            document,
            codeToReplaceData,
            docContext,
            position,
            options: {
                hotStreakEnabled: this.features.hotStreakEnabled,
            },
        })
    }

    private async getPrediction({
        document,
        position,
        codeToReplaceData,
        docContext,
        prompt,
        abortSignal,
    }: {
        document: vscode.TextDocument
        position: vscode.Position
        codeToReplaceData: CodeToReplaceData
        docContext: DocumentContext
        prompt: AutoeditsPrompt
        abortSignal: AbortSignal
    }): Promise<PredictionResult> {
        const requestParams: AutoeditRequestManagerParams = {
            requestUrl: autoeditsProviderConfig.url,
            documentUri: document.uri.toString(),
            documentText: document.getText(),
            documentVersion: document.version,
            codeToReplaceData,
            docContext,
            position,
            abortSignal,
        }

        if (autoeditsProviderConfig.isMockResponseFromCurrentDocumentTemplateEnabled) {
            const responseMetadata = extractAutoEditResponseFromCurrentDocumentCommentTemplate(
                document,
                position
            )

            if (responseMetadata) {
                const prediction = shrinkReplacerTextToCodeToReplaceRange(
                    responseMetadata,
                    codeToReplaceData
                )

                if (prediction) {
                    const responseGenerator = createMockResponseGenerator(prediction)
                    return this.requestManager.request(requestParams, async () => {
                        return processHotStreakResponses({
                            responseGenerator,
                            document,
                            codeToReplaceData,
                            docContext,
                            position,
                            options: {
                                hotStreakEnabled: this.features.hotStreakEnabled,
                            },
                        })
                    })
                }
            }
        }

        return this.requestManager.request(requestParams, signal => {
            return this.getAndProcessModelResponses({
                document,
                position,
                codeToReplaceData,
                prompt,
                abortSignal: signal,
                docContext,
            })
        })
    }

    public async manuallyTriggerCompletion(): Promise<void> {
        if (isRunningInsideAgent()) {
            // Client manage their own shortcuts and logic for manually triggering a completion
            return
        }

        await vscode.commands.executeCommand('editor.action.inlineSuggest.hide')
        this.lastManualTriggerTimestamp = performance.now()
        await vscode.commands.executeCommand('editor.action.inlineSuggest.trigger')
    }

    public getTestingAutoeditEvent(id: AutoeditRequestID): AutoeditRequestStateForAgentTesting {
        return this.rendererManager.testing_getTestingAutoeditEvent(id)
    }

    /**
     * noop method for Agent compability with `InlineCompletionItemProvider`.
     * See: vscode/src/completions/inline-completion-item-provider.ts
     */
    public clearLastCandidate(): void {
        console.warn('clearLastCandidate is not implemented in AutoeditsProvider')
    }

    /**
     * Added for testing async code in the agent integration tests where we don't have access
     * to the vitest fakeTimers API.
     */
    public get testing_completionSuggestedPromise(): Promise<AutoeditRequestID> | undefined {
        return this.rendererManager.testing_completionSuggestedPromise
    }

    /**
     * Method for agent integration tests to control the completion visibility delay.
     * See: vscode/src/completions/inline-completion-item-provider.ts
     */
    public testing_setCompletionVisibilityDelay(delay: number): void {
        this.rendererManager.testing_setCompletionVisibilityDelay(delay)
    }

    public async handleDidAcceptCompletionItem(id: AutoeditRequestID): Promise<void> {
        return this.rendererManager.handleDidAcceptCompletionItem(id)
    }

    public dispose(): void {
        this.onSelectionChangeDebounced.cancel()
        for (const disposable of this.disposables) {
            disposable.dispose()
        }
    }
}

export function getDecorationInfoFromPrediction(
    document: vscode.TextDocument,
    prediction: string,
    range: vscode.Range
): DecorationInfo {
    const currentFileText = document.getText()
    const predictedFileText =
        currentFileText.slice(0, document.offsetAt(range.start)) +
        prediction +
        currentFileText.slice(document.offsetAt(range.end))

    const decorationInfo = getDecorationInfo(currentFileText, predictedFileText)
    return decorationInfo
}<|MERGE_RESOLUTION|>--- conflicted
+++ resolved
@@ -377,12 +377,8 @@
             })
             const requestId = autoeditAnalyticsLogger.createRequest({
                 startedAt,
-<<<<<<< HEAD
+                filePath: getCurrentFilePath(document).toString(),
                 codeToReplaceData: requestCodeToReplaceData,
-=======
-                filePath: getCurrentFilePath(document).toString(),
-                codeToReplaceData,
->>>>>>> 818a4ccb
                 position,
                 docContext: requestDocContext,
                 document,
