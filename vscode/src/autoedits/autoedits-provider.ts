--- conflicted
+++ resolved
@@ -100,15 +100,12 @@
     })
     private readonly statusBar: CodyStatusBar
 
-<<<<<<< HEAD
-    constructor(chatClient: ChatClient, fixupController: FixupController, statusBar: CodyStatusBar) {
-=======
     constructor(
         chatClient: ChatClient,
         fixupController: FixupController,
+        statusBar: CodyStatusBar,
         options: { shouldRenderImage: boolean }
     ) {
->>>>>>> 297c4a90
         autoeditsOutputChannelLogger.logDebug('Constructor', 'Constructing AutoEditsProvider')
         this.modelAdapter = createAutoeditsModelAdapter({
             providerName: autoeditsProviderConfig.provider,
