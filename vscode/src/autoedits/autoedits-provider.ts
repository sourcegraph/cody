import { type DebouncedFunc, debounce } from 'lodash'
import { Observable } from 'observable-fns'
import * as vscode from 'vscode'

import {
    type AutoEditsModelConfig,
    type AutoEditsTokenLimit,
    type AutocompleteContextSnippet,
    type ChatClient,
    type DocumentContext,
    currentResolvedConfig,
    dotcomTokenToGatewayToken,
    isDotComAuthed,
    tokensToChars,
} from '@sourcegraph/cody-shared'
import { ContextRankingStrategy } from '../completions/context/completions-context-ranker'
import { ContextMixer } from '../completions/context/context-mixer'
import { DefaultContextStrategyFactory } from '../completions/context/context-strategy'
import { RetrieverIdentifier } from '../completions/context/utils'
import { getCurrentDocContext } from '../completions/get-current-doc-context'
import { getConfiguration } from '../configuration'
import type { AutoeditsModelAdapter, AutoeditsPrompt } from './adapters/base'
import { CodyGatewayAdapter } from './adapters/cody-gateway'
import { FireworksAdapter } from './adapters/fireworks'
import { OpenAIAdapter } from './adapters/openai'
import { SourcegraphChatAdapter } from './adapters/sourcegraph-chat'
import { SourcegraphCompletionsAdapter } from './adapters/sourcegraph-completions'
import { FilterPredictionBasedOnRecentEdits } from './filter-prediction-edits'
import { autoeditsLogger } from './logger'
import type { AutoeditsUserPromptStrategy } from './prompt/base'
import { SYSTEM_PROMPT } from './prompt/constants'
import { type CodeToReplaceData, getCompletionsPromptWithSystemPrompt } from './prompt/prompt-utils'
import { ShortTermPromptStrategy } from './prompt/short-term-diff-prompt-strategy'
import { DefaultDecorator } from './renderer/decorators/default-decorator'
import { InlineDiffDecorator } from './renderer/decorators/inline-diff-decorator'
import { getDecorationInfo } from './renderer/diff-utils'
import { AutoEditsInlineRendererManager } from './renderer/inline-manager'
import { AutoEditsDefaultRendererManager, type AutoEditsRendererManager } from './renderer/manager'
import {
    extractAutoEditResponseFromCurrentDocumentCommentTemplate,
    shrinkReplacerTextToCodeToReplaceRange,
} from './renderer/renderer-testing'
// import { shrinkPredictionUntilSuffix } from './shrink-prediction'

const AUTOEDITS_CONTEXT_STRATEGY = 'auto-edits'
const INLINE_COMPLETION_DEFAULT_DEBOUNCE_INTERVAL_MS = 150
const ON_SELECTION_CHANGE_DEFAULT_DEBOUNCE_INTERVAL_MS = 150
const RESET_SUGGESTION_ON_CURSOR_CHANGE_AFTER_INTERVAL_MS = 60 * 1000

export interface AutoEditsProviderOptions {
    document: vscode.TextDocument
    position: vscode.Position
    docContext: DocumentContext
    abortSignal?: AbortSignal
}

export interface AutoeditsPrediction {
    codeToReplaceData: CodeToReplaceData
    prediction: string
}

interface ProviderConfig {
    experimentalAutoeditsConfigOverride: AutoEditsModelConfig | undefined
    providerName: AutoEditsModelConfig['provider']
    provider: AutoeditsModelAdapter
    model: string
    url: string
    tokenLimit: AutoEditsTokenLimit
    // Is the model a chat model or a completions model
    isChatModel: boolean
}

/**
 * Provides inline completions and auto-edits functionality.
 */
export class AutoeditsProvider implements vscode.InlineCompletionItemProvider, vscode.Disposable {
    private readonly disposables: vscode.Disposable[] = []
    private readonly contextMixer: ContextMixer
    private readonly rendererManager: AutoEditsRendererManager
    private readonly config: ProviderConfig
    private readonly onSelectionChangeDebounced: DebouncedFunc<typeof this.autoeditOnSelectionChange>
    /** Keeps track of the last time the text was changed in the editor. */
    private lastTextChangeTimeStamp: number | undefined
    private readonly promptProvider: AutoeditsUserPromptStrategy = new ShortTermPromptStrategy()
    private readonly filterPrediction = new FilterPredictionBasedOnRecentEdits()

    private isMockResponseFromCurrentDocumentTemplateEnabled = vscode.workspace
        .getConfiguration()
        .get<boolean>('cody.experimental.autoedits.use-mock-responses', false)

    constructor(private readonly chatClient: ChatClient) {
        this.contextMixer = new ContextMixer({
            strategyFactory: new DefaultContextStrategyFactory(
                Observable.of(AUTOEDITS_CONTEXT_STRATEGY)
            ),
            contextRankingStrategy: ContextRankingStrategy.TimeBased,
            dataCollectionEnabled: false,
        })

        const enabledRenderer = vscode.workspace
            .getConfiguration()
            .get<'default' | 'inline'>('cody.experimental.autoedits.renderer', 'default')

        this.rendererManager =
            enabledRenderer === 'inline'
                ? new AutoEditsInlineRendererManager(editor => new InlineDiffDecorator(editor))
                : new AutoEditsDefaultRendererManager(
                      (editor: vscode.TextEditor) => new DefaultDecorator(editor)
                  )

        this.onSelectionChangeDebounced = debounce(
            (event: vscode.TextEditorSelectionChangeEvent) => this.autoeditOnSelectionChange(event),
            ON_SELECTION_CHANGE_DEFAULT_DEBOUNCE_INTERVAL_MS
        )
        this.config = this.initializeConfig()

        this.disposables.push(
            this.contextMixer,
            this.rendererManager,
            vscode.window.onDidChangeTextEditorSelection(this.onSelectionChangeDebounced),
            vscode.workspace.onDidChangeTextDocument(event => {
                this.onDidChangeTextDocument(event)
            })
        )
    }

    private initializeConfig(): ProviderConfig {
        const userConfig = getConfiguration().experimentalAutoeditsConfigOverride
        const baseConfig = userConfig ?? this.getDefaultConfig()

        return {
            experimentalAutoeditsConfigOverride: userConfig,
            providerName: baseConfig.provider,
            provider: this.createPromptProvider(baseConfig.provider, baseConfig.isChatModel),
            model: baseConfig.model,
            url: baseConfig.url,
            tokenLimit: baseConfig.tokenLimit,
            isChatModel: baseConfig.isChatModel,
        }
    }

    private createPromptProvider(
        providerName: AutoEditsModelConfig['provider'],
        isChatModel: boolean
    ): AutoeditsModelAdapter {
        switch (providerName) {
            case 'openai':
                return new OpenAIAdapter()
            case 'fireworks':
                return new FireworksAdapter()
            case 'cody-gateway':
                return new CodyGatewayAdapter()
            case 'sourcegraph':
                return isChatModel
                    ? new SourcegraphChatAdapter(this.chatClient)
                    : new SourcegraphCompletionsAdapter()
            default:
                autoeditsLogger.logDebug('Config', `Provider ${providerName} not supported`)
                throw new Error(`Provider ${providerName} not supported`)
        }
    }

    private async autoeditOnSelectionChange(
        event: vscode.TextEditorSelectionChangeEvent
    ): Promise<void> {
        const lastSelection = event.selections.at(-1)
        const { document } = event.textEditor
        if (!lastSelection?.isEmpty || document.uri.scheme !== 'file') {
            return
        }
        if (this.rendererManager.hasActiveEdit()) {
            return
        }
        // Don't show suggestion on cursor movement if the text has not changed for a certain amount of time
        if (
            this.lastTextChangeTimeStamp &&
            Date.now() - this.lastTextChangeTimeStamp <
                RESET_SUGGESTION_ON_CURSOR_CHANGE_AFTER_INTERVAL_MS
        ) {
            await vscode.commands.executeCommand('editor.action.inlineSuggest.trigger')
        }
    }

    public async provideInlineCompletionItems(
        document: vscode.TextDocument,
        position: vscode.Position,
        context: vscode.InlineCompletionContext,
        token?: vscode.CancellationToken
    ): Promise<vscode.InlineCompletionItem[] | vscode.InlineCompletionList | null> {
        const controller = new AbortController()
        token?.onCancellationRequested(() => controller.abort())

        await new Promise(resolve => setTimeout(resolve, INLINE_COMPLETION_DEFAULT_DEBOUNCE_INTERVAL_MS))
        return this.showAutoEdit(document, position, controller.signal)
    }

    private async showAutoEdit(
        document: vscode.TextDocument,
        position: vscode.Position,
        abortSignal: AbortSignal
    ): Promise<vscode.InlineCompletionItem[] | vscode.InlineCompletionList | null> {
        if (abortSignal.aborted) {
            return null
        }

        const docContext = getCurrentDocContext({
            document,
            position,
            maxPrefixLength: tokensToChars(this.config.tokenLimit.prefixTokens),
            maxSuffixLength: tokensToChars(this.config.tokenLimit.suffixTokens),
        })

        const autoeditResponse = await this.inferEdit({
            document,
            position,
            docContext,
            abortSignal,
        })

        if (abortSignal.aborted || !autoeditResponse) {
            return null
        }

<<<<<<< HEAD
        let { prediction, codeToReplaceData } = autoeditResponse
        const shouldFilterPredictionBasedRecentEdits = this.filterPrediction.shouldFilterPrediction(
            document.uri,
            prediction,
            codeToReplaceData.codeToRewrite
        )
        if (shouldFilterPredictionBasedRecentEdits) {
            return null
        }

        prediction = shrinkPredictionUntilSuffix(prediction, codeToReplaceData)
=======
        const { prediction, codeToReplaceData } = autoeditResponse
        // prediction = shrinkPredictionUntilSuffix(prediction, codeToReplaceData)
>>>>>>> af2b22e9

        if (prediction === codeToReplaceData.codeToRewrite) {
            return null
        }

        const currentFileText = document.getText()
        const predictedFileText =
            currentFileText.slice(0, document.offsetAt(codeToReplaceData.range.start)) +
            prediction +
            currentFileText.slice(document.offsetAt(codeToReplaceData.range.end))

        const decorationInfo = getDecorationInfo(currentFileText, predictedFileText)

        const { inlineCompletions } =
            await this.rendererManager.maybeRenderDecorationsAndTryMakeInlineCompletionResponse(
                prediction,
                codeToReplaceData,
                document,
                position,
                docContext,
                decorationInfo
            )

        return inlineCompletions
    }

    private async inferEdit(options: AutoEditsProviderOptions): Promise<AutoeditsPrediction | null> {
        const start = Date.now()
        const { context } = await this.contextMixer.getContext({
            document: options.document,
            position: options.position,
            docContext: options.docContext,
            maxChars: 32_000,
        })

        const { codeToReplace, promptResponse: prompt } = this.getPrompt(
            options.docContext,
            options.document,
            options.position,
            context,
            this.config.tokenLimit
        )
        const apiKey = await this.getApiKey()

        let response: string | undefined = undefined
        if (this.isMockResponseFromCurrentDocumentTemplateEnabled) {
            const responseMetadata = extractAutoEditResponseFromCurrentDocumentCommentTemplate()

            if (responseMetadata) {
                response = shrinkReplacerTextToCodeToReplaceRange(responseMetadata, codeToReplace)
            }
        }

        if (response === undefined) {
            response = await this.config.provider.getModelResponse({
                url: this.config.url,
                model: this.config.model,
                apiKey,
                prompt,
                codeToRewrite: codeToReplace.codeToRewrite,
                userId: (await currentResolvedConfig()).clientState.anonymousUserID,
                isChatModel: this.config.isChatModel,
            })
        }

        if (options.abortSignal?.aborted || !response) {
            return null
        }

        autoeditsLogger.logDebug(
            'Autoedits',
            '========================== Response:\n',
            response,
            '\n',
            '========================== Time Taken For LLM (Msec): ',
            (Date.now() - start).toString(),
            '\n'
        )

        return {
            codeToReplaceData: codeToReplace,
            prediction: response,
        }
    }

    private getPrompt(
        docContext: DocumentContext,
        document: vscode.TextDocument,
        position: vscode.Position,
        context: AutocompleteContextSnippet[],
        tokenBudget: AutoEditsTokenLimit
    ): {
        codeToReplace: CodeToReplaceData
        promptResponse: AutoeditsPrompt
    } {
        const { codeToReplace, prompt: userPrompt } = this.promptProvider.getUserPrompt({
            docContext,
            document,
            position,
            context,
            tokenBudget,
        })
        const prompt: AutoeditsPrompt = this.config.isChatModel
            ? { systemMessage: SYSTEM_PROMPT, userMessage: userPrompt }
            : { userMessage: getCompletionsPromptWithSystemPrompt(SYSTEM_PROMPT, userPrompt) }
        return {
            codeToReplace,
            promptResponse: prompt,
        }
    }

    private onDidChangeTextDocument(event: vscode.TextDocumentChangeEvent): void {
        if (event.document.uri.scheme !== 'file') {
            return
        }
        this.lastTextChangeTimeStamp = Date.now()
    }

    private getDefaultConfig(): Omit<AutoEditsModelConfig, 'apiKey'> {
        const defaultTokenLimit: AutoEditsTokenLimit = {
            prefixTokens: 2500,
            suffixTokens: 2500,
            maxPrefixLinesInArea: 11,
            maxSuffixLinesInArea: 4,
            codeToRewritePrefixLines: 1,
            codeToRewriteSuffixLines: 2,
            contextSpecificTokenLimit: {
                [RetrieverIdentifier.RecentEditsRetriever]: 1500,
                [RetrieverIdentifier.JaccardSimilarityRetriever]: 0,
                [RetrieverIdentifier.RecentCopyRetriever]: 500,
                [RetrieverIdentifier.DiagnosticsRetriever]: 500,
                [RetrieverIdentifier.RecentViewPortRetriever]: 2500,
            },
        }
        // Use fast-path for dotcom
        if (isDotComAuthed()) {
            return {
                provider: 'cody-gateway',
                model: 'autoedits-deepseek-lite-default',
                url: 'https://cody-gateway.sourcegraph.com/v1/completions/fireworks',
                tokenLimit: defaultTokenLimit,
                isChatModel: false,
            }
        }
        return {
            provider: 'sourcegraph',
            model: 'fireworks::v1::autoedits-deepseek-lite-default',
            tokenLimit: defaultTokenLimit,
            // We use completions client for sourcegraph provider, so we don't need to specify url.
            url: '',
            isChatModel: false,
        }
    }

    private async getApiKey(): Promise<string> {
        if (this.config.providerName === 'cody-gateway') {
            const config = await currentResolvedConfig()
            const fastPathAccessToken = dotcomTokenToGatewayToken(config.auth.accessToken)
            if (!fastPathAccessToken) {
                autoeditsLogger.logError('Autoedits', 'FastPath access token is not available')
                throw new Error('FastPath access token is not available')
            }
            return fastPathAccessToken
        }
        if (this.config.providerName === 'sourcegraph') {
            // We use chat completions client for sourcegraph-chat, so we don't need to specify api key.
            return ''
        }
        if (this.config.experimentalAutoeditsConfigOverride?.apiKey) {
            return this.config.experimentalAutoeditsConfigOverride.apiKey
        }
        autoeditsLogger.logError('Autoedits', 'No api key provided in the config override')
        throw new Error('No api key provided in the config override')
    }

    public dispose(): void {
        this.onSelectionChangeDebounced.cancel()
        for (const disposable of this.disposables) {
            disposable.dispose()
        }
    }
}<|MERGE_RESOLUTION|>--- conflicted
+++ resolved
@@ -221,7 +221,6 @@
             return null
         }
 
-<<<<<<< HEAD
         let { prediction, codeToReplaceData } = autoeditResponse
         const shouldFilterPredictionBasedRecentEdits = this.filterPrediction.shouldFilterPrediction(
             document.uri,
@@ -232,11 +231,7 @@
             return null
         }
 
-        prediction = shrinkPredictionUntilSuffix(prediction, codeToReplaceData)
-=======
-        const { prediction, codeToReplaceData } = autoeditResponse
         // prediction = shrinkPredictionUntilSuffix(prediction, codeToReplaceData)
->>>>>>> af2b22e9
 
         if (prediction === codeToReplaceData.codeToRewrite) {
             return null
