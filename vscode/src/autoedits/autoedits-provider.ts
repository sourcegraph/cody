--- conflicted
+++ resolved
@@ -165,7 +165,6 @@
             maxSuffixLength: tokensToChars(autoeditsProviderConfig.tokenLimit.suffixTokens),
         })
 
-<<<<<<< HEAD
         const { fileWithMarkerPrompt, areaPrompt, codeToReplaceData } = getCurrentFilePromptComponents({
             docContext,
             document,
@@ -173,12 +172,10 @@
             tokenBudget: autoeditsProviderConfig.tokenLimit,
         })
 
-=======
         autoeditsOutputChannelLogger.logDebug(
             'provideInlineCompletionItems',
             'Calculating context from contextMixer...'
         )
->>>>>>> 8a627ddd
         const { context } = await this.contextMixer.getContext({
             document,
             position,
@@ -193,20 +190,13 @@
             return null
         }
 
-<<<<<<< HEAD
+        autoeditsOutputChannelLogger.logDebug(
+            'provideInlineCompletionItems',
+            'Calculating prompt from promptStrategy...'
+        )
         const prompt = this.promptStrategy.getPromptForModelType({
             fileWithMarkerPrompt,
             areaPrompt,
-=======
-        autoeditsOutputChannelLogger.logDebug(
-            'provideInlineCompletionItems',
-            'Calculating prompt from promptStrategy...'
-        )
-        const { codeToReplaceData, prompt } = this.promptStrategy.getPromptForModelType({
-            document,
-            position,
-            docContext,
->>>>>>> 8a627ddd
             context,
             tokenBudget: autoeditsProviderConfig.tokenLimit,
             isChatModel: autoeditsProviderConfig.isChatModel,
