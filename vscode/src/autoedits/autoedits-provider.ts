--- conflicted
+++ resolved
@@ -101,16 +101,11 @@
         })
 
         this.rendererManager =
-<<<<<<< HEAD
-            enabledRenderer === 'inline'
+            this.enabledRenderer === 'inline'
                 ? new AutoEditsInlineRendererManager(
                       editor => new InlineDiffDecorator(editor),
                       fixupController
                   )
-=======
-            this.enabledRenderer === 'inline'
-                ? new AutoEditsInlineRendererManager(editor => new InlineDiffDecorator(editor))
->>>>>>> dbb7fbb3
                 : new AutoEditsDefaultRendererManager(
                       (editor: vscode.TextEditor) => new DefaultDecorator(editor),
                       fixupController
