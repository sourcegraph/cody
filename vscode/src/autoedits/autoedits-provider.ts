--- conflicted
+++ resolved
@@ -13,12 +13,14 @@
     isDotComAuthed,
     tokensToChars,
 } from '@sourcegraph/cody-shared'
+
 import { ContextRankingStrategy } from '../completions/context/completions-context-ranker'
 import { ContextMixer } from '../completions/context/context-mixer'
 import { DefaultContextStrategyFactory } from '../completions/context/context-strategy'
 import { RetrieverIdentifier } from '../completions/context/utils'
 import { getCurrentDocContext } from '../completions/get-current-doc-context'
 import { getConfiguration } from '../configuration'
+
 import type { AutoeditsModelAdapter, AutoeditsPrompt } from './adapters/base'
 import { CodyGatewayAdapter } from './adapters/cody-gateway'
 import { FireworksAdapter } from './adapters/fireworks'
@@ -221,11 +223,7 @@
             return null
         }
 
-<<<<<<< HEAD
         let { prediction, codeToReplaceData } = autoeditResponse
-        prediction = shrinkPredictionUntilSuffix(prediction, codeToReplaceData)
-=======
-        const { prediction, codeToReplaceData } = autoeditResponse
         const shouldFilterPredictionBasedRecentEdits = this.filterPrediction.shouldFilterPrediction(
             document.uri,
             prediction,
@@ -235,8 +233,7 @@
             return null
         }
 
-        // prediction = shrinkPredictionUntilSuffix(prediction, codeToReplaceData)
->>>>>>> c2207247
+        prediction = shrinkPredictionUntilSuffix(prediction, codeToReplaceData)
 
         if (prediction === codeToReplaceData.codeToRewrite) {
             return null
