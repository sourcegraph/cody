--- conflicted
+++ resolved
@@ -77,15 +77,11 @@
     /** Keeps track of the last time the text was changed in the editor. */
     private lastTextChangeTimeStamp: number | undefined
 
-<<<<<<< HEAD
     private isMockResponseFromCurrentDocumentTemplateEnabled = vscode.workspace
         .getConfiguration()
         .get<boolean>('cody.experimental.autoedits.use-mock-responses', false)
 
-    constructor() {
-=======
     constructor(private readonly chatClient: ChatClient) {
->>>>>>> 681e8929
         this.contextMixer = new ContextMixer({
             strategyFactory: new DefaultContextStrategyFactory(
                 Observable.of(AUTOEDITS_CONTEXT_STRATEGY)
@@ -268,7 +264,6 @@
             this.config.tokenLimit
         )
         const apiKey = await this.getApiKey()
-<<<<<<< HEAD
 
         let response: string | undefined = undefined
         if (this.isMockResponseFromCurrentDocumentTemplateEnabled) {
@@ -289,18 +284,6 @@
                 userId: (await currentResolvedConfig()).clientState.anonymousUserID,
             })
         }
-
-        const postProcessedResponse = this.config.provider.postProcessResponse(codeToReplace, response)
-=======
-        const response = await this.config.provider.getModelResponse({
-            url: this.config.url,
-            model: this.config.model,
-            apiKey,
-            prompt,
-            codeToRewrite: codeToReplace.codeToRewrite,
-            userId: (await currentResolvedConfig()).clientState.anonymousUserID,
-        })
->>>>>>> 681e8929
 
         if (options.abortSignal?.aborted || !response) {
             return null
