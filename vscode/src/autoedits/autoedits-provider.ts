import { type DebouncedFunc, debounce } from 'lodash'
import { Observable } from 'observable-fns'
import * as vscode from 'vscode'

import { type Attributes, metrics } from '@opentelemetry/api'
import type { Histogram } from '@opentelemetry/api'
import {
    type ChatClient,
    type ClientCapabilities,
    type DocumentContext,
    clientCapabilities,
    currentResolvedConfig,
    tokensToChars,
} from '@sourcegraph/cody-shared'
import type { CompletionBookkeepingEvent } from '../completions/analytics-logger'
import { ContextRankingStrategy } from '../completions/context/completions-context-ranker'
import { ContextMixer } from '../completions/context/context-mixer'
import { DefaultContextStrategyFactory } from '../completions/context/context-strategy'
import { getCurrentDocContext } from '../completions/get-current-doc-context'
import { getNewLineChar } from '../completions/text-processing'
import { defaultVSCodeExtensionClient } from '../extension-client'
import type { AutocompleteEditItem, AutoeditChanges } from '../jsonrpc/agent-protocol'
import { isRunningInsideAgent } from '../jsonrpc/isRunningInsideAgent'
import type { FixupController } from '../non-stop/FixupController'
import type { CodyStatusBar } from '../services/StatusBar'
import type {
    AbortedModelResponse,
    AutoeditsModelAdapter,
    AutoeditsPrompt,
    PartialModelResponse,
    SuccessModelResponse,
} from './adapters/base'
import { createAutoeditsModelAdapter } from './adapters/create-adapter'
import {
    type AutoeditCacheID,
    type AutoeditHotStreakID,
    type AutoeditRequestID,
    type AutoeditRequestStateForAgentTesting,
    autoeditAnalyticsLogger,
    autoeditDiscardReason,
    autoeditSource,
    autoeditTriggerKind,
    getTimeNowInMillis,
} from './analytics-logger'
import { AutoeditCompletionItem } from './autoedit-completion-item'
import { autoeditsOnboarding } from './autoedit-onboarding'
import { autoeditsProviderConfig } from './autoedits-config'
import { FilterPredictionBasedOnRecentEdits } from './filter-prediction-edits'
import { type ProcessedHotStreakResponse, processHotStreakResponses } from './hot-streak'
import { createMockResponseGenerator } from './mock-response-generator'
import { autoeditsOutputChannelLogger } from './output-channel-logger'
import type { AutoeditsUserPromptStrategy } from './prompt/base'
import { createPromptProvider } from './prompt/create-prompt-provider'
import { type CodeToReplaceData, getCodeToReplaceData } from './prompt/prompt-utils'
import { getCurrentFilePath } from './prompt/prompt-utils'
import type { DecorationInfo } from './renderer/decorators/base'
import { DefaultDecorator } from './renderer/decorators/default-decorator'
import { InlineDiffDecorator } from './renderer/decorators/inline-diff-decorator'
import { getAddedLines, getDecorationInfo } from './renderer/diff-utils'
import { initImageSuggestionService } from './renderer/image-gen'
import { AutoEditsInlineRendererManager } from './renderer/inline-manager'
import { AutoEditsDefaultRendererManager, type AutoEditsRendererManager } from './renderer/manager'
import {
    extractAutoEditResponseFromCurrentDocumentCommentTemplate,
    shrinkReplacerTextToCodeToReplaceRange,
} from './renderer/mock-renderer'
import type { AutoEditRenderOutput } from './renderer/render-output'
import { type AutoeditRequestManagerParams, RequestManager } from './request-manager'
import { shrinkPredictionUntilSuffix } from './shrink-prediction'
import { SmartThrottleService } from './smart-throttle'
import { areSameUriDocs, isDuplicatingTextFromRewriteArea } from './utils'

const AUTOEDIT_CONTEXT_STRATEGY = 'auto-edit'
const RESET_SUGGESTION_ON_CURSOR_CHANGE_AFTER_INTERVAL_MS = 60 * 1000
const ON_SELECTION_CHANGE_DEFAULT_DEBOUNCE_INTERVAL_MS = 10
export const AUTOEDIT_INITIAL_DEBOUNCE_INTERVAL_MS = 10

interface AutoeditEditItem extends AutocompleteEditItem {
    id: AutoeditRequestID
}

export interface AbortedPredictionResult {
    type: 'aborted'
    response: AbortedModelResponse
}

/* A prediction result that has no valid changes to use */
export interface IgnoredPredictionResult {
    type: 'ignored'
    response: SuccessModelResponse | PartialModelResponse
}

export interface SuggestedPredictionResult {
    type: 'suggested'
    response: SuccessModelResponse | PartialModelResponse
    /**
     * Cache ID for this prediction.
     * Allows us to reliably eject this from the cache when accepted/rejected.
     */
    cacheId: AutoeditCacheID
    /**
     * Hot streak ID for this prediction.
     * If present, means this prediction is part of a hot-streak.
     * Used to support jumping between hot-streak suggestions after acceptance.
     */
    hotStreakId?: AutoeditHotStreakID
    /**
     * Document URI where this prediction was generated.
     */
    uri: string
    /**
     * Edit position for this prediction.
     * This is the location of the first change in the prediction.
     * This is used to provide "next cursor" suggestions
     */
    editPosition: vscode.Position
    /**
     * Document context for this prediction.
     * This may differ from the original document context if the prediction is a hot-streak.
     */
    docContext: DocumentContext
    /**
     * Code to replace data for this prediction.
     * This may differ from the original code to replace data if the prediction is a hot-streak.
     */
    codeToReplaceData: CodeToReplaceData
}

export type PredictionResult =
    | SuggestedPredictionResult
    | IgnoredPredictionResult
    | AbortedPredictionResult

export interface AutoeditsResult {
    /** @deprecated Use `inlineCompletionItems` instead. */
    items: AutoeditCompletionItem[]
    inlineCompletionItems: AutoeditCompletionItem[]
    decoratedEditItems: AutoeditEditItem[]
    completionEvent?: CompletionBookkeepingEvent
}

export type AutoeditClientCapabilities = Pick<
    ClientCapabilities,
    'autoedit' | 'autoeditInlineDiff' | 'autoeditAsideDiff'
>

interface AutoeditsFeatures {
    shouldRenderInline: boolean
    shouldHotStreak: boolean
    allowUsingWebSocket: boolean
}

type SuggestionStatus = 'success' | 'error' | 'aborted' | 'discarded'
type AbortReason = 'throttle' | 'contextFetch'
type SuggestionUnsuccessfulReason = AbortReason | keyof typeof autoeditDiscardReason

interface SuggestionLatencyMetricAttributes extends Attributes {
    status: SuggestionStatus
    reason?: SuggestionUnsuccessfulReason
}

/**
 * Provides inline completions and auto-edit functionality.
 *
 * Before introducing new logic into the AutoEditsProvider class, evaluate whether it can be abstracted into a separate component.
 * This practice ensures that AutoEditsProvider remains focused on its primary responsibilities of triggering and providing completions
 */
export class AutoeditsProvider implements vscode.InlineCompletionItemProvider, vscode.Disposable {
    private readonly disposables: vscode.Disposable[] = []
    /** Keeps track of the last time the text was changed in the editor. */
    private lastTextChangeTimeStamp: number | undefined
    private lastManualTriggerTimestamp = Number.MIN_SAFE_INTEGER

    private readonly onSelectionChangeDebounced: DebouncedFunc<typeof this.onSelectionChange>

    public readonly rendererManager: AutoEditsRendererManager
    private readonly modelAdapter: AutoeditsModelAdapter
    private readonly requestManager = new RequestManager()
    public readonly smartThrottleService = new SmartThrottleService()

    private readonly promptStrategy: AutoeditsUserPromptStrategy
    public readonly filterPrediction = new FilterPredictionBasedOnRecentEdits()
    private readonly contextMixer = new ContextMixer({
        strategyFactory: new DefaultContextStrategyFactory(Observable.of(AUTOEDIT_CONTEXT_STRATEGY)),
        contextRankingStrategy: ContextRankingStrategy.TimeBased,
        dataCollectionEnabled: false,
    })
    private readonly statusBar: CodyStatusBar
    private readonly capabilities: AutoeditClientCapabilities
    private readonly features: AutoeditsFeatures
    private suggestionLatencyMetric: Histogram<SuggestionLatencyMetricAttributes>
    private modelCallLatencyMetric: Histogram<{
        adapter: string
        model: string
    }>

    constructor(
        chatClient: ChatClient,
        fixupController: FixupController,
        statusBar: CodyStatusBar,
        features: AutoeditsFeatures
    ) {
        this.capabilities = this.getClientCapabilities()
        this.features = features

        // Initialise the canvas renderer for image generation.
        initImageSuggestionService()
        // If the user is using auto-edit, mark the user as enrolled
        autoeditsOnboarding.markUserAsAutoEditBetaEnrolled()

        autoeditsOutputChannelLogger.logDebug('Constructor', 'Constructing AutoEditsProvider')

        this.promptStrategy = createPromptProvider({
            promptProvider: autoeditsProviderConfig.promptProvider,
        })

        this.modelAdapter = createAutoeditsModelAdapter({
            providerName: autoeditsProviderConfig.provider,
            isChatModel: autoeditsProviderConfig.isChatModel,
            chatClient: chatClient,
            allowUsingWebSocket: this.features.allowUsingWebSocket,
        })

        this.rendererManager = this.features.shouldRenderInline
            ? new AutoEditsInlineRendererManager(
                  editor => new InlineDiffDecorator(editor),
                  fixupController,
                  this.requestManager
              )
            : new AutoEditsDefaultRendererManager(
                  editor => new DefaultDecorator(editor),
                  fixupController,
                  this.requestManager
              )

        this.onSelectionChangeDebounced = debounce(
            (event: vscode.TextEditorSelectionChangeEvent) => this.onSelectionChange(event),
            ON_SELECTION_CHANGE_DEFAULT_DEBOUNCE_INTERVAL_MS
        )

        this.disposables.push(
            this.requestManager,
            this.contextMixer,
            this.rendererManager,
            this.modelAdapter,
            vscode.window.onDidChangeTextEditorSelection(this.onSelectionChangeDebounced),
            vscode.workspace.onDidChangeTextDocument(event => {
                this.onDidChangeTextDocument(event)
            })
        )

        const meter = metrics.getMeter('autoedit', defaultVSCodeExtensionClient().clientVersion)

        this.suggestionLatencyMetric = meter.createHistogram<SuggestionLatencyMetricAttributes>(
            'autoedit.suggestion.latency',
            {
                description: 'Autoedit suggestion latency',
                unit: 'ms',
            }
        )
        this.modelCallLatencyMetric = meter.createHistogram<{
            adapter: string
            model: string
        }>('autoedit.model.call.latency', {
            description: 'Autoedit model call latency',
            unit: 'ms',
        })

        this.statusBar = statusBar
    }

    private getClientCapabilities(): AutoeditClientCapabilities {
        const inAgent = isRunningInsideAgent()
        if (!inAgent) {
            // We are running inside VS Code
            return {
                autoedit: 'enabled',
                autoeditAsideDiff: 'image',
                autoeditInlineDiff: 'insertions-and-deletions',
            }
        }

        const capabilitiesFromClient = clientCapabilities()
        return {
            autoedit: capabilitiesFromClient.autoedit,
            autoeditAsideDiff: capabilitiesFromClient.autoeditAsideDiff,
            autoeditInlineDiff: capabilitiesFromClient.autoeditInlineDiff,
        }
    }

    private onDidChangeTextDocument(event: vscode.TextDocumentChangeEvent): void {
        if (event.document.uri.scheme === 'file') {
            this.lastTextChangeTimeStamp = performance.now()
        }
    }

    private async onSelectionChange(event: vscode.TextEditorSelectionChangeEvent): Promise<void> {
        const lastSelection = event.selections.at(-1)
        const { document } = event.textEditor
        if (!lastSelection?.isEmpty || document.uri.scheme !== 'file') {
            return
        }
        if (this.rendererManager.hasActiveEdit()) {
            return
        }
        // Don't show suggestion on cursor movement if the text has not changed for a certain amount of time
        if (
            this.lastTextChangeTimeStamp &&
            performance.now() - this.lastTextChangeTimeStamp <
                RESET_SUGGESTION_ON_CURSOR_CHANGE_AFTER_INTERVAL_MS
        ) {
            await vscode.commands.executeCommand('editor.action.inlineSuggest.trigger')
        }
    }

    public async provideInlineCompletionItems(
        document: vscode.TextDocument,
        position: vscode.Position,
        inlineCompletionContext: vscode.InlineCompletionContext,
        token?: vscode.CancellationToken
    ): Promise<AutoeditsResult | null> {
        let stopLoading: (() => void) | undefined
        const startedAt = getTimeNowInMillis()

        if (inlineCompletionContext.selectedCompletionInfo !== undefined) {
            const { range, text } = inlineCompletionContext.selectedCompletionInfo
            const completion = new AutoeditCompletionItem({ id: null, insertText: text, range })
            // User has a currently selected item in the autocomplete widget.
            // Instead of attempting to suggest an auto-edit, just show the selected item
            // as the completion. This is to avoid an undesirable edit conflicting with the acceptance
            // of the item shown in the widget.
            // TODO: We should consider the optimal solution here, it may be better to show an
            // inline completion (not an edit) that includes the currently selected item.
            return {
                items: [completion],
                inlineCompletionItems: [completion],
                decoratedEditItems: [],
            }
        }

        try {
            stopLoading = this.statusBar.addLoader({
                title: 'Auto-edits are being generated',
                timeout: 5_000,
            })

            const throttledRequest = this.smartThrottleService.throttle({
                uri: document.uri.toString(),
                position,
                isManuallyTriggered: this.lastManualTriggerTimestamp > performance.now() - 50,
            })

            const abortSignal = throttledRequest.abortController.signal

            let remainingThrottleDelay = throttledRequest.delayMs
            if (throttledRequest.delayMs > AUTOEDIT_INITIAL_DEBOUNCE_INTERVAL_MS) {
                await new Promise(resolve => setTimeout(resolve, AUTOEDIT_INITIAL_DEBOUNCE_INTERVAL_MS))
                if (abortSignal.aborted) {
                    autoeditsOutputChannelLogger.logDebugIfVerbose(
                        'provideInlineCompletionItems',
                        `debounce aborted during first ${AUTOEDIT_INITIAL_DEBOUNCE_INTERVAL_MS}ms of throttle`
                    )
                    this.suggestionLatencyMetric.record(getTimeNowInMillis() - startedAt, {
                        status: 'aborted',
                        reason: 'throttle',
                    })
                    return null
                }
                remainingThrottleDelay -= AUTOEDIT_INITIAL_DEBOUNCE_INTERVAL_MS
            }

            autoeditsOutputChannelLogger.logDebugIfVerbose(
                'provideInlineCompletionItems',
                'Calculating getCurrentDocContext...'
            )

            // Determine the document context for this specific request
            // This may differ from `predictionDocContext` if we retrieve it from the cache
            // or if we have a hot-streak prediction.
            const requestDocContext = getCurrentDocContext({
                document,
                position,
                maxPrefixLength: tokensToChars(autoeditsProviderConfig.tokenLimit.prefixTokens),
                maxSuffixLength: tokensToChars(autoeditsProviderConfig.tokenLimit.suffixTokens),
            })

            // Determine the code to replace for this specific request
            // This may differ from `predictionCodeToReplaceData` if we retrieve it from the cache
            // or if we have a hot-streak prediction.
            const requestCodeToReplaceData = getCodeToReplaceData({
                docContext: requestDocContext,
                document,
                position,
                tokenBudget: autoeditsProviderConfig.tokenLimit,
            })
            const requestId = autoeditAnalyticsLogger.createRequest({
                startedAt,
                filePath: getCurrentFilePath(document).toString(),
                codeToReplaceData: requestCodeToReplaceData,
                position,
                docContext: requestDocContext,
                document,
                payload: {
                    languageId: document.languageId,
                    model: autoeditsProviderConfig.model,
                    codeToRewrite: requestCodeToReplaceData.codeToRewrite,
                    triggerKind: autoeditTriggerKind.automatic,
                },
            })

            autoeditsOutputChannelLogger.logDebugIfVerbose(
                'provideInlineCompletionItems',
                'Calculating context from contextMixer...'
            )
            const [{ context, contextSummary }] = await Promise.all([
                this.contextMixer.getContext({
                    document,
                    position,
                    docContext: requestDocContext,
                    maxChars: 32_000,
                }),
                new Promise(resolve => setTimeout(resolve, remainingThrottleDelay)),
            ])

            if (abortSignal.aborted) {
                autoeditsOutputChannelLogger.logDebugIfVerbose(
                    'provideInlineCompletionItems',
                    'aborted during context fetch and the remaining throttle delay'
                )
                this.suggestionLatencyMetric.record(getTimeNowInMillis() - startedAt, {
                    status: 'aborted',
                    reason: 'contextFetch',
                })
                return null
            }
            autoeditAnalyticsLogger.markAsContextLoaded({
                requestId,
                context,
                payload: { contextSummary },
            })

            autoeditsOutputChannelLogger.logDebugIfVerbose(
                'provideInlineCompletionItems',
                'Calculating prompt from promptStrategy...'
            )
            const prompt = this.promptStrategy.getPromptForModelType({
                document,
                codeToReplaceData: requestCodeToReplaceData,
                context,
                tokenBudget: autoeditsProviderConfig.tokenLimit,
                isChatModel: autoeditsProviderConfig.isChatModel,
            })

            autoeditsOutputChannelLogger.logDebugIfVerbose(
                'provideInlineCompletionItems',
                'Calculating prediction from getPrediction...'
            )
            const predictionResult = await this.getPrediction({
                requestId,
                document,
                position,
                prompt,
                codeToReplaceData: requestCodeToReplaceData,
                docContext: requestDocContext,
                abortSignal,
            })

            if (abortSignal?.aborted || predictionResult.type === 'aborted') {
                this.discardSuggestion({
                    startedAt,
                    requestId,
                    discardReason: 'clientAborted',
                })
                return null
            }

            if (predictionResult.type === 'ignored') {
                this.discardSuggestion({
                    startedAt,
                    requestId,
                    discardReason: 'predictionEqualsCodeToRewrite',
                })
                return null
            }

            const initialPrediction = predictionResult.response.prediction
            const predictionDocContext = predictionResult.docContext
            const predictionCodeToReplaceData = predictionResult.codeToReplaceData

            autoeditAnalyticsLogger.markAsLoaded({
                requestId,
                cacheId: predictionResult.cacheId,
                hotStreakId: predictionResult.hotStreakId,
                prompt,
                modelResponse: predictionResult.response,
                docContext: predictionDocContext,
                codeToReplaceData: predictionCodeToReplaceData,
                editPosition: predictionResult.editPosition,
                payload: {
                    // TODO: make it required
                    source: predictionResult.response.source ?? autoeditSource.network,
                    isFuzzyMatch: false,
                    prediction: initialPrediction,
                    codeToRewrite: predictionCodeToReplaceData.codeToRewrite,
                },
            })

            if (throttledRequest.isStale) {
                this.discardSuggestion({
                    startedAt,
                    requestId,
                    discardReason: 'staleThrottledRequest',
                    prediction: initialPrediction,
                })
                return null
            }

            if (predictionResult.response.prediction.length === 0) {
                this.discardSuggestion({
                    startedAt,
                    requestId,
                    discardReason: 'emptyPrediction',
                    prediction: initialPrediction,
                })
                return null
            }

            autoeditsOutputChannelLogger.logDebug(
                'provideInlineCompletionItems',
                `"${requestId}" ============= Response:\n${initialPrediction}\n` +
                    `============= Time Taken: ${getTimeNowInMillis() - startedAt}ms`
            )

            const prediction = shrinkPredictionUntilSuffix({
                prediction: initialPrediction,
                codeToReplaceData: predictionCodeToReplaceData,
            })

            if (prediction === predictionCodeToReplaceData.codeToRewrite) {
                this.discardSuggestion({
                    startedAt,
                    requestId,
                    discardReason: 'predictionEqualsCodeToRewrite',
                    prediction: initialPrediction,
                })
                return null
            }

            const shouldFilterPredictionBasedRecentEdits = this.filterPrediction.shouldFilterPrediction({
                uri: document.uri,
                prediction,
                codeToRewrite: predictionCodeToReplaceData.codeToRewrite,
            })

            if (shouldFilterPredictionBasedRecentEdits) {
                this.discardSuggestion({
                    startedAt,
                    requestId,
                    discardReason: 'recentEdits',
                    prediction: initialPrediction,
                })
                return null
            }

            const decorationInfo = getDecorationInfoFromPrediction(
                document,
                prediction,
                predictionCodeToReplaceData.range
            )

            if (
                isDuplicatingTextFromRewriteArea({
                    addedText: getAddedLines(decorationInfo)
                        .map(line => line.text)
                        .join(getNewLineChar(predictionCodeToReplaceData.codeToRewrite)),
                    codeToReplaceData: predictionCodeToReplaceData,
                })
            ) {
                this.discardSuggestion({
                    startedAt,
                    requestId,
                    discardReason: 'rewriteAreaOverlap',
                    prediction: initialPrediction,
                })
                return null
            }

            const renderOutput = this.rendererManager.getRenderOutput(
                {
                    requestId,
                    prediction,
                    document,
                    position,
                    docContext: predictionDocContext,
                    decorationInfo,
                    codeToReplaceData: predictionCodeToReplaceData,
                },
                this.capabilities
            )

            if (renderOutput.type === 'none') {
                this.discardSuggestion({
                    startedAt,
                    requestId,
                    discardReason: 'emptyPredictionAfterInlineCompletionExtraction',
                    prediction: initialPrediction,
                })
                return null
            }

            const editor = vscode.window.activeTextEditor
            if (!editor || !areSameUriDocs(document, editor.document)) {
                this.discardSuggestion({
                    startedAt,
                    requestId,
                    discardReason: 'noActiveEditor',
                    prediction: initialPrediction,
                })
                return null
            }

            // Save metadata required for the agent API calls.
            // `this.unstable_handleDidShowCompletionItem` can't receive anything apart from the `requestId`
            // because the agent does not know anything about our internal state.
            // We need to ensure all the relevant metadata can be retrieved from `requestId` only.
            autoeditAnalyticsLogger.markAsPostProcessed({
                requestId,
                renderOutput,
                prediction:
                    'updatedPrediction' in renderOutput ? renderOutput.updatedPrediction : prediction,
                decorationInfo:
                    'updatedDecorationInfo' in renderOutput
                        ? renderOutput.updatedDecorationInfo
                        : decorationInfo,
            })

            if (!isRunningInsideAgent()) {
                // Since VS Code has no callback as to when a completion is shown, we assume
                // that if we pass the above visibility tests, the completion is going to be
                // rendered in the UI
                await this.unstable_handleDidShowCompletionItem(requestId)
            }

            if ('decorations' in renderOutput) {
                await this.rendererManager.renderInlineDecorations(
                    decorationInfo,
                    renderOutput.decorations
                )
            } else if (renderOutput.type === 'legacy-decorations') {
                await this.rendererManager.renderInlineDecorations(decorationInfo)
            }

            if ('inlineCompletionItems' in renderOutput) {
                this.suggestionLatencyMetric.record(getTimeNowInMillis() - startedAt, {
                    status: 'success',
                })
                return {
                    items: renderOutput.inlineCompletionItems,
                    inlineCompletionItems: renderOutput.inlineCompletionItems,
                    decoratedEditItems: [],
                }
            }

            if (!isRunningInsideAgent()) {
                // If we are in VS Code there is nothing more we can do here. The decorations will be shown
                // via the decorator.
                return null
            }

            if (this.capabilities.autoedit !== 'enabled') {
                // We are running inside the agent, but the client does not support auto-edits.
                return null
            }

            this.suggestionLatencyMetric.record(getTimeNowInMillis() - startedAt, {
                status: 'success',
            })

            return {
                items: [],
                inlineCompletionItems: [],
                decoratedEditItems: [
                    {
                        id: requestId,
                        originalText: predictionCodeToReplaceData.codeToRewrite,
                        range: predictionCodeToReplaceData.range,
                        insertText: prediction,
                        render: {
                            inline: {
                                changes: this.getTextDecorationsForClient(renderOutput),
                            },
                            aside: {
                                image: renderOutput.type === 'image' ? renderOutput.imageData : null,
                                diff: renderOutput.type === 'custom' ? decorationInfo : null,
                            },
                        },
                    },
                ],
            }
        } catch (error) {
            const errorToReport =
                error instanceof Error
                    ? error
                    : new Error(`provideInlineCompletionItems autoedit error: ${error}`)

            if (process.env.NODE_ENV === 'development') {
                console.error(errorToReport)
            }

            autoeditAnalyticsLogger.logError(errorToReport)
            return null
        } finally {
            stopLoading?.()
        }
    }

    private getTextDecorationsForClient(renderOutput: AutoEditRenderOutput): AutoeditChanges[] | null {
        const decorations = 'decorations' in renderOutput ? renderOutput.decorations : null
        if (!decorations) {
            return null
        }

        // Handle based on client capabilities
        switch (this.capabilities.autoeditInlineDiff) {
            case 'none':
                return null
            case 'insertions-only':
                if (decorations.insertionDecorations.length === 0) {
                    return null
                }
                return decorations.insertionDecorations.map(decoration => ({
                    type: 'insert',
                    range: decoration.range,
                    text: decoration.text,
                }))
            case 'deletions-only':
                if (decorations.deletionDecorations.length === 0) {
                    return null
                }
                return decorations.deletionDecorations.map(decoration => ({
                    type: 'delete',
                    range: decoration.range,
                    text: decoration.text,
                }))
            case 'insertions-and-deletions': {
                const output: AutoeditChanges[] = []
                if (decorations.insertionDecorations.length > 0) {
                    output.push(
                        ...decorations.insertionDecorations.map(decoration => ({
                            type: 'insert' as const,
                            range: decoration.range,
                            text: decoration.text,
                        }))
                    )
                }
                if (decorations.deletionDecorations.length > 0) {
                    output.push(
                        ...decorations.deletionDecorations.map(decoration => ({
                            type: 'delete' as const,
                            range: decoration.range,
                            text: decoration.text,
                        }))
                    )
                }
                if (output.length === 0) {
                    return null
                }
                return output.sort((a, b) => a.range.start.compareTo(b.range.start))
            }
            default:
                return null
        }
    }

    private discardSuggestion({
        startedAt,
        discardReason,
        requestId,
        prediction,
    }: {
        requestId: AutoeditRequestID
        startedAt: number
        discardReason: keyof typeof autoeditDiscardReason
        prediction?: string
    }) {
        autoeditsOutputChannelLogger.logDebugIfVerbose(
            'provideInlineCompletionItems',
            `discarded because ${discardReason}`
        )
        autoeditAnalyticsLogger.markAsDiscarded({
            requestId,
            discardReason: autoeditDiscardReason[discardReason],
            prediction,
        })
        this.suggestionLatencyMetric.record(getTimeNowInMillis() - startedAt, {
            status: 'discarded',
            reason: discardReason,
        })
    }

    /**
     * Called when a suggestion is shown. This API is inspired by the proposed VS Code API of the
     * same name, it's prefixed with `unstable_` to avoid a clash when the new API goes GA.
     */
    public async unstable_handleDidShowCompletionItem(requestId: AutoeditRequestID): Promise<void> {
        autoeditsOutputChannelLogger.logDebug('handleDidShowSuggestion', `"${requestId}"`)
        return this.rendererManager.handleDidShowSuggestion(requestId)
    }

    /**
     * Process model responses and emit hot streak predictions
     * This allows us to emit suggestions before the model is done generating
     */
    private async getAndProcessModelResponses({
        document,
        position,
        codeToReplaceData,
        docContext,
        prompt,
        abortSignal,
    }: {
        document: vscode.TextDocument
        position: vscode.Position
        codeToReplaceData: CodeToReplaceData
        docContext: DocumentContext
        prompt: AutoeditsPrompt
        abortSignal: AbortSignal
    }): Promise<AsyncGenerator<ProcessedHotStreakResponse>> {
        const userId = (await currentResolvedConfig()).clientState.anonymousUserID
        const responseGenerator = await this.modelAdapter.getModelResponse({
            url: autoeditsProviderConfig.url,
            model: autoeditsProviderConfig.model,
            prompt,
            codeToRewrite: codeToReplaceData.codeToRewrite,
            userId,
            isChatModel: autoeditsProviderConfig.isChatModel,
            abortSignal,
            timeoutMs: autoeditsProviderConfig.timeoutMs,
        })

        return processHotStreakResponses({
            responseGenerator,
            document,
            codeToReplaceData,
            docContext,
            position,
            options: {
                hotStreakEnabled: this.features.shouldHotStreak,
            },
        })
    }

    private async getPrediction({
        requestId,
        document,
        position,
        codeToReplaceData,
        docContext,
        prompt,
        abortSignal,
    }: {
        requestId: AutoeditRequestID
        document: vscode.TextDocument
        position: vscode.Position
        codeToReplaceData: CodeToReplaceData
        docContext: DocumentContext
        prompt: AutoeditsPrompt
        abortSignal: AbortSignal
    }): Promise<PredictionResult> {
        const requestParams: AutoeditRequestManagerParams = {
            requestId,
            requestUrl: autoeditsProviderConfig.url,
            documentUri: document.uri.toString(),
            documentText: document.getText(),
            documentVersion: document.version,
            codeToReplaceData,
            docContext,
            position,
            abortSignal,
        }

        if (autoeditsProviderConfig.isMockResponseFromCurrentDocumentTemplateEnabled) {
            const responseMetadata = extractAutoEditResponseFromCurrentDocumentCommentTemplate(
                document,
                position
            )

            if (responseMetadata) {
                const prediction = shrinkReplacerTextToCodeToReplaceRange(
                    responseMetadata,
                    codeToReplaceData
                )

                if (prediction) {
                    const responseGenerator = createMockResponseGenerator(prediction)
                    return this.requestManager.request(requestParams, async signal => {
                        return processHotStreakResponses({
                            responseGenerator,
                            document,
                            codeToReplaceData,
                            docContext,
                            position,
                            options: {
                                hotStreakEnabled: this.features.shouldHotStreak,
                            },
                        })
                    })
                }
            }
        }

        return this.requestManager.request(requestParams, signal => {
<<<<<<< HEAD
            const startedAt = getTimeNowInMillis()
            return this.modelAdapter
                .getModelResponse({
                    url: autoeditsProviderConfig.url,
                    model: autoeditsProviderConfig.model,
                    prompt,
                    codeToRewrite: codeToReplaceData.codeToRewrite,
                    userId,
                    isChatModel: autoeditsProviderConfig.isChatModel,
                    abortSignal: signal,
                    timeoutMs: autoeditsProviderConfig.timeoutMs,
                })
                .then(response => {
                    this.modelCallLatencyMetric.record(getTimeNowInMillis() - startedAt, {
                        adapter: this.modelAdapter.constructor.name,
                        model: autoeditsProviderConfig.model,
                    })
                    return response
                })
=======
            return this.getAndProcessModelResponses({
                document,
                position,
                codeToReplaceData,
                prompt,
                abortSignal: signal,
                docContext,
            })
>>>>>>> 54c5c8b3
        })
    }

    public async manuallyTriggerCompletion(): Promise<void> {
        if (isRunningInsideAgent()) {
            // Client manage their own shortcuts and logic for manually triggering a completion
            return
        }

        await vscode.commands.executeCommand('editor.action.inlineSuggest.hide')
        this.lastManualTriggerTimestamp = performance.now()
        await vscode.commands.executeCommand('editor.action.inlineSuggest.trigger')
    }

    public getTestingAutoeditEvent(id: AutoeditRequestID): AutoeditRequestStateForAgentTesting {
        return this.rendererManager.testing_getTestingAutoeditEvent(id)
    }

    /**
     * noop method for Agent compability with `InlineCompletionItemProvider`.
     * See: vscode/src/completions/inline-completion-item-provider.ts
     */
    public clearLastCandidate(): void {
        console.warn('clearLastCandidate is not implemented in AutoeditsProvider')
    }

    /**
     * Added for testing async code in the agent integration tests where we don't have access
     * to the vitest fakeTimers API.
     */
    public get testing_completionSuggestedPromise(): Promise<AutoeditRequestID> | undefined {
        return this.rendererManager.testing_completionSuggestedPromise
    }

    /**
     * Method for agent integration tests to control the completion visibility delay.
     * See: vscode/src/completions/inline-completion-item-provider.ts
     */
    public testing_setCompletionVisibilityDelay(delay: number): void {
        this.rendererManager.testing_setCompletionVisibilityDelay(delay)
    }

    public async handleDidAcceptCompletionItem(id: AutoeditRequestID): Promise<void> {
        return this.rendererManager.handleDidAcceptCompletionItem(id)
    }

    public dispose(): void {
        this.onSelectionChangeDebounced.cancel()
        for (const disposable of this.disposables) {
            disposable.dispose()
        }
    }
}

export function getDecorationInfoFromPrediction(
    document: vscode.TextDocument,
    prediction: string,
    range: vscode.Range
): DecorationInfo {
    const currentFileText = document.getText()
    const predictedFileText =
        currentFileText.slice(0, document.offsetAt(range.start)) +
        prediction +
        currentFileText.slice(document.offsetAt(range.end))

    const decorationInfo = getDecorationInfo(currentFileText, predictedFileText)
    return decorationInfo
}<|MERGE_RESOLUTION|>--- conflicted
+++ resolved
@@ -909,29 +909,9 @@
             }
         }
 
-        return this.requestManager.request(requestParams, signal => {
-<<<<<<< HEAD
+        return this.requestManager.request(requestParams, async signal => {
             const startedAt = getTimeNowInMillis()
-            return this.modelAdapter
-                .getModelResponse({
-                    url: autoeditsProviderConfig.url,
-                    model: autoeditsProviderConfig.model,
-                    prompt,
-                    codeToRewrite: codeToReplaceData.codeToRewrite,
-                    userId,
-                    isChatModel: autoeditsProviderConfig.isChatModel,
-                    abortSignal: signal,
-                    timeoutMs: autoeditsProviderConfig.timeoutMs,
-                })
-                .then(response => {
-                    this.modelCallLatencyMetric.record(getTimeNowInMillis() - startedAt, {
-                        adapter: this.modelAdapter.constructor.name,
-                        model: autoeditsProviderConfig.model,
-                    })
-                    return response
-                })
-=======
-            return this.getAndProcessModelResponses({
+            const response = await this.getAndProcessModelResponses({
                 document,
                 position,
                 codeToReplaceData,
@@ -939,7 +919,13 @@
                 abortSignal: signal,
                 docContext,
             })
->>>>>>> 54c5c8b3
+
+            this.modelCallLatencyMetric.record(getTimeNowInMillis() - startedAt, {
+                adapter: this.modelAdapter.constructor.name,
+                model: autoeditsProviderConfig.model,
+            })
+
+            return response
         })
     }
 
