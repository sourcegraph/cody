--- conflicted
+++ resolved
@@ -17,7 +17,6 @@
     timesShown: number
 }
 
-<<<<<<< HEAD
 const userNotificationAction = {
     notificationAccepted: 1,
     notificationRejected: 2,
@@ -29,10 +28,7 @@
     actionTaken: (typeof userNotificationAction)[keyof typeof userNotificationAction]
 }
 
-export class AutoeditsOnboarding implements vscode.Disposable {
-=======
 export class AutoEditOnboarding implements vscode.Disposable {
->>>>>>> d865d659
     private readonly MAX_AUTO_EDITS_ONBOARDING_NOTIFICATIONS = 3
     private readonly MIN_TIME_DIFF_AUTO_EDITS_BETWEEN_NOTIFICATIONS_MS = 60 * 60 * 1000 // 1 hour
 
@@ -47,8 +43,7 @@
         }
     }
 
-<<<<<<< HEAD
-    private async showAutoeditsOnboardingPopup(): Promise<void> {
+    private async showAutoEditOnboardingPopup(): Promise<void> {
         const { timesShown } = await this.getAutoEditsOnboardingNotificationInfo()
 
         const enableAutoeditsText = 'Enable Auto-Edits'
@@ -67,17 +62,6 @@
         await this.incrementAutoEditsOnboardingNotificationCount({ incrementCount: 1 })
 
         if (selection === enableAutoeditsText) {
-=======
-    private async showAutoEditOnboardingPopup(): Promise<void> {
-        const selection = await vscode.window.showInformationMessage(
-            'Try Cody Auto-Edit (experimental)? Cody will intelligently suggest next edits as you navigate the codebase.',
-            'Enable Auto-Edit',
-            "Don't Show Again"
-        )
-        await this.incrementAutoEditOnboardingNotificationCount({ incrementCount: 1 })
-
-        if (selection === 'Enable Auto-Edit') {
->>>>>>> d865d659
             // Enable the setting programmatically
             await vscode.workspace
                 .getConfiguration()
