--- conflicted
+++ resolved
@@ -70,11 +70,8 @@
         case 'initial':
         case 'terminal':
         case 'selection':
-<<<<<<< HEAD
         case 'history':
-=======
         case 'agentic':
->>>>>>> 80ba0dd0
         case 'editor':
             return 'user'
         default:
