--- conflicted
+++ resolved
@@ -77,11 +77,8 @@
             ? platform.createLocalKeywordContextFetcher?.(rgPath, editor, chatClient, telemetryService) ?? null
             : null,
         rgPath ? platform.createFilenameContextFetcher?.(rgPath, editor, chatClient) ?? null : null,
-<<<<<<< HEAD
         null,
-=======
         symf ? new SymfRunner(symf.path, symf.anthropicKey) : null,
->>>>>>> d6671fa9
         undefined,
         getRerankWithLog(chatClient)
     )
