--- conflicted
+++ resolved
@@ -47,16 +47,11 @@
         debugRegex = /.*/
     }
 
-<<<<<<< HEAD
     let codyAutoSuggestionsMode = config.get<string>(
-=======
-    const codyAutoSuggestionsMode = config.get<string>(
->>>>>>> 059b5d52
         CONFIG_KEY.suggestionsMode,
         CodyAutoSuggestionMode.Autocomplete
     )
 
-<<<<<<< HEAD
     // Backward compatibility with the older config for autocomplete. If autocomplete was turned off - override the suggestion mode to "off".
     // TODO (Hitesh): Remove the manual override once the updated config is communicated after experimental release
     if (
@@ -66,8 +61,6 @@
         codyAutoSuggestionsMode = CodyAutoSuggestionMode.Off
     }
 
-=======
->>>>>>> 059b5d52
     return {
         net: {
             mode: config.get<string | null | undefined>(CONFIG_KEY.netMode, undefined),
