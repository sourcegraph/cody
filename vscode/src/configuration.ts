import * as vscode from 'vscode'

import type {
    Configuration,
    ConfigurationUseContext,
    ConfigurationWithAccessToken,
} from '@sourcegraph/cody-shared/src/configuration'
import { DOTCOM_URL } from '@sourcegraph/cody-shared/src/sourcegraph-api/environments'

import { CONFIG_KEY, ConfigKeys, ConfigurationKeysMap, getConfigEnumValues } from './configuration-keys'
import { localStorage } from './services/LocalStorageProvider'
import { getAccessToken } from './services/SecretStorageProvider'

interface ConfigGetter {
    get<T>(section: (typeof CONFIG_KEY)[ConfigKeys], defaultValue?: T): T
}

/**
 * All configuration values, with some sanitization performed.
 */
export function getConfiguration(config: ConfigGetter = vscode.workspace.getConfiguration()): Configuration {
    const isTesting = process.env.CODY_TESTING === 'true'

    function getHiddenSetting<T>(configKey: string, defaultValue?: T): T {
        return config.get<T>(`cody.${configKey}` as any, defaultValue)
    }

    let debugRegex: RegExp | null = null
    try {
        const debugPattern: string | null = config.get<string | null>(CONFIG_KEY.debugFilter, null)
        if (debugPattern) {
            if (debugPattern === '*') {
                debugRegex = new RegExp('.*')
            } else {
                debugRegex = new RegExp(debugPattern)
            }
        }
    } catch (error: any) {
        void vscode.window.showErrorMessage("Error parsing cody.debug.filter regex - using default '*'", error)
        debugRegex = new RegExp('.*')
    }

    let autocompleteAdvancedProvider: Configuration['autocompleteAdvancedProvider'] = config.get(
        CONFIG_KEY.autocompleteAdvancedProvider,
        null
    )
    // Handle the old `unstable-fireworks` option
    if (autocompleteAdvancedProvider === 'unstable-fireworks') {
        autocompleteAdvancedProvider = 'fireworks'
    }

    // check if the configured enum values are valid
    const configKeys = ['autocompleteAdvancedProvider', 'autocompleteAdvancedModel'] as (keyof ConfigurationKeysMap)[]

    for (const configVal of configKeys) {
        const key = configVal.replaceAll(/([A-Z])/g, '.$1').toLowerCase()
        const value: string | null = config.get(CONFIG_KEY[configVal])
        checkValidEnumValues(key, value)
    }

    let autocompleteExperimentalGraphContext: 'lsp-light' | 'bfg' | null = getHiddenSetting(
        'autocomplete.experimental.graphContext',
        null
    )
    // Handle the old `true` option
    if (autocompleteExperimentalGraphContext === true) {
        autocompleteExperimentalGraphContext = 'lsp-light'
    }

    return {
        proxy: config.get<string | null>(CONFIG_KEY.proxy, null),
        codebase: sanitizeCodebase(config.get(CONFIG_KEY.codebase)),
        customHeaders: config.get<object>(CONFIG_KEY.customHeaders, {}) as Record<string, string>,
        useContext: config.get<ConfigurationUseContext>(CONFIG_KEY.useContext) || 'embeddings',
        debugEnable: config.get<boolean>(CONFIG_KEY.debugEnable, false),
        debugVerbose: config.get<boolean>(CONFIG_KEY.debugVerbose, false),
        debugFilter: debugRegex,
        telemetryLevel: config.get<'all' | 'off'>(CONFIG_KEY.telemetryLevel, 'all'),
        autocomplete: config.get(CONFIG_KEY.autocompleteEnabled, true),
        autocompleteLanguages: config.get(CONFIG_KEY.autocompleteLanguages, {
            '*': true,
        }),
        chatPreInstruction: config.get(CONFIG_KEY.chatPreInstruction, ''),
        commandCodeLenses: config.get(CONFIG_KEY.commandCodeLenses, false),
        editorTitleCommandIcon: config.get(CONFIG_KEY.editorTitleCommandIcon, true),
        autocompleteAdvancedProvider,
        autocompleteAdvancedModel: config.get<string | null>(CONFIG_KEY.autocompleteAdvancedModel, null),
        autocompleteCompleteSuggestWidgetSelection: config.get(
            CONFIG_KEY.autocompleteCompleteSuggestWidgetSelection,
            true
        ),
<<<<<<< HEAD
        autocompleteExperimentalSyntacticPostProcessing: config.get(
            CONFIG_KEY.autocompleteExperimentalSyntacticPostProcessing,
            true
        ),
        autocompleteExperimentalGraphContext,
        internalUnstable: config.get<boolean>(CONFIG_KEY.internalUnstable, false),
=======
        autocompleteFormatOnAccept: config.get(CONFIG_KEY.autocompleteFormatOnAccept, true),
>>>>>>> 4d41f85b

        codeActions: config.get(CONFIG_KEY.codeActionsEnabled, true),

        /**
         * Hidden settings for internal use only.
         */

        autocompleteExperimentalGraphContext,
        experimentalChatPredictions: getHiddenSetting('experimental.chatPredictions', isTesting),
        experimentalSimpleChatContext: getHiddenSetting('experimental.simpleChatContext', true),
        experimentalSymfContext: getHiddenSetting('experimental.symfContext', false),

        experimentalGuardrails: getHiddenSetting('experimental.guardrails', isTesting),
        experimentalLocalSymbols: getHiddenSetting('experimental.localSymbols', false),

        autocompleteExperimentalSyntacticPostProcessing: getHiddenSetting(
            'autocomplete.experimental.syntacticPostProcessing',
            true
        ),
        autocompleteExperimentalDynamicMultilineCompletions: getHiddenSetting(
            'autocomplete.experimental.dynamicMultilineCompletions',
            false
        ),

        autocompleteExperimentalHotStreak: getHiddenSetting('autocomplete.experimental.hotStreak', false),

        // Note: In spirit, we try to minimize agent-specific code paths in the VSC extension.
        // We currently use this flag for the agent to provide more helpful error messages
        // when something goes wrong, and to suppress event logging in the agent.
        // Rely on this flag sparingly.
        isRunningInsideAgent: getHiddenSetting('advanced.agent.running', false),
        agentIDE: getHiddenSetting<'VSCode' | 'JetBrains' | 'Neovim' | 'Emacs'>('advanced.agent.ide'),
        autocompleteTimeouts: {
            multiline: getHiddenSetting<number | undefined>('autocomplete.advanced.timeout.multiline', undefined),
            singleline: getHiddenSetting<number | undefined>('autocomplete.advanced.timeout.singleline', undefined),
        },

        testingLocalEmbeddingsModel: isTesting
            ? getHiddenSetting<string | undefined>('testing.localEmbeddings.model', undefined)
            : undefined,
        testingLocalEmbeddingsEndpoint: isTesting
            ? getHiddenSetting<string | undefined>('testing.localEmbeddings.endpoint', undefined)
            : undefined,
        testingLocalEmbeddingsIndexLibraryPath: isTesting
            ? getHiddenSetting<string | undefined>('testing.localEmbeddings.indexLibraryPath', undefined)
            : undefined,
    }
}

function sanitizeCodebase(codebase: string | undefined): string {
    if (!codebase) {
        return ''
    }
    const protocolRegexp = /^(https?):\/\//
    const trailingSlashRegexp = /\/$/
    return codebase.replace(protocolRegexp, '').trim().replace(trailingSlashRegexp, '')
}

export const getFullConfig = async (): Promise<ConfigurationWithAccessToken> => {
    const config = getConfiguration()
    const isTesting = process.env.CODY_TESTING === 'true'
    const serverEndpoint = localStorage?.getEndpoint() || (isTesting ? 'http://localhost:49300/' : DOTCOM_URL.href)
    const accessToken = (await getAccessToken()) || null
    return { ...config, accessToken, serverEndpoint }
}

function checkValidEnumValues(configName: string, value: string | null): void {
    const validEnumValues = getConfigEnumValues('cody.' + configName)
    if (value) {
        if (!validEnumValues.includes(value)) {
            void vscode.window.showErrorMessage(
                `Invalid value for ${configName}: ${value}. Valid values are: ${validEnumValues.join(', ')}`
            )
        }
    }
}<|MERGE_RESOLUTION|>--- conflicted
+++ resolved
@@ -89,16 +89,9 @@
             CONFIG_KEY.autocompleteCompleteSuggestWidgetSelection,
             true
         ),
-<<<<<<< HEAD
-        autocompleteExperimentalSyntacticPostProcessing: config.get(
-            CONFIG_KEY.autocompleteExperimentalSyntacticPostProcessing,
-            true
-        ),
-        autocompleteExperimentalGraphContext,
+        autocompleteFormatOnAccept: config.get(CONFIG_KEY.autocompleteFormatOnAccept, true),
+
         internalUnstable: config.get<boolean>(CONFIG_KEY.internalUnstable, false),
-=======
-        autocompleteFormatOnAccept: config.get(CONFIG_KEY.autocompleteFormatOnAccept, true),
->>>>>>> 4d41f85b
 
         codeActions: config.get(CONFIG_KEY.codeActionsEnabled, true),
 
