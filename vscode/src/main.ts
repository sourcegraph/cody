--- conflicted
+++ resolved
@@ -771,14 +771,9 @@
                 featureFlagProvider.evaluatedFeatureFlag(
                     FeatureFlag.CodyAutoEditExperimentEnabledFeatureFlag
                 ),
-<<<<<<< HEAD
                 featureFlagProvider.evaluatedFeatureFlag(FeatureFlag.CodyAutoEditInlineRendering),
+                featureFlagProvider.evaluatedFeatureFlag(FeatureFlag.CodyAutoEditHotStreak),
                 featureFlagProvider.evaluatedFeatureFlag(
-=======
-                featureFlagProvider.evaluateFeatureFlag(FeatureFlag.CodyAutoEditInlineRendering),
-                featureFlagProvider.evaluateFeatureFlag(FeatureFlag.CodyAutoEditHotStreak),
-                featureFlagProvider.evaluateFeatureFlag(
->>>>>>> f8c68fc0
                     FeatureFlag.CodyAutoEditUseWebSocketForFireworksConnections
                 )
             )
