--- conflicted
+++ resolved
@@ -726,11 +726,7 @@
                 featureFlagProvider.evaluateFeatureFlag(
                     FeatureFlag.CodyAutoEditExperimentEnabledFeatureFlag
                 ),
-<<<<<<< HEAD
-                featureFlagProvider.evaluateFeatureFlag(FeatureFlag.CodyAutoEditImageRendering)
-=======
                 featureFlagProvider.evaluatedFeatureFlag(FeatureFlag.CodyAutoEditInlineRendering)
->>>>>>> 363bf3a5
             )
                 .pipe(
                     distinctUntilChanged((a, b) => {
