--- conflicted
+++ resolved
@@ -99,20 +99,8 @@
         context.extensionMode === vscode.ExtensionMode.Test
     await configureEventsInfra(initialConfig, isExtensionModeDevOrTest)
 
-<<<<<<< HEAD
-    const editor = new VSCodeEditor({ command: platform.createCommandsController?.(context) })
-=======
-    // Controller for Non-Stop Cody
-    const fixup = new FixupController()
-    disposables.push(fixup)
-
     const commandsController = platform.createCommandsController?.(context.extensionPath)
-
-    const editor = new VSCodeEditor({
-        fixups: fixup,
-        command: commandsController,
-    })
->>>>>>> ae3572af
+    const editor = new VSCodeEditor({ command: commandsController })
 
     // Could we use the `initialConfig` instead?
     const workspaceConfig = vscode.workspace.getConfiguration()
@@ -289,47 +277,6 @@
         return chatManager.executeCommand(command, source)
     }
 
-<<<<<<< HEAD
-=======
-    const executeFixup = async (
-        args: ExecuteEditArguments = {},
-        source: ChatEventSource = 'editor' // where the command was triggered from
-    ): Promise<void> => {
-        const commandEventName = source === 'doc' ? 'doc' : 'edit'
-        telemetryService.log(
-            `CodyVSCodeExtension:command:${commandEventName}:executed`,
-            { source },
-            { hasV2Event: true }
-        )
-        telemetryRecorder.recordEvent(`cody.command.${commandEventName}`, 'executed', { privateMetadata: { source } })
-        const editor = getEditor()
-        if (editor.ignored) {
-            console.error('File was ignored by Cody.')
-            return
-        }
-        const document = args.document || editor.active?.document
-        if (!document) {
-            void vscode.window.showErrorMessage('Please open a file before running a command.')
-            return
-        }
-
-        const range = args.range || editor.active?.selection
-        if (!range) {
-            return
-        }
-
-        const task = args.instruction?.trim()
-            ? await fixup.createTask(document.uri, args.instruction, range, args.intent, args.insertMode, source)
-            : await fixup.promptUserForTask(args, source)
-        if (!task) {
-            return
-        }
-
-        const provider = fixupManager.getProviderForTask(task)
-        return provider.startFix()
-    }
-
->>>>>>> ae3572af
     const statusBar = createStatusBar()
 
     disposables.push(
