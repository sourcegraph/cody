import * as vscode from 'vscode'

import { commandRegex } from '@sourcegraph/cody-shared/src/chat/recipes/helpers'
import { RecipeID } from '@sourcegraph/cody-shared/src/chat/recipes/recipe'
import { ConfigurationWithAccessToken } from '@sourcegraph/cody-shared/src/configuration'
import { newPromptMixin, PromptMixin } from '@sourcegraph/cody-shared/src/prompt/prompt-mixin'

import { ChatViewProvider } from './chat/ChatViewProvider'
import { ContextProvider } from './chat/ContextProvider'
import { FixupManager } from './chat/FixupViewProvider'
import { InlineChatViewManager } from './chat/InlineChatViewProvider'
import { MessageProviderOptions } from './chat/MessageProvider'
import { AuthStatus, CODY_FEEDBACK_URL } from './chat/protocol'
import { createInlineCompletionItemProvider } from './completions/create-inline-completion-item-provider'
import { parseAllVisibleDocuments, updateParseTreeOnEdit } from './completions/tree-sitter/parse-tree-cache'
import { getConfiguration, getFullConfig } from './configuration'
import { VSCodeEditor } from './editor/vscode-editor'
import { PlatformContext } from './extension.common'
import { configureExternalServices } from './external-services'
import { FixupController } from './non-stop/FixupController'
import { showSetupNotification } from './notifications/setup-notification'
import { AuthProvider } from './services/AuthProvider'
import { showFeedbackSupportQuickPick } from './services/FeedbackOptions'
import { GuardrailsProvider } from './services/GuardrailsProvider'
import { Comment, InlineController } from './services/InlineController'
import { LocalAppSetupPublisher } from './services/LocalAppSetupPublisher'
import { localStorage } from './services/LocalStorageProvider'
<<<<<<< HEAD
import { secretStorage, VSCodeSecretStorage } from './services/SecretStorageProvider'
=======
import { CODY_ACCESS_TOKEN_SECRET, getAccessToken, secretStorage, VSCodeSecretStorage } from './services/SecretStorageProvider'
>>>>>>> 2f137c68
import { createStatusBar } from './services/StatusBar'
import { createOrUpdateEventLogger, telemetryService } from './services/telemetry'
import { TestSupport } from './test-support'

/**
 * Start the extension, watching all relevant configuration and secrets for changes.
 */
export async function start(context: vscode.ExtensionContext, platform: PlatformContext): Promise<vscode.Disposable> {
    // Set internal storage fields for storage provider singletons
    localStorage.setStorage(context.globalState)
    if (secretStorage instanceof VSCodeSecretStorage) {
        secretStorage.setStorage(context.secrets)
    }

    const rgPath = platform.getRgPath ? await platform.getRgPath() : null

    const disposables: vscode.Disposable[] = []

    const { disposable, onConfigurationChange } = await register(context, await getFullConfig(), rgPath, platform)
    disposables.push(disposable)

    // Re-initialize when configuration
    disposables.push(
        vscode.workspace.onDidChangeConfiguration(async event => {
            if (event.affectsConfiguration('cody')) {
                const config = await getFullConfig()
                onConfigurationChange(config)
                platform.onConfigurationChange?.(config)
            }
        })
    )

    return vscode.Disposable.from(...disposables)
}

// Registers commands and webview given the config.
const register = async (
    context: vscode.ExtensionContext,
    initialConfig: ConfigurationWithAccessToken,
    rgPath: string | null,
    platform: Omit<PlatformContext, 'getRgPath'>
): Promise<{
    disposable: vscode.Disposable
    onConfigurationChange: (newConfig: ConfigurationWithAccessToken) => void
}> => {
    const disposables: vscode.Disposable[] = []
    const isExtensionModeDevOrTest =
        context.extensionMode === vscode.ExtensionMode.Development ||
        context.extensionMode === vscode.ExtensionMode.Test
    await createOrUpdateEventLogger(initialConfig, isExtensionModeDevOrTest)

    // Controller for inline Chat
    const commentController = new InlineController(context.extensionPath)
    // Controller for Non-Stop Cody
    const fixup = new FixupController()
    disposables.push(fixup)
    if (TestSupport.instance) {
        TestSupport.instance.fixupController.set(fixup)
    }

    const editor = new VSCodeEditor({
        inline: commentController,
        fixups: fixup,
        command: platform.createCommandsController?.(context),
    })

    // Could we use the `initialConfig` instead?
    const workspaceConfig = vscode.workspace.getConfiguration()
    const config = getConfiguration(workspaceConfig)

    if (config.chatPreInstruction) {
        PromptMixin.addCustom(newPromptMixin(config.chatPreInstruction))
    }

    if (config.autocompleteExperimentalSyntacticPostProcessing) {
        parseAllVisibleDocuments()

        disposables.push(vscode.window.onDidChangeVisibleTextEditors(parseAllVisibleDocuments))
        disposables.push(vscode.workspace.onDidChangeTextDocument(updateParseTreeOnEdit))
    }

    const authProvider = new AuthProvider(initialConfig)
    await authProvider.init()

    const symfRunner = platform.createSymfRunner?.(context, initialConfig.accessToken)
    if (symfRunner) {
        authProvider.addChangeListener(async (authStatus: AuthStatus) => {
            if (authStatus.isLoggedIn) {
                symfRunner.setAuthToken(await getAccessToken())
            } else {
                symfRunner.setAuthToken(null)
            }
        })
    }

    const {
        featureFlagProvider,
        intentDetector,
        codebaseContext: initialCodebaseContext,
        chatClient,
        codeCompletionsClient,
        guardrails,
        onConfigurationChange: externalServicesOnDidConfigurationChange,
    } = await configureExternalServices(initialConfig, rgPath, symfRunner, editor, platform)

    const contextProvider = new ContextProvider(
        initialConfig,
        chatClient,
        initialCodebaseContext,
        editor,
        rgPath,
        symfRunner,
        authProvider,
        platform
    )
    disposables.push(contextProvider)
    disposables.push(new LocalAppSetupPublisher(contextProvider))
    await contextProvider.init()

    // Shared configuration that is required for chat views to send and receive messages
    const messageProviderOptions: MessageProviderOptions = {
        chat: chatClient,
        intentDetector,
        guardrails,
        editor,
        authProvider,
        contextProvider,
        platform,
    }

    const inlineChatManager = new InlineChatViewManager(messageProviderOptions)
    const fixupManager = new FixupManager(messageProviderOptions)
    const sidebarChatProvider = new ChatViewProvider({
        ...messageProviderOptions,
        extensionUri: context.extensionUri,
    })

    disposables.push(sidebarChatProvider)

    disposables.push(
        vscode.window.registerWebviewViewProvider('cody.chat', sidebarChatProvider, {
            webviewOptions: { retainContextWhenHidden: true },
        }),
        // Update external services when configurationChangeEvent is fired by chatProvider
        contextProvider.configurationChangeEvent.event(async () => {
            const newConfig = await getFullConfig()
            externalServicesOnDidConfigurationChange(newConfig)
            await createOrUpdateEventLogger(newConfig, isExtensionModeDevOrTest)
        })
    )

    const executeRecipeInSidebar = async (
        recipe: RecipeID,
        openChatView = true,
        humanInput?: string
    ): Promise<void> => {
        if (openChatView) {
            await sidebarChatProvider.setWebviewView('chat')
        }

        await sidebarChatProvider.executeRecipe(recipe, humanInput)
    }

    const executeFixup = async (
        args: {
            document?: vscode.TextDocument
            instruction?: string
            range?: vscode.Range
            auto?: boolean
            insertMode?: boolean
        } = {},
        source = 'editor' // where the command was triggered from
    ): Promise<void> => {
        telemetryService.log('CodyVSCodeExtension:command:edit:executed', { source })
        const document = args.document || vscode.window.activeTextEditor?.document
        if (!document) {
            return
        }

        const range = args.range || vscode.window.activeTextEditor?.selection
        if (!range) {
            return
        }

        const task = args.instruction?.replace('/edit', '').trim()
            ? fixup.createTask(document.uri, args.instruction, range, args.auto, args.insertMode)
            : await fixup.promptUserForTask()
        if (!task) {
            return
        }

        const provider = fixupManager.getProviderForTask(task)
        return provider.startFix()
    }

    const statusBar = createStatusBar()

    disposables.push(
        // Inline Chat Provider
        vscode.commands.registerCommand('cody.comment.add', async (comment: vscode.CommentReply) => {
            const isEditMode = commandRegex.edit.test(comment.text.trimStart())

            /**
             * TODO: Should we make fix the default for comments?
             * /chat or /ask could trigger a chat
             */
            if (isEditMode) {
                const source = 'inline-chat'
                void vscode.commands.executeCommand('workbench.action.collapseAllComments')
                const activeDocument = await vscode.workspace.openTextDocument(comment.thread.uri)
                return executeFixup(
                    {
                        document: activeDocument,
                        instruction: comment.text.replace(commandRegex.edit, ''),
                        range: comment.thread.range,
                    },
                    source
                )
            }

            const inlineChatProvider = inlineChatManager.getProviderForThread(comment.thread)
            await inlineChatProvider.addChat(comment.text, false)
        }),
        vscode.commands.registerCommand('cody.comment.delete', (thread: vscode.CommentThread) => {
            inlineChatManager.removeProviderForThread(thread)
            telemetryService.log('CodyVSCodeExtension:inline-assist:deleteButton:clicked')
        }),
        vscode.commands.registerCommand('cody.comment.stop', async (comment: Comment) => {
            const inlineChatProvider = inlineChatManager.getProviderForThread(comment.parent)
            await inlineChatProvider.abortChat()
            telemetryService.log('CodyVSCodeExtension:abortButton:clicked', { source: 'inline-chat' })
        }),
        vscode.commands.registerCommand('cody.comment.collapse-all', () => {
            void vscode.commands.executeCommand('workbench.action.collapseAllComments')
            telemetryService.log('CodyVSCodeExtension:inline-assist:collapseButton:clicked')
        }),
        vscode.commands.registerCommand('cody.comment.open-in-sidebar', async (thread: vscode.CommentThread) => {
            const inlineChatProvider = inlineChatManager.getProviderForThread(thread)
            // The inline chat is already saved in history, we just need to tell the sidebar chat to restore it
            await sidebarChatProvider.restoreSession(inlineChatProvider.currentChatID)
            // Ensure that the sidebar view is open if not already
            await sidebarChatProvider.setWebviewView('chat')
            // Remove the inline chat
            inlineChatManager.removeProviderForThread(thread)
            telemetryService.log('CodyVSCodeExtension:inline-assist:openInSidebarButton:clicked')
        }),
        vscode.commands.registerCommand(
            'cody.command.edit-code',
            (
                args: {
                    range?: vscode.Range
                    instruction?: string
                    document?: vscode.TextDocument
                    auto?: boolean
                    insertMode?: boolean
                },
                source?: string
            ) => executeFixup(args, source)
        ),
        vscode.commands.registerCommand('cody.inline.new', async () => {
            // move focus line to the end of the current selection
            await vscode.commands.executeCommand('cursorLineEndSelect')
            await vscode.commands.executeCommand('workbench.action.addComment')
        }),
        vscode.commands.registerCommand('cody.inline.add', async (instruction: string, range: vscode.Range) => {
            const comment = commentController.create(instruction, range)
            if (!comment) {
                return Promise.resolve()
            }
            const inlineChatProvider = inlineChatManager.getProviderForThread(comment.thread)
            void inlineChatProvider.addChat(comment.text, false)
        }),
        // Tests
        // Access token - this is only used in configuration tests
        vscode.commands.registerCommand('cody.test.token', async (url, token) => authProvider.auth(url, token)),
        // Auth
        vscode.commands.registerCommand('cody.auth.signin', () => authProvider.signinMenu()),
        vscode.commands.registerCommand('cody.auth.signout', () => authProvider.signoutMenu()),
        vscode.commands.registerCommand('cody.auth.support', () => showFeedbackSupportQuickPick()),
        vscode.commands.registerCommand('cody.auth.sync', () => {
            const result = contextProvider.syncAuthStatus()
            void featureFlagProvider.syncAuthStatus()
            // Important that we return a promise here to allow `AuthProvider`
            // to `await` on the auth config changes to propagate.
            return result
        }),
        // Commands
        vscode.commands.registerCommand('cody.interactive.clear', async () => {
            await sidebarChatProvider.clearAndRestartSession()
            await sidebarChatProvider.setWebviewView('chat')
            telemetryService.log('CodyVSCodeExtension:chatTitleButton:clicked', { name: 'reset' })
        }),
        vscode.commands.registerCommand('cody.focus', () => vscode.commands.executeCommand('cody.chat.focus')),
        vscode.commands.registerCommand('cody.settings.extension', () =>
            vscode.commands.executeCommand('workbench.action.openSettings', { query: '@ext:sourcegraph.cody-ai' })
        ),
        vscode.commands.registerCommand('cody.history', async () => {
            await sidebarChatProvider.setWebviewView('history')
            telemetryService.log('CodyVSCodeExtension:chatTitleButton:clicked', { name: 'history' })
        }),
        vscode.commands.registerCommand('cody.history.clear', async () => {
            await sidebarChatProvider.clearHistory()
        }),
        // Recipes
        vscode.commands.registerCommand('cody.action.chat', async (input: string) => {
            await executeRecipeInSidebar('chat-question', true, input)
        }),
        vscode.commands.registerCommand('cody.action.commands.menu', async () => {
            await editor.controllers.command?.menu('default')
        }),
        vscode.commands.registerCommand(
            'cody.action.commands.custom.menu',
            () => editor.controllers.command?.menu('custom')
        ),
        vscode.commands.registerCommand('cody.settings.commands', () => editor.controllers.command?.menu('config')),
        vscode.commands.registerCommand('cody.action.commands.exec', async title => {
            if (!sidebarChatProvider.isCustomCommandAction(title)) {
                await sidebarChatProvider.setWebviewView('chat')
            }
            await sidebarChatProvider.executeCustomCommand(title)
        }),
        vscode.commands.registerCommand('cody.command.explain-code', async () => {
            await executeRecipeInSidebar('custom-prompt', true, '/explain')
        }),
        vscode.commands.registerCommand('cody.command.generate-tests', async () => {
            await executeRecipeInSidebar('custom-prompt', true, '/test')
        }),
        vscode.commands.registerCommand('cody.command.document-code', async () => {
            await executeRecipeInSidebar('custom-prompt', false, '/doc')
        }),
        vscode.commands.registerCommand('cody.command.smell-code', async () => {
            await executeRecipeInSidebar('custom-prompt', true, '/smell')
        }),
        vscode.commands.registerCommand('cody.command.inline-touch', () =>
            executeRecipeInSidebar('inline-touch', false)
        ),
        vscode.commands.registerCommand('cody.command.context-search', () => executeRecipeInSidebar('context-search')),

        // Register URI Handler (vscode://sourcegraph.cody-ai)
        vscode.window.registerUriHandler({
            handleUri: async (uri: vscode.Uri) => {
                if (uri.path === '/app-done') {
                    await sidebarChatProvider.simplifiedOnboardingReloadEmbeddingsState()
                } else {
                    await authProvider.tokenCallbackHandler(uri, config.customHeaders)
                }
            },
        }),
        statusBar,
        // Walkthrough / Support
        vscode.commands.registerCommand('cody.feedback', () =>
            vscode.env.openExternal(vscode.Uri.parse(CODY_FEEDBACK_URL.href))
        ),
        vscode.commands.registerCommand('cody.welcome', async () => {
            telemetryService.log('CodyVSCodeExtension:walkthrough:clicked', { page: 'welcome' })
            // Hack: We have to run this twice to force VS Code to register the walkthrough
            // Open issue: https://github.com/microsoft/vscode/issues/186165
            await vscode.commands.executeCommand('workbench.action.openWalkthrough')
            return vscode.commands.executeCommand(
                'workbench.action.openWalkthrough',
                'sourcegraph.cody-ai#welcome',
                false
            )
        }),
        vscode.commands.registerCommand('cody.welcome-mock', () =>
            vscode.commands.executeCommand('workbench.action.openWalkthrough', 'sourcegraph.cody-ai#welcome', false)
        ),
        vscode.commands.registerCommand('cody.walkthrough.showLogin', () =>
            vscode.commands.executeCommand('workbench.view.extension.cody')
        ),
        vscode.commands.registerCommand('cody.walkthrough.showChat', () => sidebarChatProvider.setWebviewView('chat')),
        vscode.commands.registerCommand('cody.walkthrough.showFixup', () => sidebarChatProvider.setWebviewView('chat')),
        vscode.commands.registerCommand('cody.walkthrough.showExplain', async () => {
            telemetryService.log('CodyVSCodeExtension:walkthrough:clicked', { page: 'showExplain' })
            await sidebarChatProvider.setWebviewView('chat')
        }),
        vscode.commands.registerCommand('cody.walkthrough.enableInlineChat', async () => {
            telemetryService.log('CodyVSCodeExtension:walkthrough:clicked', { page: 'enableInlineChat' })
            await workspaceConfig.update('cody.inlineChat', true, vscode.ConfigurationTarget.Global)
            // Open VSCode setting view. Provides visual confirmation that the setting is enabled.
            return vscode.commands.executeCommand('workbench.action.openSettings', {
                query: 'cody.inlineChat.enabled',
                openToSide: true,
            })
        }),
        vscode.commands.registerCommand('agent.auth.reload', async () => {
            await authProvider.reloadAuthStatus()
        })
    )

    /**
     * Signed out status bar indicator
     */
    let removeAuthStatusBarError: undefined | (() => void)
    function updateAuthStatusBarIndicator(): void {
        if (removeAuthStatusBarError) {
            removeAuthStatusBarError()
            removeAuthStatusBarError = undefined
        }
        if (!authProvider.getAuthStatus().isLoggedIn) {
            removeAuthStatusBarError = statusBar.addError({
                title: 'Sign In To Use Cody',
                description: 'You need to sign in to use Cody.',
                onSelect: () => {
                    void sidebarChatProvider.setWebviewView('chat')
                },
            })
        }
    }
    authProvider.addChangeListener(() => updateAuthStatusBarIndicator())
    updateAuthStatusBarIndicator()

    let completionsProvider: vscode.Disposable | null = null
    disposables.push({ dispose: () => completionsProvider?.dispose() })
    const setupAutocomplete = async (): Promise<void> => {
        const config = getConfiguration(vscode.workspace.getConfiguration())
        if (!config.autocomplete) {
            completionsProvider?.dispose()
            completionsProvider = null
            if (config.isRunningInsideAgent) {
                throw new Error(
                    'The setting `config.autocomplete` evaluated to `false`. It must be true when running inside the agent. ' +
                    'To fix this problem, make sure that the setting cody.autocomplete.enabled has the value true.'
                )
            }
            return
        }

        if (completionsProvider !== null) {
            // If completions are already initialized and still enabled, we
            // need to reset the completion provider.
            completionsProvider.dispose()
        }

        completionsProvider = await createInlineCompletionItemProvider({
            config,
            client: codeCompletionsClient,
            statusBar,
            contextProvider,
            featureFlagProvider,
            authProvider,
        })
    }
    // Reload autocomplete if either the configuration changes or the auth status is updated
    vscode.workspace.onDidChangeConfiguration(event => {
        if (event.affectsConfiguration('cody.autocomplete')) {
            void setupAutocomplete()
        }
    })
    authProvider.addChangeListener(() => {
        void setupAutocomplete()
    })
    await setupAutocomplete()

    // Initiate inline chat when feature flag is on
    if (!initialConfig.inlineChat) {
        commentController.dispose()
    }

    if (initialConfig.experimentalGuardrails) {
        const guardrailsProvider = new GuardrailsProvider(guardrails, editor)
        disposables.push(
            vscode.commands.registerCommand('cody.guardrails.debug', async () => {
                await guardrailsProvider.debugEditorSelection()
            })
        )
    }
    // Register task view when feature flag is on
    // TODO(umpox): We should move the task view to a quick pick before enabling it everywhere.
    // It is too obstructive when it is in the same window as the sidebar chat.
    if (initialConfig.experimentalNonStop || process.env.CODY_TESTING === 'true') {
        fixup.registerTreeView()
        await vscode.commands.executeCommand('setContext', 'cody.nonstop.fixups.enabled', true)
    }

    await showSetupNotification(initialConfig)
    return {
        disposable: vscode.Disposable.from(...disposables),
        onConfigurationChange: newConfig => {
            contextProvider.onConfigurationChange(newConfig)
            externalServicesOnDidConfigurationChange(newConfig)
            void createOrUpdateEventLogger(newConfig, isExtensionModeDevOrTest)
            platform.onConfigurationChange?.(newConfig)
            symfRunner?.setAuthToken(newConfig.accessToken)
        },
    }
}<|MERGE_RESOLUTION|>--- conflicted
+++ resolved
@@ -25,11 +25,7 @@
 import { Comment, InlineController } from './services/InlineController'
 import { LocalAppSetupPublisher } from './services/LocalAppSetupPublisher'
 import { localStorage } from './services/LocalStorageProvider'
-<<<<<<< HEAD
-import { secretStorage, VSCodeSecretStorage } from './services/SecretStorageProvider'
-=======
-import { CODY_ACCESS_TOKEN_SECRET, getAccessToken, secretStorage, VSCodeSecretStorage } from './services/SecretStorageProvider'
->>>>>>> 2f137c68
+import { getAccessToken, secretStorage, VSCodeSecretStorage } from './services/SecretStorageProvider'
 import { createStatusBar } from './services/StatusBar'
 import { createOrUpdateEventLogger, telemetryService } from './services/telemetry'
 import { TestSupport } from './test-support'
@@ -452,7 +448,7 @@
             if (config.isRunningInsideAgent) {
                 throw new Error(
                     'The setting `config.autocomplete` evaluated to `false`. It must be true when running inside the agent. ' +
-                    'To fix this problem, make sure that the setting cody.autocomplete.enabled has the value true.'
+                        'To fix this problem, make sure that the setting cody.autocomplete.enabled has the value true.'
                 )
             }
             return
