--- conflicted
+++ resolved
@@ -70,14 +70,10 @@
 }> => {
     const disposables: vscode.Disposable[] = []
 
-<<<<<<< HEAD
-    await createOrUpdateEventLogger(initialConfig, localStorage)
-=======
     const isExtensionModeDevOrTest =
         context.extensionMode === vscode.ExtensionMode.Development ||
         context.extensionMode === vscode.ExtensionMode.Test
     await createOrUpdateEventLogger(initialConfig, isExtensionModeDevOrTest)
->>>>>>> b70e5f7f
     const telemetryService = createVSCodeTelemetryService()
 
     // Controller for inline Chat
@@ -164,11 +160,7 @@
         contextProvider.configurationChangeEvent.event(async () => {
             const newConfig = await getFullConfig()
             externalServicesOnDidConfigurationChange(newConfig)
-<<<<<<< HEAD
-            await createOrUpdateEventLogger(newConfig, localStorage)
-=======
             await createOrUpdateEventLogger(newConfig, isExtensionModeDevOrTest)
->>>>>>> b70e5f7f
         })
     )
 
@@ -460,58 +452,7 @@
         onConfigurationChange: newConfig => {
             contextProvider.onConfigurationChange(newConfig)
             externalServicesOnDidConfigurationChange(newConfig)
-<<<<<<< HEAD
-            void createOrUpdateEventLogger(newConfig, localStorage)
+            void createOrUpdateEventLogger(newConfig, isExtensionModeDevOrTest)
         },
     }
-}
-
-function createCompletionsProvider(
-    config: Configuration,
-    completionsClient: SourcegraphCompletionsClient,
-    statusBar: CodyStatusBar,
-    contextProvider: ContextProvider,
-    featureFlagProvider: FeatureFlagProvider
-): vscode.Disposable {
-    const disposables: vscode.Disposable[] = []
-
-    const providerConfig = createProviderConfig(config, completionsClient)
-    if (providerConfig) {
-        const history = new VSCodeDocumentHistory()
-        const completionsProvider = new InlineCompletionItemProvider({
-            providerConfig,
-            history,
-            statusBar,
-            getCodebaseContext: () => contextProvider.context,
-            isEmbeddingsContextEnabled: config.autocompleteAdvancedEmbeddings,
-            completeSuggestWidgetSelection: config.autocompleteExperimentalCompleteSuggestWidgetSelection,
-            featureFlagProvider,
-        })
-
-        disposables.push(
-            vscode.commands.registerCommand('cody.autocomplete.inline.accepted', ({ codyLogId, codyCompletion }) => {
-                completionsProvider.handleDidAcceptCompletionItem(codyLogId, codyCompletion)
-            }),
-            vscode.languages.registerInlineCompletionItemProvider('*', completionsProvider),
-            registerAutocompleteTraceView(completionsProvider)
-        )
-    } else if (config.isRunningInsideAgent) {
-        throw new Error(
-            "Can't register completion provider because `providerConfig` evaluated to `null`. " +
-                'To fix this problem, debug why createProviderConfig returned null instead of ProviderConfig. ' +
-                'To further debug this problem, here is the configuration:\n' +
-                JSON.stringify(config, null, 2)
-        )
-    }
-
-    return {
-        dispose: () => {
-            for (const disposable of disposables) {
-                disposable.dispose()
-            }
-=======
-            void createOrUpdateEventLogger(newConfig, isExtensionModeDevOrTest)
->>>>>>> b70e5f7f
-        },
-    }
 }