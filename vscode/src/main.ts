import _ from 'lodash'
import { isEqual } from 'lodash'
import { filter, map } from 'observable-fns'
import * as vscode from 'vscode'

import {
    type ChatClient,
    ClientConfigSingleton,
    type ConfigurationInput,
    DOTCOM_URL,
    type DefaultCodyCommands,
    FeatureFlag,
    type Guardrails,
    NEVER,
    PromptString,
    type ResolvedConfiguration,
    authStatus,
    catchError,
    clientCapabilities,
    combineLatest,
    contextFiltersProvider,
    createDisposables,
    currentAuthStatus,
    currentUserProductSubscription,
    distinctUntilChanged,
    featureFlagProvider,
    fromVSCodeEvent,
    graphqlClient,
    isDotCom,
    modelsService,
    resolvedConfig,
    setClientCapabilities,
    setClientNameVersion,
    setEditorWindowIsFocused,
    setLogger,
    setResolvedConfigurationObservable,
    startWith,
    subscriptionDisposable,
    switchMap,
    take,
    telemetryRecorder,
} from '@sourcegraph/cody-shared'

import { isReinstalling } from '../uninstall/reinstall'

import type { CommandResult } from './CommandResult'
import { showAccountMenu } from './auth/account-menu'
import { showSignInMenu, showSignOutMenu, tokenCallbackHandler } from './auth/auth'
import { createAutoEditsProvider } from './autoedits/create-autoedits-provider'
import { autoeditsOutputChannelLogger } from './autoedits/output-channel-logger'
import { registerAutoEditTestRenderCommand } from './autoedits/renderer/mock-renderer'
import type { MessageProviderOptions } from './chat/MessageProvider'
import { CodyToolProvider } from './chat/agentic/CodyToolProvider'
import { ChatsController, CodyChatEditorViewType } from './chat/chat-view/ChatsController'
import { ContextRetriever } from './chat/chat-view/ContextRetriever'
import type { ChatIntentAPIClient } from './chat/context/chatIntentAPIClient'
import {
    ACCOUNT_LIMITS_INFO_URL,
    ACCOUNT_UPGRADE_URL,
    CODY_FEEDBACK_URL,
    CODY_OLLAMA_DOCS_URL,
} from './chat/protocol'
import { CodeActionProvider } from './code-actions/CodeActionProvider'
import { commandControllerInit, executeCodyCommand } from './commands/CommandsController'
import { GhostHintDecorator } from './commands/GhostHintDecorator'
import {
    executeDocCommand,
    executeExplainCommand,
    executeExplainOutput,
    executeSmellCommand,
    executeTestCaseEditCommand,
    executeTestEditCommand,
} from './commands/execute'
import { executeDocChatCommand } from './commands/execute/doc'
import { executeTestChatCommand } from './commands/execute/test-chat'
import { CodySourceControl } from './commands/scm/source-control'
import type { CodyCommandArgs } from './commands/types'
import { newCodyCommandArgs } from './commands/utils/get-commands'
import { createInlineCompletionItemProvider } from './completions/create-inline-completion-item-provider'
import { getConfiguration } from './configuration'
import { exposeOpenCtxClient } from './context/openctx'
import { logGlobalStateEmissions } from './dev/helpers'
import { EditManager } from './edit/manager'
import { manageDisplayPathEnvInfoForExtension } from './editor/displayPathEnvInfo'
import { VSCodeEditor } from './editor/vscode-editor'
import type { PlatformContext } from './extension.common'
import { configureExternalServices } from './external-services'
import { isRunningInsideAgent } from './jsonrpc/isRunningInsideAgent'
import { FixupController } from './non-stop/FixupController'
import { CodyProExpirationNotifications } from './notifications/cody-pro-expiration'
import { showSetupNotification } from './notifications/setup-notification'
import { logDebug, logError } from './output-channel-logger'
import { PromptsManager } from './prompts/manager'
import { initVSCodeGitApi } from './repository/git-extension-api'
import { authProvider } from './services/AuthProvider'
import { charactersLogger } from './services/CharactersLogger'
import { CodyTerminal } from './services/CodyTerminal'
import { showFeedbackSupportQuickPick } from './services/FeedbackOptions'
import { displayHistoryQuickPick } from './services/HistoryChat'
import { localStorage } from './services/LocalStorageProvider'
import { NetworkDiagnostics } from './services/NetworkDiagnostics'
import { VSCodeSecretStorage, secretStorage } from './services/SecretStorageProvider'
import { registerSidebarCommands } from './services/SidebarCommands'
import { CodyStatusBar } from './services/StatusBar'
import { createOrUpdateTelemetryRecorderProvider } from './services/telemetry-v2'
import {
    enableVerboseDebugMode,
    exportOutputLog,
    openCodyOutputChannel,
} from './services/utils/export-logs'
import { openCodyIssueReporter } from './services/utils/issue-reporter'
import { SupercompletionProvider } from './supercompletions/supercompletion-provider'
import { parseAllVisibleDocuments, updateParseTreeOnEdit } from './tree-sitter/parse-tree-cache'
import { version } from './version'

/**
 * Start the extension, watching all relevant configuration and secrets for changes.
 */
export async function start(
    context: vscode.ExtensionContext,
    platform: PlatformContext
): Promise<vscode.Disposable> {
    const disposables: vscode.Disposable[] = []

    //TODO: Add override flag
    const isExtensionModeDevOrTest =
        context.extensionMode === vscode.ExtensionMode.Development ||
        context.extensionMode === vscode.ExtensionMode.Test

    // Set internal storage fields for storage provider singletons
    localStorage.setStorage(
        platform.createStorage ? await platform.createStorage() : context.globalState
    )

    if (secretStorage instanceof VSCodeSecretStorage) {
        secretStorage.setStorage(context.secrets)
    }

    setLogger({ logDebug, logError })

    setClientCapabilities({
        configuration: getConfiguration(),
        agentCapabilities: platform.extensionClient.capabilities,
    })

    let hasReinstallCleanupRun = false

    setResolvedConfigurationObservable(
        combineLatest(
            fromVSCodeEvent(vscode.workspace.onDidChangeConfiguration).pipe(
                filter(
                    event =>
                        event.affectsConfiguration('cody') ||
                        event.affectsConfiguration('openctx') ||
                        event.affectsConfiguration('http')
                ),
                startWith(undefined),
                map(() => getConfiguration()),
                distinctUntilChanged()
            ),
            fromVSCodeEvent(secretStorage.onDidChange.bind(secretStorage)).pipe(
                startWith(undefined),
                map(() => secretStorage)
            ),
            localStorage.clientStateChanges.pipe(distinctUntilChanged())
        ).pipe(
            map(
                ([clientConfiguration, clientSecrets, clientState]) =>
                    ({
                        clientConfiguration,
                        clientSecrets,
                        clientState,
                        reinstall: {
                            isReinstalling,
                            onReinstall: async () => {
                                // short circuit so that we only run this cleanup once, not every time the config updates
                                if (hasReinstallCleanupRun) return
                                logDebug('start', 'Reinstalling Cody')
                                // VSCode does not provide a way to simply clear all secrets
                                // associated with the extension (https://github.com/microsoft/vscode/issues/123817)
                                // So we have to build a list of all endpoints we'd expect to have been populated
                                // and clear them individually.
                                const history = await localStorage.deleteEndpointHistory()
                                const additionalEndpointsToClear = [
                                    clientConfiguration.overrideServerEndpoint,
                                    clientState.lastUsedEndpoint,
                                    DOTCOM_URL.toString(),
                                ].filter(_.isString)
                                await Promise.all(
                                    history
                                        .concat(additionalEndpointsToClear)
                                        .map(clientSecrets.deleteToken.bind(clientSecrets))
                                )
                                hasReinstallCleanupRun = true
                            },
                        },
                    }) satisfies ConfigurationInput
            )
        )
    )

    setEditorWindowIsFocused(() => vscode.window.state.focused)

    if (process.env.LOG_GLOBAL_STATE_EMISSIONS) {
        disposables.push(logGlobalStateEmissions())
    }

    disposables.push(createOrUpdateTelemetryRecorderProvider(isExtensionModeDevOrTest))
    disposables.push(await register(context, platform, isExtensionModeDevOrTest))
    return vscode.Disposable.from(...disposables)
}

// Registers commands and webview given the config.
const register = async (
    context: vscode.ExtensionContext,
    platform: PlatformContext,
    isExtensionModeDevOrTest: boolean
): Promise<vscode.Disposable> => {
    const disposables: vscode.Disposable[] = []
    setClientNameVersion({
        newClientName: platform.extensionClient.clientName,
        newClientCompletionsStreamQueryParameterName:
            platform.extensionClient.httpClientNameForLegacyReasons,
        newClientVersion: platform.extensionClient.clientVersion,
    })

    // Initialize `displayPath` first because it might be used to display paths in error messages
    // from the subsequent initialization.
    disposables.push(manageDisplayPathEnvInfoForExtension())

    // Initialize singletons
    await initializeSingletons(platform, disposables)

    // Ensure Git API is available
    disposables.push(await initVSCodeGitApi())

    registerParserListeners(disposables)

    // Initialize external services
    const {
        chatClient,
        completionsClient,
        guardrails,
        symfRunner,
        chatIntentAPIClient,
        dispose: disposeExternalServices,
    } = await configureExternalServices(context, platform)
    disposables.push({ dispose: disposeExternalServices })

    const editor = new VSCodeEditor()
    const contextRetriever = new ContextRetriever(editor, symfRunner, completionsClient)

    const { chatsController } = registerChat(
        {
            context,
            platform,
            chatClient,
            guardrails,
            editor,
            chatIntentAPIClient,
            contextRetriever,
        },
        disposables
    )
    const fixupController = new FixupController(platform.extensionClient)
    const ghostHintDecorator = new GhostHintDecorator({ fixupController })
    const editManager = new EditManager({
        controller: fixupController,
        chat: chatClient,
        editor,
        ghostHintDecorator,
        extensionClient: platform.extensionClient,
    })

    CodyToolProvider.initialize(contextRetriever)

    disposables.push(
        chatsController,
        ghostHintDecorator,
        editManager,
        subscriptionDisposable(
            exposeOpenCtxClient(context, platform.createOpenCtxController).subscribe({})
        )
    )

    const statusBar = CodyStatusBar.init()
    disposables.push(statusBar)

    disposables.push(
        NetworkDiagnostics.init({
            statusBar,
            agent: platform.networkAgent ?? null,
            authProvider,
        })
    )

    registerAutocomplete(platform, statusBar, disposables)
    const tutorialSetup = tryRegisterTutorial(context, disposables)

    await registerCodyCommands(statusBar, chatClient, fixupController, disposables)
    registerAuthCommands(disposables)
    registerChatCommands(disposables)
    disposables.push(...registerSidebarCommands())
    registerOtherCommands(disposables)
    if (clientCapabilities().isVSCode) {
        registerVSCodeOnlyFeatures(chatClient, disposables)
    }
    if (isExtensionModeDevOrTest) {
        await registerTestCommands(context, disposables)
    }
    registerDebugCommands(context, disposables)
    registerUpgradeHandlers(disposables)
    disposables.push(charactersLogger)

    // INC-267 do NOT await on this promise. This promise triggers
    // `vscode.window.showInformationMessage()`, which only resolves after the
    // user has clicked on "Setup". Awaiting on this promise will make the Cody
    // extension timeout during activation.
    resolvedConfig.pipe(take(1)).subscribe(({ auth }) => showSetupNotification(auth))

    // Save config for `deactivate` handler.
    disposables.push(
        subscriptionDisposable(
            resolvedConfig.subscribe(config => {
                localStorage.setConfig(config)
            })
        )
    )

    await tutorialSetup

    return vscode.Disposable.from(...disposables)
}

async function initializeSingletons(
    platform: PlatformContext,
    disposables: vscode.Disposable[]
): Promise<void> {
    commandControllerInit(platform.createCommandsProvider?.(), platform.extensionClient.capabilities)

    modelsService.setStorage(localStorage)

    if (platform.otherInitialization) {
        disposables.push(platform.otherInitialization())
    }
}

// Registers listeners to trigger parsing of visible documents
function registerParserListeners(disposables: vscode.Disposable[]) {
    void parseAllVisibleDocuments()
    disposables.push(vscode.window.onDidChangeVisibleTextEditors(parseAllVisibleDocuments))
    disposables.push(vscode.workspace.onDidChangeTextDocument(updateParseTreeOnEdit))
}

async function registerOtherCommands(disposables: vscode.Disposable[]) {
    disposables.push(
        // Account links
        vscode.commands.registerCommand(
            'cody.show-rate-limit-modal',
            async (userMessage: string, retryMessage: string, upgradeAvailable: boolean) => {
                if (upgradeAvailable) {
                    const option = await vscode.window.showInformationMessage(
                        'Upgrade to Cody Pro',
                        {
                            modal: true,
                            detail: `${userMessage}\n\nUpgrade to Cody Pro for unlimited autocomplete suggestions, chat messages and commands.\n\n${retryMessage}`,
                        },
                        'Upgrade',
                        'See Plans'
                    )
                    // Both options go to the same URL
                    if (option) {
                        void vscode.env.openExternal(vscode.Uri.parse(ACCOUNT_UPGRADE_URL.toString()))
                    }
                } else {
                    const option = await vscode.window.showInformationMessage(
                        'Rate Limit Exceeded',
                        {
                            modal: true,
                            detail: `${userMessage}\n\n${retryMessage}`,
                        },
                        'Learn More'
                    )
                    if (option) {
                        void vscode.env.openExternal(
                            vscode.Uri.parse(ACCOUNT_LIMITS_INFO_URL.toString())
                        )
                    }
                }
            }
        ),
        // Walkthrough / Support
        vscode.commands.registerCommand('cody.feedback', () =>
            vscode.env.openExternal(vscode.Uri.parse(CODY_FEEDBACK_URL.href))
        ),
        vscode.commands.registerCommand('cody.welcome', async () => {
            telemetryRecorder.recordEvent('cody.walkthrough', 'clicked', {
                billingMetadata: {
                    category: 'billable',
                    product: 'cody',
                },
            })
            // Hack: We have to run this twice to force VS Code to register the walkthrough
            // Open issue: https://github.com/microsoft/vscode/issues/186165
            await vscode.commands.executeCommand('workbench.action.openWalkthrough')
            return vscode.commands.executeCommand(
                'workbench.action.openWalkthrough',
                'sourcegraph.cody-ai#welcome',
                false
            )
        }),

        // StatusBar Commands
        vscode.commands.registerCommand('cody.statusBar.ollamaDocs', () => {
            vscode.commands.executeCommand('vscode.open', CODY_OLLAMA_DOCS_URL.href)
            telemetryRecorder.recordEvent('cody.statusBar.ollamaDocs', 'opened')
        })
    )
}

async function registerCodyCommands(
    statusBar: CodyStatusBar,
    chatClient: ChatClient,
    fixupController: FixupController,
    disposables: vscode.Disposable[]
): Promise<void> {
    // Execute Cody Commands and Cody Custom Commands
    const executeCommand = (
        commandKey: DefaultCodyCommands | string,
        args?: Partial<CodyCommandArgs>
    ): Promise<CommandResult | undefined> => {
        return executeCommandUnsafe(PromptString.unsafe_fromUserQuery(commandKey), args).catch(error => {
            if (error instanceof Error) {
                console.log(error.stack)
            }
            logError('executeCommand', commandKey, args, error)
            return undefined
        })
    }
    const executeCommandUnsafe = async (
        id: DefaultCodyCommands | PromptString,
        args?: Partial<CodyCommandArgs>
    ): Promise<CommandResult | undefined> => {
        const clientConfig = await ClientConfigSingleton.getInstance().getConfig()
        if (!clientConfig?.customCommandsEnabled) {
            void vscode.window.showErrorMessage(
                'This feature has been disabled by your Sourcegraph site admin.'
            )
            return undefined
        }

        // Process command with the commands controller
        return await executeCodyCommand(id, newCodyCommandArgs(args))
    }

    // Register the execution command from above.
    disposables.push(
        vscode.commands.registerCommand('cody.action.command', (id, a) => executeCommand(id, a))
    )

    // Initialize supercompletion provider if experimental feature is enabled
    disposables.push(
        enableFeature(
            ({ configuration }) => configuration.experimentalSupercompletions,
            () => new SupercompletionProvider({ statusBar, chat: chatClient })
        )
    )

    // Initialize autoedit provider if experimental feature is enabled
    registerAutoEdits(chatClient, fixupController, disposables)

    // Initialize autoedit tester
    disposables.push(
        enableFeature(
            ({ configuration }) => configuration.experimentalAutoeditsRendererTesting !== false,
            () => registerAutoEditTestRenderCommand()
        )
    )

    disposables.push(
        subscriptionDisposable(
            featureFlagProvider
                .evaluatedFeatureFlag(FeatureFlag.CodyUnifiedPrompts)
                .pipe(
                    createDisposables(codyUnifiedPromptsFlag => {
                        // Commands that are available only if unified prompts feature is enabled.
                        const unifiedPromptsEnabled =
                            codyUnifiedPromptsFlag && !clientCapabilities().isCodyWeb

                        vscode.commands.executeCommand(
                            'setContext',
                            'cody.menu.custom-commands.enable',
                            !unifiedPromptsEnabled
                        )

                        // NOTE: Soon to be deprecated and replaced by unified prompts.
                        const chatCommands = [
                            // Register prompt-like command if unified prompts feature is available.
                            vscode.commands.registerCommand('cody.command.explain-code', a =>
                                executeExplainCommand(a)
                            ),
                            vscode.commands.registerCommand('cody.command.smell-code', a =>
                                executeSmellCommand(a)
                            ),
                        ]

                        // NOTE: Soon to be deprecated and replaced by unified prompts.
                        const editCommands = [
                            vscode.commands.registerCommand('cody.command.document-code', a =>
                                executeDocCommand(a)
                            ),
                        ]

                        const unitTestCommand = [
                            vscode.commands.registerCommand('cody.command.unit-tests', a =>
                                unifiedPromptsEnabled
                                    ? executeTestChatCommand(a)
                                    : executeTestEditCommand(a)
                            ),
                        ]

                        // Prompt-like commands.
                        const unifiedPromptsCommands = [
                            vscode.commands.registerCommand('cody.command.prompt-document-code', a =>
                                executeDocChatCommand(a)
                            ),
                        ]

                        // Register prompt-like command if unified prompts feature is available.
                        return unifiedPromptsEnabled
                            ? [
                                  ...chatCommands,
                                  ...editCommands,
                                  ...unitTestCommand,
                                  ...unifiedPromptsCommands,
                              ]
                            : [...chatCommands, ...editCommands, ...unitTestCommand]
                    })
                )
                .subscribe({})
        )
    )
}

/**
 * Features that are currently available only in VS Code.
 */
function registerVSCodeOnlyFeatures(chatClient: ChatClient, disposable: vscode.Disposable[]): void {
    // Generating commit message command in the VS Code Source Control Panel.
    disposable.push(new CodySourceControl(chatClient))
    // Command for executing CLI commands in the Terminal panel used by Smart Apply.
    disposable.push(new CodyTerminal())

    disposable.push(
        // Command that sends the selected output from the Terminal panel to Cody Chat for explanation.
        vscode.commands.registerCommand('cody.command.explain-output', a => executeExplainOutput(a)),
        // Internal Experimental: Command to generate additional test cases through Code Lenses in test files.
        vscode.commands.registerCommand('cody.command.tests-cases', a => executeTestCaseEditCommand(a))
    )
}

function enableFeature(
    shouldEnable: (config: ResolvedConfiguration) => boolean,
    enable: () => vscode.Disposable
): vscode.Disposable {
    let featureDisposable: vscode.Disposable | null
    const sub = resolvedConfig
        .pipe(
            map(config => shouldEnable(config)),
            distinctUntilChanged()
        )
        .subscribe(isEnabled => {
            if (featureDisposable) {
                featureDisposable.dispose()
                featureDisposable = null
            }
            if (isEnabled) {
                featureDisposable = enable()
            }
        })
    return { dispose: () => sub.unsubscribe() }
}

function registerChatCommands(disposables: vscode.Disposable[]): void {
    disposables.push(
        // Chat
        vscode.commands.registerCommand('cody.settings.extension', () =>
            vscode.commands.executeCommand('workbench.action.openSettings', {
                query: '@ext:sourcegraph.cody-ai',
            })
        ),
        vscode.commands.registerCommand('cody.chat.view.popOut', async () => {
            vscode.commands.executeCommand('workbench.action.moveEditorToNewWindow')
        }),
        vscode.commands.registerCommand('cody.chat.history.panel', async () => {
            await displayHistoryQuickPick(currentAuthStatus())
        }),
        vscode.commands.registerCommand('cody.settings.extension.chat', () =>
            vscode.commands.executeCommand('workbench.action.openSettings', {
                query: '@ext:sourcegraph.cody-ai chat',
            })
        ),
        vscode.commands.registerCommand('cody.copy.version', () =>
            vscode.env.clipboard.writeText(version)
        )
    )
}

function registerAuthCommands(disposables: vscode.Disposable[]): void {
    disposables.push(
        vscode.commands.registerCommand('cody.auth.signin', () => showSignInMenu()),
        vscode.commands.registerCommand('cody.auth.signout', () => showSignOutMenu()),
        vscode.commands.registerCommand('cody.auth.account', () => showAccountMenu()),
        vscode.commands.registerCommand('cody.auth.support', () => showFeedbackSupportQuickPick())
    )
}

function registerUpgradeHandlers(disposables: vscode.Disposable[]): void {
    disposables.push(
        // Register URI Handler (e.g. vscode://sourcegraph.cody-ai)
        vscode.window.registerUriHandler({
            handleUri: async (uri: vscode.Uri) => {
                if (uri.path === '/app-done') {
                    // This is an old re-entrypoint from App that is a no-op now.
                } else {
                    tokenCallbackHandler(uri)
                }
            },
        }),

        // Check if user has just moved back from a browser window to upgrade cody pro
        vscode.window.onDidChangeWindowState(async ws => {
            const authStatus = currentAuthStatus()
            const sub = await currentUserProductSubscription()
            if (ws.focused && isDotCom(authStatus) && authStatus.authenticated) {
                const res = await graphqlClient.getCurrentUserCodyProEnabled()
                if (res instanceof Error) {
                    logError('onDidChangeWindowState', 'getCurrentUserCodyProEnabled', res)
                    return
                }
                // Re-auth if user's cody pro status has changed
                const isCurrentCodyProUser = sub && !sub.userCanUpgrade
                if (res && res.codyProEnabled !== isCurrentCodyProUser) {
                    authProvider.refresh()
                }
            }
        }),
        new CodyProExpirationNotifications(
            graphqlClient,
            vscode.window.showInformationMessage,
            vscode.env.openExternal
        )
    )
}

/**
 * Register commands used in internal tests
 */
async function registerTestCommands(
    context: vscode.ExtensionContext,
    disposables: vscode.Disposable[]
): Promise<void> {
    await vscode.commands.executeCommand('setContext', 'cody.devOrTest', true)
    disposables.push(
        vscode.commands.registerCommand('cody.test.set-context-filters', async () => {
            // Prompt the user for the policy
            const raw = await vscode.window.showInputBox({ title: 'Context Filters Overwrite' })
            if (!raw) {
                return
            }
            try {
                const policy = JSON.parse(raw)
                contextFiltersProvider.setTestingContextFilters(policy)
            } catch (error) {
                vscode.window.showErrorMessage(
                    'Failed to parse context filters policy. Please check your JSON syntax.'
                )
            }
        }),
        // Access token - this is only used in configuration tests
        vscode.commands.registerCommand('cody.test.token', async (serverEndpoint, accessToken) =>
            authProvider.validateAndStoreCredentials({ serverEndpoint, accessToken }, 'always-store')
        )
    )
}

/**
 * Register commands used for debugging.
 */
async function registerDebugCommands(
    context: vscode.ExtensionContext,
    disposables: vscode.Disposable[]
): Promise<void> {
    disposables.push(
        vscode.commands.registerCommand('cody.debug.export.logs', () => exportOutputLog(context.logUri)),
        vscode.commands.registerCommand('cody.debug.outputChannel', () => openCodyOutputChannel()),
        vscode.commands.registerCommand('cody.debug.enable.all', () => enableVerboseDebugMode()),
        vscode.commands.registerCommand('cody.debug.reportIssue', () => openCodyIssueReporter())
    )
}

async function tryRegisterTutorial(
    context: vscode.ExtensionContext,
    disposables: vscode.Disposable[]
): Promise<void> {
    if (!isRunningInsideAgent()) {
        // TODO: The interactive tutorial is currently VS Code specific, both in terms of features and keyboard shortcuts.
        // Consider opening this up to support dynamic content via Cody Agent.
        // This would allow us the present the same tutorial but with client-specific steps.
        // Alternatively, clients may not wish to use this tutorial and instead opt for something more suitable for their environment.
        const { registerInteractiveTutorial } = await import('./tutorial')
        registerInteractiveTutorial(context).then(disposable => disposables.push(...disposable))
    }
}

function registerAutoEdits(
    chatClient: ChatClient,
    fixupController: FixupController,
    disposables: vscode.Disposable[]
): void {
    disposables.push(
        subscriptionDisposable(
            combineLatest(
                resolvedConfig,
                authStatus,
                featureFlagProvider.evaluatedFeatureFlag(
                    FeatureFlag.CodyAutoeditExperimentEnabledFeatureFlag
                )
            )
                .pipe(
                    distinctUntilChanged((a, b) => {
                        return (
                            isEqual(a[0].configuration, b[0].configuration) &&
                            isEqual(a[1], b[1]) &&
                            isEqual(a[2], b[2])
                        )
                    }),
                    switchMap(([config, authStatus, autoeditsFeatureFlagEnabled]) => {
                        return createAutoEditsProvider({
                            config,
                            authStatus,
                            chatClient,
<<<<<<< HEAD
                            autoeditsFeatureFlagEnabled,
=======
                            fixupController,
>>>>>>> 716e4305
                        })
                    }),
                    catchError(error => {
                        autoeditsOutputChannelLogger.logError('registerAutoedits', 'Error', error)
                        return NEVER
                    })
                )
                .subscribe({})
        )
    )
}

/**
 * Registers autocomplete functionality.
 */
function registerAutocomplete(
    platform: PlatformContext,
    statusBar: CodyStatusBar,
    disposables: vscode.Disposable[]
): void {
    //@ts-ignore
    let statusBarLoader: undefined | (() => void) = statusBar.addLoader({
        title: 'Completion Provider is starting',
        kind: 'startup',
    })
    const finishLoading = () => {
        statusBarLoader?.()
        statusBarLoader = undefined
    }

    disposables.push(
        subscriptionDisposable(
            combineLatest(resolvedConfig, authStatus)
                .pipe(
                    //TODO(@rnauta -> @sqs): It feels yuk to handle the invalidation outside of
                    //where the state is picked. It's also very tedious
                    distinctUntilChanged((a, b) => {
                        return isEqual(a[0].configuration, b[0].configuration) && isEqual(a[1], b[1])
                    }),
                    switchMap(([config, authStatus]) => {
                        if (!authStatus.pendingValidation && !statusBarLoader) {
                            statusBarLoader = statusBar.addLoader({
                                title: 'Completion Provider is starting',
                            })
                        }
                        const res = createInlineCompletionItemProvider({
                            config,
                            authStatus,
                            platform,
                            statusBar,
                        })
                        if (res === NEVER && !authStatus.pendingValidation) {
                            finishLoading()
                        }
                        return res.tap(res => {
                            finishLoading()
                        })
                    }),
                    catchError(error => {
                        finishLoading()
                        //TODO: We could show something in the statusbar
                        logError('registerAutocomplete', 'Error', error)
                        return NEVER
                    })
                )
                .subscribe({})
        )
    )
}

interface RegisterChatOptions {
    context: vscode.ExtensionContext
    platform: PlatformContext
    chatClient: ChatClient
    guardrails: Guardrails
    editor: VSCodeEditor
    chatIntentAPIClient?: ChatIntentAPIClient
    contextRetriever: ContextRetriever
}

function registerChat(
    {
        context,
        platform,
        chatClient,
        guardrails,
        editor,
        chatIntentAPIClient,
        contextRetriever,
    }: RegisterChatOptions,
    disposables: vscode.Disposable[]
): {
    chatsController: ChatsController
} {
    // Shared configuration that is required for chat views to send and receive messages
    const messageProviderOptions: MessageProviderOptions = {
        chat: chatClient,
        guardrails,
        editor,
    }
    const chatsController = new ChatsController(
        {
            ...messageProviderOptions,
            extensionUri: context.extensionUri,
            startTokenReceiver: platform.startTokenReceiver,
        },
        chatClient,
        contextRetriever,
        guardrails,
        chatIntentAPIClient || null,
        platform.extensionClient
    )
    chatsController.registerViewsAndCommands()
    const promptsManager = new PromptsManager({ chatsController })
    disposables.push(new CodeActionProvider(), promptsManager)

    // Register a serializer for reviving the chat panel on reload
    if (vscode.window.registerWebviewPanelSerializer) {
        vscode.window.registerWebviewPanelSerializer(CodyChatEditorViewType, {
            async deserializeWebviewPanel(webviewPanel: vscode.WebviewPanel, chatID: string) {
                if (chatID && webviewPanel.title) {
                    logDebug('main:deserializeWebviewPanel', 'reviving last unclosed chat panel')
                    await chatsController.restoreToPanel(webviewPanel, chatID)
                }
            },
        })
    }

    return { chatsController }
}<|MERGE_RESOLUTION|>--- conflicted
+++ resolved
@@ -740,11 +740,8 @@
                             config,
                             authStatus,
                             chatClient,
-<<<<<<< HEAD
                             autoeditsFeatureFlagEnabled,
-=======
                             fixupController,
->>>>>>> 716e4305
                         })
                     }),
                     catchError(error => {
