import * as vscode from 'vscode'

import { commandRegex } from '@sourcegraph/cody-shared/src/chat/recipes/helpers'
import { RecipeID } from '@sourcegraph/cody-shared/src/chat/recipes/recipe'
import { ConfigurationWithAccessToken } from '@sourcegraph/cody-shared/src/configuration'
import { newPromptMixin, PromptMixin } from '@sourcegraph/cody-shared/src/prompt/prompt-mixin'

import { ChatViewProvider } from './chat/ChatViewProvider'
import { ContextProvider } from './chat/ContextProvider'
import { FixupManager } from './chat/FixupViewProvider'
import { InlineChatViewManager } from './chat/InlineChatViewProvider'
import { MessageProviderOptions } from './chat/MessageProvider'
import { AuthStatus, CODY_FEEDBACK_URL } from './chat/protocol'
import { createInlineCompletionItemProvider } from './completions/create-inline-completion-item-provider'
import { parseAllVisibleDocuments, updateParseTreeOnEdit } from './completions/tree-sitter/parse-tree-cache'
import { getConfiguration, getFullConfig } from './configuration'
import { VSCodeEditor } from './editor/vscode-editor'
import { PlatformContext } from './extension.common'
import { configureExternalServices } from './external-services'
import { FixupController } from './non-stop/FixupController'
import { showSetupNotification } from './notifications/setup-notification'
import { AuthProvider } from './services/AuthProvider'
import { showFeedbackSupportQuickPick } from './services/FeedbackOptions'
import { GuardrailsProvider } from './services/GuardrailsProvider'
import { Comment, InlineController } from './services/InlineController'
import { LocalAppSetupPublisher } from './services/LocalAppSetupPublisher'
import { localStorage } from './services/LocalStorageProvider'
<<<<<<< HEAD
import { getAccessToken, secretStorage, VSCodeSecretStorage } from './services/SecretStorageProvider'
=======
import {
    CODY_ACCESS_TOKEN_SECRET,
    getAccessToken,
    secretStorage,
    VSCodeSecretStorage,
} from './services/SecretStorageProvider'
>>>>>>> 089fe35e
import { createStatusBar } from './services/StatusBar'
import { createOrUpdateEventLogger, telemetryService } from './services/telemetry'
import { TestSupport } from './test-support'

/**
 * Start the extension, watching all relevant configuration and secrets for changes.
 */
export async function start(context: vscode.ExtensionContext, platform: PlatformContext): Promise<vscode.Disposable> {
    // Set internal storage fields for storage provider singletons
    localStorage.setStorage(context.globalState)
    if (secretStorage instanceof VSCodeSecretStorage) {
        secretStorage.setStorage(context.secrets)
    }

    const rgPath = platform.getRgPath ? await platform.getRgPath() : null

    const disposables: vscode.Disposable[] = []

    const { disposable, onConfigurationChange } = await register(context, await getFullConfig(), rgPath, platform)
    disposables.push(disposable)

    // Re-initialize when configuration
    disposables.push(
        vscode.workspace.onDidChangeConfiguration(async event => {
            if (event.affectsConfiguration('cody')) {
                const config = await getFullConfig()
                onConfigurationChange(config)
                platform.onConfigurationChange?.(config)
            }
        })
    )

    return vscode.Disposable.from(...disposables)
}

// Registers commands and webview given the config.
const register = async (
    context: vscode.ExtensionContext,
    initialConfig: ConfigurationWithAccessToken,
    rgPath: string | null,
    platform: Omit<PlatformContext, 'getRgPath'>
): Promise<{
    disposable: vscode.Disposable
    onConfigurationChange: (newConfig: ConfigurationWithAccessToken) => void
}> => {
    const disposables: vscode.Disposable[] = []
    const isExtensionModeDevOrTest =
        context.extensionMode === vscode.ExtensionMode.Development ||
        context.extensionMode === vscode.ExtensionMode.Test
    await createOrUpdateEventLogger(initialConfig, isExtensionModeDevOrTest)

    // Controller for inline Chat
    const commentController = new InlineController(context.extensionPath)
    // Controller for Non-Stop Cody
    const fixup = new FixupController()
    disposables.push(fixup)
    if (TestSupport.instance) {
        TestSupport.instance.fixupController.set(fixup)
    }

    const editor = new VSCodeEditor({
        inline: commentController,
        fixups: fixup,
        command: platform.createCommandsController?.(context),
    })

    // Could we use the `initialConfig` instead?
    const workspaceConfig = vscode.workspace.getConfiguration()
    const config = getConfiguration(workspaceConfig)

    if (config.chatPreInstruction) {
        PromptMixin.addCustom(newPromptMixin(config.chatPreInstruction))
    }

    if (config.autocompleteExperimentalSyntacticPostProcessing) {
        parseAllVisibleDocuments()

        disposables.push(vscode.window.onDidChangeVisibleTextEditors(parseAllVisibleDocuments))
        disposables.push(vscode.workspace.onDidChangeTextDocument(updateParseTreeOnEdit))
    }

    const authProvider = new AuthProvider(initialConfig)
    await authProvider.init()

    const symfRunner = platform.createSymfRunner?.(context, initialConfig.accessToken)
    if (symfRunner) {
        authProvider.addChangeListener(async (authStatus: AuthStatus) => {
            if (authStatus.isLoggedIn) {
                symfRunner.setAuthToken(await getAccessToken())
            } else {
                symfRunner.setAuthToken(null)
            }
        })
    }

    const {
        featureFlagProvider,
        intentDetector,
        codebaseContext: initialCodebaseContext,
        chatClient,
        codeCompletionsClient,
        guardrails,
        onConfigurationChange: externalServicesOnDidConfigurationChange,
    } = await configureExternalServices(initialConfig, rgPath, symfRunner, editor, platform)

    const contextProvider = new ContextProvider(
        initialConfig,
        chatClient,
        initialCodebaseContext,
        editor,
        rgPath,
        symfRunner,
        authProvider,
        platform
    )
    disposables.push(contextProvider)
    disposables.push(new LocalAppSetupPublisher(contextProvider))
    await contextProvider.init()

    // Shared configuration that is required for chat views to send and receive messages
    const messageProviderOptions: MessageProviderOptions = {
        chat: chatClient,
        intentDetector,
        guardrails,
        editor,
        authProvider,
        contextProvider,
        platform,
    }

    const inlineChatManager = new InlineChatViewManager(messageProviderOptions)
    const fixupManager = new FixupManager(messageProviderOptions)
    const sidebarChatProvider = new ChatViewProvider({
        ...messageProviderOptions,
        extensionUri: context.extensionUri,
    })

    disposables.push(sidebarChatProvider)

    disposables.push(
        vscode.window.registerWebviewViewProvider('cody.chat', sidebarChatProvider, {
            webviewOptions: { retainContextWhenHidden: true },
        }),
        // Update external services when configurationChangeEvent is fired by chatProvider
        contextProvider.configurationChangeEvent.event(async () => {
            const newConfig = await getFullConfig()
            externalServicesOnDidConfigurationChange(newConfig)
            await createOrUpdateEventLogger(newConfig, isExtensionModeDevOrTest)
        })
    )

    const executeRecipeInSidebar = async (
        recipe: RecipeID,
        openChatView = true,
        humanInput?: string
    ): Promise<void> => {
        if (openChatView) {
            await sidebarChatProvider.setWebviewView('chat')
        }

        await sidebarChatProvider.executeRecipe(recipe, humanInput)
    }

    const executeFixup = async (
        args: {
            document?: vscode.TextDocument
            instruction?: string
            range?: vscode.Range
            auto?: boolean
            insertMode?: boolean
        } = {},
        source = 'editor' // where the command was triggered from
    ): Promise<void> => {
        telemetryService.log('CodyVSCodeExtension:command:edit:executed', { source })
        const document = args.document || vscode.window.activeTextEditor?.document
        if (!document) {
            return
        }

        const range = args.range || vscode.window.activeTextEditor?.selection
        if (!range) {
            return
        }

        const task = args.instruction?.replace('/edit', '').trim()
            ? fixup.createTask(document.uri, args.instruction, range, args.auto, args.insertMode)
            : await fixup.promptUserForTask()
        if (!task) {
            return
        }

        const provider = fixupManager.getProviderForTask(task)
        return provider.startFix()
    }

    const statusBar = createStatusBar()

    disposables.push(
        // Inline Chat Provider
        vscode.commands.registerCommand('cody.comment.add', async (comment: vscode.CommentReply) => {
            const isEditMode = commandRegex.edit.test(comment.text.trimStart())

            /**
             * TODO: Should we make fix the default for comments?
             * /chat or /ask could trigger a chat
             */
            if (isEditMode) {
                const source = 'inline-chat'
                void vscode.commands.executeCommand('workbench.action.collapseAllComments')
                const activeDocument = await vscode.workspace.openTextDocument(comment.thread.uri)
                return executeFixup(
                    {
                        document: activeDocument,
                        instruction: comment.text.replace(commandRegex.edit, ''),
                        range: comment.thread.range,
                    },
                    source
                )
            }

            const inlineChatProvider = inlineChatManager.getProviderForThread(comment.thread)
            await inlineChatProvider.addChat(comment.text, false)
        }),
        vscode.commands.registerCommand('cody.comment.delete', (thread: vscode.CommentThread) => {
            inlineChatManager.removeProviderForThread(thread)
            telemetryService.log('CodyVSCodeExtension:inline-assist:deleteButton:clicked')
        }),
        vscode.commands.registerCommand('cody.comment.stop', async (comment: Comment) => {
            const inlineChatProvider = inlineChatManager.getProviderForThread(comment.parent)
            await inlineChatProvider.abortChat()
            telemetryService.log('CodyVSCodeExtension:abortButton:clicked', { source: 'inline-chat' })
        }),
        vscode.commands.registerCommand('cody.comment.collapse-all', () => {
            void vscode.commands.executeCommand('workbench.action.collapseAllComments')
            telemetryService.log('CodyVSCodeExtension:inline-assist:collapseButton:clicked')
        }),
        vscode.commands.registerCommand('cody.comment.open-in-sidebar', async (thread: vscode.CommentThread) => {
            const inlineChatProvider = inlineChatManager.getProviderForThread(thread)
            // The inline chat is already saved in history, we just need to tell the sidebar chat to restore it
            await sidebarChatProvider.restoreSession(inlineChatProvider.currentChatID)
            // Ensure that the sidebar view is open if not already
            await sidebarChatProvider.setWebviewView('chat')
            // Remove the inline chat
            inlineChatManager.removeProviderForThread(thread)
            telemetryService.log('CodyVSCodeExtension:inline-assist:openInSidebarButton:clicked')
        }),
        vscode.commands.registerCommand(
            'cody.command.edit-code',
            (
                args: {
                    range?: vscode.Range
                    instruction?: string
                    document?: vscode.TextDocument
                    auto?: boolean
                    insertMode?: boolean
                },
                source?: string
            ) => executeFixup(args, source)
        ),
        vscode.commands.registerCommand('cody.inline.new', async () => {
            // move focus line to the end of the current selection
            await vscode.commands.executeCommand('cursorLineEndSelect')
            await vscode.commands.executeCommand('workbench.action.addComment')
        }),
        vscode.commands.registerCommand('cody.inline.add', async (instruction: string, range: vscode.Range) => {
            const comment = commentController.create(instruction, range)
            if (!comment) {
                return Promise.resolve()
            }
            const inlineChatProvider = inlineChatManager.getProviderForThread(comment.thread)
            void inlineChatProvider.addChat(comment.text, false)
        }),
        // Tests
        // Access token - this is only used in configuration tests
        vscode.commands.registerCommand('cody.test.token', async (url, token) => authProvider.auth(url, token)),
        // Auth
        vscode.commands.registerCommand('cody.auth.signin', () => authProvider.signinMenu()),
        vscode.commands.registerCommand('cody.auth.signout', () => authProvider.signoutMenu()),
        vscode.commands.registerCommand('cody.auth.support', () => showFeedbackSupportQuickPick()),
        vscode.commands.registerCommand('cody.auth.sync', () => {
            const result = contextProvider.syncAuthStatus()
            void featureFlagProvider.syncAuthStatus()
            // Important that we return a promise here to allow `AuthProvider`
            // to `await` on the auth config changes to propagate.
            return result
        }),
        // Commands
        vscode.commands.registerCommand('cody.interactive.clear', async () => {
            await sidebarChatProvider.clearAndRestartSession()
            await sidebarChatProvider.setWebviewView('chat')
            telemetryService.log('CodyVSCodeExtension:chatTitleButton:clicked', { name: 'reset' })
        }),
        vscode.commands.registerCommand('cody.focus', () => vscode.commands.executeCommand('cody.chat.focus')),
        vscode.commands.registerCommand('cody.settings.extension', () =>
            vscode.commands.executeCommand('workbench.action.openSettings', { query: '@ext:sourcegraph.cody-ai' })
        ),
        vscode.commands.registerCommand('cody.history', async () => {
            await sidebarChatProvider.setWebviewView('history')
            telemetryService.log('CodyVSCodeExtension:chatTitleButton:clicked', { name: 'history' })
        }),
        vscode.commands.registerCommand('cody.history.clear', async () => {
            await sidebarChatProvider.clearHistory()
        }),
        // Recipes
        vscode.commands.registerCommand('cody.action.chat', async (input: string) => {
            await executeRecipeInSidebar('chat-question', true, input)
        }),
        vscode.commands.registerCommand('cody.action.commands.menu', async () => {
            await editor.controllers.command?.menu('default')
        }),
        vscode.commands.registerCommand(
            'cody.action.commands.custom.menu',
            () => editor.controllers.command?.menu('custom')
        ),
        vscode.commands.registerCommand('cody.settings.commands', () => editor.controllers.command?.menu('config')),
        vscode.commands.registerCommand('cody.action.commands.exec', async title => {
            if (!sidebarChatProvider.isCustomCommandAction(title)) {
                await sidebarChatProvider.setWebviewView('chat')
            }
            await sidebarChatProvider.executeCustomCommand(title)
        }),
        vscode.commands.registerCommand('cody.command.explain-code', async () => {
            await executeRecipeInSidebar('custom-prompt', true, '/explain')
        }),
        vscode.commands.registerCommand('cody.command.generate-tests', async () => {
            await executeRecipeInSidebar('custom-prompt', true, '/test')
        }),
        vscode.commands.registerCommand('cody.command.document-code', async () => {
            await executeRecipeInSidebar('custom-prompt', false, '/doc')
        }),
        vscode.commands.registerCommand('cody.command.smell-code', async () => {
            await executeRecipeInSidebar('custom-prompt', true, '/smell')
        }),
        vscode.commands.registerCommand('cody.command.inline-touch', () =>
            executeRecipeInSidebar('inline-touch', false)
        ),
        vscode.commands.registerCommand('cody.command.context-search', () => executeRecipeInSidebar('context-search')),

        // Register URI Handler (vscode://sourcegraph.cody-ai)
        vscode.window.registerUriHandler({
            handleUri: async (uri: vscode.Uri) => {
                if (uri.path === '/app-done') {
                    await sidebarChatProvider.simplifiedOnboardingReloadEmbeddingsState()
                } else {
                    await authProvider.tokenCallbackHandler(uri, config.customHeaders)
                }
            },
        }),
        statusBar,
        // Walkthrough / Support
        vscode.commands.registerCommand('cody.feedback', () =>
            vscode.env.openExternal(vscode.Uri.parse(CODY_FEEDBACK_URL.href))
        ),
        vscode.commands.registerCommand('cody.welcome', async () => {
            telemetryService.log('CodyVSCodeExtension:walkthrough:clicked', { page: 'welcome' })
            // Hack: We have to run this twice to force VS Code to register the walkthrough
            // Open issue: https://github.com/microsoft/vscode/issues/186165
            await vscode.commands.executeCommand('workbench.action.openWalkthrough')
            return vscode.commands.executeCommand(
                'workbench.action.openWalkthrough',
                'sourcegraph.cody-ai#welcome',
                false
            )
        }),
        vscode.commands.registerCommand('cody.welcome-mock', () =>
            vscode.commands.executeCommand('workbench.action.openWalkthrough', 'sourcegraph.cody-ai#welcome', false)
        ),
        vscode.commands.registerCommand('cody.walkthrough.showLogin', () =>
            vscode.commands.executeCommand('workbench.view.extension.cody')
        ),
        vscode.commands.registerCommand('cody.walkthrough.showChat', () => sidebarChatProvider.setWebviewView('chat')),
        vscode.commands.registerCommand('cody.walkthrough.showFixup', () => sidebarChatProvider.setWebviewView('chat')),
        vscode.commands.registerCommand('cody.walkthrough.showExplain', async () => {
            telemetryService.log('CodyVSCodeExtension:walkthrough:clicked', { page: 'showExplain' })
            await sidebarChatProvider.setWebviewView('chat')
        }),
        vscode.commands.registerCommand('cody.walkthrough.enableInlineChat', async () => {
            telemetryService.log('CodyVSCodeExtension:walkthrough:clicked', { page: 'enableInlineChat' })
            await workspaceConfig.update('cody.inlineChat', true, vscode.ConfigurationTarget.Global)
            // Open VSCode setting view. Provides visual confirmation that the setting is enabled.
            return vscode.commands.executeCommand('workbench.action.openSettings', {
                query: 'cody.inlineChat.enabled',
                openToSide: true,
            })
        }),
        vscode.commands.registerCommand('agent.auth.reload', async () => {
            await authProvider.reloadAuthStatus()
        })
    )

    /**
     * Signed out status bar indicator
     */
    let removeAuthStatusBarError: undefined | (() => void)
    function updateAuthStatusBarIndicator(): void {
        if (removeAuthStatusBarError) {
            removeAuthStatusBarError()
            removeAuthStatusBarError = undefined
        }
        if (!authProvider.getAuthStatus().isLoggedIn) {
            removeAuthStatusBarError = statusBar.addError({
                title: 'Sign In To Use Cody',
                description: 'You need to sign in to use Cody.',
                onSelect: () => {
                    void sidebarChatProvider.setWebviewView('chat')
                },
            })
        }
    }
    authProvider.addChangeListener(() => updateAuthStatusBarIndicator())
    updateAuthStatusBarIndicator()

    let completionsProvider: vscode.Disposable | null = null
    disposables.push({ dispose: () => completionsProvider?.dispose() })
    const setupAutocomplete = async (): Promise<void> => {
        const config = getConfiguration(vscode.workspace.getConfiguration())
        if (!config.autocomplete) {
            completionsProvider?.dispose()
            completionsProvider = null
            if (config.isRunningInsideAgent) {
                throw new Error(
                    'The setting `config.autocomplete` evaluated to `false`. It must be true when running inside the agent. ' +
                        'To fix this problem, make sure that the setting cody.autocomplete.enabled has the value true.'
                )
            }
            return
        }

        if (completionsProvider !== null) {
            // If completions are already initialized and still enabled, we
            // need to reset the completion provider.
            completionsProvider.dispose()
        }

        completionsProvider = await createInlineCompletionItemProvider({
            config,
            client: codeCompletionsClient,
            statusBar,
            contextProvider,
            featureFlagProvider,
            authProvider,
            triggerNotice: notice => sidebarChatProvider.triggerNotice(notice),
        })
    }
    // Reload autocomplete if either the configuration changes or the auth status is updated
    vscode.workspace.onDidChangeConfiguration(event => {
        if (event.affectsConfiguration('cody.autocomplete')) {
            void setupAutocomplete()
        }
    })
    authProvider.addChangeListener(() => {
        void setupAutocomplete()
    })
    await setupAutocomplete()

    // Initiate inline chat when feature flag is on
    if (!initialConfig.inlineChat) {
        commentController.dispose()
    }

    if (initialConfig.experimentalGuardrails) {
        const guardrailsProvider = new GuardrailsProvider(guardrails, editor)
        disposables.push(
            vscode.commands.registerCommand('cody.guardrails.debug', async () => {
                await guardrailsProvider.debugEditorSelection()
            })
        )
    }
    // Register task view when feature flag is on
    // TODO(umpox): We should move the task view to a quick pick before enabling it everywhere.
    // It is too obstructive when it is in the same window as the sidebar chat.
    if (initialConfig.experimentalNonStop || process.env.CODY_TESTING === 'true') {
        fixup.registerTreeView()
        await vscode.commands.executeCommand('setContext', 'cody.nonstop.fixups.enabled', true)
    }

    await showSetupNotification(initialConfig)
    return {
        disposable: vscode.Disposable.from(...disposables),
        onConfigurationChange: newConfig => {
            contextProvider.onConfigurationChange(newConfig)
            externalServicesOnDidConfigurationChange(newConfig)
            void createOrUpdateEventLogger(newConfig, isExtensionModeDevOrTest)
            platform.onConfigurationChange?.(newConfig)
            symfRunner?.setAuthToken(newConfig.accessToken)
        },
    }
}<|MERGE_RESOLUTION|>--- conflicted
+++ resolved
@@ -25,16 +25,7 @@
 import { Comment, InlineController } from './services/InlineController'
 import { LocalAppSetupPublisher } from './services/LocalAppSetupPublisher'
 import { localStorage } from './services/LocalStorageProvider'
-<<<<<<< HEAD
 import { getAccessToken, secretStorage, VSCodeSecretStorage } from './services/SecretStorageProvider'
-=======
-import {
-    CODY_ACCESS_TOKEN_SECRET,
-    getAccessToken,
-    secretStorage,
-    VSCodeSecretStorage,
-} from './services/SecretStorageProvider'
->>>>>>> 089fe35e
 import { createStatusBar } from './services/StatusBar'
 import { createOrUpdateEventLogger, telemetryService } from './services/telemetry'
 import { TestSupport } from './test-support'
