--- conflicted
+++ resolved
@@ -53,14 +53,11 @@
 import { newCodyCommandArgs } from './commands/utils/get-commands'
 import type { DefaultCodyCommands } from '@sourcegraph/cody-shared/src/commands/types'
 import type { FixupTask } from './non-stop/FixupTask'
-<<<<<<< HEAD
 import { executeExplainCommand } from './commands/default/explain'
 import { executeTestCommand } from './commands/default/test'
 import { executeSmellCommand } from './commands/default/smell'
 import { executeDocCommand } from './commands/default/doc'
-=======
 import { EnterpriseContextFactory } from './context/enterprise-context-factory'
->>>>>>> 9cb9d75a
 
 /**
  * Start the extension, watching all relevant configuration and secrets for changes.
