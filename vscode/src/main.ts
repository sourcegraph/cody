import _ from 'lodash'
import { isEqual } from 'lodash'
import { filter, map } from 'observable-fns'
import * as vscode from 'vscode'

import {
    type ChatClient,
    ClientConfigSingleton,
    type ConfigurationInput,
    DOTCOM_URL,
    type DefaultCodyCommands,
    FeatureFlag,
    type Guardrails,
    NEVER,
    PromptString,
    type ResolvedConfiguration,
    authStatus,
    catchError,
    clientCapabilities,
    combineLatest,
    contextFiltersProvider,
    createDisposables,
    currentAuthStatus,
    currentUserProductSubscription,
    distinctUntilChanged,
    featureFlagProvider,
    fromVSCodeEvent,
    graphqlClient,
    isDotCom,
    modelsService,
    resolvedConfig,
    setClientCapabilities,
    setClientNameVersion,
    setEditorWindowIsFocused,
    setLogger,
    setOpenCtxControllerObservable,
    setResolvedConfigurationObservable,
    startWith,
    subscriptionDisposable,
    switchMap,
    take,
    telemetryRecorder,
} from '@sourcegraph/cody-shared'

import { isReinstalling } from '../uninstall/reinstall'

import type { CommandResult } from './CommandResult'
import { showAccountMenu } from './auth/account-menu'
import { showSignInMenu, showSignOutMenu, tokenCallbackHandler } from './auth/auth'
import { createAutoEditsProvider } from './autoedits/create-autoedits-provider'
import { autoeditsOutputChannelLogger } from './autoedits/output-channel-logger'
import { registerAutoEditTestRenderCommand } from './autoedits/renderer/mock-renderer'
import type { MessageProviderOptions } from './chat/MessageProvider'
import { CodyToolProvider } from './chat/agentic/CodyToolProvider'
import { ChatsController, CodyChatEditorViewType } from './chat/chat-view/ChatsController'
import { ContextRetriever } from './chat/chat-view/ContextRetriever'
import { SourcegraphRemoteFileProvider } from './chat/chat-view/sourcegraphRemoteFile'
import type { ChatIntentAPIClient } from './chat/context/chatIntentAPIClient'
import {
    ACCOUNT_LIMITS_INFO_URL,
    ACCOUNT_UPGRADE_URL,
    CODY_FEEDBACK_URL,
    CODY_OLLAMA_DOCS_URL,
} from './chat/protocol'
import { CodeActionProvider } from './code-actions/CodeActionProvider'
import { commandControllerInit, executeCodyCommand } from './commands/CommandsController'
import { GhostHintDecorator } from './commands/GhostHintDecorator'
import {
    executeDocCommand,
    executeExplainCommand,
    executeExplainOutput,
    executeSmellCommand,
    executeTestCaseEditCommand,
    executeTestEditCommand,
} from './commands/execute'
import { executeDocChatCommand } from './commands/execute/doc'
import { executeTestChatCommand } from './commands/execute/test-chat'
import { CodySourceControl } from './commands/scm/source-control'
import type { CodyCommandArgs } from './commands/types'
import { newCodyCommandArgs } from './commands/utils/get-commands'
import { createInlineCompletionItemProvider } from './completions/create-inline-completion-item-provider'
import { getConfiguration } from './configuration'
import { observeOpenCtxController } from './context/openctx'
import { logGlobalStateEmissions } from './dev/helpers'
import { EditManager } from './edit/manager'
import { manageDisplayPathEnvInfoForExtension } from './editor/displayPathEnvInfo'
import { VSCodeEditor } from './editor/vscode-editor'
import type { PlatformContext } from './extension.common'
import { configureExternalServices } from './external-services'
import { isRunningInsideAgent } from './jsonrpc/isRunningInsideAgent'
import { FixupController } from './non-stop/FixupController'
import { CodyProExpirationNotifications } from './notifications/cody-pro-expiration'
import { showSetupNotification } from './notifications/setup-notification'
import { logDebug, logError } from './output-channel-logger'
import { PromptsManager } from './prompts/manager'
import { initVSCodeGitApi } from './repository/git-extension-api'
import { authProvider } from './services/AuthProvider'
import { charactersLogger } from './services/CharactersLogger'
import { CodyTerminal } from './services/CodyTerminal'
import { showFeedbackSupportQuickPick } from './services/FeedbackOptions'
import { displayHistoryQuickPick } from './services/HistoryChat'
import { localStorage } from './services/LocalStorageProvider'
import { NetworkDiagnostics } from './services/NetworkDiagnostics'
import { VSCodeSecretStorage, secretStorage } from './services/SecretStorageProvider'
import { registerSidebarCommands } from './services/SidebarCommands'
import { CodyStatusBar } from './services/StatusBar'
import { createOrUpdateTelemetryRecorderProvider } from './services/telemetry-v2'
import {
    enableVerboseDebugMode,
    exportOutputLog,
    openCodyOutputChannel,
} from './services/utils/export-logs'
import { openCodyIssueReporter } from './services/utils/issue-reporter'
import { SupercompletionProvider } from './supercompletions/supercompletion-provider'
import { parseAllVisibleDocuments, updateParseTreeOnEdit } from './tree-sitter/parse-tree-cache'
import { version } from './version'

/**
 * Start the extension, watching all relevant configuration and secrets for changes.
 */
export async function start(
    context: vscode.ExtensionContext,
    platform: PlatformContext
): Promise<vscode.Disposable> {
    const disposables: vscode.Disposable[] = []

    //TODO: Add override flag
    const isExtensionModeDevOrTest =
        context.extensionMode === vscode.ExtensionMode.Development ||
        context.extensionMode === vscode.ExtensionMode.Test

    // Set internal storage fields for storage provider singletons
    localStorage.setStorage(
        platform.createStorage ? await platform.createStorage() : context.globalState
    )

    if (secretStorage instanceof VSCodeSecretStorage) {
        secretStorage.setStorage(context.secrets)
    }

    setLogger({ logDebug, logError })

    setClientCapabilities({
        configuration: getConfiguration(),
        agentCapabilities: platform.extensionClient.capabilities,
    })

    let hasReinstallCleanupRun = false

    setResolvedConfigurationObservable(
        combineLatest(
            fromVSCodeEvent(vscode.workspace.onDidChangeConfiguration).pipe(
                filter(
                    event =>
                        event.affectsConfiguration('cody') ||
                        event.affectsConfiguration('openctx') ||
                        event.affectsConfiguration('http')
                ),
                startWith(undefined),
                map(() => getConfiguration()),
                distinctUntilChanged()
            ),
            fromVSCodeEvent(secretStorage.onDidChange.bind(secretStorage)).pipe(
                startWith(undefined),
                map(() => secretStorage)
            ),
            localStorage.clientStateChanges.pipe(distinctUntilChanged())
        ).pipe(
            map(
                ([clientConfiguration, clientSecrets, clientState]) =>
                    ({
                        clientConfiguration,
                        clientSecrets,
                        clientState,
                        reinstall: {
                            isReinstalling,
                            onReinstall: async () => {
                                // short circuit so that we only run this cleanup once, not every time the config updates
                                if (hasReinstallCleanupRun) return
                                logDebug('start', 'Reinstalling Cody')
                                // VSCode does not provide a way to simply clear all secrets
                                // associated with the extension (https://github.com/microsoft/vscode/issues/123817)
                                // So we have to build a list of all endpoints we'd expect to have been populated
                                // and clear them individually.
                                const history = await localStorage.deleteEndpointHistory()
                                const additionalEndpointsToClear = [
                                    clientConfiguration.overrideServerEndpoint,
                                    clientState.lastUsedEndpoint,
                                    DOTCOM_URL.toString(),
                                ].filter(_.isString)
                                await Promise.all(
                                    history
                                        .concat(additionalEndpointsToClear)
                                        .map(clientSecrets.deleteToken.bind(clientSecrets))
                                )
                                hasReinstallCleanupRun = true
                            },
                        },
                    }) satisfies ConfigurationInput
            )
        )
    )

    setEditorWindowIsFocused(() => vscode.window.state.focused)

    if (process.env.LOG_GLOBAL_STATE_EMISSIONS) {
        disposables.push(logGlobalStateEmissions())
    }

    disposables.push(createOrUpdateTelemetryRecorderProvider(isExtensionModeDevOrTest))
    disposables.push(await register(context, platform, isExtensionModeDevOrTest))
    return vscode.Disposable.from(...disposables)
}

// Registers commands and webview given the config.
const register = async (
    context: vscode.ExtensionContext,
    platform: PlatformContext,
    isExtensionModeDevOrTest: boolean
): Promise<vscode.Disposable> => {
    const disposables: vscode.Disposable[] = []
    setClientNameVersion({
        newClientName: platform.extensionClient.clientName,
        newClientCompletionsStreamQueryParameterName:
            platform.extensionClient.httpClientNameForLegacyReasons,
        newClientVersion: platform.extensionClient.clientVersion,
    })

    // Initialize `displayPath` first because it might be used to display paths in error messages
    // from the subsequent initialization.
    disposables.push(manageDisplayPathEnvInfoForExtension())

    // Initialize singletons
    await initializeSingletons(platform, disposables)

    setOpenCtxControllerObservable(observeOpenCtxController(context, platform.createOpenCtxController))

    // Ensure Git API is available
    disposables.push(await initVSCodeGitApi())

    registerParserListeners(disposables)

    // Initialize external services
    const {
        chatClient,
        completionsClient,
        guardrails,
        symfRunner,
        chatIntentAPIClient,
        dispose: disposeExternalServices,
    } = await configureExternalServices(context, platform)
    disposables.push({ dispose: disposeExternalServices })

    const editor = new VSCodeEditor()
    const contextRetriever = new ContextRetriever(editor, symfRunner, completionsClient)

    const { chatsController } = registerChat(
        {
            context,
            platform,
            chatClient,
            guardrails,
            editor,
            chatIntentAPIClient,
            contextRetriever,
        },
        disposables
    )
    const fixupController = new FixupController(platform.extensionClient)
    const ghostHintDecorator = new GhostHintDecorator({ fixupController })
    const editManager = new EditManager({
        controller: fixupController,
        chat: chatClient,
        editor,
        ghostHintDecorator,
        extensionClient: platform.extensionClient,
    })

    CodyToolProvider.initialize(contextRetriever)

    disposables.push(chatsController, ghostHintDecorator, editManager)

    const statusBar = CodyStatusBar.init()
    disposables.push(statusBar)

    disposables.push(
        NetworkDiagnostics.init({
            statusBar,
            agent: platform.networkAgent ?? null,
            authProvider,
        })
    )

    registerAutocomplete(platform, statusBar, disposables)
    const tutorialSetup = tryRegisterTutorial(context, disposables)

    await registerCodyCommands(statusBar, chatClient, fixupController, disposables)
    registerAuthCommands(disposables)
    registerChatCommands(disposables)
    disposables.push(...registerSidebarCommands())
    registerOtherCommands(disposables)
    if (clientCapabilities().isVSCode) {
        registerVSCodeOnlyFeatures(chatClient, disposables)
    }
    if (isExtensionModeDevOrTest) {
        await registerTestCommands(context, disposables)
    }
    registerDebugCommands(context, disposables)
    registerUpgradeHandlers(disposables)
    disposables.push(charactersLogger)

    // INC-267 do NOT await on this promise. This promise triggers
    // `vscode.window.showInformationMessage()`, which only resolves after the
    // user has clicked on "Setup". Awaiting on this promise will make the Cody
    // extension timeout during activation.
    resolvedConfig.pipe(take(1)).subscribe(({ auth }) => showSetupNotification(auth))

    // Save config for `deactivate` handler.
    disposables.push(
        subscriptionDisposable(
            resolvedConfig.subscribe(config => {
                localStorage.setConfig(config)
            })
        )
    )

    await tutorialSetup

    return vscode.Disposable.from(...disposables)
}

async function initializeSingletons(
    platform: PlatformContext,
    disposables: vscode.Disposable[]
): Promise<void> {
    commandControllerInit(platform.createCommandsProvider?.(), platform.extensionClient.capabilities)

    modelsService.setStorage(localStorage)

    if (platform.otherInitialization) {
        disposables.push(platform.otherInitialization())
    }
}

// Registers listeners to trigger parsing of visible documents
function registerParserListeners(disposables: vscode.Disposable[]) {
    void parseAllVisibleDocuments()
    disposables.push(vscode.window.onDidChangeVisibleTextEditors(parseAllVisibleDocuments))
    disposables.push(vscode.workspace.onDidChangeTextDocument(updateParseTreeOnEdit))
}

async function registerOtherCommands(disposables: vscode.Disposable[]) {
    disposables.push(
        // Account links
        vscode.commands.registerCommand(
            'cody.show-rate-limit-modal',
            async (userMessage: string, retryMessage: string, upgradeAvailable: boolean) => {
                if (upgradeAvailable) {
                    const option = await vscode.window.showInformationMessage(
                        'Upgrade to Cody Pro',
                        {
                            modal: true,
                            detail: `${userMessage}\n\nUpgrade to Cody Pro for unlimited autocomplete suggestions, chat messages and commands.\n\n${retryMessage}`,
                        },
                        'Upgrade',
                        'See Plans'
                    )
                    // Both options go to the same URL
                    if (option) {
                        void vscode.env.openExternal(vscode.Uri.parse(ACCOUNT_UPGRADE_URL.toString()))
                    }
                } else {
                    const option = await vscode.window.showInformationMessage(
                        'Rate Limit Exceeded',
                        {
                            modal: true,
                            detail: `${userMessage}\n\n${retryMessage}`,
                        },
                        'Learn More'
                    )
                    if (option) {
                        void vscode.env.openExternal(
                            vscode.Uri.parse(ACCOUNT_LIMITS_INFO_URL.toString())
                        )
                    }
                }
            }
        ),
        // Walkthrough / Support
        vscode.commands.registerCommand('cody.feedback', () =>
            vscode.env.openExternal(vscode.Uri.parse(CODY_FEEDBACK_URL.href))
        ),
        vscode.commands.registerCommand('cody.welcome', async () => {
            telemetryRecorder.recordEvent('cody.walkthrough', 'clicked', {
                billingMetadata: {
                    category: 'billable',
                    product: 'cody',
                },
            })
            // Hack: We have to run this twice to force VS Code to register the walkthrough
            // Open issue: https://github.com/microsoft/vscode/issues/186165
            await vscode.commands.executeCommand('workbench.action.openWalkthrough')
            return vscode.commands.executeCommand(
                'workbench.action.openWalkthrough',
                'sourcegraph.cody-ai#welcome',
                false
            )
        }),

        // StatusBar Commands
        vscode.commands.registerCommand('cody.statusBar.ollamaDocs', () => {
            vscode.commands.executeCommand('vscode.open', CODY_OLLAMA_DOCS_URL.href)
            telemetryRecorder.recordEvent('cody.statusBar.ollamaDocs', 'opened')
        })
    )
}

async function registerCodyCommands(
    statusBar: CodyStatusBar,
    chatClient: ChatClient,
    fixupController: FixupController,
    disposables: vscode.Disposable[]
): Promise<void> {
    // Execute Cody Commands and Cody Custom Commands
    const executeCommand = (
        commandKey: DefaultCodyCommands | string,
        args?: Partial<CodyCommandArgs>
    ): Promise<CommandResult | undefined> => {
        return executeCommandUnsafe(PromptString.unsafe_fromUserQuery(commandKey), args).catch(error => {
            if (error instanceof Error) {
                console.log(error.stack)
            }
            logError('executeCommand', commandKey, args, error)
            return undefined
        })
    }
    const executeCommandUnsafe = async (
        id: DefaultCodyCommands | PromptString,
        args?: Partial<CodyCommandArgs>
    ): Promise<CommandResult | undefined> => {
        const clientConfig = await ClientConfigSingleton.getInstance().getConfig()
        if (!clientConfig?.customCommandsEnabled) {
            void vscode.window.showErrorMessage(
                'This feature has been disabled by your Sourcegraph site admin.'
            )
            return undefined
        }

        // Process command with the commands controller
        return await executeCodyCommand(id, newCodyCommandArgs(args))
    }

    // Register the execution command from above.
    disposables.push(
        vscode.commands.registerCommand('cody.action.command', (id, a) => executeCommand(id, a))
    )

    // Initialize supercompletion provider if experimental feature is enabled
    disposables.push(
        enableFeature(
            ({ configuration }) => configuration.experimentalSupercompletions,
            () => new SupercompletionProvider({ statusBar, chat: chatClient })
        )
    )

    // Initialize autoedit provider if experimental feature is enabled
    registerAutoEdits(chatClient, fixupController, statusBar, disposables)

    // Initialize autoedit tester
    disposables.push(
        enableFeature(
            ({ configuration }) => configuration.experimentalAutoEditRendererTesting !== false,
            () => registerAutoEditTestRenderCommand()
        )
    )

    disposables.push(
        subscriptionDisposable(
            featureFlagProvider
                .evaluatedFeatureFlag(FeatureFlag.CodyUnifiedPrompts)
                .pipe(
                    createDisposables(codyUnifiedPromptsFlag => {
                        // Commands that are available only if unified prompts feature is enabled.
                        const unifiedPromptsEnabled =
                            codyUnifiedPromptsFlag && !clientCapabilities().isCodyWeb

                        vscode.commands.executeCommand(
                            'setContext',
                            'cody.menu.custom-commands.enable',
                            !unifiedPromptsEnabled
                        )

                        // NOTE: Soon to be deprecated and replaced by unified prompts.
                        const chatCommands = [
                            // Register prompt-like command if unified prompts feature is available.
                            vscode.commands.registerCommand('cody.command.explain-code', a =>
                                executeExplainCommand(a)
                            ),
                            vscode.commands.registerCommand('cody.command.smell-code', a =>
                                executeSmellCommand(a)
                            ),
                        ]

                        // NOTE: Soon to be deprecated and replaced by unified prompts.
                        const editCommands = [
                            vscode.commands.registerCommand('cody.command.document-code', a =>
                                executeDocCommand(a)
                            ),
                        ]

                        const unitTestCommand = [
                            vscode.commands.registerCommand('cody.command.unit-tests', a =>
                                unifiedPromptsEnabled
                                    ? executeTestChatCommand(a)
                                    : executeTestEditCommand(a)
                            ),
                        ]

                        // Prompt-like commands.
                        const unifiedPromptsCommands = [
                            vscode.commands.registerCommand('cody.command.prompt-document-code', a =>
                                executeDocChatCommand(a)
                            ),
                        ]

                        // Register prompt-like command if unified prompts feature is available.
                        return unifiedPromptsEnabled
                            ? [
                                  ...chatCommands,
                                  ...editCommands,
                                  ...unitTestCommand,
                                  ...unifiedPromptsCommands,
                              ]
                            : [...chatCommands, ...editCommands, ...unitTestCommand]
                    })
                )
                .subscribe({})
        )
    )
}

/**
 * Features that are currently available only in VS Code.
 */
function registerVSCodeOnlyFeatures(chatClient: ChatClient, disposable: vscode.Disposable[]): void {
    // Generating commit message command in the VS Code Source Control Panel.
    disposable.push(new CodySourceControl(chatClient))
    // Command for executing CLI commands in the Terminal panel used by Smart Apply.
    disposable.push(new CodyTerminal())

    disposable.push(
        // Command that sends the selected output from the Terminal panel to Cody Chat for explanation.
        vscode.commands.registerCommand('cody.command.explain-output', a => executeExplainOutput(a)),
        // Internal Experimental: Command to generate additional test cases through Code Lenses in test files.
        vscode.commands.registerCommand('cody.command.tests-cases', a => executeTestCaseEditCommand(a))
    )
}

function enableFeature(
    shouldEnable: (config: ResolvedConfiguration) => boolean,
    enable: () => vscode.Disposable
): vscode.Disposable {
    let featureDisposable: vscode.Disposable | null
    const sub = resolvedConfig
        .pipe(
            map(config => shouldEnable(config)),
            distinctUntilChanged()
        )
        .subscribe(isEnabled => {
            if (featureDisposable) {
                featureDisposable.dispose()
                featureDisposable = null
            }
            if (isEnabled) {
                featureDisposable = enable()
            }
        })
    return { dispose: () => sub.unsubscribe() }
}

function registerChatCommands(disposables: vscode.Disposable[]): void {
    disposables.push(
        // Chat
        vscode.commands.registerCommand('cody.settings.extension', () =>
            vscode.commands.executeCommand('workbench.action.openSettings', {
                query: '@ext:sourcegraph.cody-ai',
            })
        ),
        vscode.commands.registerCommand('cody.chat.view.popOut', async () => {
            vscode.commands.executeCommand('workbench.action.moveEditorToNewWindow')
        }),
        vscode.commands.registerCommand('cody.chat.history.panel', async () => {
            await displayHistoryQuickPick(currentAuthStatus())
        }),
        vscode.commands.registerCommand('cody.settings.extension.chat', () =>
            vscode.commands.executeCommand('workbench.action.openSettings', {
                query: '@ext:sourcegraph.cody-ai chat',
            })
        ),
        vscode.commands.registerCommand('cody.copy.version', () =>
            vscode.env.clipboard.writeText(version)
        )
    )
}

function registerAuthCommands(disposables: vscode.Disposable[]): void {
    disposables.push(
        vscode.commands.registerCommand('cody.auth.signin', () => showSignInMenu()),
        vscode.commands.registerCommand('cody.auth.signout', () => showSignOutMenu()),
        vscode.commands.registerCommand('cody.auth.account', () => showAccountMenu()),
        vscode.commands.registerCommand('cody.auth.support', () => showFeedbackSupportQuickPick())
    )
}

function registerUpgradeHandlers(disposables: vscode.Disposable[]): void {
    disposables.push(
        // Register URI Handler (e.g. vscode://sourcegraph.cody-ai)
        vscode.window.registerUriHandler({
            handleUri: async (uri: vscode.Uri) => {
                if (uri.path === '/app-done') {
                    // This is an old re-entrypoint from App that is a no-op now.
                } else {
                    void tokenCallbackHandler(uri)
                }
            },
        }),

        // Check if user has just moved back from a browser window to upgrade cody pro
        vscode.window.onDidChangeWindowState(async ws => {
            const authStatus = currentAuthStatus()
            const sub = await currentUserProductSubscription()
            if (ws.focused && isDotCom(authStatus) && authStatus.authenticated) {
                const res = await graphqlClient.getCurrentUserCodyProEnabled()
                if (res instanceof Error) {
                    logError('onDidChangeWindowState', 'getCurrentUserCodyProEnabled', res)
                    return
                }
                // Re-auth if user's cody pro status has changed
                const isCurrentCodyProUser = sub && !sub.userCanUpgrade
                if (res && res.codyProEnabled !== isCurrentCodyProUser) {
                    authProvider.refresh()
                }
            }
        }),
        new CodyProExpirationNotifications(
            graphqlClient,
            vscode.window.showInformationMessage,
            vscode.env.openExternal
        )
    )
}

/**
 * Register commands used in internal tests
 */
async function registerTestCommands(
    context: vscode.ExtensionContext,
    disposables: vscode.Disposable[]
): Promise<void> {
    await vscode.commands.executeCommand('setContext', 'cody.devOrTest', true)
    disposables.push(
        vscode.commands.registerCommand('cody.test.set-context-filters', async () => {
            // Prompt the user for the policy
            const raw = await vscode.window.showInputBox({ title: 'Context Filters Overwrite' })
            if (!raw) {
                return
            }
            try {
                const policy = JSON.parse(raw)
                contextFiltersProvider.setTestingContextFilters(policy)
            } catch (error) {
                vscode.window.showErrorMessage(
                    'Failed to parse context filters policy. Please check your JSON syntax.'
                )
            }
        }),
        // Access token - this is only used in configuration tests
        vscode.commands.registerCommand('cody.test.token', async (serverEndpoint, token) =>
            authProvider.validateAndStoreCredentials(
                { credentials: { token }, serverEndpoint },
                'always-store'
            )
        )
    )
}

/**
 * Register commands used for debugging.
 */
async function registerDebugCommands(
    context: vscode.ExtensionContext,
    disposables: vscode.Disposable[]
): Promise<void> {
    disposables.push(
        vscode.commands.registerCommand('cody.debug.export.logs', () => exportOutputLog(context.logUri)),
        vscode.commands.registerCommand('cody.debug.outputChannel', () => openCodyOutputChannel()),
        vscode.commands.registerCommand('cody.debug.enable.all', () => enableVerboseDebugMode()),
        vscode.commands.registerCommand('cody.debug.reportIssue', () => openCodyIssueReporter())
    )
}

async function tryRegisterTutorial(
    context: vscode.ExtensionContext,
    disposables: vscode.Disposable[]
): Promise<void> {
    if (!isRunningInsideAgent()) {
        // TODO: The interactive tutorial is currently VS Code specific, both in terms of features and keyboard shortcuts.
        // Consider opening this up to support dynamic content via Cody Agent.
        // This would allow us the present the same tutorial but with client-specific steps.
        // Alternatively, clients may not wish to use this tutorial and instead opt for something more suitable for their environment.
        const { registerInteractiveTutorial } = await import('./tutorial')
        registerInteractiveTutorial(context).then(disposable => disposables.push(...disposable))
    }
}

function registerAutoEdits(
    chatClient: ChatClient,
    fixupController: FixupController,
    statusBar: CodyStatusBar,
    disposables: vscode.Disposable[]
): void {
    disposables.push(
        subscriptionDisposable(
            combineLatest(
                resolvedConfig,
                authStatus,
                featureFlagProvider.evaluatedFeatureFlag(
                    FeatureFlag.CodyAutoEditExperimentEnabledFeatureFlag
                ),
                featureFlagProvider.evaluatedFeatureFlag(FeatureFlag.CodyAutoEditImageRendering)
            )
                .pipe(
                    distinctUntilChanged((a, b) => {
                        return (
                            isEqual(a[0].configuration, b[0].configuration) &&
                            isEqual(a[1], b[1]) &&
                            isEqual(a[2], b[2])
                        )
                    }),
                    switchMap(
                        ([
                            config,
                            authStatus,
<<<<<<< HEAD
                            chatClient,
                            autoeditsFeatureFlagEnabled,
                            fixupController,
                            statusBar,
                        })
                    }),
=======
                            autoeditFeatureFlagEnabled,
                            autoeditImageRenderingEnabled,
                        ]) => {
                            return createAutoEditsProvider({
                                config,
                                authStatus,
                                chatClient,
                                autoeditFeatureFlagEnabled,
                                autoeditImageRenderingEnabled,
                                fixupController,
                            })
                        }
                    ),
>>>>>>> 297c4a90
                    catchError(error => {
                        autoeditsOutputChannelLogger.logError('registerAutoedits', 'Error', error)
                        return NEVER
                    })
                )
                .subscribe({})
        )
    )
}

/**
 * Registers autocomplete functionality.
 */
function registerAutocomplete(
    platform: PlatformContext,
    statusBar: CodyStatusBar,
    disposables: vscode.Disposable[]
): void {
    //@ts-ignore
    let statusBarLoader: undefined | (() => void) = statusBar.addLoader({
        title: 'Completion Provider is starting',
        kind: 'startup',
    })
    const finishLoading = () => {
        statusBarLoader?.()
        statusBarLoader = undefined
    }

    disposables.push(
        subscriptionDisposable(
            combineLatest(resolvedConfig, authStatus)
                .pipe(
                    //TODO(@rnauta -> @sqs): It feels yuk to handle the invalidation outside of
                    //where the state is picked. It's also very tedious
                    distinctUntilChanged((a, b) => {
                        return isEqual(a[0].configuration, b[0].configuration) && isEqual(a[1], b[1])
                    }),
                    switchMap(([config, authStatus]) => {
                        if (!authStatus.pendingValidation && !statusBarLoader) {
                            statusBarLoader = statusBar.addLoader({
                                title: 'Completion Provider is starting',
                            })
                        }
                        const res = createInlineCompletionItemProvider({
                            config,
                            authStatus,
                            platform,
                            statusBar,
                        })
                        if (res === NEVER && !authStatus.pendingValidation) {
                            finishLoading()
                        }
                        return res.tap(res => {
                            finishLoading()
                        })
                    }),
                    catchError(error => {
                        finishLoading()
                        //TODO: We could show something in the statusbar
                        logError('registerAutocomplete', 'Error', error)
                        return NEVER
                    })
                )
                .subscribe({})
        )
    )
}

interface RegisterChatOptions {
    context: vscode.ExtensionContext
    platform: PlatformContext
    chatClient: ChatClient
    guardrails: Guardrails
    editor: VSCodeEditor
    chatIntentAPIClient?: ChatIntentAPIClient
    contextRetriever: ContextRetriever
}

function registerChat(
    {
        context,
        platform,
        chatClient,
        guardrails,
        editor,
        chatIntentAPIClient,
        contextRetriever,
    }: RegisterChatOptions,
    disposables: vscode.Disposable[]
): {
    chatsController: ChatsController
} {
    // Shared configuration that is required for chat views to send and receive messages
    const messageProviderOptions: MessageProviderOptions = {
        chat: chatClient,
        guardrails,
        editor,
    }
    const chatsController = new ChatsController(
        {
            ...messageProviderOptions,
            extensionUri: context.extensionUri,
            startTokenReceiver: platform.startTokenReceiver,
        },
        chatClient,
        contextRetriever,
        guardrails,
        chatIntentAPIClient || null,
        platform.extensionClient
    )
    chatsController.registerViewsAndCommands()
    const promptsManager = new PromptsManager({ chatsController })
    const sourcegraphRemoteFileProvider = new SourcegraphRemoteFileProvider()

    disposables.push(new CodeActionProvider(), promptsManager, sourcegraphRemoteFileProvider)

    // Register a serializer for reviving the chat panel on reload
    if (vscode.window.registerWebviewPanelSerializer) {
        vscode.window.registerWebviewPanelSerializer(CodyChatEditorViewType, {
            async deserializeWebviewPanel(webviewPanel: vscode.WebviewPanel, chatID: string) {
                if (chatID && webviewPanel.title) {
                    logDebug('main:deserializeWebviewPanel', 'reviving last unclosed chat panel')
                    await chatsController.restoreToPanel(webviewPanel, chatID)
                }
            },
        })
    }

    return { chatsController }
}<|MERGE_RESOLUTION|>--- conflicted
+++ resolved
@@ -741,14 +741,6 @@
                         ([
                             config,
                             authStatus,
-<<<<<<< HEAD
-                            chatClient,
-                            autoeditsFeatureFlagEnabled,
-                            fixupController,
-                            statusBar,
-                        })
-                    }),
-=======
                             autoeditFeatureFlagEnabled,
                             autoeditImageRenderingEnabled,
                         ]) => {
@@ -759,10 +751,10 @@
                                 autoeditFeatureFlagEnabled,
                                 autoeditImageRenderingEnabled,
                                 fixupController,
+                                statusBar,
                             })
                         }
                     ),
->>>>>>> 297c4a90
                     catchError(error => {
                         autoeditsOutputChannelLogger.logError('registerAutoedits', 'Error', error)
                         return NEVER
