--- conflicted
+++ resolved
@@ -301,22 +301,6 @@
         vscode.commands.registerCommand('cody.auth.support', () => showFeedbackSupportQuickPick()),
         vscode.commands.registerCommand('cody.auth.status', () => authProvider.getAuthStatus()), // Used by the agent
         // Chat
-<<<<<<< HEAD
-=======
-        vscode.commands.registerCommand('cody.chat.restart', async () => {
-            const confirmation = await vscode.window.showWarningMessage(
-                'Restart Chat Session',
-                { modal: true, detail: 'Restarting the chat session will erase the chat transcript.' },
-                'Restart Chat Session'
-            )
-            if (!confirmation) {
-                return
-            }
-            await chatManager.clearAndRestartSession()
-            telemetryService.log('CodyVSCodeExtension:chatTitleButton:clicked', { name: 'clear' }, { hasV2Event: true })
-            telemetryRecorder.recordEvent('cody.interactive.clear', 'clicked', { privateMetadata: { name: 'clear' } })
-        }),
->>>>>>> 326ae4a1
         vscode.commands.registerCommand('cody.focus', () => vscode.commands.executeCommand('cody.chat.focus')),
         vscode.commands.registerCommand('cody.settings.extension', () =>
             vscode.commands.executeCommand('workbench.action.openSettings', { query: '@ext:sourcegraph.cody-ai' })
