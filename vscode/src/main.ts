--- conflicted
+++ resolved
@@ -218,13 +218,8 @@
             return
         }
 
-<<<<<<< HEAD
-        const task = args.instruction?.replace('/edit', '').trim()
+        const task = args.instruction?.replace(/^\/edit/, '').trim()
             ? fixup.createTask(document.uri, args.instruction, range, args.insertMode, source)
-=======
-        const task = args.instruction?.replace(/^\/edit/, '').trim()
-            ? fixup.createTask(document.uri, args.instruction, range, args.auto, args.insertMode, source)
->>>>>>> cea2f993
             : await fixup.promptUserForTask()
         if (!task) {
             return
