--- conflicted
+++ resolved
@@ -11,14 +11,10 @@
 import { type ActiveTextEditorSelection } from '@sourcegraph/cody-shared/src/editor'
 import { MAX_CURRENT_FILE_TOKENS } from '@sourcegraph/cody-shared/src/prompt/constants'
 import {
+    populateCodeContextTemplate,
     populateContextTemplateFromText,
     populateCurrentEditorContextTemplate,
-<<<<<<< HEAD
-    populateCurrentFileFromEditorSelectionContextTemplate,
-    populateCurrentSelectedCodeContextTemplate,
-=======
     populateCurrentEditorSelectedContextTemplate,
->>>>>>> bbbc55a5
     populateImportListContextTemplate,
     populateListOfFilesContextTemplate,
     populateTerminalOutputContextTemplate,
@@ -55,11 +51,7 @@
         const truncatedText = truncateText(fileText, MAX_CURRENT_FILE_TOKENS)
         // Create context message
         const contextMessage = getContextMessageWithResponse(
-<<<<<<< HEAD
-            populateCurrentSelectedCodeContextTemplate(truncatedText, fileName),
-=======
             populateCurrentEditorSelectedContextTemplate(truncatedText, fileUri),
->>>>>>> bbbc55a5
             {
                 type: 'file',
                 uri: fileUri,
@@ -185,22 +177,6 @@
             const truncatedContent = truncateText(decoded, MAX_CURRENT_FILE_TOKENS)
             const range = new vscode.Range(0, 0, truncatedContent.split('\n').length, 0)
             // Make sure the truncatedContent is in JSON format
-<<<<<<< HEAD
-            return getContextMessageWithResponse(
-                populateContextTemplateFromText(
-                    'Codebase context from file path {fileName}: ',
-                    truncatedContent,
-                    fileName
-                ),
-                {
-                    fileName,
-                    content: decoded,
-                    uri,
-                    source: 'editor',
-                    range,
-                }
-            )
-=======
             return getContextMessageWithResponse(populateCodeContextTemplate(truncatedContent, file), {
                 type: 'file',
                 content: decoded,
@@ -208,7 +184,6 @@
                 source: 'editor',
                 range,
             })
->>>>>>> bbbc55a5
         } catch (error) {
             console.error(error)
             return []
