--- conflicted
+++ resolved
@@ -270,19 +270,10 @@
 
     'textDocument/edit': [TextDocumentEditParams, boolean]
     'textDocument/openUntitledDocument': [UntitledTextDocument, boolean]
-<<<<<<< HEAD
-
-    // This is sent, for instance, when a fixup task creates a new file,
-    // instructing the client to show it before the streaming starts
-    // filling in the contents.
-    'textDocument/show': [{ uri: string; options?: TextDocumentShowOptionsParams }, boolean]
-
-=======
     'textDocument/show': [
         { uri: string; options?: TextDocumentShowOptionsParams | undefined | null },
         boolean,
     ]
->>>>>>> d6c524db
     'workspace/edit': [WorkspaceEditParams, boolean]
 
     // Low-level API to handle requests from the VS Code extension to create a
