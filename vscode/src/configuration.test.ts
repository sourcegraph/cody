--- conflicted
+++ resolved
@@ -69,15 +69,12 @@
                         return true
                     case 'cody.experimental.nonStop':
                         return true
-<<<<<<< HEAD
                     case 'cody.experimental.localSymbols':
                         return true
-=======
                     case 'cody.experimental.symf.anthropicKey':
                         return 'anthropic_secret_key'
                     case 'cody.experimental.symf.path':
                         return '/usr/local/bin/symf'
->>>>>>> d6671fa9
                     case 'cody.debug.enable':
                         return true
                     case 'cody.debug.verbose':
