--- conflicted
+++ resolved
@@ -48,10 +48,7 @@
         // Start with init state
         this.dispose()
         this.localEnv = { ...envInit }
-<<<<<<< HEAD
-=======
         debug('LocalAppDetector', 'initializing')
->>>>>>> cc4388b6
         const homeDir = this.localEnv.homeDir
         // if conditions are not met, this will be a noop
         if (!this.isSupported || !homeDir) {
