import * as vscode from 'vscode'

import { UserLocalHistory } from '@sourcegraph/cody-shared/src/chat/transcript/messages'

import { CODY_DOC_URL } from '../chat/protocol'

type CodyTreeItemType = 'command' | 'support' | 'search' | 'chat'
export class TreeViewProvider implements vscode.TreeDataProvider<vscode.TreeItem> {
    private treeNodes: vscode.TreeItem[] = []
    private _disposables: vscode.Disposable[] = []
    private _onDidChangeTreeData = new vscode.EventEmitter<vscode.TreeItem | undefined | void>()
    public readonly onDidChangeTreeData = this._onDidChangeTreeData.event

    constructor(private type: CodyTreeItemType) {
        this.updateTree(this.getCodyTreeItems(type))
        this.refresh()
    }

    /**
     * Gets the parent tree item for the given tree item.
     * @param treeItem - The tree item to get the parent for.
     * @returns The parent tree item, or undefined if the given item is a root item.
     */
    public getParent(treeItem: vscode.TreeItem): vscode.TreeItem | undefined {
        // Return undefine for root items
        if (!treeItem?.contextValue) {
            return undefined
        }
        // TODO implement getParent method for non-root items
        return undefined
    }

    /**
     * Gets the tree view items to display based on the provided type.
     */
    private getCodyTreeItems(type: CodyTreeItemType): CodySidebarTreeItem[] {
        switch (type) {
            case 'command':
                return commandsItems
            case 'support':
                return supportItems
            default:
                return []
        }
    }

    /**
     * Updates the tree view with the provided tree items.
     */
    public updateTree(treeItems: CodySidebarTreeItem[]): void {
        const updatedTree: vscode.TreeItem[] = []
        treeItems.forEach(item => {
            const treeItem = new vscode.TreeItem({ label: item.title })
            treeItem.id = item.id
            treeItem.iconPath = new vscode.ThemeIcon(item.icon)
            treeItem.description = item.description
            treeItem.command = { command: item.command.command, title: item.title, arguments: item.command.args }

            updatedTree.push(treeItem)
        })
        this.treeNodes = updatedTree
        this.refresh()
    }

    /**
     * Refresh the tree view to get the latest data
     */
    public refresh(): void {
        if (this.type === 'chat') {
            void vscode.commands.executeCommand('setContext', 'cody.chat.history.isEmpty', this.treeNodes.length === 0)
        }
        this._onDidChangeTreeData.fire()
    }

    /**
     * Get parents items first
     * Then returns children items for each parent item
     */
    public getChildren(): vscode.TreeItem[] {
        return [...this.treeNodes.values()]
    }

    /**
     * Get individual tree item
     */
    public getTreeItem(treeItem: vscode.TreeItem): vscode.TreeItem {
        return treeItem
    }

    /**
     * Get individual tree item by chatID
     */
    public getTreeItemByID(chatID: string): vscode.TreeItem | undefined {
        return this.treeNodes.find(node => node.id === chatID)
    }

    /**
     * Empty the tree view
     */
    public reset(): void {
        this.treeNodes = []
        this.refresh()
    }

    /**
     * Dispose the disposables
     */
    public dispose(): void {
        this.reset()
        for (const disposable of this._disposables) {
            disposable.dispose()
        }
        this._disposables = []
    }
}

interface CodySidebarTreeItem {
    title: string
    icon: string
    id?: string
    description?: string
    command: {
        command: string
        args?: string[] | { [key: string]: string }[]
    }
    isNestedItem?: string
}

const supportItems: CodySidebarTreeItem[] = [
    {
        title: 'Settings',
<<<<<<< HEAD
        icon: 'gear',
=======
        icon: 'settings-gear',
>>>>>>> 858effe8
        command: { command: 'cody.status-bar.interacted' },
    },
    {
        title: 'Documentation & Help',
        icon: 'question',
        command: { command: 'vscode.open', args: [CODY_DOC_URL.href] },
    },
    {
        title: 'Keyboard Shortcuts',
        icon: 'keyboard',
        command: { command: 'workbench.action.openGlobalKeybindings', args: ['@ext:sourcegraph.cody-ai'] },
    },
    {
        title: 'Sign Out',
        icon: 'log-out',
        command: { command: 'cody.auth.signout' },
    },
]

const commandsItems: CodySidebarTreeItem[] = [
    {
        title: 'Document',
        icon: 'book',
        description: 'Add code documentation',
        command: { command: 'cody.command.document-code' },
    },
    {
        title: 'Edit',
        icon: 'wand',
        command: { command: 'cody.command.edit-code' },
        description: 'Edit Code with Instructions',
    },
    {
        title: 'Explain',
        icon: 'output',
        command: { command: 'cody.command.explain-code' },
        description: 'Explain code',
    },
    {
        title: 'Smell',
        icon: 'symbol-keyword',
        command: { command: 'cody.command.smell-code' },
        description: 'Identify code smells',
    },
    {
        title: 'Test',
        icon: 'package',
        command: { command: 'cody.command.generate-tests' },
        description: 'Generate unit tests',
    },
    {
        title: 'Custom',
        icon: 'tools',
        command: { command: 'cody.action.commands.custom.menu' },
        description: 'Beta',
    },
]

export function createCodyChatTreeItems(userHistory: UserLocalHistory): CodySidebarTreeItem[] {
    const chatTreeItems: CodySidebarTreeItem[] = []
    const chatHistoryEntries = [...Object.entries(userHistory.chat)]
    chatHistoryEntries.forEach(([id, entry]) => {
        const lastHumanMessage = entry?.interactions?.findLast(interaction => interaction?.humanMessage)
        if (lastHumanMessage?.humanMessage.displayText && lastHumanMessage?.humanMessage.text) {
            chatTreeItems.push({
                id,
                title: lastHumanMessage.humanMessage.displayText.split('\n')[0],
                icon: 'comment',
                command: { command: 'cody.chat.panel.restore', args: [id] },
            })
        }
    })
    return chatTreeItems.reverse()
}<|MERGE_RESOLUTION|>--- conflicted
+++ resolved
@@ -129,11 +129,7 @@
 const supportItems: CodySidebarTreeItem[] = [
     {
         title: 'Settings',
-<<<<<<< HEAD
-        icon: 'gear',
-=======
         icon: 'settings-gear',
->>>>>>> 858effe8
         command: { command: 'cody.status-bar.interacted' },
     },
     {
