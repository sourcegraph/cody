import * as vscode from 'vscode'

import { PromptString, telemetryRecorder } from '@sourcegraph/cody-shared'
import { getEditor } from '../../editor/active-editor'

import { Utils } from 'vscode-uri'
import { doesFileExist } from '../../commands/utils/workspace-files'
import { executeSmartApply } from '../../edit/smart-apply'
import type { VSCodeEditor } from '../../editor/vscode-editor'
import { countCode, matchCodeSnippets } from './code-count'

/**
 * It tracks the last stored code snippet and metadata like lines, chars, event, source etc.
 * This is used to track acceptance of generated code by Cody for Chat and Commands
 */
let lastStoredCode = {
    code: 'init',
    lineCount: 0,
    charCount: 0,
    eventName: '',
    source: '',
    requestID: '',
}
let insertInProgress = false
let lastClipboardText = ''

/**
 * SourceMetadataMapping is used to map the source to a numerical value, so telemetry can be recorded on `metadata`.
 **/
enum SourceMetadataMapping {
    chat = 1,
}

/**
 * Sets the last stored code snippet and associated metadata.
 *
 * This is used to track code generation events in VS Code.
 */
function setLastStoredCode(
    code: string,
    eventName: 'copyButton' | 'keyDown.Copy' | 'applyButton' | 'insertButton' | 'saveButton',
    source = 'chat',
    requestID = ''
): void {
    // All non-copy events are considered as insertions since we don't need to listen for paste events
    insertInProgress = !eventName.includes('copy')
    const { lineCount, charCount } = countCode(code)
    const codeCount = { code, lineCount, charCount, eventName, source, requestID }

    lastStoredCode = codeCount

    let operation: string
    switch (eventName) {
        case 'copyButton':
        case 'keyDown.Copy':
            operation = 'copy'
            break
        case 'applyButton':
            operation = 'apply'
            break
        case 'insertButton':
            operation = 'insert'
            break
        case 'saveButton':
            operation = 'save'
            break
    }

    telemetryRecorder.recordEvent(`cody.${eventName}`, 'clicked', {
        metadata: {
            source: SourceMetadataMapping[source as keyof typeof SourceMetadataMapping] || 0, // Use 0 as default if source is not found
            lineCount,
            charCount,
        },
        interactionID: requestID,
        privateMetadata: {
            source,
            op: operation,
        },
    })
}

async function setLastTextFromClipboard(clipboardText?: string): Promise<void> {
    lastClipboardText = clipboardText || (await vscode.env.clipboard.readText())
}

/**
 * Handles insert event to insert text from code block at cursor position
 * Replace selection if there is one and then log insert event
 * Note: Using workspaceEdit instead of 'editor.action.insertSnippet' as the later reformats the text incorrectly
 */
export async function handleCodeFromInsertAtCursor(text: string): Promise<void> {
    const editor = getEditor()
    const activeEditor = editor.active
    const selectionRange = activeEditor?.selection
    if (!activeEditor || !selectionRange) {
        throw new Error('No editor or selection found to insert text')
    }

    const edit = new vscode.WorkspaceEdit()
    // trimEnd() to remove new line added by Cody
    edit.insert(activeEditor.document.uri, selectionRange.start, `${text}\n`)
    setLastStoredCode(text, 'insertButton')
    await vscode.workspace.applyEdit(edit)
}

export async function handleSmartApply(
    id: string,
    code: string,
    instruction?: string | null,
    fileUri?: string | null
): Promise<void> {
    const activeEditor = getEditor()?.active
    const workspaceUri = vscode.workspace.workspaceFolders?.[0].uri
    const uri =
        fileUri && workspaceUri ? Utils.joinPath(workspaceUri, fileUri) : activeEditor?.document.uri

    if (uri && !(await doesFileExist(uri))) {
        return handleNewFileWithCode(code, uri)
    }

    const document = uri ? await vscode.workspace.openTextDocument(uri) : activeEditor?.document
    if (!document) {
        throw new Error('No editor found to insert text')
    }

    const visibleEditor = vscode.window.visibleTextEditors.find(
        editor => editor.document.uri.toString() === document.uri.toString()
    )

    // Open the document for the user, so they can immediately see the progress decorations
    await vscode.window.showTextDocument(document, {
        // We may have triggered the smart apply from a different view column to the visible document
        // so re-use the correct view column if we can
        viewColumn: visibleEditor?.viewColumn,
    })

    setLastStoredCode(code, 'applyButton')
    /**
     * TODO: We currently only support 3.5 Sonnet for Smart Apply.
     * This is because it is the most reliable way to apply these changes to files.
     * We should also support OpenAI models and update the prompt to ensure we get reliable results.
     * We will need this for enterprise.
     */
    const DEFAULT_MODEL = 'anthropic/claude-3-5-sonnet-20240620'
    await executeSmartApply({
        configuration: {
<<<<<<< HEAD
            document,
=======
            id,
            document: editor.document,
>>>>>>> 9b182bf2
            instruction: PromptString.unsafe_fromUserQuery(instruction || ''),
            model: DEFAULT_MODEL,
            replacement: code,
        },
        source: 'chat',
    })
}

export async function handleNewFileWithCode(code: string, uri: vscode.Uri): Promise<void> {
    const workspaceEditor = new vscode.WorkspaceEdit()
    workspaceEditor.createFile(uri, { ignoreIfExists: false })
    const range = new vscode.Range(0, 0, 0, 0)
    workspaceEditor.replace(uri, range, code.trimEnd())
    setLastStoredCode(code, 'applyButton')
    await vscode.workspace.applyEdit(workspaceEditor)
    return vscode.commands.executeCommand('vscode.open', uri)
}

/**
 * Handles insert event to insert text from code block to new file
 */
export async function handleCodeFromSaveToNewFile(text: string, editor: VSCodeEditor): Promise<void> {
    setLastStoredCode(text, 'saveButton')
    return editor.createWorkspaceFile(text)
}

/**
 * Handles copying code and detecting a paste event.
 */
export async function handleCopiedCode(text: string, isButtonClickEvent: boolean): Promise<void> {
    // If it's a Button event, then the text is already passed in from the whole code block
    const copiedCode = isButtonClickEvent ? text : await vscode.env.clipboard.readText()
    const eventName = isButtonClickEvent ? 'copyButton' : 'keyDown.Copy'
    // Set for tracking
    if (copiedCode) {
        setLastStoredCode(copiedCode, eventName)
    }
}

// For tracking paste events for inline-chat
export async function onTextDocumentChange(newCode: string): Promise<void> {
    const { code, lineCount, charCount, source, requestID } = lastStoredCode

    if (!code) {
        return
    }

    if (insertInProgress) {
        insertInProgress = false
        return
    }

    await setLastTextFromClipboard()

    // the copied code should be the same as the clipboard text
    if (matchCodeSnippets(code, lastClipboardText) && matchCodeSnippets(code, newCode)) {
        const op = 'paste'
        const eventType = 'keyDown'

        telemetryRecorder.recordEvent(`cody.${eventType}`, 'paste', {
            metadata: {
                lineCount,
                charCount,
                source: SourceMetadataMapping[source as keyof typeof SourceMetadataMapping] || 0, // Use 0 as default if source is not found
            },
            interactionID: requestID,
            privateMetadata: {
                source,
                op,
            },
        })
    }
}<|MERGE_RESOLUTION|>--- conflicted
+++ resolved
@@ -145,12 +145,8 @@
     const DEFAULT_MODEL = 'anthropic/claude-3-5-sonnet-20240620'
     await executeSmartApply({
         configuration: {
-<<<<<<< HEAD
+            id,
             document,
-=======
-            id,
-            document: editor.document,
->>>>>>> 9b182bf2
             instruction: PromptString.unsafe_fromUserQuery(instruction || ''),
             model: DEFAULT_MODEL,
             replacement: code,
