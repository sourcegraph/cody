--- conflicted
+++ resolved
@@ -37,13 +37,9 @@
     private readonly MODEL_PREFERENCES_KEY = 'cody-model-preferences'
     private readonly AUTO_EDITS_BETA_ENROLLED = 'cody-auto-edit-beta-onboard'
     private readonly DEVICE_PIXEL_RATIO = 'device-pixel-ratio'
-<<<<<<< HEAD
     private readonly STORAGE_SIZE_BIG = 50_000 * 1024 // 50,000 KB
-    public readonly keys = {
-=======
 
     public readonly deprecatedKeys = {
->>>>>>> dce7ce63
         deepCodyLastUsedDate: 'DEEP_CODY_LAST_USED_DATE',
         deepCodyDailyUsageCount: 'DEEP_CODY_DAILY_CHAT_USAGE',
         CODY_CHAT_MEMORY: 'cody-chat-memory',
