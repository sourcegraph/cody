import * as vscode from 'vscode'

import {
    type AuthStatus,
    type AuthStatusProvider,
    type ConfigurationWithAccessToken,
    DOTCOM_URL,
    LOCAL_APP_URL,
    SourcegraphGraphQLAPIClient,
    defaultAuthStatus,
    isDotCom,
    isError,
<<<<<<< HEAD
    networkErrorAuthStatus,
    unauthenticatedStatus,
=======
    logError,
>>>>>>> a5350e0d
} from '@sourcegraph/cody-shared'

import { CodyChatPanelViewType } from '../chat/chat-view/ChatManager'
import { ACCOUNT_USAGE_URL, isLoggedIn as isAuthenticated, isSourcegraphToken } from '../chat/protocol'
import { newAuthStatus } from '../chat/utils'
import { getFullConfig } from '../configuration'
import { logDebug } from '../log'

import { telemetryRecorder } from '@sourcegraph/cody-shared'
import { closeAuthProgressIndicator } from '../auth/auth-progress-indicator'
import { maybeStartInteractiveTutorial } from '../tutorial/helpers'
import { AuthMenu, showAccessTokenInputBox, showInstanceURLInputBox } from './AuthMenus'
import { getAuthReferralCode } from './AuthProviderSimplified'
import { localStorage } from './LocalStorageProvider'
import { secretStorage } from './SecretStorageProvider'
// biome-ignore lint/nursery/noRestrictedImports: Deprecated v1 telemetry used temporarily to support existing analytics.
import { telemetryService } from './telemetry'

type Listener = (authStatus: AuthStatus) => void
type Unsubscribe = () => void

const HAS_AUTHENTICATED_BEFORE_KEY = 'has-authenticated-before'

type AuthConfig = Pick<ConfigurationWithAccessToken, 'serverEndpoint' | 'accessToken' | 'customHeaders'>
export class AuthProvider implements AuthStatusProvider {
    private endpointHistory: string[] = []

    private client: SourcegraphGraphQLAPIClient | null = null

    private authStatus: AuthStatus = defaultAuthStatus
    private listeners: Set<Listener> = new Set()

    static create(config: AuthConfig) {
        if (!authProvider) {
            authProvider = new AuthProvider(config)
        }
        return authProvider
    }

    private constructor(private config: AuthConfig) {
        this.authStatus.endpoint = 'init'
        this.loadEndpointHistory()
    }

    // Sign into the last endpoint the user was signed into, if any
    public async init(): Promise<void> {
        let lastEndpoint = localStorage?.getEndpoint() || this.config.serverEndpoint
        let token = (await secretStorage.get(lastEndpoint || '')) || this.config.accessToken
        logDebug(
            'AuthProvider:init:lastEndpoint',
            token?.trim() ? 'Token recovered from secretStorage' : 'No token found in secretStorage',
            lastEndpoint
        )
        if (lastEndpoint === LOCAL_APP_URL.toString()) {
            // If the user last signed in to app, which talks to dotcom, try
            // signing them in to dotcom.
            logDebug('AuthProvider:init', 'redirecting App-signed in user to dotcom')
            lastEndpoint = DOTCOM_URL.toString()
            token = (await secretStorage.get(lastEndpoint)) || null
        }

        await this.auth({
            endpoint: lastEndpoint,
            token: token || null,
            isExtensionStartup: true,
        }).catch(error => logError('AuthProvider:init:failed', lastEndpoint, { verbose: error }))
    }

    public addChangeListener(listener: Listener): Unsubscribe {
        this.listeners.add(listener)
        return () => this.listeners.delete(listener)
    }

    // Display quickpick to select endpoint to sign in to
    public async signinMenu(type?: 'enterprise' | 'dotcom' | 'token', uri?: string): Promise<void> {
        const mode = this.authStatus.isLoggedIn ? 'switch' : 'signin'
        logDebug('AuthProvider:signinMenu', mode)
        telemetryService.log('CodyVSCodeExtension:login:clicked', {}, { hasV2Event: true })
        telemetryRecorder.recordEvent('cody.auth.login', 'clicked')
        const item = await AuthMenu(mode, this.endpointHistory)
        if (!item) {
            return
        }
        const menuID = type || item?.id
        telemetryService.log(
            'CodyVSCodeExtension:auth:selectSigninMenu',
            { menuID },
            { hasV2Event: true }
        )
        telemetryRecorder.recordEvent('cody.auth.signin.menu', 'clicked', {
            privateMetadata: { menuID },
        })
        switch (menuID) {
            case 'enterprise': {
                const instanceUrl = await showInstanceURLInputBox(item.uri)
                if (!instanceUrl) {
                    return
                }
                this.authStatus.endpoint = instanceUrl
                this.redirectToEndpointLogin(instanceUrl)
                break
            }
            case 'dotcom':
                this.redirectToEndpointLogin(DOTCOM_URL.href)
                break
            case 'token': {
                const instanceUrl = await showInstanceURLInputBox(uri || item.uri)
                if (!instanceUrl) {
                    return
                }
                await this.signinMenuForInstanceUrl(instanceUrl)
                break
            }
            default: {
                // Auto log user if token for the selected instance was found in secret
                const selectedEndpoint = item.uri
                const token = await secretStorage.get(selectedEndpoint)
                let authStatus = await this.auth({
                    endpoint: selectedEndpoint,
                    token: token || null,
                })
                if (!authStatus?.isLoggedIn) {
                    const newToken = await showAccessTokenInputBox(item.uri)
                    if (!newToken) {
                        return
                    }
                    authStatus = await this.auth({
                        endpoint: selectedEndpoint,
                        token: newToken || null,
                    })
                }
                await showAuthResultMessage(selectedEndpoint, authStatus?.authStatus)
                logDebug('AuthProvider:signinMenu', mode, selectedEndpoint)
            }
        }
    }

    private async signinMenuForInstanceUrl(instanceUrl: string): Promise<void> {
        const accessToken = await showAccessTokenInputBox(instanceUrl)
        if (!accessToken) {
            return
        }
        const authState = await this.auth({
            endpoint: instanceUrl,
            token: accessToken,
        })
        telemetryService.log(
            'CodyVSCodeExtension:auth:fromToken',
            {
                success: Boolean(authState?.isLoggedIn),
            },
            { hasV2Event: true }
        )
        telemetryRecorder.recordEvent('cody.auth.signin.token', 'clicked', {
            metadata: {
                success: authState?.isLoggedIn ? 1 : 0,
            },
        })
        await showAuthResultMessage(instanceUrl, authState?.authStatus)
    }

    public async signoutMenu(): Promise<void> {
        telemetryService.log('CodyVSCodeExtension:logout:clicked', {}, { hasV2Event: true })
        telemetryRecorder.recordEvent('cody.auth.logout', 'clicked')
        const { endpoint } = this.getAuthStatus()

        if (endpoint) {
            await this.signout(endpoint)
            logDebug('AuthProvider:signoutMenu', endpoint)
        }
    }

    public async accountMenu(): Promise<void> {
        if (!this.authStatus.authenticated || !this.authStatus.endpoint) {
            return
        }

        if (!isDotCom(this.authStatus.endpoint)) {
            const username = this.authStatus.username || this.authStatus.displayName
            const option = await vscode.window.showInformationMessage(
                `Signed in as @${username}`,
                {
                    modal: true,
                    detail: `Enterprise Instance:\n${this.authStatus.endpoint}`,
                },
                'Switch Account...',
                'Sign Out'
            )
            switch (option) {
                case 'Switch Account...':
                    await this.signinMenu()
                    break
                case 'Sign Out':
                    await this.signoutMenu()
                    break
            }
            return
        }

        const detail = `Plan: ${this.authStatus.userCanUpgrade ? 'Cody Free' : 'Cody Pro'}`
        const options = ['Manage Account', 'Switch Account...', 'Sign Out']
        const displayName = this.authStatus.displayName || this.authStatus.username
        const email = this.authStatus.primaryEmail || 'No Email'
        const option = await vscode.window.showInformationMessage(
            `Signed in as ${displayName} (${email})`,
            { modal: true, detail },
            ...options
        )
        switch (option) {
            case 'Manage Account': {
                // Add the username to the web can warn if the logged in session on web is different from VS Code
                const uri = vscode.Uri.parse(ACCOUNT_USAGE_URL.toString()).with({
                    query: `cody_client_user=${encodeURIComponent(this.authStatus.username)}`,
                })
                void vscode.env.openExternal(uri)
                break
            }
            case 'Switch Account...':
                await this.signinMenu()
                break
            case 'Sign Out':
                await this.signoutMenu()
                break
        }
    }

    // Log user out of the selected endpoint (remove token from secret)
    private async signout(endpoint: string): Promise<void> {
        await secretStorage.deleteToken(endpoint)
        await localStorage.deleteEndpoint()
        await this.auth({ endpoint, token: null })
        this.authStatus.endpoint = ''
        await vscode.commands.executeCommand('setContext', CodyChatPanelViewType, false)
        await vscode.commands.executeCommand('setContext', 'cody.activated', false)
    }

    // Create Auth Status
    private async makeAuthStatus(
        config: Pick<ConfigurationWithAccessToken, 'serverEndpoint' | 'accessToken' | 'customHeaders'>
    ): Promise<AuthStatus> {
        const endpoint = config.serverEndpoint
        const token = config.accessToken
        if (!token || !endpoint) {
            return { ...defaultAuthStatus, endpoint }
        }
        // Cache the config and the GraphQL client
        if (this.config !== config || !this.client) {
            this.config = config
            this.client = new SourcegraphGraphQLAPIClient(config)
        }
        // Version is for frontend to check if Cody is not enabled due to unsupported version when siteHasCodyEnabled is false
        const [{ enabled, version }, codyLLMConfiguration, userInfo] = await Promise.all([
            this.client.isCodyEnabled(),
            this.client.getCodyLLMConfiguration(),
            this.client.getCurrentUserInfo(),
        ])

        const configOverwrites = isError(codyLLMConfiguration) ? undefined : codyLLMConfiguration

        const isDotCom = this.client.isDotCom()

        if (!isDotCom) {
            const hasVerifiedEmail = false

            // check first if it's a network error
            if (isError(userInfo)) {
                if (isNetworkError(userInfo)) {
                    return { ...networkErrorAuthStatus, endpoint }
                }
                return { ...unauthenticatedStatus, endpoint }
            }

            return newAuthStatus(
                endpoint,
                isDotCom,
                !isError(userInfo),
                hasVerifiedEmail,
                enabled,
                /* userCanUpgrade: */ false,
                version,
                userInfo.avatarURL,
                userInfo.username,
                userInfo.displayName,
                userInfo.primaryEmail?.email,
                configOverwrites
            )
        }

        // Configure AuthStatus for DotCom users
        const isCodyEnabled = true

        // check first if it's a network error
        if (isError(userInfo)) {
            if (isNetworkError(userInfo)) {
                return { ...networkErrorAuthStatus, endpoint }
            }
            return { ...unauthenticatedStatus, endpoint }
        }

        const proStatus = await this.client.getCurrentUserCodySubscription()
        // Pro user without the pending status is the valid pro users
        const isActiveProUser =
            'plan' in proStatus && proStatus.plan === 'PRO' && proStatus.status !== 'PENDING'

        return newAuthStatus(
            endpoint,
            isDotCom,
            !!userInfo.id,
            userInfo.hasVerifiedEmail,
            isCodyEnabled,
            !isActiveProUser, // UserCanUpgrade
            version,
            userInfo.avatarURL,
            userInfo.username,
            userInfo.displayName,
            userInfo.primaryEmail?.email,
            configOverwrites
        )
    }

    public getAuthStatus(): AuthStatus {
        return this.authStatus
    }

    // It processes the authentication steps and stores the login info before sharing the auth status with chatview
    public async auth({
        endpoint,
        token,
        customHeaders,
        isExtensionStartup = false,
    }: {
        endpoint: string
        token: string | null
        customHeaders?: Record<string, string> | null
        isExtensionStartup?: boolean
    }): Promise<{ authStatus: AuthStatus; isLoggedIn: boolean }> {
        const config = {
            serverEndpoint: formatURL(endpoint) ?? '',
            accessToken: token,
            customHeaders: customHeaders || this.config.customHeaders,
        }

        try {
            const authStatus = await this.makeAuthStatus(config)
            const isLoggedIn = isAuthenticated(authStatus)
            authStatus.isLoggedIn = isLoggedIn

            await this.storeAuthInfo(config.serverEndpoint, config.accessToken)
            this.syncAuthStatus(authStatus)
            await vscode.commands.executeCommand('setContext', 'cody.activated', isLoggedIn)

            // If the extension is authenticated on startup, it can't be a user's first
            // ever authentication. We store this to prevent logging first-ever events
            // for already existing users.
            if (isExtensionStartup && isLoggedIn) {
                await this.setHasAuthenticatedBefore()
            } else if (isLoggedIn) {
                this.handleFirstEverAuthentication()
            }

            return { authStatus, isLoggedIn }
        } catch (error) {
            logDebug('AuthProvider:auth', 'failed', error)

            // Try to reload auth status in case of network error, else return default auth status
            return await this.reloadAuthStatus().catch(() => {
                return { authStatus: unauthenticatedStatus, isLoggedIn: false }
            })
        }
    }

    // Set auth status in case of reload
    public async reloadAuthStatus(): Promise<{ authStatus: AuthStatus; isLoggedIn: boolean }> {
        await vscode.commands.executeCommand('setContext', 'cody.activated', false)

        this.config = await getFullConfig()
        return await this.auth({
            endpoint: this.config.serverEndpoint,
            token: this.config.accessToken,
            customHeaders: this.config.customHeaders,
        })
    }

    // Set auth status and share it with chatview
    private syncAuthStatus(authStatus: AuthStatus): void {
        if (this.authStatus === authStatus) {
            return
        }
        this.authStatus = authStatus
        this.announceNewAuthStatus()
    }

    public announceNewAuthStatus(): void {
        if (this.authStatus.endpoint === 'init') {
            return
        }
        const authStatus = this.getAuthStatus()
        for (const listener of this.listeners) {
            listener(authStatus)
        }
    }

    // Register URI Handler (vscode://sourcegraph.cody-ai) for resolving token
    // sending back from sourcegraph.com
    public async tokenCallbackHandler(
        uri: vscode.Uri,
        customHeaders: Record<string, string>
    ): Promise<void> {
        closeAuthProgressIndicator()

        const params = new URLSearchParams(uri.query)
        const token = params.get('code')
        const endpoint = this.authStatus.endpoint
        if (!token || !endpoint) {
            return
        }
        const authState = await this.auth({ endpoint, token, customHeaders })
        telemetryService.log(
            'CodyVSCodeExtension:auth:fromCallback',
            {
                type: 'callback',
                from: 'web',
                success: Boolean(authState?.isLoggedIn),
            },
            { hasV2Event: true }
        )
        telemetryRecorder.recordEvent('cody.auth.fromCallback.web', 'succeeded', {
            metadata: {
                success: authState?.isLoggedIn ? 1 : 0,
            },
        })
        if (authState?.isLoggedIn) {
            await vscode.window.showInformationMessage(`Signed in to ${endpoint}`)
        } else {
            await showAuthFailureMessage(endpoint)
        }
    }

    /** Open callback URL in browser to get token from instance. */
    public redirectToEndpointLogin(uri: string): void {
        const endpoint = formatURL(uri)
        if (!endpoint) {
            return
        }

        if (vscode.env.uiKind === vscode.UIKind.Web) {
            // VS Code Web needs a different kind of callback using asExternalUri and changes to our
            // UserSettingsCreateAccessTokenCallbackPage.tsx page in the Sourcegraph web app. So,
            // just require manual token entry for now.
            const newTokenNoCallbackUrl = new URL('/user/settings/tokens/new', endpoint)
            void vscode.env.openExternal(vscode.Uri.parse(newTokenNoCallbackUrl.href))
            void this.signinMenuForInstanceUrl(endpoint)
            return
        }

        const newTokenCallbackUrl = new URL('/user/settings/tokens/new/callback', endpoint)
        newTokenCallbackUrl.searchParams.append('requestFrom', getAuthReferralCode())
        this.authStatus.endpoint = endpoint
        void vscode.env.openExternal(vscode.Uri.parse(newTokenCallbackUrl.href))
    }

    // Refresh current endpoint history with the one from local storage
    private loadEndpointHistory(): void {
        this.endpointHistory = localStorage.getEndpointHistory() || []
    }

    // Store endpoint in local storage, token in secret storage, and update endpoint history
    private async storeAuthInfo(
        endpoint: string | null | undefined,
        token: string | null | undefined
    ): Promise<void> {
        if (!endpoint) {
            return
        }
        await localStorage.saveEndpoint(endpoint)
        if (token) {
            await secretStorage.storeToken(endpoint, token)
        }
        this.loadEndpointHistory()
    }

    // Notifies the AuthProvider that the simplified onboarding experiment is
    // kicking off an authorization flow. That flow ends when (if) this
    // AuthProvider gets a call to tokenCallbackHandler.
    public authProviderSimplifiedWillAttemptAuth(): void {
        // FIXME: This is equivalent to what redirectToEndpointLogin does. But
        // the existing design is weak--it mixes other authStatus with this
        // endpoint and races with everything else this class does.

        // Simplified onboarding only supports dotcom.
        this.authStatus.endpoint = DOTCOM_URL.toString()
    }

    // Logs a telemetry event if the user has never authenticated to Sourcegraph.
    private handleFirstEverAuthentication(): void {
        if (localStorage.get(HAS_AUTHENTICATED_BEFORE_KEY)) {
            // User has authenticated before, noop
            return
        }
        telemetryRecorder.recordEvent('cody.auth.login', 'firstEver')
        this.setHasAuthenticatedBefore()
        void maybeStartInteractiveTutorial()
    }

    private setHasAuthenticatedBefore() {
        return localStorage.set(HAS_AUTHENTICATED_BEFORE_KEY, 'true')
    }
}
/**
 * Singleton instance of auth provider.
 */
export let authProvider: AuthProvider | null = null

export function isNetworkError(error: Error): boolean {
    const message = error.message
    return (
        message.includes('ENOTFOUND') ||
        message.includes('ECONNREFUSED') ||
        message.includes('ECONNRESET') ||
        message.includes('EHOSTUNREACH')
    )
}

function formatURL(uri: string): string | null {
    try {
        if (!uri) {
            return null
        }

        // Check if the URI is a sourcegraph token
        if (isSourcegraphToken(uri)) {
            throw new Error('Access Token is not a valid URL')
        }

        // Check if the URI is in the correct URL format
        // Add missing https:// if needed
        if (!uri.startsWith('http')) {
            uri = `https://${uri}`
        }

        const endpointUri = new URL(uri)
        return endpointUri.href
    } catch (error) {
        console.error('Invalid URL: ', error)
        return null
    }
}

async function showAuthResultMessage(
    endpoint: string,
    authStatus: AuthStatus | undefined
): Promise<void> {
    if (authStatus?.isLoggedIn) {
        const authority = vscode.Uri.parse(endpoint).authority
        await vscode.window.showInformationMessage(`Signed in to ${authority || endpoint}`)
    } else {
        await showAuthFailureMessage(endpoint)
    }
}

async function showAuthFailureMessage(endpoint: string): Promise<void> {
    const authority = vscode.Uri.parse(endpoint).authority
    await vscode.window.showErrorMessage(
        `Authentication failed. Please ensure Cody is enabled for ${authority} and verify your email address if required.`
    )
}<|MERGE_RESOLUTION|>--- conflicted
+++ resolved
@@ -10,12 +10,9 @@
     defaultAuthStatus,
     isDotCom,
     isError,
-<<<<<<< HEAD
     networkErrorAuthStatus,
     unauthenticatedStatus,
-=======
     logError,
->>>>>>> a5350e0d
 } from '@sourcegraph/cody-shared'
 
 import { CodyChatPanelViewType } from '../chat/chat-view/ChatManager'
