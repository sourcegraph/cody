import * as vscode from 'vscode'

import { ConfigurationWithAccessToken } from '@sourcegraph/cody-shared/src/configuration'
import { TelemetryEventProperties } from '@sourcegraph/cody-shared/src/telemetry'
import { EventLogger, ExtensionDetails } from '@sourcegraph/cody-shared/src/telemetry/EventLogger'

import { version as packageVersion } from '../../package.json'
import { logDebug } from '../log'

import { localStorage } from './LocalStorageProvider'

export let eventLogger: EventLogger | null = null
let globalAnonymousUserID: string

export const extensionDetails: ExtensionDetails = {
    ide: 'VSCode',
    ideExtensionType: 'Cody',
    // Prefer the runtime package json over the version that is inlined during build times. This
    // way we will be able to include pre-release builds that are published with a different version
    // identifier.
    version: vscode.extensions.getExtension('sourcegraph.cody-ai')?.packageJSON?.version ?? packageVersion,
}

export async function createOrUpdateEventLogger(
    config: ConfigurationWithAccessToken,
<<<<<<< HEAD
    localStorage: LocalStorage
=======
    isExtensionModeDevOrTest: boolean
>>>>>>> b70e5f7f
): Promise<void> {
    if (config.telemetryLevel === 'off') {
        eventLogger = null
        return
    }

    const { anonymousUserID, created } = await localStorage.anonymousUserID()
    globalAnonymousUserID = anonymousUserID

    const serverEndpoint = localStorage?.getEndpoint() || config.serverEndpoint

    if (!eventLogger) {
        eventLogger = new EventLogger(serverEndpoint, extensionDetails, config)
        if (created) {
            logEvent('CodyInstalled')
        } else {
            logEvent('CodyVSCodeExtension:CodySavedLogin:executed')
        }
        return
    }
    eventLogger?.onConfigurationChange(serverEndpoint, extensionDetails, config)
}

/**
 * Log a telemetry event.
 *
 * PRIVACY: Do NOT include any potentially private information in `properties`. These properties may
 * get sent to analytics tools, so must not include private information, such as search queries or
 * repository names.
 *
 * @param eventName The name of the event.
 * @param properties Event properties. Do NOT include any private information, such as full URLs
 * that may contain private repository names or search queries.
 *
 * @deprecated Use TelemetryService instead.
 */
export function logEvent(eventName: string, properties?: TelemetryEventProperties): void {
    logDebug(`logEvent${eventLogger === null ? ' (telemetry disabled)' : ''}`, eventName, JSON.stringify(properties))
    if (!eventLogger || !globalAnonymousUserID) {
        return
    }
    try {
        eventLogger.log(eventName, globalAnonymousUserID, properties)
    } catch (error) {
        console.error(error)
    }
}<|MERGE_RESOLUTION|>--- conflicted
+++ resolved
@@ -23,11 +23,7 @@
 
 export async function createOrUpdateEventLogger(
     config: ConfigurationWithAccessToken,
-<<<<<<< HEAD
-    localStorage: LocalStorage
-=======
     isExtensionModeDevOrTest: boolean
->>>>>>> b70e5f7f
 ): Promise<void> {
     if (config.telemetryLevel === 'off') {
         eventLogger = null
