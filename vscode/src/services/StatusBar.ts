import * as vscode from 'vscode'

import { type AuthStatus, type Configuration, isCodyIgnoredFile } from '@sourcegraph/cody-shared'

import { getConfiguration } from '../configuration'

import { getGhostHintEnablement } from '../commands/GhostHintDecorator'
<<<<<<< HEAD
import { FeedbackOptionItems, PremiumSupportItems } from './FeedbackOptions'
=======
import { FeedbackOptionItems } from './FeedbackOptions'
import { enableDebugMode } from './utils/export-logs'
>>>>>>> b88de2fd

interface StatusBarError {
    title: string
    description: string
    errorType: StatusBarErrorName
    onShow?: () => void
    onSelect?: () => void
}

export interface CodyStatusBar {
    dispose(): void
    startLoading(
        label: string,
        params?: {
            // When set, the loading lease will expire after the timeout to avoid getting stuck
            timeoutMs: number
        }
    ): () => void
    addError(error: StatusBarError): () => void
    hasError(error: StatusBarErrorName): boolean
    syncAuthStatus(newStatus: AuthStatus): void
}

const DEFAULT_TEXT = '$(cody-logo-heavy)'
const DEFAULT_TOOLTIP = 'Cody Settings'

const QUICK_PICK_ITEM_CHECKED_PREFIX = '$(check) '
const QUICK_PICK_ITEM_EMPTY_INDENT_PREFIX = '\u00A0\u00A0\u00A0\u00A0\u00A0 '

const ONE_HOUR = 60 * 60 * 1000

type StatusBarErrorName = 'auth' | 'RateLimitError' | 'AutoCompleteDisabledByAdmin'

interface StatusBarItem extends vscode.QuickPickItem {
    onSelect: () => Promise<void>
}

export function createStatusBar(): CodyStatusBar {
    const statusBarItem = vscode.window.createStatusBarItem(vscode.StatusBarAlignment.Right)
    statusBarItem.text = DEFAULT_TEXT
    statusBarItem.tooltip = DEFAULT_TOOLTIP
    statusBarItem.command = 'cody.status-bar.interacted'
    statusBarItem.show()

    let authStatus: AuthStatus | undefined
    const command = vscode.commands.registerCommand(statusBarItem.command, async () => {
        const workspaceConfig = vscode.workspace.getConfiguration()
        const config = getConfiguration(workspaceConfig)

        async function createFeatureToggle(
            name: string,
            description: string | undefined,
            detail: string,
            setting: string,
            getValue: (config: Configuration) => boolean | Promise<boolean>,
            requiresReload = false,
            buttons: readonly vscode.QuickInputButton[] | undefined = undefined
        ): Promise<StatusBarItem> {
            const isEnabled = await getValue(config)
            return {
                label:
                    (isEnabled ? QUICK_PICK_ITEM_CHECKED_PREFIX : QUICK_PICK_ITEM_EMPTY_INDENT_PREFIX) +
                    name,
                description,
                detail: QUICK_PICK_ITEM_EMPTY_INDENT_PREFIX + detail,
                onSelect: async () => {
                    await workspaceConfig.update(setting, !isEnabled, vscode.ConfigurationTarget.Global)

                    const info = `${name} ${isEnabled ? 'disabled' : 'enabled'}.`
                    const response = await (requiresReload
                        ? vscode.window.showInformationMessage(info, 'Reload Window')
                        : vscode.window.showInformationMessage(info))

                    if (response === 'Reload Window') {
                        await vscode.commands.executeCommand('workbench.action.reloadWindow')
                    }
                },
                buttons,
            }
        }

        function createFeedbackAndSupportItems(): StatusBarItem[] {
            const isPaidUser = authStatus?.isLoggedIn && !authStatus?.userCanUpgrade
            const paidSupportItems = isPaidUser ? PremiumSupportItems : []
            // Display to paid users (e.g. Enterprise users or Cody Pro uers) only
            return [...paidSupportItems, ...FeedbackOptionItems]
        }

        if (errors.length > 0) {
            errors.map(error => error.error.onShow?.())
        }

        const quickPick = vscode.window.createQuickPick()
        quickPick.items = [
            // These description should stay in sync with the settings in package.json
            ...(errors.length > 0
                ? [
                      { label: 'notice', kind: vscode.QuickPickItemKind.Separator },
                      ...errors.map(error => ({
                          label: `$(alert) ${error.error.title}`,
                          description: '',
                          detail: QUICK_PICK_ITEM_EMPTY_INDENT_PREFIX + error.error.description,
                          onSelect(): Promise<void> {
                              error.error.onSelect?.()
                              const index = errors.indexOf(error)
                              errors.splice(index)
                              rerender()
                              return Promise.resolve()
                          },
                      })),
                  ]
                : []),
            { label: 'enable/disable features', kind: vscode.QuickPickItemKind.Separator },
            await createFeatureToggle(
                'Code Autocomplete',
                undefined,
                'Enable Cody-powered code autocompletions',
                'cody.autocomplete.enabled',
                c => c.autocomplete,
                false,
                [
                    {
                        iconPath: new vscode.ThemeIcon('settings-more-action'),
                        tooltip: 'Autocomplete Settings',
                        onClick: () =>
                            vscode.commands.executeCommand('workbench.action.openSettings', {
                                query: '@ext:sourcegraph.cody-ai autocomplete',
                            }),
                    } as vscode.QuickInputButton,
                ]
            ),
            await createFeatureToggle(
                'Code Actions',
                undefined,
                'Enable Cody fix and explain options in the Quick Fix menu',
                'cody.codeActions.enabled',
                c => c.codeActions
            ),
            await createFeatureToggle(
                'Editor Title Icon',
                undefined,
                'Enable Cody to appear in editor title menu for quick access to Cody commands',
                'cody.editorTitleCommandIcon',
                c => c.editorTitleCommandIcon
            ),
            await createFeatureToggle(
                'Code Lenses',
                undefined,
                'Enable Code Lenses in documents for quick access to Cody commands',
                'cody.commandCodeLenses',
                c => c.commandCodeLenses
            ),
            await createFeatureToggle(
                'Command Hints',
                undefined,
                'Enable hints for Edit and Chat shortcuts, displayed alongside editor selections',
                'cody.commandHints.enabled',
                getGhostHintEnablement
            ),
            await createFeatureToggle(
                'Search Context',
                'Beta',
                'Enable using the natural language search index as an Enhanced Context chat source',
                'cody.experimental.symfContext',
                c => c.experimentalSymfContext,
                false
            ),
            { label: 'settings', kind: vscode.QuickPickItemKind.Separator },
            {
                label: '$(gear) Cody Extension Settings',
                async onSelect(): Promise<void> {
                    await vscode.commands.executeCommand('cody.settings.extension')
                },
            },
            {
                label: '$(symbol-namespace) Custom Commands Settings',
                async onSelect(): Promise<void> {
                    await vscode.commands.executeCommand('cody.menu.commands-settings')
                },
            },
            { label: 'feedback & support', kind: vscode.QuickPickItemKind.Separator },
            ...createFeedbackAndSupportItems(),
        ]
        quickPick.title = 'Cody Settings'
        quickPick.placeholder = 'Choose an option'
        quickPick.matchOnDescription = true
        quickPick.show()
        quickPick.onDidAccept(() => {
            const option = quickPick.activeItems[0] as StatusBarItem
            if (option && 'onSelect' in option) {
                option.onSelect().catch(console.error)
            }
            quickPick.hide()
        })
        quickPick.onDidTriggerItemButton(item => {
            // @ts-ignore: onClick is a custom extension to the QuickInputButton
            item?.button?.onClick?.()
            quickPick.hide()
        })
        // Debug Mode
        quickPick.buttons = [
            {
                iconPath: new vscode.ThemeIcon('bug'),
                tooltip: config.debugEnable ? 'Check Debug Logs' : 'Turn on Debug Mode',
                onClick: () => enableDebugMode(),
            } as vscode.QuickInputButton,
        ]
        quickPick.onDidTriggerButton(async item => {
            // @ts-ignore: onClick is a custom extension to the QuickInputButton
            item?.onClick?.()
            quickPick.hide()
        })
    })

    // Reference counting to ensure loading states are handled consistently across different
    // features
    // TODO: Ensure the label is always set to the right value too.
    let openLoadingLeases = 0

    const errors: { error: StatusBarError; createdAt: number }[] = []

    function rerender(): void {
        if (openLoadingLeases > 0) {
            statusBarItem.text = '$(loading~spin)'
        } else {
            statusBarItem.text = DEFAULT_TEXT
            statusBarItem.tooltip = DEFAULT_TOOLTIP
        }

        if (errors.length > 0) {
            statusBarItem.backgroundColor = new vscode.ThemeColor('statusBarItem.warningBackground')
            statusBarItem.tooltip = errors[0].error.title
        } else {
            statusBarItem.backgroundColor = new vscode.ThemeColor('statusBarItem.activeBackground')
        }
    }

    // Clean up all errors after a certain time so they don't accumulate forever
    function clearOutdatedErrors(): void {
        const now = Date.now()
        for (let i = errors.length - 1; i >= 0; i--) {
            const error = errors[i]
            if (now - error.createdAt >= ONE_HOUR) {
                errors.splice(i, 1)
            }
        }
        rerender()
    }

    // NOTE: Behind unstable feature flag and requires .cody/ignore enabled
    // Listens for changes to the active text editor and updates the status bar text
    // based on whether the active file is ignored by Cody or not.
    // If ignored, adds 'Ignored' to the status bar text.
    // Otherwise, rerenders the status bar.
    const verifyActiveEditor = (uri?: vscode.Uri) => {
        // NOTE: Non-file URIs are not supported by the .cody/ignore files and
        // are ignored by default. As they are files that a user would not expect to
        // be used by Cody, we will not display them with the "warning".
        if (uri?.scheme === 'file' && isCodyIgnoredFile(uri)) {
            statusBarItem.tooltip = 'Current file is ignored by Cody'
            statusBarItem.backgroundColor = new vscode.ThemeColor('statusBarItem.warningBackground')
        } else {
            rerender()
        }
    }
    const onDocumentChange = vscode.window.onDidChangeActiveTextEditor(e => {
        verifyActiveEditor(e?.document?.uri)
    })
    verifyActiveEditor(vscode.window.activeTextEditor?.document?.uri)

    return {
        startLoading(label: string, params: { timeoutMs?: number } = {}) {
            openLoadingLeases++
            statusBarItem.tooltip = label
            rerender()

            let didClose = false
            const timeoutId = params.timeoutMs ? setTimeout(stopLoading, params.timeoutMs) : null
            function stopLoading() {
                if (didClose) {
                    return
                }
                didClose = true

                openLoadingLeases--
                rerender()
                if (timeoutId) {
                    clearTimeout(timeoutId)
                }
            }

            return stopLoading
        },
        addError(error: StatusBarError) {
            const errorObject = { error, createdAt: Date.now() }
            errors.push(errorObject)
            setTimeout(clearOutdatedErrors, ONE_HOUR)
            rerender()

            return () => {
                const index = errors.indexOf(errorObject)
                if (index !== -1) {
                    errors.splice(index, 1)
                    rerender()
                }
            }
        },
        hasError(errorName: StatusBarErrorName): boolean {
            return errors.some(e => e.error.errorType === errorName)
        },
        syncAuthStatus(newStatus: AuthStatus) {
            authStatus = newStatus
        },
        dispose() {
            statusBarItem.dispose()
            command.dispose()
            onDocumentChange.dispose()
        },
    }
}<|MERGE_RESOLUTION|>--- conflicted
+++ resolved
@@ -5,12 +5,8 @@
 import { getConfiguration } from '../configuration'
 
 import { getGhostHintEnablement } from '../commands/GhostHintDecorator'
-<<<<<<< HEAD
 import { FeedbackOptionItems, PremiumSupportItems } from './FeedbackOptions'
-=======
-import { FeedbackOptionItems } from './FeedbackOptions'
 import { enableDebugMode } from './utils/export-logs'
->>>>>>> b88de2fd
 
 interface StatusBarError {
     title: string
