--- conflicted
+++ resolved
@@ -1,10 +1,4 @@
-<<<<<<< HEAD
-import { FeatureFlag } from '@sourcegraph/cody-shared/src/experimentation/FeatureFlagProvider'
-=======
-import { findLast } from 'lodash'
-
 import type { FeatureFlag } from '@sourcegraph/cody-shared'
->>>>>>> 048aeeba
 
 import { CODY_DOC_URL, CODY_FEEDBACK_URL, DISCORD_URL } from '../chat/protocol'
 import { releaseNotesURL, releaseType } from '../release'
