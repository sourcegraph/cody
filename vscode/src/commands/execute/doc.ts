import * as vscode from 'vscode'

<<<<<<< HEAD
import { logDebug } from '@sourcegraph/cody-shared'
=======
import { DefaultEditCommands, logDebug, wrapInActiveSpan } from '@sourcegraph/cody-shared'
>>>>>>> b898b0e9
import { defaultCommands } from '.'
import { type ExecuteEditArguments, executeEdit } from '../../edit/execute'
import { getEditor } from '../../editor/active-editor'
import type { EditCommandResult } from '../../main'
import type { CodyCommandArgs } from '../types'

import { getEditLineSelection } from '../../edit/utils/edit-selection'
import { execQueryWrapper } from '../../tree-sitter/query-sdk'

/**
 * Gets the symbol range and preferred insertion point for documentation
 * at the given document position.
 *
 * Checks for a documentable node (e.g. function, class, variable etc.) at the position
 * using a tree-sitter query. If found, returns the range for the symbol
 * and an insertion point (typically the line above or below the symbol)
 * that follows language conventions for documentation.
 *
 * Handles some special cases like adjusting the insertion point for Python
 * functions/classes to comply with PEP 257.
 */
function getDocumentableRange(editor: vscode.TextEditor): {
    range?: vscode.Range
    insertionPoint?: vscode.Position
} {
    const { document, selection } = editor
    if (!selection.isEmpty) {
        const lineSelection = getEditLineSelection(editor.document, editor.selection)
        // The user has made an active selection, use that as the documentable range
        return {
            range: lineSelection,
            insertionPoint: lineSelection.start,
        }
    }

    /**
     * Attempt to get the range of a documentable symbol at the current cursor position.
     * If present, use this for the edit instead of expanding the range to the nearest block.
     */
    const [documentableNode] = execQueryWrapper({
        document,
        position: editor.selection.active,
        queryWrapper: 'getDocumentableNode',
    })
    if (!documentableNode) {
        return {}
    }

    const { range: documentableRange, insertionPoint: documentableInsertionPoint } = documentableNode
    if (!documentableRange) {
        // No user-provided selection, no documentable range found.
        // Fallback to expanding the range to the nearest block.
        return {}
    }

    const {
        node: { startPosition, endPosition },
    } = documentableRange

    const insertionPoint = documentableInsertionPoint
        ? new vscode.Position(documentableInsertionPoint.node.startPosition.row + 1, 0)
        : new vscode.Position(
              startPosition.row,
              document.lineAt(startPosition.row).firstNonWhitespaceCharacterIndex
          )

    return {
        range: new vscode.Range(
            startPosition.row,
            startPosition.column,
            endPosition.row,
            endPosition.column
        ),
        insertionPoint,
    }
}

/**
 * The command that generates a new docstring for the selected code.
 * When called, the command will be executed as an inline-edit command.
 */
export async function executeDocCommand(
    args?: Partial<CodyCommandArgs>
): Promise<EditCommandResult | undefined> {
    return wrapInActiveSpan('command.doc', async span => {
        span.setAttribute('sampled', true)
        logDebug('executeDocCommand', 'executing', { args })

        let prompt = defaultCommands.doc.prompt
        if (args?.additionalInstruction) {
            span.addEvent('additionalInstruction')
            prompt = `${prompt} ${args.additionalInstruction}`
        }

        const editor = args?.uri ? await vscode.window.showTextDocument(args.uri) : getEditor()?.active
        const document = editor?.document

        if (!document) {
            return undefined
        }

        if (args?.range) {
            editor.selection = new vscode.Selection(args.range.start, args.range.end)
        }

        const { range, insertionPoint } = getDocumentableRange(editor)

        return {
            type: 'edit',
            task: await executeEdit({
                configuration: {
                    instruction: prompt,
                    intent: 'doc',
                    mode: 'insert',
                    range,
                    insertionPoint,
                },
                source: args?.source,
            } satisfies ExecuteEditArguments),
        }
    })
}<|MERGE_RESOLUTION|>--- conflicted
+++ resolved
@@ -1,10 +1,7 @@
 import * as vscode from 'vscode'
 
-<<<<<<< HEAD
 import { logDebug } from '@sourcegraph/cody-shared'
-=======
-import { DefaultEditCommands, logDebug, wrapInActiveSpan } from '@sourcegraph/cody-shared'
->>>>>>> b898b0e9
+import { wrapInActiveSpan } from '@sourcegraph/cody-shared'
 import { defaultCommands } from '.'
 import { type ExecuteEditArguments, executeEdit } from '../../edit/execute'
 import { getEditor } from '../../editor/active-editor'
