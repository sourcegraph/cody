import { describe, expect, it } from 'vitest'
import { URI } from 'vscode-uri'

import { convertFileUriToTestFileUri, createDefaultTestFileNameByLanguageExt } from './new-test-file'

describe('createDefaultTestFileNameByLanguageExt', () => {
    // All test should work with ext including . or not
    it('should create a test file name with .test suffix for js and ts files', () => {
        expect(createDefaultTestFileNameByLanguageExt('file', 'ts')).toBe('file.test.ts')
        expect(createDefaultTestFileNameByLanguageExt('file', '.js')).toBe('file.test.js')
    })

    it('should create a test file name with _test suffix for py and go files', () => {
        expect(createDefaultTestFileNameByLanguageExt('file', '.py')).toBe('file_test.py')
        expect(createDefaultTestFileNameByLanguageExt('file', 'go')).toBe('file_test.go')
    })

    it('should create a test file name with _spec suffix for rb files', () => {
        expect(createDefaultTestFileNameByLanguageExt('file', '.rb')).toBe('file_spec.rb')
    })

    it('should create a test file name with Test suffix for other files', () => {
        expect(createDefaultTestFileNameByLanguageExt('file', '.cpp')).toBe('fileTest.cpp')
        expect(createDefaultTestFileNameByLanguageExt('file', 'java')).toBe('fileTest.java')
    })
})

describe('convertFileUriToTestFileUri', () => {
<<<<<<< HEAD
    it('should return the current file path if it is already a test file', () => {
        const testFile = URI.file('/path/to/testFile.test.ts')
        expect(convertFileUriToTestFileUri(testFile)).toStrictEqual(testFile)
    })

    it('should return the current file path if it is already a spec file', () => {
        const testFile = URI.file('/path/to/testFile.spec.rb')
        expect(convertFileUriToTestFileUri(testFile)).toStrictEqual(testFile)
    })

    it('should generate a test file path from a non-test file path', () => {
        const currentFile = URI.file('/path/to/file.ts')
        const existingTestFile = URI.file('/path/to/testFile.ts')
        const expected = URI.file('/path/to/file.test.ts')
        expect(convertFileUriToTestFileUri(currentFile, existingTestFile)).toStrictEqual(expected)
    })

    it('should generate the default spec file path from a non-test file path for ruby', () => {
        const currentFile = URI.file('/path/to/file.rb')
        const existingTestFile = URI.file('/path/to/testFile.ts')
        const expected = URI.file('/path/to/file_spec.rb')
        expect(convertFileUriToTestFileUri(currentFile, existingTestFile)).toStrictEqual(expected)
    })

    it('should follow an existing test file path', () => {
        const currentFile = URI.file('/path/to/file.ts')
        const existingTestFile = URI.file('/path/to/existingTestFile.test.ts')
        const expected = URI.file('/path/to/file.test.ts')
        expect(convertFileUriToTestFileUri(currentFile, existingTestFile)).toStrictEqual(expected)
    })

    it('should respect test file with different naming conventions', () => {
        const currentFile = URI.file('/path/to/file.ts')
        const existingTestFile = URI.file('/path/to/testExistingFile.test.ts')
        const expected = URI.file('/path/to/file.test.ts')
        expect(convertFileUriToTestFileUri(currentFile, existingTestFile)).toStrictEqual(expected)
    })

    it('should handle a non-alphanumeric character at the test character index', () => {
        const currentFile = URI.file('/path/to/file.ts')
        const existingTestFile = URI.file('/path/to/test-ExistingFile.test.ts')
        const expected = URI.file('/path/to/file.test.ts')
        expect(convertFileUriToTestFileUri(currentFile, existingTestFile)).toStrictEqual(expected)
    })

    it('should generate a test file path for a non-test file path in python', () => {
        const currentFile = URI.file('/path/to/file.py')
        const existingTestFile = URI.file('/path/to/testFile_test.py')
        const expected = URI.file('/path/to/file_test.py')
        expect(convertFileUriToTestFileUri(currentFile, existingTestFile)).toStrictEqual(expected)
    })

    it('should generate a test file path for a non-test file path in python when no exisiting test path provided', () => {
        const currentFile = URI.file('/path/to/test-file.py')
        const expected = URI.file('/path/to/test-file_test.py')
        expect(convertFileUriToTestFileUri(currentFile)).toStrictEqual(expected)
    })

    it('should generate the default spec file path for ruby when no exisiting test files is found', () => {
        const currentFile = URI.file('/path/to/file.rb')
        const existingTestFile = undefined
        const expected = URI.file('/path/to/file_spec.rb')
        expect(convertFileUriToTestFileUri(currentFile, existingTestFile)).toStrictEqual(expected)
    })
=======
    it('should return the current file uri if it is already a test file', () => {
        expect(convertFileUriToTestFileUri(URI.file('/path/to/testFile.test.ts')).toString()).toBe(
            URI.file('/path/to/testFile.test.ts').toString()
        )
    })

    it('should return the current file uri if it is already a spec file', () => {
        expect(convertFileUriToTestFileUri(URI.file('/path/to/testFile.spec.rb')).toString()).toBe(
            URI.file('/path/to/testFile.spec.rb').toString()
        )
    })

    it('should generate a test file uri from a non-test file uri', () => {
        expect(
            convertFileUriToTestFileUri(URI.file('/path/to/file.ts'), URI.file('/path/to/testFile.ts')).toString()
        ).toBe(URI.file('/path/to/file.test.ts').toString())
    })

    it('should generate the default spec file uri from a non-test file uri for ruby', () => {
        expect(
            convertFileUriToTestFileUri(URI.file('/path/to/file.rb'), URI.file('/path/to/testFile.ts')).toString()
        ).toBe(URI.file('/path/to/file_spec.rb').toString())
    })

    it('should follow an existing test file uri', () => {
        expect(
            convertFileUriToTestFileUri(
                URI.file('/path/to/file.ts'),
                URI.file('/path/to/existingTestFile.test.ts')
            ).toString()
        ).toBe(URI.file('/path/to/file.test.ts').toString())
    })

    it('should respect test file with different naming conventions', () => {
        expect(
            convertFileUriToTestFileUri(
                URI.file('/path/to/file.ts'),
                URI.file('/path/to/testExistingFile.test.ts')
            ).toString()
        ).toBe(URI.file('/path/to/file.test.ts').toString())
    })

    it('should handle a non-alphanumeric character at the test character index', () => {
        expect(
            convertFileUriToTestFileUri(
                URI.file('/path/to/file.ts'),
                URI.file('/path/to/test-ExistingFile.test.ts')
            ).toString()
        ).toBe(URI.file('/path/to/file.test.ts').toString())
    })

    it('should generate a test file uri for a non-test file uri in python', () => {
        expect(
            convertFileUriToTestFileUri(URI.file('/path/to/file.py'), URI.file('/path/to/testFile_test.py')).toString()
        ).toBe(URI.file('/path/to/file_test.py').toString())
    })

    it('should generate a test file uri for a non-test file uri in python when no exisiting test path provided', () => {
        expect(convertFileUriToTestFileUri(URI.file('/path/to/test-file.py')).toString()).toBe(
            URI.file('/path/to/test-file_test.py').toString()
        )
    })

    it('should generate the default spec file uri for ruby when no exisiting test files is found', () => {
        expect(convertFileUriToTestFileUri(URI.file('/path/to/file.rb'), undefined).toString()).toBe(
            URI.file('/path/to/file_spec.rb').toString()
        )
    })

    it('should generate the corrent test file uri for window files', () => {
        expect(
            convertFileUriToTestFileUri(
                URI.file('\\path\\to\\file.ts'),
                URI.file('\\path\\to\\testFile.test.ts')
            ).toString()
        ).toBe(URI.file('\\path\\to\\file.test.ts').toString())
    })

    it('should follow an existing test file uri format to generate new test file uri on windows', () => {
        expect(
            convertFileUriToTestFileUri(
                URI.file('\\server\\c$\\folder\\current-file.go'),
                URI.file('\\path\\to\\file_test.go')
            ).toString()
        ).toBe(URI.file('\\server\\c$\\folder\\current-file_test.go').toString())
    })
>>>>>>> 6a4f8ca1
})<|MERGE_RESOLUTION|>--- conflicted
+++ resolved
@@ -26,72 +26,6 @@
 })
 
 describe('convertFileUriToTestFileUri', () => {
-<<<<<<< HEAD
-    it('should return the current file path if it is already a test file', () => {
-        const testFile = URI.file('/path/to/testFile.test.ts')
-        expect(convertFileUriToTestFileUri(testFile)).toStrictEqual(testFile)
-    })
-
-    it('should return the current file path if it is already a spec file', () => {
-        const testFile = URI.file('/path/to/testFile.spec.rb')
-        expect(convertFileUriToTestFileUri(testFile)).toStrictEqual(testFile)
-    })
-
-    it('should generate a test file path from a non-test file path', () => {
-        const currentFile = URI.file('/path/to/file.ts')
-        const existingTestFile = URI.file('/path/to/testFile.ts')
-        const expected = URI.file('/path/to/file.test.ts')
-        expect(convertFileUriToTestFileUri(currentFile, existingTestFile)).toStrictEqual(expected)
-    })
-
-    it('should generate the default spec file path from a non-test file path for ruby', () => {
-        const currentFile = URI.file('/path/to/file.rb')
-        const existingTestFile = URI.file('/path/to/testFile.ts')
-        const expected = URI.file('/path/to/file_spec.rb')
-        expect(convertFileUriToTestFileUri(currentFile, existingTestFile)).toStrictEqual(expected)
-    })
-
-    it('should follow an existing test file path', () => {
-        const currentFile = URI.file('/path/to/file.ts')
-        const existingTestFile = URI.file('/path/to/existingTestFile.test.ts')
-        const expected = URI.file('/path/to/file.test.ts')
-        expect(convertFileUriToTestFileUri(currentFile, existingTestFile)).toStrictEqual(expected)
-    })
-
-    it('should respect test file with different naming conventions', () => {
-        const currentFile = URI.file('/path/to/file.ts')
-        const existingTestFile = URI.file('/path/to/testExistingFile.test.ts')
-        const expected = URI.file('/path/to/file.test.ts')
-        expect(convertFileUriToTestFileUri(currentFile, existingTestFile)).toStrictEqual(expected)
-    })
-
-    it('should handle a non-alphanumeric character at the test character index', () => {
-        const currentFile = URI.file('/path/to/file.ts')
-        const existingTestFile = URI.file('/path/to/test-ExistingFile.test.ts')
-        const expected = URI.file('/path/to/file.test.ts')
-        expect(convertFileUriToTestFileUri(currentFile, existingTestFile)).toStrictEqual(expected)
-    })
-
-    it('should generate a test file path for a non-test file path in python', () => {
-        const currentFile = URI.file('/path/to/file.py')
-        const existingTestFile = URI.file('/path/to/testFile_test.py')
-        const expected = URI.file('/path/to/file_test.py')
-        expect(convertFileUriToTestFileUri(currentFile, existingTestFile)).toStrictEqual(expected)
-    })
-
-    it('should generate a test file path for a non-test file path in python when no exisiting test path provided', () => {
-        const currentFile = URI.file('/path/to/test-file.py')
-        const expected = URI.file('/path/to/test-file_test.py')
-        expect(convertFileUriToTestFileUri(currentFile)).toStrictEqual(expected)
-    })
-
-    it('should generate the default spec file path for ruby when no exisiting test files is found', () => {
-        const currentFile = URI.file('/path/to/file.rb')
-        const existingTestFile = undefined
-        const expected = URI.file('/path/to/file_spec.rb')
-        expect(convertFileUriToTestFileUri(currentFile, existingTestFile)).toStrictEqual(expected)
-    })
-=======
     it('should return the current file uri if it is already a test file', () => {
         expect(convertFileUriToTestFileUri(URI.file('/path/to/testFile.test.ts')).toString()).toBe(
             URI.file('/path/to/testFile.test.ts').toString()
@@ -178,5 +112,4 @@
             ).toString()
         ).toBe(URI.file('\\server\\c$\\folder\\current-file_test.go').toString())
     })
->>>>>>> 6a4f8ca1
 })