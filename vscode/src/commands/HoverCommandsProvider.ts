--- conflicted
+++ resolved
@@ -32,11 +32,6 @@
             .catch(error => logDebug('HoverCommandsProvider:failed', error))
 
         this.disposables.push(
-<<<<<<< HEAD
-=======
-            vscode.languages.registerHoverProvider({ scheme: 'file' }, { provideHover: this.onHover.bind(this) }),
-            vscode.commands.registerCommand('cody.experiment.hover.commands', id => this.onClick(id)),
->>>>>>> dc2154ac
             vscode.workspace.onDidChangeConfiguration(e => {
                 if (e.affectsConfiguration('cody')) {
                     if (!this.isEnabled) {
@@ -51,9 +46,10 @@
      * Initializes the hover command provider by registering the necessary listeners and commands.
      */
     private init(): void {
+        const selector = { scheme: 'file' }
         this.disposables.push(
             // Registers the hover provider to provide hover information when hovering over code.
-            vscode.languages.registerHoverProvider('*', { provideHover: this.onHover.bind(this) }),
+            vscode.languages.registerHoverProvider(selector, { provideHover: this.onHover.bind(this) }),
             //  Registers the 'cody.experiment.hover.commands' command to handle clicking hover commands.
             vscode.commands.registerCommand('cody.experiment.hover.commands', id => this.onClick(id))
         )
