--- conflicted
+++ resolved
@@ -4,18 +4,11 @@
 import { type VsCodeCommandsController } from '@sourcegraph/cody-shared/src/editor'
 
 import { executeEdit } from '../edit/execute'
-<<<<<<< HEAD
+import { getEditor } from '../editor/active-editor'
 import { type VSCodeEditor } from '../editor/vscode-editor'
 import { logDebug, logError } from '../log'
 import { localStorage } from '../services/LocalStorageProvider'
 
-import { type CodyCommandsFile } from '.'
-=======
-import { getEditor } from '../editor/active-editor'
-import { logDebug, logError } from '../log'
-import { localStorage } from '../services/LocalStorageProvider'
-
->>>>>>> bbbc55a5
 import { CommandRunner } from './CommandRunner'
 import { CustomPromptsStore } from './CustomPromptsStore'
 import { showCommandConfigMenu, showCommandMenu, showCustomCommandMenu, showNewCustomCommandMenu } from './menus'
@@ -48,7 +41,6 @@
 
     public commandRunners = new Map<string, CommandRunner>()
 
-<<<<<<< HEAD
     private enableExperimentalCommands = false
 
     constructor(
@@ -58,9 +50,6 @@
         const config = vscode.workspace.getConfiguration('cody')
         const enableExperimentalCommands = config.get('cody.experimental.commands', false)
         this.default = new PromptsProvider(enableExperimentalCommands)
-=======
-    constructor() {
->>>>>>> bbbc55a5
         this.tools = new ToolsProvider()
         const user = this.tools.getUserInfo()
 
@@ -71,7 +60,6 @@
         this.custom.activate()
         this.fileWatcherInit()
 
-<<<<<<< HEAD
         this.disposables.push(
             vscode.workspace.onDidChangeConfiguration(async event => {
                 if (event.affectsConfiguration('cody')) {
@@ -83,12 +71,6 @@
     }
 
     public async findCommand(text: string, requestID?: string): Promise<CodyCommand | null> {
-=======
-    public async findCommand(
-        text: string,
-        requestID?: string,
-        contextFiles?: ContextFile[]
-    ): Promise<CodyCommand | null> {
         const editor = getEditor()
         if (!editor.active || editor.ignored) {
             const message = editor.ignored
@@ -98,7 +80,6 @@
             return null
         }
 
->>>>>>> bbbc55a5
         const commandSplit = text.split(' ')
         // The unique key for the command. e.g. /test
         const commandKey = commandSplit.shift() || text
@@ -140,7 +121,7 @@
         }
 
         // Fixup request will be taken care by the fixup recipe in the CommandRunner
-        if (runner.codyCommand?.mode !== 'ask') {
+        if (runner.command.mode !== 'ask') {
             return undefined
         }
 
@@ -159,18 +140,6 @@
     }
 
     /**
-<<<<<<< HEAD
-     * Gets the custom prompt configuration by refreshing the store.
-     * @returns The custom prompt configuration object containing the prompt map, premade text, and starter text.
-     */
-    public async getCustomConfig(): Promise<CodyCommandsFile> {
-        const myPromptsConfig = await this.custom.refresh()
-        return myPromptsConfig
-    }
-
-    /**
-=======
->>>>>>> bbbc55a5
      * Menu Controller
      */
     public async menu(type: 'custom' | 'config' | 'default'): Promise<void> {
