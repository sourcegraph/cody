import * as vscode from 'vscode'

import { logDebug } from '../log'

import type { CommandResult } from '../CommandResult'
import { executeDefaultCommand, isDefaultChatCommand, isDefaultEditCommand } from './execute'
import type { CommandsProvider } from './services/provider'
import { CommandRunner } from './services/runner'
import type { CodyCommandArgs } from './types'
import { fromSlashCommand } from './utils/common'

import {
    type CodyCommand,
    DefaultChatCommands,
    type DefaultCodyCommands,
    DefaultEditCommands,
    PromptString,
    ps,
    wrapInActiveSpan,
} from '@sourcegraph/cody-shared'
/**
 * Handles commands execution with commands from CommandsProvider
 * Provides additional prompt management and execution logic
 */
class CommandsController implements vscode.Disposable {
    private disposables: vscode.Disposable[] = []

    // Provider of default commands and custom commands
    private provider: CommandsProvider | undefined

    public init(provider?: CommandsProvider) {
        if (provider) {
            this.provider = provider
<<<<<<< HEAD
            this.disposables.push(
                this.provider,
                vscode.window.registerTreeDataProvider(
                    'cody.commands.tree.view',
                    this.provider.treeViewProvider
                )
            )
=======
            this.disposables.push(this.provider)
>>>>>>> 8f819104
        }
    }

    public getCommandList(): CodyCommand[] {
        return this.provider?.list().filter(c => c.key !== 'ask') ?? []
    }

    /**
     * Executes a Cody command from user input text and command args.
     *
     * Handles prompt building and context fetching for commands.
     */
    public async execute(
        input: DefaultCodyCommands | PromptString,
        args: CodyCommandArgs
    ): Promise<CommandResult | undefined> {
        const promptStringInput = convertDefaultCommandsToPromptString(input)

        return wrapInActiveSpan('command.custom', async span => {
            // Split the input by space to extract the command key and additional input (if any)
            const commandSplit = promptStringInput?.trim().split(' ')
            // The unique key for the command. e.g. test, smell, explain
            // Using fromSlashCommand to support backward compatibility with old slash commands
            const commandKey = fromSlashCommand(commandSplit[0]?.toString() || input?.toString())
            // Additional instruction that will be added to end of prompt in the custom command prompt
            // It's added at execution time to allow dynamic arguments
            // E.g. if the command is `edit replace dash with period`,
            // the additionalInput is `replace dash with period`
            const additionalInstruction =
                commandKey === input.toString() ? ps`` : PromptString.join(commandSplit.slice(1), ps` `)

            // Process default commands
            if (isDefaultChatCommand(commandKey) || isDefaultEditCommand(commandKey)) {
                return executeDefaultCommand(commandKey, additionalInstruction)
            }

            const command = this.provider?.get(commandKey)
            if (!command) {
                logDebug('CommandsController:execute', 'command not found', {
                    verbose: { commandKey },
                })
                return undefined
            }

            span.setAttribute('sampled', true)

            command.prompt = [command.prompt, additionalInstruction].join(' ')?.trim()

            // Add shell output as context if any before passing to the runner
            const shell = command.context?.command
            if (shell) {
                const contextFile = await this.provider?.runShell(shell)
                args.userContextFiles = contextFile
            }

            return new CommandRunner(span, command, args).start()
        })
    }

    public dispose(): void {
        for (const disposable of this.disposables) {
            disposable.dispose()
        }
        this.disposables = []
        logDebug('CommandsController:dispose', 'disposed')
    }
}

/**
 * A singleton instance of the CommandsController class.
 * Activate on extension activation that will initialize the CommandsProvider.
 */
const controller = new CommandsController()
export const setCommandController = (provider?: CommandsProvider) => controller.init(provider)

/**
 * Binds the execute method of the CommandsController instance to be exported as a constant function.
 * This allows the execute method to be called without needing a reference to the controller instance.
 */
export const executeCodyCommand = controller.execute.bind(controller)
export const getCodyCommandList = controller.getCommandList.bind(controller)

function convertDefaultCommandsToPromptString(input: DefaultCodyCommands | PromptString): PromptString {
    switch (input) {
        case DefaultChatCommands.Explain:
            return ps`explain`
        case DefaultChatCommands.Smell:
            return ps`smell`
        case DefaultChatCommands.Unit:
            return ps`unit`
        case DefaultEditCommands.Test:
            return ps`test`
        case DefaultEditCommands.Doc:
            return ps`doc`
        case DefaultEditCommands.Edit:
            return ps`edit`
        case DefaultEditCommands.Custom:
        case DefaultChatCommands.Custom:
            return ps`custom`
        default:
            return input
    }
}<|MERGE_RESOLUTION|>--- conflicted
+++ resolved
@@ -31,7 +31,7 @@
     public init(provider?: CommandsProvider) {
         if (provider) {
             this.provider = provider
-<<<<<<< HEAD
+            this.disposables.push(this.provider)
             this.disposables.push(
                 this.provider,
                 vscode.window.registerTreeDataProvider(
@@ -39,9 +39,6 @@
                     this.provider.treeViewProvider
                 )
             )
-=======
-            this.disposables.push(this.provider)
->>>>>>> 8f819104
         }
     }
 
