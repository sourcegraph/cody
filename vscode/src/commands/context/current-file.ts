--- conflicted
+++ resolved
@@ -17,21 +17,12 @@
                 throw new Error('No active editor')
             }
 
-<<<<<<< HEAD
             const selection = new vscode.Selection(
-                1,
                 0,
-                document.lineCount,
+                0,
+                document.lineCount - 1,
                 document.lineAt(document.lineCount - 1).text.length
             )
-=======
-        const selection = new vscode.Selection(
-            0,
-            0,
-            document.lineCount - 1,
-            document.lineAt(document.lineCount - 1).text.length
-        )
->>>>>>> 009580d0
 
             const content = document.getText(selection)
 
