import * as vscode from 'vscode'

import { isRateLimitError } from '@sourcegraph/cody-shared'

import type { FixupTask } from './FixupTask'
import { CodyTaskState } from './utils'

// Create Lenses based on state
export function getLensesForTask(task: FixupTask): vscode.CodeLens[] {
    const codeLensRange = new vscode.Range(task.selectionRange.start, task.selectionRange.start)
    const isTest = task.intent === 'test'
    switch (task.state) {
        case CodyTaskState.pending:
        case CodyTaskState.working: {
            const title = getWorkingLens(codeLensRange)
            const cancel = getCancelLens(codeLensRange, task.id)
            return [title, cancel]
        }
        case CodyTaskState.inserting: {
<<<<<<< HEAD
            const title = getInsertingLens(codeLensRange)
            const cancel = getCancelLens(codeLensRange, task.id)
            return [title, cancel]
=======
            let title = getInsertingLens(codeLensRange)
            if (isTest) {
                title = getUnitTestLens(codeLensRange)
            }
            return [title]
>>>>>>> 97de9283
        }
        case CodyTaskState.applying: {
            const title = getApplyingLens(codeLensRange)
            const cancel = getCancelLens(codeLensRange, task.id)
            return [title, cancel]
        }
        case CodyTaskState.formatting: {
            const title = getFormattingLens(codeLensRange)
            const skip = getFormattingSkipLens(codeLensRange, task.id)
            return [title, skip]
        }
        case CodyTaskState.applied: {
            const title = getAppliedLens(codeLensRange, task.id)
            const accept = getAcceptLens(codeLensRange, task.id)
            const retry = getRetryLens(codeLensRange, task.id)
            const undo = getUndoLens(codeLensRange, task.id)
            if (isTest) {
                return [accept, undo]
            }
            return [title, accept, retry, undo]
        }
        case CodyTaskState.error: {
            const title = getErrorLens(codeLensRange, task)
            const discard = getDiscardLens(codeLensRange, task.id)
            return [title, discard]
        }
        default:
            return []
    }
}

// List of lenses
function getErrorLens(codeLensRange: vscode.Range, task: FixupTask): vscode.CodeLens {
    const lens = new vscode.CodeLens(codeLensRange)
    if (isRateLimitError(task.error)) {
        if (task.error.upgradeIsAvailable) {
            lens.command = {
                title: '⚡️ Upgrade to Cody Pro',
                command: 'cody.show-rate-limit-modal',
                arguments: [
                    task.error.userMessage,
                    task.error.retryMessage,
                    task.error.upgradeIsAvailable,
                ],
            }
        } else {
            lens.command = {
                title: '$(warning) Rate Limit Exceeded',
                command: 'cody.show-rate-limit-modal',
                arguments: [
                    task.error.userMessage,
                    task.error.retryMessage,
                    task.error.upgradeIsAvailable,
                ],
            }
        }
    } else {
        lens.command = {
            title: '$(warning) Applying Edits Failed',
            command: 'cody.fixup.codelens.error',
            arguments: [task.id],
        }
    }
    return lens
}

function getWorkingLens(codeLensRange: vscode.Range): vscode.CodeLens {
    const lens = new vscode.CodeLens(codeLensRange)
    lens.command = {
        title: '$(sync~spin) Cody is working...',
        command: 'cody.focus',
    }
    return lens
}

function getInsertingLens(codeLensRange: vscode.Range): vscode.CodeLens {
    const lens = new vscode.CodeLens(codeLensRange)
    lens.command = {
        title: '$(sync~spin) Inserting...',
        command: 'cody.focus',
    }
    return lens
}

function getApplyingLens(codeLensRange: vscode.Range): vscode.CodeLens {
    const lens = new vscode.CodeLens(codeLensRange)
    lens.command = {
        title: '$(sync~spin) Applying...',
        command: 'cody.focus',
    }
    return lens
}

function getFormattingLens(codeLensRange: vscode.Range): vscode.CodeLens {
    const lens = new vscode.CodeLens(codeLensRange)
    lens.command = {
        title: '$(sync~spin) Formatting...',
        command: 'cody.focus',
    }
    return lens
}

function getFormattingSkipLens(codeLensRange: vscode.Range, id: string): vscode.CodeLens {
    const lens = new vscode.CodeLens(codeLensRange)
    lens.command = {
        title: 'Skip',
        command: 'cody.fixup.codelens.skip-formatting',
        arguments: [id],
    }
    return lens
}

function getCancelLens(codeLensRange: vscode.Range, id: string): vscode.CodeLens {
    const lens = new vscode.CodeLens(codeLensRange)
    const shortcut = process.platform === 'win32' ? 'Alt+C' : '⌥Z'
    lens.command = {
        title: `Cancel [${shortcut}]`,
        command: 'cody.fixup.codelens.cancel',
        arguments: [id],
    }
    return lens
}

function getDiscardLens(codeLensRange: vscode.Range, id: string): vscode.CodeLens {
    const lens = new vscode.CodeLens(codeLensRange)
    lens.command = {
        title: 'Discard',
        command: 'cody.fixup.codelens.cancel',
        arguments: [id],
    }
    return lens
}

function getAppliedLens(codeLensRange: vscode.Range, id: string): vscode.CodeLens {
    const lens = new vscode.CodeLens(codeLensRange)
    lens.command = {
        title: '$(cody-logo) Show Diff',
        command: 'cody.fixup.codelens.diff',
        arguments: [id],
    }
    return lens
}

function getRetryLens(codeLensRange: vscode.Range, id: string): vscode.CodeLens {
    const lens = new vscode.CodeLens(codeLensRange)
    const shortcut = process.platform === 'win32' ? 'Alt+R' : '⌥R'
    lens.command = {
        title: `Retry [${shortcut}]`,
        command: 'cody.fixup.codelens.retry',
        arguments: [id],
    }
    return lens
}

function getUndoLens(codeLensRange: vscode.Range, id: string): vscode.CodeLens {
    const lens = new vscode.CodeLens(codeLensRange)
    const shortcut = process.platform === 'win32' ? 'Alt+X' : '⌥X'
    lens.command = {
        title: `Undo [${shortcut}]`,
        command: 'cody.fixup.codelens.undo',
        arguments: [id],
    }
    return lens
}

function getAcceptLens(codeLensRange: vscode.Range, id: string): vscode.CodeLens {
    const lens = new vscode.CodeLens(codeLensRange)
    const shortcut = process.platform === 'win32' ? 'Alt+A' : '⌥⇧A'
    lens.command = {
        title: `Accept [${shortcut}]`,
        command: 'cody.fixup.codelens.accept',
        arguments: [id],
    }
    return lens
}

<<<<<<< HEAD
/**
 * The task states where there is a direct command that the users is likely to action.
 * This is used to help enable/disable keyboard shortcuts depending on the states in the document
 */
export const ACTIONABLE_TASK_STATES = [
    // User can Accept, Undo, Retry, etc
    CodyTaskState.applied,
    // User can Cancel
    CodyTaskState.pending,
    CodyTaskState.working,
    CodyTaskState.inserting,
    CodyTaskState.applying,
]
=======
function getUnitTestLens(codeLensRange: vscode.Range): vscode.CodeLens {
    const lens = new vscode.CodeLens(codeLensRange)
    lens.command = {
        title: '$(sync~spin) Generating tests...',
        command: 'cody.focus',
    }
    return lens
}
>>>>>>> 97de9283
<|MERGE_RESOLUTION|>--- conflicted
+++ resolved
@@ -17,17 +17,10 @@
             return [title, cancel]
         }
         case CodyTaskState.inserting: {
-<<<<<<< HEAD
-            const title = getInsertingLens(codeLensRange)
-            const cancel = getCancelLens(codeLensRange, task.id)
-            return [title, cancel]
-=======
-            let title = getInsertingLens(codeLensRange)
             if (isTest) {
-                title = getUnitTestLens(codeLensRange)
-            }
-            return [title]
->>>>>>> 97de9283
+                return [getUnitTestLens(codeLensRange)]
+            }
+            return [getInsertingLens(codeLensRange), getCancelLens(codeLensRange, task.id)]
         }
         case CodyTaskState.applying: {
             const title = getApplyingLens(codeLensRange)
@@ -204,7 +197,15 @@
     return lens
 }
 
-<<<<<<< HEAD
+function getUnitTestLens(codeLensRange: vscode.Range): vscode.CodeLens {
+    const lens = new vscode.CodeLens(codeLensRange)
+    lens.command = {
+        title: '$(sync~spin) Generating tests...',
+        command: 'cody.focus',
+    }
+    return lens
+}
+
 /**
  * The task states where there is a direct command that the users is likely to action.
  * This is used to help enable/disable keyboard shortcuts depending on the states in the document
@@ -217,14 +218,4 @@
     CodyTaskState.working,
     CodyTaskState.inserting,
     CodyTaskState.applying,
-]
-=======
-function getUnitTestLens(codeLensRange: vscode.Range): vscode.CodeLens {
-    const lens = new vscode.CodeLens(codeLensRange)
-    lens.command = {
-        title: '$(sync~spin) Generating tests...',
-        command: 'cody.focus',
-    }
-    return lens
-}
->>>>>>> 97de9283
+]