export enum CodyTaskState {
    'idle' = 1,
    'working' = 2,
    'inserting' = 3,
    'applying' = 4,
    'formatting' = 5,
    'applied' = 6,
    'finished' = 7,
    'error' = 8,
<<<<<<< HEAD
    'pending' = 9,
}

export type CodyTaskList = {
    [key in CodyTaskState]: {
        id: string
        icon: string
        description: string
    }
}

/**
 * Icon for each task state
 */
export const fixupTaskList: CodyTaskList = {
    [CodyTaskState.idle]: {
        id: 'idle',
        icon: 'clock',
        description: 'Initial state',
    },
    [CodyTaskState.working]: {
        id: 'working',
        icon: 'sync~spin',
        description: 'Cody is preparing a response',
    },
    [CodyTaskState.inserting]: {
        id: 'inserting',
        icon: 'pencil',
        description: 'The edit is being inserted to the document',
    },
    [CodyTaskState.applying]: {
        id: 'applying',
        icon: 'pencil',
        description: 'The edit is being applied to the document',
    },
    [CodyTaskState.formatting]: {
        id: 'formatting',
        icon: 'pencil',
        description: 'The edit is being formatted in the document',
    },
    [CodyTaskState.applied]: {
        id: 'applied',
        icon: 'pass-filled',
        description: 'Suggestions from Cody have been applied',
    },
    [CodyTaskState.finished]: {
        id: 'finished',
        icon: 'pass-filled',
        description: 'The edit has been resolved and is no longer visible in the document',
    },
    [CodyTaskState.error]: {
        id: 'error',
        icon: 'stop',
        description: 'The task failed',
    },
    // Use pending to prevent edits being applied before a request has been completed
    // e.g. an edit is pending for a new file to be created
    [CodyTaskState.pending]: {
        id: 'pending',
        icon: 'sync~spin',
        description: 'The edit is pending for a response before it can continue',
    },
=======
>>>>>>> bbbc55a5
}<|MERGE_RESOLUTION|>--- conflicted
+++ resolved
@@ -7,69 +7,5 @@
     'applied' = 6,
     'finished' = 7,
     'error' = 8,
-<<<<<<< HEAD
     'pending' = 9,
-}
-
-export type CodyTaskList = {
-    [key in CodyTaskState]: {
-        id: string
-        icon: string
-        description: string
-    }
-}
-
-/**
- * Icon for each task state
- */
-export const fixupTaskList: CodyTaskList = {
-    [CodyTaskState.idle]: {
-        id: 'idle',
-        icon: 'clock',
-        description: 'Initial state',
-    },
-    [CodyTaskState.working]: {
-        id: 'working',
-        icon: 'sync~spin',
-        description: 'Cody is preparing a response',
-    },
-    [CodyTaskState.inserting]: {
-        id: 'inserting',
-        icon: 'pencil',
-        description: 'The edit is being inserted to the document',
-    },
-    [CodyTaskState.applying]: {
-        id: 'applying',
-        icon: 'pencil',
-        description: 'The edit is being applied to the document',
-    },
-    [CodyTaskState.formatting]: {
-        id: 'formatting',
-        icon: 'pencil',
-        description: 'The edit is being formatted in the document',
-    },
-    [CodyTaskState.applied]: {
-        id: 'applied',
-        icon: 'pass-filled',
-        description: 'Suggestions from Cody have been applied',
-    },
-    [CodyTaskState.finished]: {
-        id: 'finished',
-        icon: 'pass-filled',
-        description: 'The edit has been resolved and is no longer visible in the document',
-    },
-    [CodyTaskState.error]: {
-        id: 'error',
-        icon: 'stop',
-        description: 'The task failed',
-    },
-    // Use pending to prevent edits being applied before a request has been completed
-    // e.g. an edit is pending for a new file to be created
-    [CodyTaskState.pending]: {
-        id: 'pending',
-        icon: 'sync~spin',
-        description: 'The edit is pending for a response before it can continue',
-    },
-=======
->>>>>>> bbbc55a5
 }