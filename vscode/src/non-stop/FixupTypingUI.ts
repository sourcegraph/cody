--- conflicted
+++ resolved
@@ -1,11 +1,7 @@
 import * as vscode from 'vscode'
 
 import { EDIT_COMMAND, menu_buttons } from '../commands/utils/menu'
-<<<<<<< HEAD
-import { getActiveEditor } from '../editor/active-editor'
-=======
 import { getEditor } from '../editor/active-editor'
->>>>>>> a38fab63
 
 import { FixupTask } from './FixupTask'
 import { FixupTaskFactory } from './roles'
