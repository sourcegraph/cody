import * as vscode from 'vscode'

import { ChatEventSource } from '@sourcegraph/cody-shared/src/chat/transcript/messages'

import { EDIT_COMMAND, menu_buttons } from '../commands/utils/menu'
<<<<<<< HEAD
import { getEditor } from '../editor/active-editor'
=======
import { ExecuteEditArguments } from '../edit/execute'
import { getActiveEditor } from '../editor/active-editor'
>>>>>>> 4d41f85b

import { FixupTask } from './FixupTask'
import { FixupTaskFactory } from './roles'

/**
 * The UI for creating non-stop fixup tasks by typing instructions.
 */
export class FixupTypingUI {
    constructor(private readonly taskFactory: FixupTaskFactory) {}

    public async getInstructionFromQuickPick({
        title = `${EDIT_COMMAND.description} (${EDIT_COMMAND.slashCommand})`,
        placeholder = 'Your instructions',
        value = '',
        prefix = EDIT_COMMAND.slashCommand,
    } = {}): Promise<string> {
        const quickPick = vscode.window.createQuickPick()
        quickPick.title = title
        quickPick.placeholder = placeholder
        quickPick.buttons = [menu_buttons.back]
        quickPick.value = value

        // VS Code automatically sorts quick pick items by label.
        // We want the 'edit' item to always be first, so we remove this.
        // Property not currently documented, open issue: https://github.com/microsoft/vscode/issues/73904
        ;(quickPick as any).sortByLabel = false

        quickPick.onDidTriggerButton(() => {
            void vscode.commands.executeCommand('cody.action.commands.menu')
            quickPick.hide()
        })

        quickPick.show()

        return new Promise(resolve =>
            quickPick.onDidAccept(() => {
                const instruction = quickPick.value.trim()
                if (!instruction) {
                    // noop
                    return
                }

                quickPick.hide()
                return resolve(prefix ? `${prefix} ${instruction}` : instruction)
            })
        )
    }

<<<<<<< HEAD
    public async show(): Promise<FixupTask | null> {
        const editor = getEditor().active
        if (!editor) {
=======
    public async show(args: ExecuteEditArguments, source: ChatEventSource): Promise<FixupTask | null> {
        const editor = getActiveEditor()
        const document = args.document || editor?.document
        const range = args.range || editor?.selection
        if (!document || !range) {
>>>>>>> 4d41f85b
            return null
        }
        const instruction = (await this.getInstructionFromQuickPick())?.trim()
        if (!instruction) {
            return null
        }
        const CHAT_RE = /^\/chat(|\s.*)$/
        const match = instruction.match(CHAT_RE)
        if (match?.[1]) {
            // If we got here, we have a selection; start chat with match[1].
            await vscode.commands.executeCommand('cody.action.chat', match[1], 'fixup')
            return null
        }

        const task = this.taskFactory.createTask(document.uri, instruction, range, args.intent, args.insertMode, source)

        // Return focus to the editor
        void vscode.window.showTextDocument(document)

        return task
    }
}<|MERGE_RESOLUTION|>--- conflicted
+++ resolved
@@ -3,12 +3,8 @@
 import { ChatEventSource } from '@sourcegraph/cody-shared/src/chat/transcript/messages'
 
 import { EDIT_COMMAND, menu_buttons } from '../commands/utils/menu'
-<<<<<<< HEAD
+import { ExecuteEditArguments } from '../edit/execute'
 import { getEditor } from '../editor/active-editor'
-=======
-import { ExecuteEditArguments } from '../edit/execute'
-import { getActiveEditor } from '../editor/active-editor'
->>>>>>> 4d41f85b
 
 import { FixupTask } from './FixupTask'
 import { FixupTaskFactory } from './roles'
@@ -57,17 +53,14 @@
         )
     }
 
-<<<<<<< HEAD
-    public async show(): Promise<FixupTask | null> {
+    public async show(args: ExecuteEditArguments, source: ChatEventSource): Promise<FixupTask | null> {
         const editor = getEditor().active
         if (!editor) {
-=======
-    public async show(args: ExecuteEditArguments, source: ChatEventSource): Promise<FixupTask | null> {
-        const editor = getActiveEditor()
+            return null
+        }
         const document = args.document || editor?.document
         const range = args.range || editor?.selection
         if (!document || !range) {
->>>>>>> 4d41f85b
             return null
         }
         const instruction = (await this.getInstructionFromQuickPick())?.trim()
