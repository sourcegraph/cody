import * as vscode from 'vscode'

import { FixupIntent, FixupIntentClassification } from '@sourcegraph/cody-shared/src/chat/recipes/fixup'
import { VsCodeFixupController, VsCodeFixupTaskRecipeData } from '@sourcegraph/cody-shared/src/editor'
import { IntentDetector } from '@sourcegraph/cody-shared/src/intent-detector'
import { MAX_CURRENT_FILE_TOKENS } from '@sourcegraph/cody-shared/src/prompt/constants'
import { truncateText } from '@sourcegraph/cody-shared/src/prompt/truncation'

import { getSmartSelection } from '../editor/utils'
import { logDebug } from '../log'
import { countCode } from '../services/InlineAssist'
import { telemetryService } from '../services/telemetry'
import { telemetryRecorder } from '../services/telemetryV2'

import { computeDiff, Diff } from './diff'
import { FixupCodeLenses } from './FixupCodeLenses'
import { ContentProvider } from './FixupContentStore'
import { FixupDecorator } from './FixupDecorator'
import { FixupDocumentEditObserver } from './FixupDocumentEditObserver'
import { FixupFile } from './FixupFile'
import { FixupFileObserver } from './FixupFileObserver'
import { FixupScheduler } from './FixupScheduler'
import { FixupTask, taskID } from './FixupTask'
import { FixupTypingUI } from './FixupTypingUI'
import { FixupFileCollection, FixupIdleTaskRunner, FixupTaskFactory, FixupTextChanged } from './roles'
import { FixupTaskTreeItem, TaskViewProvider } from './TaskViewProvider'
import { CodyTaskState } from './utils'

// This class acts as the factory for Fixup Tasks and handles communication between the Tree View and editor
export class FixupController
    implements
        VsCodeFixupController,
        FixupFileCollection,
        FixupIdleTaskRunner,
        FixupTaskFactory,
        FixupTextChanged,
        vscode.Disposable
{
    private tasks = new Map<taskID, FixupTask>()
    private readonly taskViewProvider: TaskViewProvider
    private readonly files: FixupFileObserver
    private readonly editObserver: FixupDocumentEditObserver
    // TODO: Make the fixup scheduler use a cooldown timer with a longer delay
    private readonly scheduler = new FixupScheduler(10)
    private readonly decorator = new FixupDecorator()
    private readonly codelenses = new FixupCodeLenses(this)
    private readonly contentStore = new ContentProvider()
    private readonly typingUI = new FixupTypingUI(this)

    private _disposables: vscode.Disposable[] = []

    constructor() {
        // Register commands
        this._disposables.push(
            vscode.workspace.registerTextDocumentContentProvider('cody-fixup', this.contentStore),
            vscode.commands.registerCommand('cody.fixup.open', id => this.showThisFixup(id)),
            vscode.commands.registerCommand('cody.fixup.apply', treeItem => this.applyFixups(treeItem)),
            vscode.commands.registerCommand('cody.fixup.apply-by-file', treeItem => this.applyFixups(treeItem)),
            vscode.commands.registerCommand('cody.fixup.apply-all', () => this.applyFixups()),
            vscode.commands.registerCommand('cody.fixup.diff', treeItem => this.showDiff(treeItem)),
            vscode.commands.registerCommand('cody.fixup.codelens.apply', id => this.apply(id)),
            vscode.commands.registerCommand('cody.fixup.codelens.diff', id => this.diff(id)),
            vscode.commands.registerCommand('cody.fixup.codelens.cancel', id => this.cancel(id)),
            vscode.commands.registerCommand('cody.fixup.codelens.regenerate', async id => this.regenerate(id))
        )
        // Observe file renaming and deletion
        this.files = new FixupFileObserver()
        this._disposables.push(vscode.workspace.onDidRenameFiles(this.files.didRenameFiles.bind(this.files)))
        this._disposables.push(vscode.workspace.onDidDeleteFiles(this.files.didDeleteFiles.bind(this.files)))
        // Observe editor focus
        this._disposables.push(vscode.window.onDidChangeVisibleTextEditors(this.didChangeVisibleTextEditors.bind(this)))
        // Start the fixup tree view provider
        this.taskViewProvider = new TaskViewProvider()
        // Observe file edits
        this.editObserver = new FixupDocumentEditObserver(this)
        this._disposables.push(
            vscode.workspace.onDidChangeTextDocument(this.editObserver.textDocumentChanged.bind(this.editObserver))
        )
    }

    /**
     * Register the tree view that provides an additional UI for Fixups.
     * Call this if the feature is enabled.
     * TODO: We should move this to a QuickPick and enable it by default.
     */
    public registerTreeView(): void {
        this._disposables.push(vscode.window.registerTreeDataProvider('cody.fixup.tree.view', this.taskViewProvider))
    }

    // FixupFileCollection

    public tasksForFile(file: FixupFile): FixupTask[] {
        return [...this.tasks.values()].filter(task => task.fixupFile === file)
    }

    public maybeFileForUri(uri: vscode.Uri): FixupFile | undefined {
        return this.files.maybeForUri(uri)
    }

    // FixupIdleTaskScheduler

    public scheduleIdle<T>(callback: () => T): Promise<T> {
        return this.scheduler.scheduleIdle(callback)
    }

    public async promptUserForTask(): Promise<FixupTask | null> {
        const task = await this.typingUI.show()
        return task
    }

    public createTask(
        documentUri: vscode.Uri,
        instruction: string,
        selectionRange: vscode.Range,
        autoApply = false,
        insertMode?: boolean,
        source?: string
    ): FixupTask {
        const fixupFile = this.files.forUri(documentUri)
        const task = new FixupTask(fixupFile, instruction, selectionRange, autoApply, insertMode, source)
        this.tasks.set(task.id, task)
        this.setTaskState(task, CodyTaskState.working)
        return task
    }

    // Open fsPath at the selected line in editor on tree item click
    private showThisFixup(taskID: taskID): void {
        const task = this.tasks.get(taskID)
        if (!task) {
            void vscode.window.showInformationMessage('No fixup was found...')
            return
        }
        // Create vscode Uri from task uri and selection range
        void vscode.window.showTextDocument(task.fixupFile.uri, { selection: task.selectionRange })
    }

    // Apply single fixup from task ID. Public for testing.
    public async apply(id: taskID): Promise<void> {
        telemetryService.log('CodyVSCodeExtension:fixup:codeLens:clicked', { op: 'apply' })
        logDebug('FixupController:apply', 'applying', { verbose: { id } })
        const task = this.tasks.get(id)
        if (!task) {
            console.error('cannot find task')
            return
        }
        await this.applyTask(task)
    }

    // Tries to get a clean, up-to-date diff to apply. If the diff is not
    // up-to-date, it is synchronously recomputed. If the diff is not clean,
    // will return undefined. This may update the task with the newly computed
    // diff.
    private applicableDiffOrRespin(task: FixupTask, document: vscode.TextDocument): Diff | undefined {
        if (!(task.state === CodyTaskState.ready || task.state === CodyTaskState.applying)) {
            // We haven't received a response from the LLM yet, so there is
            // no diff.
            console.warn('no response cached from LLM so no applicable diff')
            return undefined
        }
        const bufferText = document.getText(task.selectionRange)
        let diff = task.diff
        if (task.replacement !== undefined && bufferText !== diff?.bufferText) {
            // The buffer changed since we last computed the diff.
            task.diff = diff = computeDiff(task.original, task.replacement, bufferText, task.selectionRange.start)
            this.didUpdateDiff(task)
        }
        if (!diff?.clean) {
            this.scheduleRespin(task)
            return undefined
        }
        return diff
    }

    // Schedule a re-spin for diffs with conflicts.
    private scheduleRespin(task: FixupTask): void {
        const MAX_SPIN_COUNT_PER_TASK = 5
        if (task.spinCount >= MAX_SPIN_COUNT_PER_TASK) {
            telemetryService.log('CodyVSCodeExtension:fixup:respin', { count: task.spinCount })
            // TODO: Report an error message
            // task.error = `Cody tried ${task.spinCount} times but failed to edit the file`
            this.setTaskState(task, CodyTaskState.error)
            return
        }
        void vscode.window.showInformationMessage('Cody will rewrite to include your changes')
        this.setTaskState(task, CodyTaskState.working)
        return undefined
    }

    /**
     * Retrieves the intent for a specific task based on the selected text and other contextual information.
     *
     * @param taskId - The ID of the task for which the intent is to be determined.
     * @param intentDetector - The detector used to classify the intent from available options.
     *
     * @returns A promise that resolves to a `FixupIntent` which can be one of the intents like 'add', 'edit', etc.
     *
     * @throws
     * - Will throw an error if no code is selected for fixup.
     * - Will throw an error if the selected text exceeds the defined maximum limit.
     *
     * @todo (umpox): Explore shorter and more efficient ways to detect intent.
     * Possible methods:
     * - Input -> Match first word against update|fix|add|delete verbs
     * - Context -> Infer intent from context, e.g. Current file is a test -> Test intent, Current selection is a comment symbol -> Documentation intent
     */
    public async getTaskIntent(taskId: string, intentDetector: IntentDetector): Promise<FixupIntent> {
        const task = this.tasks.get(taskId)
        if (!task) {
            throw new Error('Select some code to fixup.')
        }
        const document = await vscode.workspace.openTextDocument(task.fixupFile.uri)
        const selectedText = document.getText(task.selectionRange)
        if (truncateText(selectedText, MAX_CURRENT_FILE_TOKENS) !== selectedText) {
            const msg = "The amount of text selected exceeds Cody's current capacity."
            throw new Error(msg)
        }

        if (selectedText.trim().length === 0) {
            // Nothing selected, assume this is always 'add'.
            return 'add'
        }

        const intent = await intentDetector.classifyIntentFromOptions(
            task.instruction,
            FixupIntentClassification,
            'edit'
        )
        return intent
    }

    /**
     * This function retrieves a "smart" selection for a FixupTask when selectionRange is not available.
     *
     * The idea of a "smart" selection is to look at both the start and end positions of the current selection,
     * and attempt to expand those positions to encompass more meaningful chunks of code, such as folding regions.
     *
     * The function does the following:
     * 1. Finds the document URI from it's fileName
     * 2. If the selection starts in a folding range, moves the selection start position back to the start of that folding range.
     * 3. If the selection ends in a folding range, moves the selection end positionforward to the end of that folding range.
     *
     * @returns A Promise that resolves to an `vscode.Range` which represents the combined "smart" selection.
     */
    private async getFixupTaskSmartSelection(task: FixupTask, selectionRange: vscode.Range): Promise<vscode.Range> {
        const fileName = task.fixupFile.uri.fsPath
        const documentUri = vscode.Uri.file(fileName)

        // Use selectionRange when it's available
        if (selectionRange && !selectionRange?.start.isEqual(selectionRange.end)) {
            return selectionRange
        }

        // Retrieve the start position of the current selection
        const activeCursorStartPosition = selectionRange.start
        // If we find a new expanded selection position then we set it as the new start position
        // and if we don't then we fallback to the original selection made by the user
        const newSelectionStartingPosition =
            (await getSmartSelection(documentUri, activeCursorStartPosition.line))?.start || selectionRange.start

        // Retrieve the ending line of the current selection
        const activeCursorEndPosition = selectionRange.end
        // If we find a new expanded selection position then we set it as the new ending position
        // and if we don't then we fallback to the original selection made by the user
        const newSelectionEndingPosition =
            (await getSmartSelection(documentUri, activeCursorEndPosition.line))?.end || selectionRange.end

        // Create a new range that starts from the beginning of the folding range at the start position
        // and ends at the end of the folding range at the end position.
        return new vscode.Range(
            newSelectionStartingPosition.line,
            newSelectionStartingPosition.character,
            newSelectionEndingPosition.line,
            newSelectionEndingPosition.character
        )
    }

    private async applyTask(task: FixupTask): Promise<void> {
        if (task.state !== CodyTaskState.ready) {
            return
        }
        this.setTaskState(task, CodyTaskState.applying)

        let editor = vscode.window.visibleTextEditors.find(editor => editor.document.uri === task.fixupFile.uri)
        if (!editor) {
            editor = await vscode.window.showTextDocument(task.fixupFile.uri)
        }

        const diff = this.applicableDiffOrRespin(task, editor.document)
        if (!diff) {
            return
        }

        editor.revealRange(task.selectionRange)

        const editOk = task.insertMode ? await this.insertEdit(editor, task) : await this.replaceEdit(editor, diff)

        if (!editOk) {
            telemetryService.log('CodyVSCodeExtension:fixup:apply:failed')
            // This is currently a test/demo of the new events system
            telemetryRecorder.recordEvent('cody.fixup.apply', 'failed')

            // TODO: Try to recover, for example by respinning
            void vscode.window.showWarningMessage('edit did not apply')
            return
        }

        const replacementText = task.replacement
        if (replacementText) {
            const codeCount = countCode(replacementText)
            const source = task.source
            telemetryService.log('CodyVSCodeExtension:fixup:applied', { ...codeCount, source })

<<<<<<< HEAD
            // This is currently a test/demo of the new events system
            telemetryRecorder.recordEvent('cody.fixup.apply', 'succeeded', {
                metadata: [
                    ['lineCount', codeCount.lineCount],
                    ['charCount', codeCount.charCount],
                ],
                privateMetadata: { source },
            })
=======
            // format the selected area after applying edits
            const range = new vscode.Range(
                new vscode.Position(task.selectionRange.start.line, 0),
                new vscode.Position(
                    task.selectionRange.start.line + codeCount.lineCount,
                    task.selectionRange.end.character
                )
            )
            await vscode.commands.executeCommand('editor.action.formatDocument', range)
>>>>>>> cea5fd23
        }

        // TODO: is this the right transition for being all done?
        // TODO: Consider keeping tasks around to resurrect them if the user
        // hits undo.
        // TODO: See if we can discard a FixupFile now.
        this.setTaskState(task, CodyTaskState.fixed)
    }

    // Replace edit returned by Cody at task selection range
    private async replaceEdit(editor: vscode.TextEditor, diff: Diff): Promise<boolean> {
        logDebug('FixupController:edit', 'replacing ')
        const editOk = await editor.edit(editBuilder => {
            for (const edit of diff.edits) {
                editBuilder.replace(
                    new vscode.Range(
                        new vscode.Position(edit.range.start.line, edit.range.start.character),
                        new vscode.Position(edit.range.end.line, edit.range.end.character)
                    ),
                    edit.text
                )
            }
        })
        return editOk
    }

    // Insert edit returned by Cody at task selection range
    private async insertEdit(editor: vscode.TextEditor, task: FixupTask): Promise<boolean> {
        logDebug('FixupController:edit', 'inserting')
        const text = task.replacement
        const range = task.selectionRange
        if (!text) {
            return false
        }

        // add correct indentation based on first non empty character index
        const nonEmptyStartIndex = editor.document.lineAt(range.start.line).firstNonWhitespaceCharacterIndex
        // add indentation to each line
        const textLines = text.split('\n').map(line => ' '.repeat(nonEmptyStartIndex) + line)
        // join text with new lines, and then remove everything after the last new line if it only contains white spaces
        const replacementText = textLines.join('\n').replace(/[\t ]+$/, '')
        // Insert updated text at selection range
        const editOk = await editor.edit(editBuilder => {
            editBuilder.insert(range.start, replacementText)
        })
        return editOk
    }

    // Applying fixups from tree item click
    private async applyFixups(treeItem?: FixupTaskTreeItem): Promise<void> {
        // TODO: Add support for applying all fixups
        // applying fixup to all tasks
        if (!treeItem) {
            void vscode.window.showInformationMessage(
                'Applying all fixups is not implemented yet...',
                String(this.tasks.size)
            )
            return
        }
        // applying fixup to a single task
        if (treeItem.contextValue === 'task' && treeItem.id) {
            await this.apply(treeItem.id)
            return
        }
        // TODO: Add support for applying fixups from a directory
        // applying fixup to all tasks in a directory
        if (treeItem.contextValue === 'fsPath') {
            for (const task of this.tasks.values()) {
                void vscode.window.showInformationMessage(
                    'Applying fixups from a directory is not implemented yet...',
                    String(this.tasks.size)
                )
                if (task.fixupFile.uri.fsPath.endsWith(treeItem.fsPath)) {
                    return
                }
            }
            return
        }
        console.error('cannot apply fixups')
    }

    private cancel(id: taskID): void {
        telemetryService.log('CodyVSCodeExtension:fixup:codeLens:clicked', { op: 'cancel' })
        const task = this.tasks.get(id)
        if (!task) {
            return
        }
        this.setTaskState(task, task.state === CodyTaskState.error ? CodyTaskState.error : CodyTaskState.fixed)
        this.discard(task)
    }

    private discard(task: FixupTask): void {
        this.needsDiffUpdate_.delete(task)
        this.codelenses.didDeleteTask(task)
        this.contentStore.delete(task.id)
        this.decorator.didCompleteTask(task)
        this.tasks.delete(task.id)
        this.taskViewProvider.removeTreeItemByID(task.id)
    }

    public getTasks(): FixupTask[] {
        return Array.from(this.tasks.values())
    }

    // Called by the non-stop recipe to gather current state for the task.
    public async getTaskRecipeData(
        id: string,
        options: { enableSmartSelection?: boolean }
    ): Promise<VsCodeFixupTaskRecipeData | undefined> {
        const task = this.tasks.get(id)
        if (!task) {
            return undefined
        }
        const document = await vscode.workspace.openTextDocument(task.fixupFile.uri)
        if (options.enableSmartSelection && task.selectionRange) {
            const newRange = await this.getFixupTaskSmartSelection(task, task.selectionRange)
            task.selectionRange = newRange
        }

        const precedingText = document.getText(
            new vscode.Range(
                task.selectionRange.start.translate({ lineDelta: -Math.min(task.selectionRange.start.line, 50) }),
                task.selectionRange.start
            )
        )
        const selectedText = document.getText(task.selectionRange)
        // TODO: original text should be a property of the diff so that we
        // can apply diffs even while re-spinning
        task.original = selectedText
        const followingText = document.getText(
            new vscode.Range(task.selectionRange.end, task.selectionRange.end.translate({ lineDelta: 50 }))
        )

        return {
            instruction: task.instruction,
            fileName: task.fixupFile.uri.fsPath,
            precedingText,
            selectedText,
            followingText,
            selectionRange: task.selectionRange,
        }
    }

    public async didReceiveFixupText(id: string, text: string, state: 'streaming' | 'complete'): Promise<void> {
        const task = this.tasks.get(id)
        if (!task) {
            return Promise.resolve()
        }
        if (task.state !== CodyTaskState.working) {
            // TODO: Update this when we re-spin tasks with conflicts so that
            // we store the new text but can also display something reasonably
            // stable in the editor
            return Promise.resolve()
        }

        switch (state) {
            case 'streaming':
                task.inProgressReplacement = text
                break
            case 'complete':
                task.inProgressReplacement = undefined
                task.replacement = text
                this.setTaskState(task, CodyTaskState.ready)
                telemetryService.log('CodyVSCodeExtension:fixupResponse:hasCode', {
                    ...countCode(text),
                    source: task.source,
                })
                break
        }
        this.textDidChange(task)
        return Promise.resolve()
    }

    // Handles changes to the source document in the fixup selection, or the
    // replacement text generated by Cody.
    public textDidChange(task: FixupTask): void {
        if (task.state === CodyTaskState.fixed) {
            this.needsDiffUpdate_.delete(task)
        }
        if (this.needsDiffUpdate_.size === 0) {
            void this.scheduler.scheduleIdle(() => this.updateDiffs())
        }
        if (!this.needsDiffUpdate_.has(task)) {
            this.needsDiffUpdate_.add(task)
        }
    }

    // Handles when the range associated with a fixup task changes.
    public rangeDidChange(task: FixupTask): void {
        this.codelenses.didUpdateTask(task)
        // We don't notify the decorator about this range change; vscode
        // updates any text decorations and we can recompute them, lazily,
        // if the diff is dirtied.
    }

    // Tasks where the text of the buffer, or the text provided by Cody, has
    // changed and we need to update diffs.
    private needsDiffUpdate_: Set<FixupTask> = new Set()

    // Files where the editor wasn't visible and we have delayed computing diffs
    // for tasks.
    private needsEditor_: Set<FixupFile> = new Set()

    private didChangeVisibleTextEditors(editors: readonly vscode.TextEditor[]): void {
        const editorsByFile = new Map<FixupFile, vscode.TextEditor[]>()
        for (const editor of editors) {
            const file = this.files.maybeForUri(editor.document.uri)
            if (!file) {
                continue
            }
            // Group editors by file so the decorator can apply decorations
            // in one shot.
            if (!editorsByFile.has(file)) {
                editorsByFile.set(file, [])
            }
            editorsByFile.get(file)?.push(editor)
            // If we were waiting for an editor to get text to diff against,
            // start that process now.
            if (this.needsEditor_.has(file)) {
                this.needsEditor_.delete(file)
                for (const task of this.tasksForFile(file)) {
                    if (this.needsDiffUpdate_.size === 0) {
                        void this.scheduler.scheduleIdle(() => this.updateDiffs())
                    }
                    this.needsDiffUpdate_.add(task)
                }
            }
        }
        // Apply any decorations we have to the visible editors.
        for (const [file, editors] of editorsByFile.entries()) {
            this.decorator.didChangeVisibleTextEditors(file, editors)
        }
    }

    private updateDiffs(): void {
        const deadlineMsec = Date.now() + 500

        while (this.needsDiffUpdate_.size && Date.now() < deadlineMsec) {
            const task = this.needsDiffUpdate_.keys().next().value as FixupTask
            this.needsDiffUpdate_.delete(task)
            const editor = vscode.window.visibleTextEditors.find(editor => editor.document.uri === task.fixupFile.uri)
            if (!editor) {
                this.needsEditor_.add(task.fixupFile)
                continue
            }
            // TODO: When Cody doesn't suggest any output something has gone
            // wrong; we should clean up. But updateDiffs also gets called to
            // process streaming output, so this isn't the place to detect or
            // recover from empty replacements.
            const botText = task.inProgressReplacement || task.replacement
            if (!botText) {
                continue
            }
            const bufferText = editor.document.getText(task.selectionRange)

            // Add new line at the end of bot text when running insert mode
            const newLine = task.insertMode ? '\n' : ''
            task.diff = computeDiff(task.original, `${botText}${newLine}`, bufferText, task.selectionRange.start)
            this.didUpdateDiff(task)
        }

        if (this.needsDiffUpdate_.size) {
            // We did not get through the work; schedule more later.
            void this.scheduler.scheduleIdle(() => this.updateDiffs())
        }
    }

    private didUpdateDiff(task: FixupTask): void {
        if (!task.diff) {
            // Once we have a diff, we never go back to not having a diff.
            // If adding that transition, you must un-apply old highlights for
            // this task.
            throw new Error('unreachable')
        }
        this.decorator.didUpdateDiff(task)
        if (!task.diff.clean) {
            // TODO: If this isn't an in-progress diff, then schedule
            // a re-spin or notify failure
            return
        }
    }

    // Callback function for the Fixup Task Tree View item Diff button
    private async showDiff(treeItem: FixupTaskTreeItem): Promise<void> {
        if (!treeItem?.id) {
            return
        }
        await this.diff(treeItem.id)
    }

    // Show diff between before and after edits
    private async diff(id: taskID): Promise<void> {
        telemetryService.log('CodyVSCodeExtension:fixup:codeLens:clicked', { op: 'diff' })
        const task = this.tasks.get(id)
        if (!task) {
            return
        }
        // Get an up-to-date diff
        const editor = vscode.window.visibleTextEditors.find(editor => editor.document.uri === task.fixupFile.uri)
        if (!editor) {
            return
        }
        const diff = this.applicableDiffOrRespin(task, editor.document)
        if (!diff || diff.mergedText === undefined) {
            return
        }
        // show diff view between the current document and replacement
        // Add replacement content to the temp document
        await this.contentStore.set(task.id, task.fixupFile.uri)
        const tempDocUri = vscode.Uri.parse(`cody-fixup:${task.fixupFile.uri.fsPath}#${task.id}`)
        const doc = await vscode.workspace.openTextDocument(tempDocUri)
        const edit = new vscode.WorkspaceEdit()
        const range = task.selectionRange
        edit.replace(tempDocUri, range, diff.mergedText)
        await vscode.workspace.applyEdit(edit)
        await doc.save()

        // Show diff between current document and replacement content
        await vscode.commands.executeCommand(
            'vscode.diff',
            task.fixupFile.uri,
            tempDocUri,
            'Cody Fixup Diff View - ' + task.id,
            {
                preview: true,
                preserveFocus: false,
                selection: range,
                label: 'Cody Fixup Diff View',
                description: 'Cody Fixup Diff View: ' + task.fixupFile.uri.fsPath,
            }
        )
    }

    // Regenerate code with the same set of instruction
    public async regenerate(id: taskID): Promise<void> {
        telemetryService.log('CodyVSCodeExtension:fixup:codeLens:clicked', { op: 'regenerate' })
        const task = this.tasks.get(id)
        if (!task) {
            return
        }
        const range = task.selectionRange
        const instruction = task.instruction
        const document = await vscode.workspace.openTextDocument(task.fixupFile.uri)
        // Remove the previous task and code lenses
        this.cancel(id)
        void vscode.commands.executeCommand('cody.command.edit-code', { range, instruction, document }, 'regenerate')
    }

    private setTaskState(task: FixupTask, state: CodyTaskState): void {
        const oldState = task.state
        if (oldState === state) {
            // Not a transition--nothing to do.
            return
        }

        task.state = state

        // TODO: These state transition actions were moved from FixupTask, but
        // it is wrong for a single task to toggle the cody.fixup.running state.
        // There's more than one task.
        if (oldState !== CodyTaskState.working && task.state === CodyTaskState.working) {
            task.spinCount++
            void vscode.commands.executeCommand('setContext', 'cody.fixup.running', true)
        } else if (oldState === CodyTaskState.working && task.state !== CodyTaskState.working) {
            void vscode.commands.executeCommand('setContext', 'cody.fixup.running', false)
        }

        if (task.state === CodyTaskState.fixed) {
            this.discard(task)
            return
        }
        // Save states of the task
        this.codelenses.didUpdateTask(task)
        this.taskViewProvider.setTreeItem(task)

        // auto apply task if enabled
        if (task.state === CodyTaskState.ready && task.autoApply) {
            void this.apply(task.id)
        }
    }

    private reset(): void {
        this.tasks = new Map<taskID, FixupTask>()
        this.taskViewProvider.reset()
    }

    public dispose(): void {
        this.reset()
        this.codelenses.dispose()
        this.decorator.dispose()
        this.taskViewProvider.dispose()
        for (const disposable of this._disposables) {
            disposable.dispose()
        }
        this._disposables = []
    }
}<|MERGE_RESOLUTION|>--- conflicted
+++ resolved
@@ -308,10 +308,10 @@
         if (replacementText) {
             const codeCount = countCode(replacementText)
             const source = task.source
+
             telemetryService.log('CodyVSCodeExtension:fixup:applied', { ...codeCount, source })
-
-<<<<<<< HEAD
-            // This is currently a test/demo of the new events system
+            // This is currently a test/demo of the new events system, by
+            // replicating the above legacy telemetryService.log call
             telemetryRecorder.recordEvent('cody.fixup.apply', 'succeeded', {
                 metadata: [
                     ['lineCount', codeCount.lineCount],
@@ -319,7 +319,7 @@
                 ],
                 privateMetadata: { source },
             })
-=======
+
             // format the selected area after applying edits
             const range = new vscode.Range(
                 new vscode.Position(task.selectionRange.start.line, 0),
@@ -329,7 +329,6 @@
                 )
             )
             await vscode.commands.executeCommand('editor.action.formatDocument', range)
->>>>>>> cea5fd23
         }
 
         // TODO: is this the right transition for being all done?
