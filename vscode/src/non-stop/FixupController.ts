import * as vscode from 'vscode'

import {
    type ContextItem,
    type EditModel,
    type EventSource,
    type PromptString,
    displayPathBasename,
    telemetryRecorder,
} from '@sourcegraph/cody-shared'

import { executeEdit } from '../edit/execute'
import {
    type EditIntent,
    EditIntentTelemetryMetadataMapping,
    type EditMode,
    EditModeTelemetryMetadataMapping,
} from '../edit/types'
import { logDebug } from '../log'
import { splitSafeMetadata } from '../services/telemetry-v2'
import { countCode } from '../services/utils/code-count'

import {
    DEFAULT_EVENT_SOURCE,
    EventSourceTelemetryMetadataMapping,
} from '@sourcegraph/cody-shared/src/chat/transcript/messages'
import type { SmartApplyResult } from '../chat/protocol'
import { PersistenceTracker } from '../common/persistence-tracker'
import { lines } from '../completions/text-processing'
import { type QuickPickInput, getInput } from '../edit/input/get-input'
import { isStreamedIntent } from '../edit/utils/edit-intent'
import { getOverridenModelForIntent } from '../edit/utils/edit-models'
import type { ExtensionClient } from '../extension-client'
import { isRunningInsideAgent } from '../jsonrpc/isRunningInsideAgent'
import type { AuthProvider } from '../services/AuthProvider'
import { FixupDocumentEditObserver } from './FixupDocumentEditObserver'
import type { FixupFile } from './FixupFile'
import { FixupFileObserver } from './FixupFileObserver'
import { FixupTask, type FixupTaskID, type FixupTelemetryMetadata } from './FixupTask'
import { TERMINAL_EDIT_STATES } from './codelenses/constants'
import { FixupDecorator } from './decorations/FixupDecorator'
import { type Edit, computeDiff, makeDiffEditBuilderCompatible } from './line-diff'
import { trackRejection } from './rejection-tracker'
import type { FixupActor, FixupFileCollection, FixupTextChanged } from './roles'
<<<<<<< HEAD
import { CodyTaskState, expandRangeToInsertedText, getMinimumDistanceToRangeBoundary } from './utils'
import {  logError } from '@sourcegraph/cody-shared'
=======
import { CodyTaskState } from './state'
import { expandRangeToInsertedText, getMinimumDistanceToRangeBoundary } from './utils'
>>>>>>> 0223fb32

// This class acts as the factory for Fixup Tasks and handles communication between the Tree View and editor
export class FixupController
    implements FixupActor, FixupFileCollection, FixupTextChanged, vscode.Disposable
{
    private tasks = new Map<FixupTaskID, FixupTask>()
    private readonly files: FixupFileObserver
    private readonly editObserver: FixupDocumentEditObserver
    private readonly decorator = new FixupDecorator()
    private readonly controlApplicator
    private readonly persistenceTracker = new PersistenceTracker(vscode.workspace, {
        onPresent: ({ metadata, ...event }) => {
            const safeMetadata = splitSafeMetadata({ ...event, ...metadata })
            telemetryRecorder.recordEvent('cody.fixup.persistence', 'present', safeMetadata)
        },
        onRemoved: ({ metadata, ...event }) => {
            const safeMetadata = splitSafeMetadata({ ...event, ...metadata })
            telemetryRecorder.recordEvent('cody.fixup.persistence', 'present', safeMetadata)
        },
    })
    /**
     * The event that fires when the user clicks the undo button on a code lens.
     * Used to help track the Edit rejection rate.
     */
    private readonly undoCommandEvent = new vscode.EventEmitter<FixupTaskID>()

    private _disposables: vscode.Disposable[] = []

    constructor(
        private readonly authProvider: AuthProvider,
        private readonly client: ExtensionClient
    ) {
        this.controlApplicator = client.createFixupControlApplicator(this)
        // Observe file renaming and deletion
        this.files = new FixupFileObserver()
        this._disposables.push(
            vscode.workspace.onDidRenameFiles(this.files.didRenameFiles.bind(this.files))
        )
        this._disposables.push(
            vscode.workspace.onDidDeleteFiles(this.files.didDeleteFiles.bind(this.files))
        )
        // Observe editor focus
        this._disposables.push(
            vscode.window.onDidChangeVisibleTextEditors(this.didChangeVisibleTextEditors.bind(this))
        )
        // Observe file edits
        this.editObserver = new FixupDocumentEditObserver(this)
        this._disposables.push(
            vscode.workspace.onDidChangeTextDocument(
                this.editObserver.textDocumentChanged.bind(this.editObserver)
            )
        )

        // Only auto-accept tasks on save if the user doesn't have a conflicting autoSave setting.
        // Otherwise the code lens will just flicker for the user, as it will be accepted almost immediately
        const autoSaveSetting = vscode.workspace.getConfiguration('files').get<string>('autoSave')
        if (autoSaveSetting === 'off' || autoSaveSetting === 'onWindowChange') {
            this._disposables.push(
                // Note: It is important to use `onWillSaveTextDocument` rather than `onDidSaveTextDocument`
                // here. This is to ensure we run `accept` before any formatting logic runs. In some cases
                // we modify the document on accept (remove placeholder lines), so doing this alongside formatting
                // logic could remove more lines than intended from the document
                vscode.workspace.onWillSaveTextDocument(event => {
                    if (event.reason !== vscode.TextDocumentSaveReason.Manual) {
                        // Not a manual save, do not accept any tasks
                        return
                    }

                    // If we save the document, we consider the user to have accepted any applied tasks.
                    // This helps ensure that the codelens doesn't stay around unnecessarily and become an annoyance
                    const tasksToAccept = [...this.tasks.values()].filter(task =>
                        task.fixupFile.uri.fsPath.endsWith(event.document.uri.fsPath)
                    )

                    // Use waitUntil to ensure that we clear the placeholder lines before any post-save
                    // actions (like formatting) happen.
                    event.waitUntil(this.getPlaceholderInsertionsToDelete(tasksToAccept))

                    for (const task of tasksToAccept) {
                        // Finally accept all of the tasks
                        this.acceptAll(task)
                    }
                })
            )
        }
    }

    // FixupActor

<<<<<<< HEAD
    public async accept(task: FixupTask, range: vscode.Range): Promise<void> {
=======
    public async acceptChange(task: FixupTask, range: vscode.Range): Promise<void> {
>>>>>>> 0223fb32
        const affectedChanges = task.diff?.filter(edit => range.contains(edit.range))
        const editor = vscode.window.visibleTextEditors.find(
            editor => editor.document.uri.toString() === task.fixupFile.uri.toString()
        )
        if (!affectedChanges || !editor) {
            return
        }

        for (const change of affectedChanges) {
            if (change.type === 'decoratedReplacement') {
                // Accepting a deletion, we must delete the placeholder lines
                await editor.edit(
                    editBuilder => {
                        editBuilder.delete(change.range)
                    },
                    { undoStopAfter: false, undoStopBefore: false }
                )
            }

            // Remove the edit from the task's diff
            task.removeDiffChangeByRange(change.range)
        }

        // Update the decorations
        this.decorator.didApplyTask(task)

        // If all blocks are accepted, mark the task as finished
        if (!task.diff || task.diff.length === 0) {
<<<<<<< HEAD
            this.acceptAll(task)
=======
            this.accept(task)
>>>>>>> 0223fb32
        }

        this.refreshCodeLenses(task)
        this.controlApplicator.didUpdateTask(task)
    }

<<<<<<< HEAD
    public async reject(task: FixupTask, range: vscode.Range): Promise<void> {
=======
    public async rejectChange(task: FixupTask, range: vscode.Range): Promise<void> {
>>>>>>> 0223fb32
        const affectedChanges = task.diff?.filter(edit => range.contains(edit.range))
        const editor = vscode.window.visibleTextEditors.find(
            editor => editor.document.uri.toString() === task.fixupFile.uri.toString()
        )
        if (!affectedChanges || !editor) {
            return
        }

        for (const change of affectedChanges) {
            if (change.type === 'decoratedReplacement') {
                // Rejecting a deletion, we must restore the oldText
                await editor.edit(
                    editBuilder => {
                        editBuilder.replace(
                            change.range,
                            change.oldText + '\n' // The oldText does not include the line break, so re-add it here
                        )
                    },
                    { undoStopAfter: false, undoStopBefore: false }
                )
            } else if (change.type === 'insertion') {
                // Rejecting an insertion, we must delete the added lines
                await editor.edit(
                    editBuilder => {
                        editBuilder.delete(change.range)
                    },
                    { undoStopAfter: false, undoStopBefore: false }
                )
            }

            // Remove the edit from the task's diff
            task.removeDiffChangeByRange(change.range)
        }

        // Update the decorations
        this.decorator.didApplyTask(task)

        this.refreshCodeLenses(task)
        this.controlApplicator.didUpdateTask(task)
    }

    private refreshCodeLenses(task: FixupTask): void {
        // Trigger a refresh of the code lenses
        vscode.commands.executeCommand('vscode.executeCodeLensProvider', task.document.uri)
    }

<<<<<<< HEAD
    public acceptAll(task: FixupTask): void {
=======
    public accept(task: FixupTask): void {
>>>>>>> 0223fb32
        if (!task || task.state !== CodyTaskState.Applied) {
            return
        }
        this.setTaskState(task, CodyTaskState.Finished)
    }

    private async acceptOverlappingTasks(primaryTask: FixupTask): Promise<void> {
        const tasksForFile = [...this.tasks.values()].filter(
            task => primaryTask.fixupFile.uri.toString === task.fixupFile.uri.toString
        )
        for (const task of tasksForFile) {
            if (
                task.state === CodyTaskState.Applied &&
                task.selectionRange.intersection(primaryTask.selectionRange) !== undefined
            ) {
                await this.clearPlaceholderInsertions([task], task.fixupFile.uri)
                this.acceptAll(task)
            }
        }
    }

    public cancel(task: FixupTask): void {
        this.setTaskState(
            task,
            task.state === CodyTaskState.Error ? CodyTaskState.Error : CodyTaskState.Finished
        )
        this.discard(task)
    }

    /**
     * Reverts an applied fixup task by replacing the edited code range with the original code.
     *
     * TODO: It is possible the original code is out of date if the user edited it whilst the fixup was running.
     * Handle this case better. Possibly take a copy of the previous code just before the fixup is applied.
     */
    public async rejectAll(task: FixupTask): Promise<void> {
        if (task.state !== CodyTaskState.Applied) {
            return
        }

        this.undoCommandEvent.fire(task.id)

        let editor = vscode.window.visibleTextEditors.find(
            editor => editor.document.uri === task.fixupFile.uri
        )
        if (!editor) {
            editor = await vscode.window.showTextDocument(task.fixupFile.uri)
        }

        editor.revealRange(task.selectionRange)
        task.diff = undefined
        const editOk = await this.revertToOriginal(task, editor.edit)

        const legacyMetadata = {
            intent: EditIntentTelemetryMetadataMapping[task.intent] || task.intent,
            mode: EditModeTelemetryMetadataMapping[task.mode] || task.mode,
            source:
                EventSourceTelemetryMetadataMapping[task.source || DEFAULT_EVENT_SOURCE] || task.source,
            ...this.countEditInsertions(task),
            ...task.telemetryMetadata,
        }

        this.setTaskState(task, editOk ? CodyTaskState.Finished : CodyTaskState.Error)

        const { metadata, privateMetadata } = splitSafeMetadata(legacyMetadata)
        if (!editOk) {
            telemetryRecorder.recordEvent('cody.fixup.revert', 'failed', {
                metadata,
                privateMetadata: {
                    ...privateMetadata,
                    model: task.model,
                },
            })
        } else {
            telemetryRecorder.recordEvent('cody.fixup.reverted', 'clicked', {
                metadata,
                privateMetadata: {
                    ...privateMetadata,
                    model: task.model,
                },
            })
        }
    }

    /**
     * Given a task, tracks upcoming changes in the associated document.
     * If the change restores an applied task to its original state, we discard the task
     * meaning any associated UI and behaviour is updated.
     */
    public registerDiscardOnRestoreListener(task: FixupTask): void {
        const listener: vscode.Disposable = vscode.workspace.onDidChangeTextDocument(async event => {
            if (task.state !== CodyTaskState.Applied) {
                // Task is not in the applied state, this is likely due to it
                // being accepted or discarded in an alternative way.
                // Dispose of this listener as we no longer need it
                return listener.dispose()
            }

            if (event.document.uri.toString() !== task.fixupFile.uri.toString()) {
                // Irrelevant change, ignore (edit applied to different file)
                return
            }

            const changeIsWithinRange = event.contentChanges.some(
                edit =>
                    !(
                        edit.range.end.isBefore(task.selectionRange.start) ||
                        edit.range.start.isAfter(task.selectionRange.end)
                    )
            )
            if (!changeIsWithinRange) {
                // Irrelevant change, ignore (edit applied outside of task range)
                return
            }

            if (event.document.getText(task.selectionRange) === task.original) {
                // The user has undone the edit, discard the task
                task.diff = undefined
                this.setTaskState(task, CodyTaskState.Finished)
                return listener.dispose()
            }
        })
    }

    private async revertToOriginal(
        task: FixupTask,
        edit: vscode.TextEditor['edit'] | vscode.WorkspaceEdit,
        options?: { undoStopBefore: boolean; undoStopAfter: boolean }
    ): Promise<boolean> {
        let editOk: boolean
        if (edit instanceof vscode.WorkspaceEdit) {
            edit.replace(task.fixupFile.uri, task.selectionRange, task.original)
            editOk = await vscode.workspace.applyEdit(edit)
        } else {
            editOk = await edit(editBuilder => {
                editBuilder.replace(task.selectionRange, task.original)
            }, options)
        }

        if (editOk) {
            task.selectionRange = task.originalRange
        }

        return editOk
    }

       // Undo the specified task, then prompt for a new set of instructions near
    // the same region and start a new task.
    public async retry(
        task: FixupTask,
        source: EventSource,
        previousInput?: QuickPickInput
    ): Promise<FixupTask | undefined> {
        const document = await vscode.workspace.openTextDocument(task.fixupFile.uri)
        // Prompt the user for a new instruction, and create a new fixup
        const input =
            previousInput ??
            (await getInput(
                document,
                this.authProvider,
                {
                    initialInputValue: task.instruction,
                    initialRange: task.selectionRange,
                    initialSelectedContextItems: task.userContextItems,
                    initialModel: task.model,
                    initialIntent: task.intent,
                },
                source
            ))
        if (!input) {
            return
        }
        // If the selected range is the same as what we provided, we actually want the original
        // range, which is the range which will be left in the document after the task is undone.
        // Otherwise, use the new selected range.
        const updatedRange = input.range.isEqual(task.selectionRange) ? task.originalRange : input.range
        // Revert and remove the previous task
        await this.rejectAll(task)
        return executeEdit({
            configuration: {
                range: updatedRange,
                instruction: input.instruction,
                userContextFiles: input.userContextFiles,
                document,
                intent: input.intent,
                mode: input.mode,
                model: input.model,
            },
            source,
        })
    }

    // FixupFileCollection

    public taskForId(id: FixupTaskID): FixupTask | undefined {
        return this.tasks.get(id)
    }

    public tasksForFile(file: FixupFile): FixupTask[] {
        return [...this.tasks.values()].filter(task => task.fixupFile === file)
    }

    public maybeFileForUri(uri: vscode.Uri): FixupFile | undefined {
        return this.files.maybeForUri(uri)
    }

    public taskNearPosition(
        file: FixupFile,
        position: vscode.Position,
        filter: { states: CodyTaskState[] }
    ): FixupTask | undefined {
        const closestTask = this.tasksForFile(file)
            .filter(({ state }) => filter.states.includes(state))
            .sort(
                (a, b) =>
                    getMinimumDistanceToRangeBoundary(position, a.selectionRange) -
                    getMinimumDistanceToRangeBoundary(position, b.selectionRange)
            )[0]

        return closestTask
    }

    public async promptUserForTask(
        preInstruction: PromptString | undefined,
        document: vscode.TextDocument,
        range: vscode.Range,
        expandedRange: vscode.Range | undefined,
        mode: EditMode,
        model: EditModel,
        intent: EditIntent,
        source: EventSource,
        telemetryMetadata?: FixupTelemetryMetadata
    ): Promise<FixupTask | null> {
        const input = await getInput(
            document,
            this.authProvider,
            {
                initialRange: range,
                initialExpandedRange: expandedRange,
                initialModel: model,
                initialIntent: intent,
                initialInputValue: preInstruction,
            },
            source
        )
        if (!input) {
            return null
        }

        const task = this.createTask(
            document,
            input.instruction,
            input.userContextFiles,
            input.range,
            input.intent,
            input.mode,
            input.model,
            source,
            undefined,
            undefined,
            telemetryMetadata
        )

        // Return focus to the editor
        const editor = await vscode.window.showTextDocument(document)

        // Collapse selection to cursor position
        const cursor = editor.selection.active
        editor.selection = new vscode.Selection(cursor, cursor)

        return task
    }

    public async createTask(
        document: vscode.TextDocument,
        instruction: PromptString,
        userContextFiles: ContextItem[],
        selectionRange: vscode.Range,
        intent: EditIntent,
        mode: EditMode,
        model: EditModel,
        source?: EventSource,
        destinationFile?: vscode.Uri,
        insertionPoint?: vscode.Position,
        telemetryMetadata?: FixupTelemetryMetadata,
        taskId?: FixupTaskID
    ): Promise<FixupTask> {
        const authStatus = this.authProvider.getAuthStatus()
        const overridenModel = getOverridenModelForIntent(intent, model, authStatus)
        const fixupFile = this.files.forUri(document.uri)
        const task = new FixupTask(
            fixupFile,
            document,
            instruction,
            userContextFiles,
            intent,
            selectionRange,
            mode,
            overridenModel,
            source,
            destinationFile,
            insertionPoint,
            telemetryMetadata,
            taskId
        )
        this.tasks.set(task.id, task)
        this.decorator.didCreateTask(task)
        return task
    }

    /**
     * Starts a Fixup task by moving the task state from "idle" to "working"
     */
    public startTask(task: FixupTask): FixupTask {
        const state = task.intent === 'test' ? CodyTaskState.Pending : CodyTaskState.Working
        this.setTaskState(task, state)
        return task
    }

    // Apply single fixup from task ID. Public for testing.
    public async apply(id: FixupTaskID): Promise<void> {
        logDebug('FixupController:apply', 'applying', { verbose: { id } })
        const task = this.tasks.get(id)
        if (!task) {
            return
        }
        await this.applyTask(task)
    }

    /**
     * Computes a new diff against the latest text of a FixupTask.
     */
    private applicableDiffOrRespin(task: FixupTask, document: vscode.TextDocument): Edit[] | undefined {
        if (task.state !== CodyTaskState.Applying && task.state !== CodyTaskState.Applied) {
            // We haven't received a response from the LLM yet, so there is
            // no diff.
            console.warn('no response cached from LLM so no applicable diff')
            return undefined
        }

        // Update the original text, so we're always computing a diff against the latest
        // code in the editor.
        task.original = document.getText(task.selectionRange)
        task.diff = computeDiff(task.replacement || '', task.original, task.selectionRange, {
            decorateDeletions: !isRunningInsideAgent(),
        })
        return task.diff
    }

    private countEditInsertions(task: FixupTask): { lineCount: number; charCount: number } {
        if (!task.replacement) {
            return { lineCount: 0, charCount: 0 }
        }

        if (task.mode === 'insert') {
            return countCode(task.replacement)
        }

        if (!task.diff) {
            return { lineCount: 0, charCount: 0 }
        }

        const countedLines = new Set<number>()
        let charCount = 0
        for (const edit of task.diff) {
            if (edit.type !== 'insertion') {
                continue
            }
            charCount += edit.text.length
            for (let line = edit.range.start.line; line <= edit.range.end.line; line++) {
                countedLines.add(line)
            }
        }

        return { lineCount: countedLines.size, charCount }
    }

    private logTaskCompletion(task: FixupTask, document: vscode.TextDocument, editOk: boolean): void {
        const legacyMetadata = {
            intent: EditIntentTelemetryMetadataMapping[task.intent] || task.intent,
            mode: EditModeTelemetryMetadataMapping[task.mode] || task.mode,
            source:
                EventSourceTelemetryMetadataMapping[task.source || DEFAULT_EVENT_SOURCE] || task.source,
            model: task.model,
            ...this.countEditInsertions(task),
            ...task.telemetryMetadata,
        }
        const { metadata, privateMetadata } = splitSafeMetadata(legacyMetadata)
        if (!editOk) {
            telemetryRecorder.recordEvent('cody.fixup.apply', 'failed', {
                metadata,
                privateMetadata,
            })

            // TODO: Try to recover, for example by respinning
            void vscode.window.showWarningMessage('edit did not apply')
            return
        }

        if (!task.replacement) {
            return
        }

        telemetryRecorder.recordEvent('cody.fixup.apply', 'succeeded', {
            metadata,
            privateMetadata,
        })

        /**
         * Default the tracked range to the `selectionRange`.
         * Note: This is imperfect because an Edit doesn't necessarily change all characters in a `selectionRange`.
         * We should try to chunk actual _changes_ and track these individually.
         * Issue: https://github.com/sourcegraph/cody/issues/3513
         */
        let trackedRange = task.selectionRange

        if (task.mode === 'insert') {
            const textLines = lines(task.replacement)
            trackedRange = new vscode.Range(
                task.insertionPoint,
                new vscode.Position(
                    task.insertionPoint.line + textLines.length - 1,
                    textLines.length > 1
                        ? textLines.at(-1)!.length
                        : task.insertionPoint.character + textLines[0].length
                )
            )
        }

        this.persistenceTracker.track({
            id: task.id,
            insertedAt: Date.now(),
            insertText: task.replacement,
            insertRange: trackedRange,
            document,
            metadata: legacyMetadata,
        })

        const logAcceptance = (acceptance: 'rejected' | 'accepted') => {
            telemetryRecorder.recordEvent('cody.fixup.user', acceptance, {
                metadata,
                privateMetadata,
            })
        }

        trackRejection(
            document,
            vscode.workspace,
            {
                onAccepted: () => logAcceptance('accepted'),
                onRejected: () => logAcceptance('rejected'),
            },
            {
                id: task.id,
                intent: task.intent,
                undoEvent: this.undoCommandEvent,
            }
        )
    }

    private async streamTask(task: FixupTask, state: 'streaming' | 'complete'): Promise<void> {
        if (task.state !== CodyTaskState.Inserting) {
            return
        }

        let edit: vscode.TextEditor['edit'] | vscode.WorkspaceEdit
        let document: vscode.TextDocument

        const visibleEditor = vscode.window.visibleTextEditors.find(
            editor => editor.document.uri === task.fixupFile.uri
        )

        if (visibleEditor) {
            document = visibleEditor.document
            edit = visibleEditor.edit.bind(this)
        } else {
            // Perform the edit in the background
            document = await vscode.workspace.openTextDocument(task.fixupFile.uri)
            edit = new vscode.WorkspaceEdit()
        }

        if (state === 'complete') {
            const replacement = task.replacement
            if (replacement === undefined) {
                throw new Error('Task applied with no replacement text')
            }

            const applyEditOptions = {
                undoStopBefore: false,
                undoStopAfter: true,
            }

            let editOk: boolean
            if (edit instanceof vscode.WorkspaceEdit) {
                edit.replace(document.uri, task.selectionRange, replacement)
                editOk = await vscode.workspace.applyEdit(edit)
            } else {
                editOk = await edit(editBuilder => {
                    editBuilder.replace(task.selectionRange, replacement)
                }, applyEditOptions)
            }

            // TODO: See if we can discard a FixupFile now.
            this.setTaskState(task, CodyTaskState.Applied)
            this.logTaskCompletion(task, document, editOk)

            // Inform the user about the change if it happened in the background
            // TODO: This will show a new notification for each unique file name.
            // Consider only ever showing 1 notification that opens a UI to display all fixups.
            if (!visibleEditor) {
                await this.notifyTaskComplete(task)
            }
            return
        }

        // In progress insertion, apply the partial replacement and adjust the range
        const replacement = task.inProgressReplacement
        if (replacement === undefined) {
            throw new Error('Task applied with no replacement text')
        }

        // Avoid adding any undo stops when streaming. We want the completed edit to be undone as a single unit, once finished.
        const applyEditOptions = {
            undoStopBefore: false,
            undoStopAfter: false,
        }

        // Insert updated text at selection range
        let editOk: boolean
        if (edit instanceof vscode.WorkspaceEdit) {
            edit.replace(document.uri, task.selectionRange, replacement)
            editOk = await vscode.workspace.applyEdit(edit)
        } else {
            editOk = await edit(editBuilder => {
                editBuilder.replace(task.selectionRange, replacement)
            }, applyEditOptions)
        }

        if (editOk) {
            // Expand the selection range to accompany the edit
            task.selectionRange = expandRangeToInsertedText(task.selectionRange, replacement)
        }

        // Streamed tasks are applied as they are received, so we must call this after each edit is applied,
        // as well as when the edit finally reaches the "applied" state - when the LLM is finished
        this.decorator.didApplyTask(task)
    }

    private async applyTask(task: FixupTask): Promise<void> {
        logError('Agent',  "applyTask")
        if (task.state !== CodyTaskState.Applying) {
            return
        }

        // Before applying this task, we should auto-accept any other tasks
        // that have an overlapping range. This is so we don't end up in a scenario
        // where we have two overlapping diffs shown in the document.
        await this.acceptOverlappingTasks(task)

        let edit: vscode.TextEditor['edit'] | vscode.WorkspaceEdit
        let document: vscode.TextDocument

        const visibleEditor = vscode.window.visibleTextEditors.find(
            editor => editor.document.uri === task.fixupFile.uri
        )

        if (visibleEditor) {
            document = visibleEditor.document
            edit = visibleEditor.edit.bind(this)
        } else {
            // Perform the edit in the background
            document = await vscode.workspace.openTextDocument(task.fixupFile.uri)
            edit = new vscode.WorkspaceEdit()
        }

        const applyEditOptions = { undoStopBefore: true, undoStopAfter: false }
        let editOk: boolean
        if (task.mode === 'edit') {
            const applicableDiff = this.applicableDiffOrRespin(task, document)
            if (!applicableDiff) {
                return
            }
            editOk = await this.replaceEdit(edit, applicableDiff, task, applyEditOptions)
        } else {
            editOk = await this.insertEdit(edit, document, task, applyEditOptions)
        }

        if (!editOk) {
            console.warn('Could not apply FixupTask: ', task.id)
            return
        }

        // Update the replacement to match the applied edit.
        // This is as the diff doesn't necessarily match the LLM response, as we may apply additional
        // changes (e.g. injectiong placeholder lines)
        // This ensures decorations are correctly computed.
        task.replacement = document.getText(task.selectionRange)
        this.decorator.didApplyTask(task)

        // TODO: See if we can discard a FixupFile now.
        this.setTaskState(task, CodyTaskState.Applied)
        this.logTaskCompletion(task, document, editOk)

        // Inform the user about the change if it happened in the background
        // TODO: This will show a new notification for each unique file name.
        // Consider only ever showing 1 notification that opens a UI to display all fixups.
        if (!visibleEditor && task.intent !== 'test') {
            await this.notifyTaskComplete(task)
        }
    }

    // Replace edit returned by Cody at task selection range
    private async replaceEdit(
        edit: vscode.TextEditor['edit'] | vscode.WorkspaceEdit,
        diff: Edit[],
        task: FixupTask,
        options?: { undoStopBefore: boolean; undoStopAfter: boolean }
    ): Promise<boolean> {
        logDebug('FixupController:edit', 'replacing ')
        const suitableDiffForEditing = makeDiffEditBuilderCompatible(diff)

        if (edit instanceof vscode.WorkspaceEdit) {
            for (const change of suitableDiffForEditing) {
                if (change.type === 'deletion') {
                    edit.delete(task.fixupFile.uri, change.range)
                } else if (change.type === 'decoratedReplacement') {
                    edit.replace(task.fixupFile.uri, change.range, change.text)
                } else {
                    edit.insert(task.fixupFile.uri, change.range.start, change.text)
                }
            }
            return vscode.workspace.applyEdit(edit)
        }

        return edit(editBuilder => {
            for (const change of suitableDiffForEditing) {
                if (change.type === 'deletion') {
                    editBuilder.delete(change.range)
                } else if (change.type === 'decoratedReplacement') {
                    editBuilder.replace(change.range, change.text)
                } else {
                    editBuilder.insert(change.range.start, change.text)
                }
            }
        }, options)
    }

    // Insert edit returned by Cody at task selection range
    private async insertEdit(
        edit: vscode.TextEditor['edit'] | vscode.WorkspaceEdit,
        document: vscode.TextDocument,
        task: FixupTask,
        options?: { undoStopBefore: boolean; undoStopAfter: boolean }
    ): Promise<boolean> {
        logDebug('FixupController:edit', 'inserting')
        const text = task.replacement
        if (!text) {
            return false
        }

        // Get the index of the first non-whitespace character on the line where the insertion point is.
        const nonEmptyStartIndex = document.lineAt(
            task.insertionPoint.line
        ).firstNonWhitespaceCharacterIndex
        // Split the text into lines and prepend each line with spaces to match the indentation level
        // of the line where the insertion point is.
        const textLines = text.split('\n').map(line => ' '.repeat(nonEmptyStartIndex) + line)
        // Join the lines back into a single string with newline characters
        // Remove any leading whitespace from the first line, as we are inserting at the insertionPoint
        // Keep any trailing whitespace on the last line to preserve the original indentation.
        const replacementText = textLines.join('\n').trimStart()

        // Insert the updated text at the specified insertionPoint.
        if (edit instanceof vscode.WorkspaceEdit) {
            edit.insert(document.uri, task.insertionPoint, replacementText)
            return vscode.workspace.applyEdit(edit)
        }

        return edit(editBuilder => {
            editBuilder.insert(task.insertionPoint, replacementText)
        }, options)
    }

    // Notify users of task completion when the edited file is not visible
    private async notifyTaskComplete(task: FixupTask): Promise<void> {
        // Don't show for test mode as the doc will be displayed when done
        if (task.intent === 'test') {
            return
        }
        const showChangesButton = 'Show Changes'
        const result = await vscode.window.showInformationMessage(
            `Edit applied to ${displayPathBasename(task.fixupFile.uri)}`,
            showChangesButton
        )
        if (result === showChangesButton) {
            const editor = await vscode.window.showTextDocument(task.fixupFile.uri)
            editor.revealRange(task.selectionRange)
        }
    }

    public error(id: FixupTaskID, error: Error): void {
        const task = this.tasks.get(id)
        if (!task) {
            return
        }

        task.error = error
        this.setTaskState(task, CodyTaskState.Error)
    }

    private discard(task: FixupTask): void {
        this.clearPlaceholderInsertions([task], task.fixupFile.uri)
        this.controlApplicator.didDeleteTask(task)
        this.decorator.didCompleteTask(task)
        this.tasks.delete(task.id)
    }

    private async getPlaceholderInsertionsToDelete(tasks: FixupTask[]): Promise<vscode.TextEdit[]> {
        const rangesToDelete: vscode.TextEdit[] = []
        for (const task of tasks) {
            const decoratedReplacements = (task.diff || [])
                .filter(({ type }) => type === 'decoratedReplacement')
                .map(({ range }) => new vscode.TextEdit(range, ''))
            rangesToDelete.push(...decoratedReplacements)
            // Clear the diff afterwards, we want to ensure we never duplicate removing placeholder lines
            task.diff = undefined
        }
        return rangesToDelete
    }

    private async clearPlaceholderInsertions(tasks: FixupTask[], uri: vscode.Uri): Promise<void> {
        const placeholderLines = await this.getPlaceholderInsertionsToDelete(tasks)
        if (placeholderLines.length === 0) {
            // Nothing to clear
            return
        }

        let edit: vscode.TextEditor['edit'] | vscode.WorkspaceEdit
        let document: vscode.TextDocument

        const visibleEditor = vscode.window.visibleTextEditors.find(
            editor => editor.document.uri === uri
        )

        if (visibleEditor) {
            document = visibleEditor.document
            edit = visibleEditor.edit.bind(this)
        } else {
            // Perform the edit in the background
            document = await vscode.workspace.openTextDocument(uri)
            edit = new vscode.WorkspaceEdit()
        }

        if (edit instanceof vscode.WorkspaceEdit) {
            for (const line of placeholderLines) {
                edit.delete(document.uri, line.range)
            }
            await vscode.workspace.applyEdit(edit)
        } else {
            await edit(
                editBuilder => {
                    for (const line of placeholderLines) {
                        editBuilder.delete(line.range)
                    }
                },
                { undoStopAfter: false, undoStopBefore: false }
            )
        }
    }

    public async didReceiveFixupInsertion(
        id: string,
        text: string,
        state: 'streaming' | 'complete'
    ): Promise<void> {
        const task = this.tasks.get(id)
        if (!task) {
            return
        }

        if (task.state !== CodyTaskState.Inserting) {
            this.setTaskState(task, CodyTaskState.Inserting)
        }

        const trimmedReplacement = state === 'complete' ? text : text.replace(/\n[^\n]*$/, '')
        const replacementText = trimmedReplacement
            .split('\n')
            .map((line, index) =>
                index === 0 ? line : ' '.repeat(task.selectionRange.start.character) + line
            )
            .join('\n')

        if (state === 'complete') {
            task.inProgressReplacement = undefined
            task.replacement = replacementText
            return this.streamTask(task, state)
        }

        if (replacementText === task.inProgressReplacement) {
            // Incoming text has already been applied, do nothing
            return
        }

        task.inProgressReplacement = replacementText
        return this.streamTask(task, state)
    }

    public async didReceiveFixupText(
        id: string,
        text: string,
        state: 'streaming' | 'complete'
    ): Promise<void> {
        const task = this.tasks.get(id)
        if (!task) {
            return Promise.resolve()
        }
        if (task.state !== CodyTaskState.Working) {
            // TODO: Update this when we re-spin tasks with conflicts so that
            // we store the new text but can also display something reasonably
            // stable in the editor
            return Promise.resolve()
        }

        switch (state) {
            case 'streaming':
                task.inProgressReplacement = text
                this.decorator.didUpdateInProgressTask(task)
                break
            case 'complete':
                task.inProgressReplacement = undefined
                task.replacement = text
                this.setTaskState(task, CodyTaskState.Applying)
                break
        }
        return Promise.resolve()
    }

    /**
     * Update the task's fixup file and selection range with the new info,
     * and then task mode to "insert".
     *
     * NOTE: Currently used for /test command only.
     */
    public async didReceiveNewFileRequest(id: string, newFileUri: vscode.Uri): Promise<void> {
        const task = this.tasks.get(id)
        if (!task) {
            return
        }

        if (task.fixupFile.uri.toString() === newFileUri.toString()) {
            return this.setTaskState(task, CodyTaskState.Working)
        }

        // append response to new file
        const doc = await this.client.openNewDocument(vscode.workspace, newFileUri)
        if (!doc) {
            throw new Error(`Cannot create file for the fixup: ${newFileUri.toString()}`)
        }

        const pos = new vscode.Position(Math.max(doc.lineCount - 1, 0), 0)
        const range = new vscode.Range(pos, pos)
        task.selectionRange = range
        task.insertionPoint = range.start
        task.fixupFile = this.files.replaceFile(task.fixupFile.uri, doc.uri)

        // Set original text to empty as we are not replacing original text but appending to file
        task.original = ''
        task.destinationFile = doc.uri

        // Show the new document before streaming start
        await vscode.window.showTextDocument(doc, {
            selection: range,
            viewColumn: vscode.ViewColumn.Beside,
        })

        // lift the pending state from the task so it can proceed to the next stage
        this.setTaskState(task, CodyTaskState.Working)
    }

    // Handles changes to the source document in the fixup selection
    public textDidChange(task: FixupTask): void {
        if (task.state === CodyTaskState.Applied && task.mode === 'insert') {
            // For insertion tasks we accept as soon as the user makes a change
            // within the task range. This is a case where the user is more likely to want
            // to keep in the flow of writing their code, and would not benefit from editing
            // the "diff".
            this.acceptAll(task)
            return
        }

        if (isStreamedIntent(task.intent)) {
            // Text change is most likely coming from the incoming streamed insertions,
            // No need to update the decorator here as it'll cause a flicker.
            return
        }

        if (task.state === CodyTaskState.Working) {
            this.decorator.didUpdateInProgressTask(task)
        } else if (task.state === CodyTaskState.Applied) {
            this.decorator.didApplyTask(task)
        }
    }

    // Handles when the range associated with a fixup task changes.
    public rangeDidChange(task: FixupTask): void {
        this.controlApplicator.didUpdateTask(task)
        // We don't notify the decorator about this range change; vscode
        // updates any text decorations and we can recompute them, lazily,
        // if the diff is dirtied.
    }

    private didChangeVisibleTextEditors(editors: readonly vscode.TextEditor[]): void {
        const editorsByFile = new Map<FixupFile, vscode.TextEditor[]>()
        for (const editor of editors) {
            const file = this.files.maybeForUri(editor.document.uri)
            if (!file) {
                continue
            }
            // Group editors by file so the decorator can apply decorations
            // in one shot.
            if (!editorsByFile.has(file)) {
                editorsByFile.set(file, [])
            }
            editorsByFile.get(file)?.push(editor)
        }
        // Apply any decorations we have to the visible editors.
        for (const file of editorsByFile.keys()) {
            this.decorator.didChangeVisibleTextEditors(file)
        }

        this.controlApplicator.visibleFilesWithTasksMaybeChanged([...editorsByFile.keys()])
    }

    private async notifyChatTaskState(task: FixupTask): Promise<void> {
        if (!TERMINAL_EDIT_STATES.includes(task.state)) {
            // We only update chat when a task reaches a terminal state.
            return
        }

        await vscode.commands.executeCommand('cody.command.markSmartApplyApplied', {
            taskId: task.id,
            taskState: task.state,
        } satisfies SmartApplyResult)
    }

    private setTaskState(task: FixupTask, state: CodyTaskState): void {
        const oldState = task.state
        if (oldState === state) {
            // Not a transition--nothing to do.
            return
        }

        task.state = state

        if (oldState !== CodyTaskState.Working && task.state === CodyTaskState.Working) {
            task.spinCount++
        }

        if (task.source === 'chat') {
            // This task was created through a chat message (smart apply).
            // We need to notify the chat that the task has changed.
            this.notifyChatTaskState(task)
        }

        if (task.state === CodyTaskState.Finished) {
            this.discard(task)
            return
        }
        // Save states of the task
        this.controlApplicator.didUpdateTask(task)

        if (task.state === CodyTaskState.Applying) {
            void this.apply(task.id)
        }

        if (task.state === CodyTaskState.Applied) {
            this.decorator.didApplyTask(task)
            this.registerDiscardOnRestoreListener(task)
        }
    }

    private reset(): void {
        this.tasks = new Map<FixupTaskID, FixupTask>()
    }

    public dispose(): void {
        this.reset()
        this.controlApplicator.dispose()
        for (const disposable of this._disposables) {
            disposable.dispose()
        }
        this._disposables = []
    }
}<|MERGE_RESOLUTION|>--- conflicted
+++ resolved
@@ -42,13 +42,9 @@
 import { type Edit, computeDiff, makeDiffEditBuilderCompatible } from './line-diff'
 import { trackRejection } from './rejection-tracker'
 import type { FixupActor, FixupFileCollection, FixupTextChanged } from './roles'
-<<<<<<< HEAD
-import { CodyTaskState, expandRangeToInsertedText, getMinimumDistanceToRangeBoundary } from './utils'
-import {  logError } from '@sourcegraph/cody-shared'
-=======
 import { CodyTaskState } from './state'
 import { expandRangeToInsertedText, getMinimumDistanceToRangeBoundary } from './utils'
->>>>>>> 0223fb32
+import {  logError } from '@sourcegraph/cody-shared'
 
 // This class acts as the factory for Fixup Tasks and handles communication between the Tree View and editor
 export class FixupController
@@ -138,11 +134,7 @@
 
     // FixupActor
 
-<<<<<<< HEAD
     public async accept(task: FixupTask, range: vscode.Range): Promise<void> {
-=======
-    public async acceptChange(task: FixupTask, range: vscode.Range): Promise<void> {
->>>>>>> 0223fb32
         const affectedChanges = task.diff?.filter(edit => range.contains(edit.range))
         const editor = vscode.window.visibleTextEditors.find(
             editor => editor.document.uri.toString() === task.fixupFile.uri.toString()
@@ -171,22 +163,14 @@
 
         // If all blocks are accepted, mark the task as finished
         if (!task.diff || task.diff.length === 0) {
-<<<<<<< HEAD
             this.acceptAll(task)
-=======
-            this.accept(task)
->>>>>>> 0223fb32
         }
 
         this.refreshCodeLenses(task)
         this.controlApplicator.didUpdateTask(task)
     }
 
-<<<<<<< HEAD
     public async reject(task: FixupTask, range: vscode.Range): Promise<void> {
-=======
-    public async rejectChange(task: FixupTask, range: vscode.Range): Promise<void> {
->>>>>>> 0223fb32
         const affectedChanges = task.diff?.filter(edit => range.contains(edit.range))
         const editor = vscode.window.visibleTextEditors.find(
             editor => editor.document.uri.toString() === task.fixupFile.uri.toString()
@@ -233,11 +217,7 @@
         vscode.commands.executeCommand('vscode.executeCodeLensProvider', task.document.uri)
     }
 
-<<<<<<< HEAD
     public acceptAll(task: FixupTask): void {
-=======
-    public accept(task: FixupTask): void {
->>>>>>> 0223fb32
         if (!task || task.state !== CodyTaskState.Applied) {
             return
         }
@@ -384,7 +364,7 @@
         return editOk
     }
 
-       // Undo the specified task, then prompt for a new set of instructions near
+    // Undo the specified task, then prompt for a new set of instructions near
     // the same region and start a new task.
     public async retry(
         task: FixupTask,
