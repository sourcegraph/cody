import * as vscode from 'vscode'

import {
    type ChatEventSource,
    type ContextItem,
    type EditModel,
    displayPathBasename,
} from '@sourcegraph/cody-shared'

import { executeEdit } from '../edit/execute'
import type { EditIntent, EditMode } from '../edit/types'
import { logDebug } from '../log'
import { telemetryService } from '../services/telemetry'
import { telemetryRecorder } from '../services/telemetry-v2'
import { countCode } from '../services/utils/code-count'
import { getEditorInsertSpaces, getEditorTabSize } from '../utils'

<<<<<<< HEAD
import type { InputType } from 'zlib'
import { DEFAULT_INPUT_TYPE } from '../editor-input'
import { showEditInput } from '../editor-input/edit'
=======
import { getInput } from '../edit/input/get-input'
import type { ExtensionClient } from '../extension-client'
>>>>>>> 4201825a
import type { AuthProvider } from '../services/AuthProvider'
import { FixupDecorator } from './FixupDecorator'
import { FixupDocumentEditObserver } from './FixupDocumentEditObserver'
import type { FixupFile } from './FixupFile'
import { FixupFileObserver } from './FixupFileObserver'
import { FixupScheduler } from './FixupScheduler'
import { FixupTask, type FixupTaskID } from './FixupTask'
import { type Diff, computeDiff } from './diff'
import type { FixupActor, FixupFileCollection, FixupIdleTaskRunner, FixupTextChanged } from './roles'
import { CodyTaskState, getMinimumDistanceToRangeBoundary } from './utils'

// This class acts as the factory for Fixup Tasks and handles communication between the Tree View and editor
export class FixupController
    implements FixupActor, FixupFileCollection, FixupIdleTaskRunner, FixupTextChanged, vscode.Disposable
{
    private tasks = new Map<FixupTaskID, FixupTask>()
    private readonly files: FixupFileObserver
    private readonly editObserver: FixupDocumentEditObserver
    // TODO: Make the fixup scheduler use a cooldown timer with a longer delay
    private readonly scheduler = new FixupScheduler(10)
    private readonly decorator = new FixupDecorator()
    private readonly controlApplicator

    private _disposables: vscode.Disposable[] = []

    constructor(
        private readonly authProvider: AuthProvider,
        client: ExtensionClient
    ) {
        this.controlApplicator = client.createFixupControlApplicator(this)
        // Observe file renaming and deletion
        this.files = new FixupFileObserver()
        this._disposables.push(
            vscode.workspace.onDidRenameFiles(this.files.didRenameFiles.bind(this.files))
        )
        this._disposables.push(
            vscode.workspace.onDidDeleteFiles(this.files.didDeleteFiles.bind(this.files))
        )
        // Observe editor focus
        this._disposables.push(
            vscode.window.onDidChangeVisibleTextEditors(this.didChangeVisibleTextEditors.bind(this))
        )
        // Observe file edits
        this.editObserver = new FixupDocumentEditObserver(this)
        this._disposables.push(
            vscode.workspace.onDidChangeTextDocument(
                this.editObserver.textDocumentChanged.bind(this.editObserver)
            )
        )

        // Only auto-accept tasks on save if the user doesn't have a conflicting autoSave setting.
        // Otherwise the code lens will just flicker for the user, as it will be accepted almost immediately
        const autoSaveSetting = vscode.workspace.getConfiguration('files').get<string>('autoSave')
        if (autoSaveSetting === 'off' || autoSaveSetting === 'onWindowChange') {
            this._disposables.push(
                vscode.workspace.onDidSaveTextDocument(({ uri }) => {
                    // If we save the document, we consider the user to have accepted any applied tasks.
                    // This helps ensure that the codelens doesn't stay around unnecessarily and become an annoyance.
                    for (const task of this.tasks.values()) {
                        if (task.fixupFile.uri.fsPath.endsWith(uri.fsPath)) {
                            this.accept(task)
                        }
                    }
                })
            )
        }
    }

    // FixupActor

    public accept(task: FixupTask): void {
        if (!task || task.state !== CodyTaskState.applied) {
            return
        }
        this.setTaskState(task, CodyTaskState.finished)
        this.discard(task)
    }

    public cancel(task: FixupTask): void {
        this.setTaskState(
            task,
            task.state === CodyTaskState.error ? CodyTaskState.error : CodyTaskState.finished
        )
        this.discard(task)
    }

    /**
     * Reverts an applied fixup task by replacing the edited code range with the original code.
     *
     * TODO: It is possible the original code is out of date if the user edited it whilst the fixup was running.
     * Handle this case better. Possibly take a copy of the previous code just before the fixup is applied.
     */
    public async undo(task: FixupTask): Promise<void> {
        if (task.state !== CodyTaskState.applied) {
            return
        }

        let editor = vscode.window.visibleTextEditors.find(
            editor => editor.document.uri === task.fixupFile.uri
        )
        if (!editor) {
            editor = await vscode.window.showTextDocument(task.fixupFile.uri)
        }

        const replacementText = task.replacement
        if (!replacementText) {
            return
        }

        editor.revealRange(task.selectionRange)
        const editOk = await editor.edit(editBuilder => {
            editBuilder.replace(task.selectionRange, task.original)
        })

        if (!editOk) {
            telemetryService.log('CodyVSCodeExtension:fixup:revert:failed', {
                hasV2Event: true,
            })
            telemetryRecorder.recordEvent('cody.fixup.revert', 'failed')
            return
        }

        const tokenCount = countCode(replacementText)
        telemetryService.log('CodyVSCodeExtension:fixup:reverted', tokenCount, {
            hasV2Event: true,
        })
        telemetryRecorder.recordEvent('cody.fixup.reverted', 'clicked', {
            metadata: tokenCount,
        })

        this.setTaskState(task, CodyTaskState.finished)
    }

    // Undo the specified task, then prompt for a new set of instructions near
    // the same region and start a new task.
    public async retry(task: FixupTask, source: ChatEventSource): Promise<FixupTask | undefined> {
        const document = await vscode.workspace.openTextDocument(task.fixupFile.uri)
        // Prompt the user for a new instruction, and create a new fixup
        const input = await getInput(
            document,
            this.authProvider,
            {
                initialInputValue: task.instruction,
                initialRange: task.selectionRange,
                initialSelectedContextItems: task.userContextItems,
                initialModel: task.model,
                initialIntent: task.intent,
            },
            source
        )
        if (!input) {
            return
        }

        // If the selected range is the same as what we provided, we actually want the original
        // range, which is the range which will be left in the document after the task is undone.
        // Otherwise, use the new selected range.
        const updatedRange = input.range.isEqual(task.selectionRange) ? task.originalRange : input.range

        // Revert and remove the previous task
        await this.undo(task)

        return executeEdit({
            configuration: {
                range: updatedRange,
                instruction: input.instruction,
                userContextFiles: input.userContextFiles,
                document,
                intent: input.intent,
                mode: task.mode,
                model: input.model,
            },
            source,
        })
    }

    // FixupFileCollection

    public taskForId(id: FixupTaskID): FixupTask | undefined {
        return this.tasks.get(id)
    }

    public tasksForFile(file: FixupFile): FixupTask[] {
        return [...this.tasks.values()].filter(task => task.fixupFile === file)
    }

    public maybeFileForUri(uri: vscode.Uri): FixupFile | undefined {
        return this.files.maybeForUri(uri)
    }

    public taskNearPosition(
        file: FixupFile,
        position: vscode.Position,
        filter: { states: CodyTaskState[] }
    ): FixupTask | undefined {
        const closestTask = this.tasksForFile(file)
            .filter(({ state }) => filter.states.includes(state))
            .sort(
                (a, b) =>
                    getMinimumDistanceToRangeBoundary(position, a.selectionRange) -
                    getMinimumDistanceToRangeBoundary(position, b.selectionRange)
            )[0]

        return closestTask
    }

    // FixupIdleTaskScheduler

    public scheduleIdle<T>(callback: () => T): Promise<T> {
        return this.scheduler.scheduleIdle(callback)
    }

    public async promptUserForTask(
        document: vscode.TextDocument,
        range: vscode.Range,
        expandedRange: vscode.Range | undefined,
        mode: EditMode,
        model: EditModel,
        intent: EditIntent,
<<<<<<< HEAD
        contextMessages: ContextMessage[],
        source: ChatEventSource,
        inputType: InputType = DEFAULT_INPUT_TYPE
=======
        source: ChatEventSource
>>>>>>> 4201825a
    ): Promise<FixupTask | null> {
        const input = await showEditInput(document, this.authProvider, {
            initialRange: range,
            initialExpandedRange: expandedRange,
            initialModel: model,
            initialIntent: intent,
            initialInputValue: inputType === 'WithPrefix' ? ':' : undefined,
        })
        if (!input) {
            return null
        }

        const task = this.createTask(
            document,
            input.instruction,
            input.userContextFiles,
            input.range,
            input.intent,
            mode,
            input.model,
            source
        )

        // Return focus to the editor
        void vscode.window.showTextDocument(document)

        return task
    }

    public async createTask(
        document: vscode.TextDocument,
        instruction: string,
        userContextFiles: ContextItem[],
        selectionRange: vscode.Range,
        intent: EditIntent,
        mode: EditMode,
        model: EditModel,
        source?: ChatEventSource,
        destinationFile?: vscode.Uri,
        insertionPoint?: vscode.Position
    ): Promise<FixupTask> {
        const fixupFile = this.files.forUri(document.uri)
        const task = new FixupTask(
            fixupFile,
            instruction,
            userContextFiles,
            intent,
            selectionRange,
            mode,
            model,
            source,
            destinationFile,
            insertionPoint
        )
        this.tasks.set(task.id, task)
        return task
    }

    /**
     * Starts a Fixup task by moving the task state from "idle" to "working"
     */
    public startTask(task: FixupTask): FixupTask {
        const state = task.intent === 'test' ? CodyTaskState.pending : CodyTaskState.working
        this.setTaskState(task, state)
        return task
    }

    // Apply single fixup from task ID. Public for testing.
    public async apply(id: FixupTaskID): Promise<void> {
        logDebug('FixupController:apply', 'applying', { verbose: { id } })
        const task = this.tasks.get(id)
        if (!task) {
            return
        }
        await this.applyTask(task)
    }

    // Tries to get a clean, up-to-date diff to apply. If the diff is not
    // up-to-date, it is synchronously recomputed. If the diff is not clean,
    // will return undefined. This may update the task with the newly computed
    // diff.
    private applicableDiffOrRespin(task: FixupTask, document: vscode.TextDocument): Diff | undefined {
        if (task.state !== CodyTaskState.applying && task.state !== CodyTaskState.applied) {
            // We haven't received a response from the LLM yet, so there is
            // no diff.
            console.warn('no response cached from LLM so no applicable diff')
            return undefined
        }
        const bufferText = document.getText(task.selectionRange)
        let diff = task.diff
        if (task.replacement !== undefined && bufferText !== diff?.bufferText) {
            // The buffer changed since we last computed the diff.
            task.diff = diff = computeDiff(
                task.original,
                task.replacement,
                bufferText,
                task.selectionRange.start
            )
            this.didUpdateDiff(task)
        }
        if (!diff?.clean) {
            this.scheduleRespin(task)
            return undefined
        }
        return diff
    }

    // Schedule a re-spin for diffs with conflicts.
    private scheduleRespin(task: FixupTask): void {
        const MAX_SPIN_COUNT_PER_TASK = 5
        if (task.spinCount >= MAX_SPIN_COUNT_PER_TASK) {
            telemetryService.log(
                'CodyVSCodeExtension:fixup:respin',
                {
                    count: task.spinCount,
                },
                {
                    hasV2Event: true,
                }
            )
            telemetryRecorder.recordEvent('cody.fixup.respin', 'scheduled', {
                metadata: { spinCount: task.spinCount },
            })
            this.error(
                task.id,
                new Error(`Cody tried ${task.spinCount} times but failed to edit the file`)
            )
            return
        }
        void vscode.window.showInformationMessage('Cody will rewrite to include your changes')
        this.setTaskState(task, CodyTaskState.working)
    }

    private logTaskCompletion(task: FixupTask, editOk: boolean): void {
        if (!editOk) {
            telemetryService.log('CodyVSCodeExtension:fixup:apply:failed', undefined, {
                hasV2Event: true,
            })
            telemetryRecorder.recordEvent('cody.fixup.apply', 'failed')

            // TODO: Try to recover, for example by respinning
            void vscode.window.showWarningMessage('edit did not apply')
            return
        }

        if (!task.replacement) {
            return
        }

        const codeCount = countCode(task.replacement.trim())
        const source = task.source

        telemetryService.log(
            'CodyVSCodeExtension:fixup:applied',
            { ...codeCount, source },
            { hasV2Event: true }
        )
        telemetryRecorder.recordEvent('cody.fixup.apply', 'succeeded', {
            metadata: {
                lineCount: codeCount.lineCount,
                charCount: codeCount.charCount,
            },
            privateMetadata: {
                // TODO: generate numeric ID representing source so that it
                // can be included in metadata for default export.
                source,
            },
        })
    }

    private async streamTask(task: FixupTask, state: 'streaming' | 'complete'): Promise<void> {
        if (task.state !== CodyTaskState.inserting) {
            return
        }

        let edit: vscode.TextEditor['edit'] | vscode.WorkspaceEdit
        let document: vscode.TextDocument

        const visibleEditor = vscode.window.visibleTextEditors.find(
            editor => editor.document.uri === task.fixupFile.uri
        )

        if (visibleEditor) {
            document = visibleEditor.document
            edit = visibleEditor.edit.bind(this)
        } else {
            // Perform the edit in the background
            document = await vscode.workspace.openTextDocument(task.fixupFile.uri)
            edit = new vscode.WorkspaceEdit()
        }

        if (state === 'complete') {
            const replacement = task.replacement
            if (replacement === undefined) {
                throw new Error('Task applied with no replacement text')
            }

            // We will format this code once applied, so we do not place an undo stop after this edit to avoid cluttering the undo stack.
            const applyEditOptions = {
                undoStopBefore: false,
                undoStopAfter: false,
            }

            let editOk: boolean
            if (edit instanceof vscode.WorkspaceEdit) {
                edit.replace(document.uri, task.selectionRange, replacement)
                editOk = await vscode.workspace.applyEdit(edit)
            } else {
                editOk = await edit(editBuilder => {
                    editBuilder.replace(task.selectionRange, replacement)
                }, applyEditOptions)
            }

            this.logTaskCompletion(task, editOk)

            // Add the missing undo stop after this change.
            // Now when the user hits 'undo', the entire format and edit will be undone at once
            const formatEditOptions = {
                undoStopBefore: false,
                undoStopAfter: true,
            }
            this.setTaskState(task, CodyTaskState.formatting)
            await new Promise((resolve, reject) => {
                task.formattingResolver = resolve

                this.formatEdit(
                    visibleEditor ? visibleEditor.edit.bind(this) : new vscode.WorkspaceEdit(),
                    document,
                    task,
                    formatEditOptions
                )
                    .then(resolve)
                    .catch(reject)
                    .finally(() => {
                        task.formattingResolver = null
                    })
            })

            // TODO: See if we can discard a FixupFile now.
            this.setTaskState(task, CodyTaskState.applied)

            // Inform the user about the change if it happened in the background
            // TODO: This will show a new notification for each unique file name.
            // Consider only ever showing 1 notification that opens a UI to display all fixups.
            if (!visibleEditor) {
                await this.notifyTaskComplete(task)
            }
            return
        }

        // In progress insertion, apply the partial replacement and adjust the range
        const replacement = task.inProgressReplacement
        if (replacement === undefined) {
            throw new Error('Task applied with no replacement text')
        }

        // Avoid adding any undo stops when streaming. We want the completed edit to be undone as a single unit, once finished.
        const applyEditOptions = {
            undoStopBefore: false,
            undoStopAfter: false,
        }

        // Insert updated text at selection range
        let editOk: boolean
        if (edit instanceof vscode.WorkspaceEdit) {
            edit.replace(document.uri, task.selectionRange, replacement)
            editOk = await vscode.workspace.applyEdit(edit)
        } else {
            editOk = await edit(editBuilder => {
                editBuilder.replace(task.selectionRange, replacement)
            }, applyEditOptions)
        }

        if (editOk) {
            const insertedLines = replacement.split(/\r\n|\r|\n/m).length - 1
            // Expand the selection range to accompany the edit
            task.selectionRange = task.selectionRange.with(
                task.selectionRange.start,
                task.selectionRange.end.translate({
                    lineDelta:
                        task.selectionRange.start.line - task.selectionRange.end.line + insertedLines,
                    characterDelta: insertedLines < 1 ? replacement.length : 0,
                })
            )
        }
    }

    private async applyTask(task: FixupTask): Promise<void> {
        if (task.state !== CodyTaskState.applying) {
            return
        }

        let edit: vscode.TextEditor['edit'] | vscode.WorkspaceEdit
        let document: vscode.TextDocument

        const visibleEditor = vscode.window.visibleTextEditors.find(
            editor => editor.document.uri === task.fixupFile.uri
        )

        if (visibleEditor) {
            document = visibleEditor.document
            edit = visibleEditor.edit.bind(this)
        } else {
            // Perform the edit in the background
            document = await vscode.workspace.openTextDocument(task.fixupFile.uri)
            edit = new vscode.WorkspaceEdit()
        }

        // Always ensure that any scheduled diffs have ran before applying edits
        this.updateDiffs()

        // We will format this code once applied, so we avoid placing an undo stop after this edit to avoid cluttering the undo stack.
        const applyEditOptions = { undoStopBefore: true, undoStopAfter: false }

        let editOk: boolean
        if (task.mode === 'edit') {
            const applicableDiff = this.applicableDiffOrRespin(task, document)
            if (!applicableDiff) {
                return
            }
            editOk = await this.replaceEdit(edit, applicableDiff, task, applyEditOptions)
        } else {
            editOk = await this.insertEdit(edit, document, task, applyEditOptions)
        }

        this.logTaskCompletion(task, editOk)

        // Add the missing undo stop after this change.
        // Now when the user hits 'undo', the entire format and edit will be undone at once
        const formatEditOptions = {
            undoStopBefore: false,
            undoStopAfter: true,
        }
        this.setTaskState(task, CodyTaskState.formatting)
        await new Promise((resolve, reject) => {
            task.formattingResolver = resolve
            this.formatEdit(
                visibleEditor ? visibleEditor.edit.bind(this) : new vscode.WorkspaceEdit(),
                document,
                task,
                formatEditOptions
            )
                .then(resolve)
                .catch(reject)
                .finally(() => {
                    task.formattingResolver = null
                })
        })

        // TODO: See if we can discard a FixupFile now.
        this.setTaskState(task, CodyTaskState.applied)

        // Inform the user about the change if it happened in the background
        // TODO: This will show a new notification for each unique file name.
        // Consider only ever showing 1 notification that opens a UI to display all fixups.
        if (!visibleEditor && task.intent !== 'test') {
            await this.notifyTaskComplete(task)
        }
    }

    // Replace edit returned by Cody at task selection range
    private async replaceEdit(
        edit: vscode.TextEditor['edit'] | vscode.WorkspaceEdit,
        diff: Diff,
        task: FixupTask,
        options?: { undoStopBefore: boolean; undoStopAfter: boolean }
    ): Promise<boolean> {
        logDebug('FixupController:edit', 'replacing ')

        if (edit instanceof vscode.WorkspaceEdit) {
            for (const diffEdit of diff.edits) {
                edit.replace(
                    task.fixupFile.uri,
                    new vscode.Range(
                        new vscode.Position(diffEdit.range.start.line, diffEdit.range.start.character),
                        new vscode.Position(diffEdit.range.end.line, diffEdit.range.end.character)
                    ),
                    diffEdit.text
                )
            }
            return vscode.workspace.applyEdit(edit)
        }

        return edit(editBuilder => {
            for (const diffEdit of diff.edits) {
                editBuilder.replace(
                    new vscode.Range(
                        new vscode.Position(diffEdit.range.start.line, diffEdit.range.start.character),
                        new vscode.Position(diffEdit.range.end.line, diffEdit.range.end.character)
                    ),
                    diffEdit.text
                )
            }
        }, options)
    }

    // Insert edit returned by Cody at task selection range
    private async insertEdit(
        edit: vscode.TextEditor['edit'] | vscode.WorkspaceEdit,
        document: vscode.TextDocument,
        task: FixupTask,
        options?: { undoStopBefore: boolean; undoStopAfter: boolean }
    ): Promise<boolean> {
        logDebug('FixupController:edit', 'inserting')
        const text = task.replacement
        // If we have specified a dedicated insertion point - use that.
        // Otherwise fall back to using the start of the selection range.
        const insertionPoint = task.insertionPoint || task.selectionRange.start
        if (!text) {
            return false
        }

        // add correct indentation based on first non empty character index
        const nonEmptyStartIndex = document.lineAt(insertionPoint.line).firstNonWhitespaceCharacterIndex
        // add indentation to each line
        const textLines = text.split('\n').map(line => ' '.repeat(nonEmptyStartIndex) + line)
        // join text with new lines, and then remove everything after the last new line if it only contains white spaces
        const replacementText = textLines.join('\n').replace(/[\t ]+$/, '')

        // Insert updated text at selection range
        if (edit instanceof vscode.WorkspaceEdit) {
            edit.insert(document.uri, insertionPoint, replacementText)
            return vscode.workspace.applyEdit(edit)
        }

        return edit(editBuilder => {
            editBuilder.insert(insertionPoint, replacementText)
        }, options)
    }

    private async formatEdit(
        edit: vscode.TextEditor['edit'] | vscode.WorkspaceEdit,
        document: vscode.TextDocument,
        task: FixupTask,
        options?: { undoStopBefore: boolean; undoStopAfter: boolean }
    ): Promise<boolean> {
        // Expand the range to include full lines to reduce the likelihood of formatting issues
        const rangeToFormat = new vscode.Range(
            task.selectionRange.start.line,
            0,
            task.selectionRange.end.line,
            Number.MAX_VALUE
        )

        if (!rangeToFormat) {
            return false
        }

        const formattingChanges =
            (await vscode.commands.executeCommand<vscode.TextEdit[]>(
                'vscode.executeFormatDocumentProvider',
                document.uri,
                {
                    tabSize: getEditorTabSize(document.uri),
                    insertSpaces: getEditorInsertSpaces(document.uri),
                }
            )) || []

        const formattingChangesInRange = formattingChanges.filter(change =>
            rangeToFormat.contains(change.range)
        )

        if (formattingChangesInRange.length === 0) {
            return false
        }

        logDebug('FixupController:edit', 'formatting')

        if (edit instanceof vscode.WorkspaceEdit) {
            for (const change of formattingChangesInRange) {
                edit.replace(task.fixupFile.uri, change.range, change.newText)
            }
            return vscode.workspace.applyEdit(edit)
        }

        return edit(editBuilder => {
            for (const change of formattingChangesInRange) {
                editBuilder.replace(change.range, change.newText)
            }
        }, options)
    }

    // Notify users of task completion when the edited file is not visible
    private async notifyTaskComplete(task: FixupTask): Promise<void> {
        // Don't show for test mode as the doc will be displayed when done
        if (task.intent === 'test') {
            return
        }
        const showChangesButton = 'Show Changes'
        const result = await vscode.window.showInformationMessage(
            `Edit applied to ${displayPathBasename(task.fixupFile.uri)}`,
            showChangesButton
        )
        if (result === showChangesButton) {
            const editor = await vscode.window.showTextDocument(task.fixupFile.uri)
            editor.revealRange(task.selectionRange)
        }
    }

    public error(id: FixupTaskID, error: Error): void {
        const task = this.tasks.get(id)
        if (!task) {
            return
        }

        task.error = error
        this.setTaskState(task, CodyTaskState.error)
    }

    private discard(task: FixupTask): void {
        this.needsDiffUpdate_.delete(task)
        this.controlApplicator.didDeleteTask(task)
        this.decorator.didCompleteTask(task)
        this.tasks.delete(task.id)
    }

    public async didReceiveFixupInsertion(
        id: string,
        text: string,
        state: 'streaming' | 'complete'
    ): Promise<void> {
        const task = this.tasks.get(id)
        if (!task) {
            return
        }

        if (task.state !== CodyTaskState.inserting) {
            this.setTaskState(task, CodyTaskState.inserting)
        }

        const trimmedReplacement = state === 'complete' ? text : text.replace(/\n[^\n]*$/, '')
        const replacementText = trimmedReplacement
            .split('\n')
            .map((line, index) =>
                index === 0 ? line : ' '.repeat(task.selectionRange.start.character) + line
            )
            .join('\n')

        if (state === 'complete') {
            task.inProgressReplacement = undefined
            task.replacement = replacementText
            return this.streamTask(task, state)
        }

        if (replacementText === task.inProgressReplacement) {
            // Incoming text has already been applied, do nothing
            return
        }

        task.inProgressReplacement = replacementText
        return this.streamTask(task, state)
    }

    public async didReceiveFixupText(
        id: string,
        text: string,
        state: 'streaming' | 'complete'
    ): Promise<void> {
        const task = this.tasks.get(id)
        if (!task) {
            return Promise.resolve()
        }
        if (task.state !== CodyTaskState.working) {
            // TODO: Update this when we re-spin tasks with conflicts so that
            // we store the new text but can also display something reasonably
            // stable in the editor
            return Promise.resolve()
        }

        switch (state) {
            case 'streaming':
                task.inProgressReplacement = text
                break
            case 'complete':
                task.inProgressReplacement = undefined
                task.replacement = text
                this.setTaskState(task, CodyTaskState.applying)
                break
        }
        this.textDidChange(task)
        return Promise.resolve()
    }

    /**
     * Update the task's fixup file and selection range with the new info,
     * and then task mode to "insert".
     *
     * NOTE: Currently used for /test command only.
     */
    public async didReceiveNewFileRequest(id: string, newFileUri: vscode.Uri): Promise<void> {
        const task = this.tasks.get(id)
        if (!task) {
            return
        }

        if (task.fixupFile.uri.toString() === newFileUri.toString()) {
            return this.setTaskState(task, CodyTaskState.working)
        }

        // append response to new file
        const doc = await vscode.workspace.openTextDocument(newFileUri)
        const pos = new vscode.Position(doc.lineCount - 1, 0)
        const range = new vscode.Range(pos, pos)
        task.selectionRange = range
        task.fixupFile = this.files.replaceFile(task.fixupFile.uri, newFileUri)

        // Set original text to empty as we are not replacing original text but appending to file
        task.original = ''
        task.destinationFile = newFileUri

        // Show the new document before streaming start
        await vscode.window.showTextDocument(doc, {
            selection: range,
            viewColumn: vscode.ViewColumn.Beside,
        })

        // lift the pending state from the task so it can proceed to the next stage
        this.setTaskState(task, CodyTaskState.working)
    }

    // Handles changes to the source document in the fixup selection, or the
    // replacement text generated by Cody.
    public textDidChange(task: FixupTask): void {
        // Do not make any changes when task is in pending
        if (task.state === CodyTaskState.pending) {
            return
        }
        // User has changed an applied task, so we assume the user has accepted the change and wants to take control.
        // This helps ensure that the codelens doesn't stay around unnecessarily and become an annoyance.
        // Note: This will also apply if the user attempts to undo the applied change.
        if (task.state === CodyTaskState.applied) {
            this.accept(task)
            return
        }
        if (task.state === CodyTaskState.finished) {
            this.needsDiffUpdate_.delete(task)
        }
        if (this.needsDiffUpdate_.size === 0) {
            void this.scheduler.scheduleIdle(() => this.updateDiffs())
        }
        if (task.mode === 'edit' && !this.needsDiffUpdate_.has(task)) {
            this.needsDiffUpdate_.add(task)
        }
    }

    // Handles when the range associated with a fixup task changes.
    public rangeDidChange(task: FixupTask): void {
        this.controlApplicator.didUpdateTask(task)
        // We don't notify the decorator about this range change; vscode
        // updates any text decorations and we can recompute them, lazily,
        // if the diff is dirtied.
    }

    // Tasks where the text of the buffer, or the text provided by Cody, has
    // changed and we need to update diffs.
    private needsDiffUpdate_: Set<FixupTask> = new Set()

    // Files where the editor wasn't visible and we have delayed computing diffs
    // for tasks.
    private needsEditor_: Set<FixupFile> = new Set()

    private didChangeVisibleTextEditors(editors: readonly vscode.TextEditor[]): void {
        const editorsByFile = new Map<FixupFile, vscode.TextEditor[]>()
        for (const editor of editors) {
            const file = this.files.maybeForUri(editor.document.uri)
            if (!file) {
                continue
            }
            // Group editors by file so the decorator can apply decorations
            // in one shot.
            if (!editorsByFile.has(file)) {
                editorsByFile.set(file, [])
            }
            editorsByFile.get(file)?.push(editor)
            // If we were waiting for an editor to get text to diff against,
            // start that process now.
            if (this.needsEditor_.has(file)) {
                this.needsEditor_.delete(file)
                for (const task of this.tasksForFile(file)) {
                    if (this.needsDiffUpdate_.size === 0) {
                        void this.scheduler.scheduleIdle(() => this.updateDiffs())
                    }
                    this.needsDiffUpdate_.add(task)
                }
            }
        }
        // Apply any decorations we have to the visible editors.
        for (const [file, editors] of editorsByFile.entries()) {
            this.decorator.didChangeVisibleTextEditors(file, editors)
        }

        this.controlApplicator.visibleFilesWithTasksMaybeChanged([...editorsByFile.keys()])
    }

    private updateDiffs(): void {
        while (this.needsDiffUpdate_.size) {
            const task = this.needsDiffUpdate_.keys().next().value as FixupTask
            this.needsDiffUpdate_.delete(task)
            const editor = vscode.window.visibleTextEditors.find(
                editor => editor.document.uri === task.fixupFile.uri
            )
            if (!editor) {
                this.needsEditor_.add(task.fixupFile)
                continue
            }
            // TODO: When Cody doesn't suggest any output something has gone
            // wrong; we should clean up. But updateDiffs also gets called to
            // process streaming output, so this isn't the place to detect or
            // recover from empty replacements.
            const botText = task.inProgressReplacement || task.replacement
            if (!botText) {
                continue
            }
            const bufferText = editor.document.getText(task.selectionRange)

            // Add new line at the end of bot text when running insert mode
            const newLine = task.mode === 'edit' ? '' : '\n'
            task.diff = computeDiff(
                task.original,
                `${botText}${newLine}`,
                bufferText,
                task.selectionRange.start
            )
            this.didUpdateDiff(task)
        }
    }

    private didUpdateDiff(task: FixupTask): void {
        if (!task.diff) {
            // Once we have a diff, we never go back to not having a diff.
            // If adding that transition, you must un-apply old highlights for
            // this task.
            throw new Error('unreachable')
        }
        this.decorator.didUpdateDiff(task)
        if (!task.diff.clean) {
            // TODO: If this isn't an in-progress diff, then schedule
            // a re-spin or notify failure
            return
        }
    }

<<<<<<< HEAD
    // Show diff between before and after edits
    private async diff(id: taskID): Promise<void> {
        const task = this.tasks.get(id)
        if (!task) {
            return
        }
        // Get an up-to-date diff
        const editor = vscode.window.visibleTextEditors.find(
            editor => editor.document.uri === task.fixupFile.uri
        )
        if (!editor) {
            return
        }
        const diff = task.diff
        if (!diff) {
            return
        }
        // show diff view between the current document and replacement
        // Add replacement content to the temp document

        // Ensure each diff is fresh so there is no chance of diffing an already diffed file.
        const diffId = `${task.id}-${Date.now()}`
        await this.contentStore.set(diffId, task.fixupFile.uri)
        const tempDocUri = vscode.Uri.parse(`cody-fixup:${task.fixupFile.uri.fsPath}#${diffId}`)
        const doc = await vscode.workspace.openTextDocument(tempDocUri)
        const edit = new vscode.WorkspaceEdit()
        edit.replace(tempDocUri, task.selectionRange, diff.originalText)
        await vscode.workspace.applyEdit(edit)
        await doc.save()

        // Show diff between current document and replacement content
        await vscode.commands.executeCommand(
            'vscode.diff',
            tempDocUri,
            task.fixupFile.uri,
            `Cody Edit Diff View - ${task.id}`,
            {
                preview: true,
                preserveFocus: false,
                label: 'Cody Edit Diff View',
                description: `Cody Edit Diff View: ${task.fixupFile.uri.fsPath}`,
            }
        )
    }

    // Regenerate code with the same set of instruction
    public async retry(id: taskID): Promise<void> {
        const task = this.tasks.get(id)
        if (!task) {
            return
        }

        const document = await vscode.workspace.openTextDocument(task.fixupFile.uri)
        // Prompt the user for a new instruction, and create a new fixup
        const input = await showEditInput(document, this.authProvider, {
            initialInputValue: task.instruction,
            initialRange: task.selectionRange,
            initialSelectedContextFiles: task.userContextFiles,
            initialModel: task.model,
            initialIntent: task.intent,
        })
        if (!input) {
            return
        }

        /**
         * If the selected range is the same as what we provided, we actually want the original
         * range, which is the range which will be left in the document after the task is undone.
         *
         * Otherwise, use the new selected range.
         */
        const updatedRange = input.range.isEqual(task.selectionRange) ? task.originalRange : input.range

        // Revert and remove the previous task
        await this.undoTask(task)

        void executeEdit({
            configuration: {
                range: updatedRange,
                instruction: input.instruction,
                userContextFiles: input.userContextFiles,
                document,
                intent: input.intent,
                mode: task.mode,
                model: input.model,
            },
            source: 'code-lens',
        })
    }

=======
>>>>>>> 4201825a
    private setTaskState(task: FixupTask, state: CodyTaskState): void {
        const oldState = task.state
        if (oldState === state) {
            // Not a transition--nothing to do.
            return
        }

        task.state = state

        // Creates new file if destinationFile is provided at task creation
        if (task.state === CodyTaskState.pending && task.destinationFile) {
            void this.didReceiveNewFileRequest(task.id, task.destinationFile)
            return
        }

        if (oldState !== CodyTaskState.working && task.state === CodyTaskState.working) {
            task.spinCount++
        }

        if (task.state === CodyTaskState.finished) {
            this.discard(task)
            return
        }
        // Save states of the task
        this.controlApplicator.didUpdateTask(task)

        if (task.state === CodyTaskState.applying) {
            void this.apply(task.id)
        }

        // We currently remove the decorations when the task is applied as they
        // currently do not always show the correct positions for edits.
        // TODO: Improve the diff handling so that decorations more accurately reflect the edits.
        if (task.state === CodyTaskState.applied) {
            this.updateDiffs() // Flush any diff updates first, so they aren't scheduled after the completion.
            this.decorator.didCompleteTask(task)
        }
    }

    private reset(): void {
        this.tasks = new Map<FixupTaskID, FixupTask>()
    }

    public dispose(): void {
        this.reset()
        this.controlApplicator.dispose()
        this.decorator.dispose()
        for (const disposable of this._disposables) {
            disposable.dispose()
        }
        this._disposables = []
    }
}<|MERGE_RESOLUTION|>--- conflicted
+++ resolved
@@ -15,14 +15,9 @@
 import { countCode } from '../services/utils/code-count'
 import { getEditorInsertSpaces, getEditorTabSize } from '../utils'
 
-<<<<<<< HEAD
-import type { InputType } from 'zlib'
-import { DEFAULT_INPUT_TYPE } from '../editor-input'
 import { showEditInput } from '../editor-input/edit'
-=======
 import { getInput } from '../edit/input/get-input'
 import type { ExtensionClient } from '../extension-client'
->>>>>>> 4201825a
 import type { AuthProvider } from '../services/AuthProvider'
 import { FixupDecorator } from './FixupDecorator'
 import { FixupDocumentEditObserver } from './FixupDocumentEditObserver'
@@ -242,20 +237,13 @@
         mode: EditMode,
         model: EditModel,
         intent: EditIntent,
-<<<<<<< HEAD
-        contextMessages: ContextMessage[],
-        source: ChatEventSource,
-        inputType: InputType = DEFAULT_INPUT_TYPE
-=======
         source: ChatEventSource
->>>>>>> 4201825a
     ): Promise<FixupTask | null> {
         const input = await showEditInput(document, this.authProvider, {
             initialRange: range,
             initialExpandedRange: expandedRange,
             initialModel: model,
             initialIntent: intent,
-            initialInputValue: inputType === 'WithPrefix' ? ':' : undefined,
         })
         if (!input) {
             return null
@@ -991,99 +979,6 @@
         }
     }
 
-<<<<<<< HEAD
-    // Show diff between before and after edits
-    private async diff(id: taskID): Promise<void> {
-        const task = this.tasks.get(id)
-        if (!task) {
-            return
-        }
-        // Get an up-to-date diff
-        const editor = vscode.window.visibleTextEditors.find(
-            editor => editor.document.uri === task.fixupFile.uri
-        )
-        if (!editor) {
-            return
-        }
-        const diff = task.diff
-        if (!diff) {
-            return
-        }
-        // show diff view between the current document and replacement
-        // Add replacement content to the temp document
-
-        // Ensure each diff is fresh so there is no chance of diffing an already diffed file.
-        const diffId = `${task.id}-${Date.now()}`
-        await this.contentStore.set(diffId, task.fixupFile.uri)
-        const tempDocUri = vscode.Uri.parse(`cody-fixup:${task.fixupFile.uri.fsPath}#${diffId}`)
-        const doc = await vscode.workspace.openTextDocument(tempDocUri)
-        const edit = new vscode.WorkspaceEdit()
-        edit.replace(tempDocUri, task.selectionRange, diff.originalText)
-        await vscode.workspace.applyEdit(edit)
-        await doc.save()
-
-        // Show diff between current document and replacement content
-        await vscode.commands.executeCommand(
-            'vscode.diff',
-            tempDocUri,
-            task.fixupFile.uri,
-            `Cody Edit Diff View - ${task.id}`,
-            {
-                preview: true,
-                preserveFocus: false,
-                label: 'Cody Edit Diff View',
-                description: `Cody Edit Diff View: ${task.fixupFile.uri.fsPath}`,
-            }
-        )
-    }
-
-    // Regenerate code with the same set of instruction
-    public async retry(id: taskID): Promise<void> {
-        const task = this.tasks.get(id)
-        if (!task) {
-            return
-        }
-
-        const document = await vscode.workspace.openTextDocument(task.fixupFile.uri)
-        // Prompt the user for a new instruction, and create a new fixup
-        const input = await showEditInput(document, this.authProvider, {
-            initialInputValue: task.instruction,
-            initialRange: task.selectionRange,
-            initialSelectedContextFiles: task.userContextFiles,
-            initialModel: task.model,
-            initialIntent: task.intent,
-        })
-        if (!input) {
-            return
-        }
-
-        /**
-         * If the selected range is the same as what we provided, we actually want the original
-         * range, which is the range which will be left in the document after the task is undone.
-         *
-         * Otherwise, use the new selected range.
-         */
-        const updatedRange = input.range.isEqual(task.selectionRange) ? task.originalRange : input.range
-
-        // Revert and remove the previous task
-        await this.undoTask(task)
-
-        void executeEdit({
-            configuration: {
-                range: updatedRange,
-                instruction: input.instruction,
-                userContextFiles: input.userContextFiles,
-                document,
-                intent: input.intent,
-                mode: task.mode,
-                model: input.model,
-            },
-            source: 'code-lens',
-        })
-    }
-
-=======
->>>>>>> 4201825a
     private setTaskState(task: FixupTask, state: CodyTaskState): void {
         const oldState = task.state
         if (oldState === state) {
