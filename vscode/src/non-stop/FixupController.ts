--- conflicted
+++ resolved
@@ -27,12 +27,9 @@
 import { FixupTask, type taskID } from './FixupTask'
 import type { FixupFileCollection, FixupIdleTaskRunner, FixupTextChanged } from './roles'
 import { CodyTaskState } from './utils'
-<<<<<<< HEAD
 import { ACTIONABLE_TASK_STATES } from './codelenses'
-=======
 import { getInput } from '../edit/input/get-input'
 import type { AuthProvider } from '../services/AuthProvider'
->>>>>>> 97de9283
 
 // This class acts as the factory for Fixup Tasks and handles communication between the Tree View and editor
 export class FixupController
