--- conflicted
+++ resolved
@@ -60,11 +60,8 @@
             vscode.commands.registerCommand('cody.fixup.codelens.apply', id => this.apply(id)),
             vscode.commands.registerCommand('cody.fixup.codelens.diff', id => this.diff(id)),
             vscode.commands.registerCommand('cody.fixup.codelens.cancel', id => this.cancel(id)),
-<<<<<<< HEAD
-            vscode.commands.registerCommand('cody.fixup.codelens.show-error', id => this.showError(id))
-=======
-            vscode.commands.registerCommand('cody.fixup.codelens.regenerate', async id => this.regenerate(id))
->>>>>>> 8a61ffc8
+            vscode.commands.registerCommand('cody.fixup.codelens.regenerate', async id => this.regenerate(id)),
+            vscode.commands.registerCommand('cody.fixup.codelens.error', id => this.showError(id))
         )
         // Observe file renaming and deletion
         this.files = new FixupFileObserver()
@@ -448,6 +445,7 @@
     }
 
     private showError(id: taskID): void {
+        telemetryService.log('CodyVSCodeExtension:fixup:codeLens:clicked', { op: 'show_error' })
         const task = this.tasks.get(id)
         if (!task?.error) {
             return
