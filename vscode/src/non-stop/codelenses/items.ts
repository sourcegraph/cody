--- conflicted
+++ resolved
@@ -4,21 +4,14 @@
 
 import { isRunningInsideAgent } from '../../jsonrpc/isRunningInsideAgent'
 import type { FixupTask } from '../FixupTask'
-<<<<<<< HEAD
-import { CodyTaskState } from '../utils'
-=======
 import { CodyTaskState } from '../state'
->>>>>>> 0223fb32
 import { getChunkedEditRanges } from './utils'
 
 // Create Lenses based on state
 export function getLensesForTask(task: FixupTask): vscode.CodeLens[] {
     const codeLensRange = new vscode.Range(task.selectionRange.start, task.selectionRange.start)
     const isAgent = isRunningInsideAgent()
-<<<<<<< HEAD
-=======
     const isChatEdit = task.source === 'chat'
->>>>>>> 0223fb32
     const isTest = task.intent === 'test'
     const isEdit = task.mode === 'edit'
     switch (task.state) {
@@ -49,7 +42,6 @@
             const canDiff = isEdit && !isTest
             const diffLens = canDiff
                 ? getDiffLens(
-<<<<<<< HEAD
                         codeLensRange,
                         task.id,
                         // Note: We already show an inline-diff in VS Code, so we change the wording slightly.
@@ -57,15 +49,6 @@
                         // reverting specific lines
                         isAgent ? 'Show Diff' : 'Open Diff'
                     )
-=======
-                      codeLensRange,
-                      task.id,
-                      // Note: We already show an inline-diff in VS Code, so we change the wording slightly.
-                      // It is still useful to open the diff fully here, as it provides additional controls such as
-                      // reverting specific lines
-                      isAgent ? 'Show Diff' : 'Open Diff'
-                  )
->>>>>>> 0223fb32
                 : null
 
             // Show additional accept/reject lenses against change blocks when we have a diff.
@@ -80,57 +63,33 @@
             const chunkedRanges = canShowIndividualAcceptRejectLenses
                 ? getChunkedEditRanges(task.diff)
                 : []
-<<<<<<< HEAD
             const acceptLenses = canShowIndividualAcceptRejectLenses
                 ? getAcceptLenses(task, chunkedRanges)
                 : []
             const rejectLenses = canShowIndividualAcceptRejectLenses
-=======
-            const acceptChangeLenses = canShowIndividualAcceptRejectLenses
-                ? getAcceptLenses(task, chunkedRanges)
-                : []
-            const rejectChangeLenses = canShowIndividualAcceptRejectLenses
->>>>>>> 0223fb32
                 ? getRejectLenses(task, chunkedRanges)
                 : []
 
             // Required:
             // Accept: If we are in VS Code and we have multiple chunked ranges, we will show multiple accept/reject lenses.
             // In this case, we will show "Accept All". Otherwise we just show "Accept"
-<<<<<<< HEAD
             const acceptAllLens =
                 isAgent || chunkedRanges.length <= 1
                     ? getAcceptLens(codeLensRange, task.id)
                     : getAcceptAllLens(codeLensRange, task.id)
             const rejectAllLens =
-=======
-            const acceptLens =
-                isAgent || chunkedRanges.length <= 1
-                    ? getAcceptLens(codeLensRange, task.id)
-                    : getAcceptAllLens(codeLensRange, task.id)
-            const undoLens =
->>>>>>> 0223fb32
                 isAgent || chunkedRanges.length <= 1
                     ? getRejectLens(codeLensRange, task.id)
                     : getRejectAllLens(codeLensRange, task.id)
 
             return (
                 [
-<<<<<<< HEAD
                     acceptAllLens,
                     retryLens,
                     rejectAllLens,
                     diffLens,
                     ...acceptLenses,
                     ...rejectLenses,
-=======
-                    acceptLens,
-                    retryLens,
-                    undoLens,
-                    diffLens,
-                    ...acceptChangeLenses,
-                    ...rejectChangeLenses,
->>>>>>> 0223fb32
                 ] as vscode.CodeLens[]
             ).filter(Boolean) //TODO: Remove type-cast after TS5.5+
         }
@@ -257,11 +216,7 @@
         const acceptBlockLens = new vscode.CodeLens(range)
         acceptBlockLens.command = {
             title: 'Reject',
-<<<<<<< HEAD
             command: 'cody.fixup.codelens.reject',
-=======
-            command: 'cody.fixup.codelens.rejectChange',
->>>>>>> 0223fb32
             arguments: [task.id, range],
         }
         lenses.push(acceptBlockLens)
@@ -275,11 +230,7 @@
         const acceptBlockLens = new vscode.CodeLens(range)
         acceptBlockLens.command = {
             title: 'Accept',
-<<<<<<< HEAD
             command: 'cody.fixup.codelens.accept',
-=======
-            command: 'cody.fixup.codelens.acceptChange',
->>>>>>> 0223fb32
             arguments: [task.id, range],
         }
         lenses.push(acceptBlockLens)
@@ -292,11 +243,7 @@
     const shortcut = isRunningInsideAgent() ? '' : ` (${process.platform === 'darwin' ? '⌥X' : 'Alt+X'})`
     lens.command = {
         title: `Reject${shortcut}`,
-<<<<<<< HEAD
         command: 'cody.fixup.codelens.rejectAll',
-=======
-        command: 'cody.fixup.codelens.undo',
->>>>>>> 0223fb32
         arguments: [id],
     }
     return lens
@@ -307,11 +254,7 @@
     const shortcut = isRunningInsideAgent() ? '' : ` (${process.platform === 'darwin' ? '⌥X' : 'Alt+X'})`
     lens.command = {
         title: `Reject All${shortcut}`,
-<<<<<<< HEAD
         command: 'cody.fixup.codelens.rejectAll',
-=======
-        command: 'cody.fixup.codelens.undo',
->>>>>>> 0223fb32
         arguments: [id],
     }
     return lens
@@ -333,21 +276,13 @@
     const shortcut = isRunningInsideAgent() ? '' : ` (${process.platform === 'darwin' ? '⌥A' : 'Alt+A'})`
     lens.command = {
         title: `$(cody-logo) Accept All${shortcut}`,
-<<<<<<< HEAD
         command: 'cody.fixup.codelens.acceptAll',
-=======
-        command: 'cody.fixup.codelens.accept',
->>>>>>> 0223fb32
-        arguments: [id],
-    }
-    return lens
-}
-
-<<<<<<< HEAD
-function getUnitTestLens(codeLensRange: vscode.Range): vscode.CodeLens {
-=======
+        arguments: [id],
+    }
+    return lens
+}
+
 function getUnitTestLens(codeLensRange: vscode.Range, id: string): vscode.CodeLens {
->>>>>>> 0223fb32
     const lens = new vscode.CodeLens(codeLensRange)
     lens.command = {
         title: '$(sync~spin) Generating tests...',
