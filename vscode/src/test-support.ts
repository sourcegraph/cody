--- conflicted
+++ resolved
@@ -2,12 +2,7 @@
 import { MockReranker, Reranker } from '@sourcegraph/cody-shared/src/codebase-context/rerank'
 import { ContextResult } from '@sourcegraph/cody-shared/src/local-context'
 
-<<<<<<< HEAD
-import { MessageProvider } from './chat/MessageProvider'
-import { FixupController } from './non-stop/FixupController'
-=======
 import { SimpleChatPanelProvider } from './chat/chat-view/SimpleChatPanelProvider'
->>>>>>> ae3572af
 
 // A one-slot channel which lets readers block on a value being
 // available from a writer. Tests use this to wait for the
@@ -55,12 +50,7 @@
         return this.reranker
     }
 
-<<<<<<< HEAD
-    public async chatTranscript(): Promise<ChatMessage[]> {
-        return (await this.messageProvider.get()).transcriptForTesting(this)
-=======
     public async chatMessages(): Promise<ChatMessage[]> {
         return (await this.chatPanelProvider.get()).transcriptForTesting(this)
->>>>>>> ae3572af
     }
 }