--- conflicted
+++ resolved
@@ -87,14 +87,8 @@
         const provider = new ModelProvider(
             `${m.provider}/${m.model}`,
             [ModelUsage.Chat, ModelUsage.Edit],
-<<<<<<< HEAD
             { chat: m.tokens ?? CHAT_TOKEN_BUDGET, user: 0, enhanced: 0 },
-            m.apiKey,
-            m.apiEndpoint
-=======
-            m.tokens,
             { apiKey: m.apiKey, apiEndpoint: m.apiEndpoint }
->>>>>>> ef2b79e8
         )
         provider.codyProOnly = true
         providers.push(provider)
