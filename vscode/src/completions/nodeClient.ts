// The node client can not live in lib/shared (with its browserClient
// counterpart) since it requires node-only APIs. These can't be part of
// the main `lib/shared` bundle since it would otherwise not work in the
// web build.

import http from 'node:http'
import https from 'node:https'

import {
    type CompletionCallbacks,
    type CompletionParameters,
    type CompletionRequestParameters,
    NetworkError,
    RateLimitError,
    SourcegraphCompletionsClient,
    addClientInfoParams,
    agent,
    customUserAgent,
    getActiveTraceAndSpanId,
    getSerializedParams,
    getTraceparentHeaders,
    isError,
    logError,
    onAbort,
    parseEvents,
    recordErrorToSpan,
    toPartialUtf8String,
    tracer,
} from '@sourcegraph/cody-shared'
import { CompletionsResponseBuilder } from '@sourcegraph/cody-shared/src/sourcegraph-api/completions/CompletionsResponseBuilder'

const isTemperatureZero = process.env.CODY_TEMPERATURE_ZERO === 'true'

export class SourcegraphNodeCompletionsClient extends SourcegraphCompletionsClient {
    protected _streamWithCallbacks(
        params: CompletionParameters,
        requestParams: CompletionRequestParameters,
        cb: CompletionCallbacks,
        signal?: AbortSignal
    ): Promise<void> {
        const { apiVersion } = requestParams

        const url = new URL(this.completionsEndpoint)
        if (apiVersion >= 1) {
            url.searchParams.append('api-version', '' + apiVersion)
        }
        addClientInfoParams(url.searchParams)

        return tracer.startActiveSpan(`POST ${url.toString()}`, async span => {
            span.setAttributes({
                fast: params.fast,
                maxTokensToSample: params.maxTokensToSample,
                temperature: params.temperature,
                topK: params.topK,
                topP: params.topP,
                model: params.model,
            })

            if (isTemperatureZero) {
                params = {
                    ...params,
                    temperature: 0,
                }
            }

            const serializedParams = await getSerializedParams(params)

            const log = this.logger?.startCompletion(params, url.toString())

            const requestFn = url.protocol === 'https:' ? https.request : http.request

            // Keep track if we have send any message to the completion callbacks
            let didSendMessage = false
            let didSendError = false
            let didReceiveAnyEvent = false

            // Call the error callback only once per request.
            const onErrorOnce = (error: Error, statusCode?: number | undefined): void => {
                if (!didSendError) {
                    recordErrorToSpan(span, error)
                    cb.onError(error, statusCode)
                    didSendMessage = true
                    didSendError = true
                }
            }

            // Text which has not been decoded as a server-sent event (SSE)
            let bufferText = ''

            const builder = new CompletionsResponseBuilder(apiVersion)

            const request = requestFn(
                url,
                {
                    method: 'POST',
                    headers: {
                        'Content-Type': 'application/json',
                        // Disable gzip compression since the sg instance will start to batch
                        // responses afterwards.
                        'Accept-Encoding': 'gzip;q=0',
                        ...(this.config.accessToken
                            ? { Authorization: `token ${this.config.accessToken}` }
                            : null),
                        ...(customUserAgent ? { 'User-Agent': customUserAgent } : null),
                        ...this.config.customHeaders,
                        ...requestParams.customHeaders,
                        ...getTraceparentHeaders(),
                        Connection: 'keep-alive',
                    },
                    // So we can send requests to the Sourcegraph local development instance, which has an incompatible cert.
                    rejectUnauthorized: process.env.NODE_TLS_REJECT_UNAUTHORIZED !== '0',
                    agent: agent.current?.(url),
                },
                (res: http.IncomingMessage) => {
                    const { 'set-cookie': _setCookie, ...safeHeaders } = res.headers
                    span.addEvent('response', {
                        ...safeHeaders,
                        status: res.statusCode,
                    })

                    const statusCode = res.statusCode
                    if (statusCode === undefined) {
                        throw new Error('no status code present')
                    }

                    // Calls the error callback handler for an error.
                    //
                    // If the request failed with a rate limit error, wraps the
                    // error in RateLimitError.
                    function handleError(e: Error): void {
                        log?.onError(e.message, e)

                        if (statusCode === 429) {
                            // Check for explicit false, because if the header is not set, there
                            // is no upgrade available.
                            const upgradeIsAvailable =
                                typeof res.headers['x-is-cody-pro-user'] !== 'undefined' &&
                                res.headers['x-is-cody-pro-user'] === 'false'
                            const retryAfter = res.headers['retry-after']

                            const limit = res.headers['x-ratelimit-limit']
                                ? getHeader(res.headers['x-ratelimit-limit'])
                                : undefined

                            const error = new RateLimitError(
                                'chat messages and commands',
                                e.message,
                                upgradeIsAvailable,
                                limit ? Number.parseInt(limit, 10) : undefined,
                                retryAfter
                            )
                            onErrorOnce(error, statusCode)
                        } else {
                            onErrorOnce(e, statusCode)
                        }
                    }

                    // For failed requests, we just want to read the entire body and
                    // ultimately return it to the error callback.
                    if (statusCode >= 400) {
                        // Bytes which have not been decoded as UTF-8 text
                        let bufferBin = Buffer.of()
                        // Text which has not been decoded as a server-sent event (SSE)
                        let errorMessage = ''
                        res.on('data', chunk => {
                            if (!(chunk instanceof Buffer)) {
                                throw new TypeError('expected chunk to be a Buffer')
                            }
                            // Messages are expected to be UTF-8, but a chunk can terminate
                            // in the middle of a character
                            const { str, buf } = toPartialUtf8String(Buffer.concat([bufferBin, chunk]))
                            errorMessage += str
                            bufferBin = buf
                        })

                        res.on('error', e => handleError(e))
                        res.on('end', () =>
                            handleError(
                                new NetworkError(
                                    {
                                        url: url.toString(),
                                        status: statusCode,
                                        statusText: res.statusMessage ?? '',
                                    },
                                    errorMessage,
                                    getActiveTraceAndSpanId()?.traceId
                                )
                            )
                        )
                        return
                    }

                    // Bytes which have not been decoded as UTF-8 text
                    let bufferBin = Buffer.of()

                    res.on('data', chunk => {
                        if (!(chunk instanceof Buffer)) {
                            throw new TypeError('expected chunk to be a Buffer')
                        }
                        // text/event-stream messages are always UTF-8, but a chunk
                        // may terminate in the middle of a character
                        const { str, buf } = toPartialUtf8String(Buffer.concat([bufferBin, chunk]))
                        bufferText += str
                        bufferBin = buf

<<<<<<< HEAD
                        // HACK: Handles non-stream request.
                        // TODO: Implement a function to make and process non-stream requests.
                        if (params.stream === false) {
                            const json = JSON.parse(bufferText)
                            if (json?.completion) {
                                cb.onChange(json.completion)
                                cb.onComplete()
                                return
                            }
                        }

                        const parseResult = parseEvents(bufferText)
=======
                        const parseResult = parseEvents(builder, bufferText)
>>>>>>> f4e79e85
                        if (isError(parseResult)) {
                            logError(
                                'SourcegraphNodeCompletionsClient',
                                'isError(parseEvents(bufferText))',
                                parseResult
                            )
                            return
                        }

                        didSendMessage = true
                        didReceiveAnyEvent = didReceiveAnyEvent || parseResult.events.length > 0
                        log?.onEvents(parseResult.events)
                        this.sendEvents(parseResult.events, cb, span)
                        bufferText = parseResult.remainingBuffer
                    })

                    res.on('error', e => handleError(e))
                }
            )

            request.on('error', e => {
                let error = e
                if (error.message.includes('ECONNREFUSED')) {
                    error = new Error(
                        'Could not connect to Cody. Please ensure that you are connected to the Sourcegraph server.'
                    )
                }
                log?.onError(error.message, e)
                onErrorOnce(error)
            })

            // If the connection is closed and we did neither:
            //
            // - Receive an error HTTP code
            // - Or any request body
            //
            // We still want to close the request.
            request.on('close', () => {
                const traceSpan = getActiveTraceAndSpanId()
                const traceInfo = traceSpan
                    ? { traceId: traceSpan.traceId, spanId: traceSpan.spanId }
                    : undefined
                if (!didReceiveAnyEvent) {
                    logError(
                        'SourcegraphNodeCompletionsClient',
                        "request.on('close')",
                        'Connection closed without receiving any events (this may be due to an outage with the upstream LLM provider)',
                        `trace-and-span: ${JSON.stringify(traceInfo)}`,
                        { verbose: { bufferText } }
                    )
                    onErrorOnce(
                        new Error(
                            `Connection closed without receiving any events (this may be due to an outage with the upstream LLM provider) ${JSON.stringify(
                                traceInfo
                            )}`
                        )
                    )
                }
                if (!didSendMessage) {
                    onErrorOnce(
                        new Error(`Connection unexpectedly closed: ${JSON.stringify(traceInfo)}`)
                    )
                }
            })

            request.write(JSON.stringify(serializedParams))
            request.end()

            onAbort(signal, () => request.destroy())
        })
    }
}

function getHeader(value: string | undefined | string[]): string | undefined {
    if (Array.isArray(value)) {
        return value[0]
    }
    return value
}<|MERGE_RESOLUTION|>--- conflicted
+++ resolved
@@ -203,7 +203,6 @@
                         bufferText += str
                         bufferBin = buf
 
-<<<<<<< HEAD
                         // HACK: Handles non-stream request.
                         // TODO: Implement a function to make and process non-stream requests.
                         if (params.stream === false) {
@@ -215,10 +214,7 @@
                             }
                         }
 
-                        const parseResult = parseEvents(bufferText)
-=======
                         const parseResult = parseEvents(builder, bufferText)
->>>>>>> f4e79e85
                         if (isError(parseResult)) {
                             logError(
                                 'SourcegraphNodeCompletionsClient',
