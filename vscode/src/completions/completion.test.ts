--- conflicted
+++ resolved
@@ -322,28 +322,12 @@
         const { completions } = await complete(`const isLocalHost = window.location.host${CURSOR_MARKER}`, [
             createCompletionResponse(" === 'localhost'"),
         ])
-        expect(completions[0]).toMatchInlineSnapshot(`
-          InlineCompletionItem {
-            "insertText": " === 'localhost'",
-          }
-        `)
+        expect(completions[0].insertText).toBe(" === 'localhost'")
     })
 
     it('collapses leading whitespace when prefix has trailing whitespace', async () => {
         const { completions } = await complete(`const x = ${CURSOR_MARKER}`, [createCompletionResponse('\t7')])
-
-<<<<<<< HEAD
-        expect(completions[0].insertText).toBe('array) {')
-        expect(completions[1].insertText).toBe('items) {')
-=======
-        expect(completions).toMatchInlineSnapshot(`
-            [
-              InlineCompletionItem {
-                "insertText": "7",
-              },
-            ]
-        `)
->>>>>>> 4989b665
+        expect(completions[0].insertText).toBe('7')
     })
 
     it('should not trigger a request if there is text in the suffix for the same line', async () => {
@@ -440,24 +424,12 @@
 
         it('keeps the closing bracket', async () => {
             const { completions } = await complete(`function printHello(${CURSOR_MARKER})`, [
-                createCompletionResponse(`() {
+                createCompletionResponse(` {
     console.log('Hello');
 }`),
             ])
 
-<<<<<<< HEAD
-            expect(completions[0].insertText).toBe("() {\n    console.log('Hello');\n}")
-=======
-            expect(completions).toMatchInlineSnapshot(`
-                            [
-                              InlineCompletionItem {
-                                "insertText": " {
-                                console.log('Hello');
-                            }",
-                              },
-                            ]
-                    `)
->>>>>>> 4989b665
+            expect(completions[0].insertText).toBe(" {\n    console.log('Hello');\n}")
         })
 
         it('triggers a multi-line completion at the start of a block', async () => {
