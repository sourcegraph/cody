import dedent from 'dedent'
import { afterEach, beforeAll, beforeEach, describe, expect, it, vi } from 'vitest'
import type * as vscode from 'vscode'

import {
    type AuthStatus,
    type GraphQLAPIClientConfig,
    RateLimitError,
    contextFiltersProvider,
    graphqlClient,
} from '@sourcegraph/cody-shared'

import { telemetryRecorder } from '@sourcegraph/cody-shared'
import { localStorage } from '../services/LocalStorageProvider'
import { DEFAULT_VSCODE_SETTINGS, vsCodeMocks } from '../testutils/mocks'
import { withPosixPaths } from '../testutils/textDocument'
import { SupportedLanguage } from '../tree-sitter/grammars'
import { updateParseTreeCache } from '../tree-sitter/parse-tree-cache'
import { getParser, resetParsersCache } from '../tree-sitter/parser'
<<<<<<< HEAD
import { InlineCompletionsResultSource, getInlineCompletions } from './get-inline-completions'
import { initCompletionProviderConfig } from './get-inline-completions-tests/helpers'
import { getInlineCompletionsFullResponse, params } from './get-inline-completions-tests/helpers'
=======
import { InlineCompletionsResultSource } from './get-inline-completions'
import {
    getInlineCompletions,
    getInlineCompletionsFullResponse,
    initCompletionProviderConfig,
    params,
} from './get-inline-completions-tests/helpers'
>>>>>>> 08d10b68
import { InlineCompletionItemProvider } from './inline-completion-item-provider'
import * as CompletionLogger from './logger'
import { createProviderConfig } from './providers/anthropic'
<<<<<<< HEAD
import { completion, documentAndPosition, initTreeSitterParser } from './test-helpers'
import type { InlineCompletionItem } from './types'
=======
import { completion, initTreeSitterParser } from './test-helpers'
>>>>>>> 08d10b68

vi.mock('vscode', () => ({
    ...vsCodeMocks,
    workspace: {
        ...vsCodeMocks.workspace,

        onDidChangeTextDocument() {
            return null
        },
    },
}))

const DUMMY_CONTEXT: vscode.InlineCompletionContext = {
    selectedCompletionInfo: undefined,
    triggerKind: vsCodeMocks.InlineCompletionTriggerKind.Automatic,
}

const DUMMY_AUTH_STATUS: AuthStatus = {
    endpoint: 'https://fastsourcegraph.com',
    isDotCom: true,
    isLoggedIn: true,
    isFireworksTracingEnabled: false,
    showInvalidAccessTokenError: false,
    authenticated: true,
    hasVerifiedEmail: true,
    requiresVerifiedEmail: true,
    siteHasCodyEnabled: true,
    siteVersion: '1234',
    primaryEmail: 'heisenberg@exmaple.com',
    username: 'uwu',
    displayName: 'w.w.',
    avatarURL: '',
    userCanUpgrade: false,
    codyApiVersion: 0,
}

graphqlClient.setConfig({} as unknown as GraphQLAPIClientConfig)

class MockableInlineCompletionItemProvider extends InlineCompletionItemProvider {
    constructor(
        mockGetInlineCompletions: typeof getInlineCompletions,
        superArgs?: Partial<ConstructorParameters<typeof InlineCompletionItemProvider>[0]>
    ) {
        super({
            completeSuggestWidgetSelection: true,
            // Most of these are just passed directly to `getInlineCompletions`, which we've mocked, so
            // we can just make them `null`.
            statusBar: null as any,
            providerConfig: createProviderConfig({
                client: null as any,
            }),
            authStatus: DUMMY_AUTH_STATUS,
            firstCompletionTimeout:
                superArgs?.firstCompletionTimeout ??
                DEFAULT_VSCODE_SETTINGS.autocompleteFirstCompletionTimeout,
            ...superArgs,
        })
        this.getInlineCompletions = mockGetInlineCompletions as typeof this.getInlineCompletions
    }

    public declare lastCandidate
}

describe('InlineCompletionItemProvider', () => {
    beforeAll(async () => {
        await initCompletionProviderConfig({})

        // Dummy noop implementation of localStorage.
        localStorage.setStorage({
            get: () => null,
            update: () => {},
        } as any as vscode.Memento)
    })
    beforeEach(() => {
        vi.spyOn(contextFiltersProvider, 'isUriIgnored').mockResolvedValue(false)
    })

    it('returns results that span the whole line', async () => {
        const completionParams = params('const foo = █', [completion`test`])
        const provider = new MockableInlineCompletionItemProvider(() =>
            getInlineCompletions(completionParams)
        )
        const result = await provider.provideInlineCompletionItems(
            completionParams.document,
            completionParams.position,
            DUMMY_CONTEXT
        )
        expect(result).not.toBeNull()
        expect(result!.items.map(item => item.range)).toMatchInlineSnapshot(`
          [
            Range {
              "end": Position {
                "character": 12,
                "line": 0,
              },
              "start": Position {
                "character": 0,
                "line": 0,
              },
            },
          ]
        `)
    })

    it('prevents completions inside comments', async () => {
        try {
            const completionParams = params('// █', [completion`test`])

            await initTreeSitterParser()
            const parser = getParser(SupportedLanguage.typescript)
            if (parser) {
                updateParseTreeCache(completionParams.document, parser)
            }

            const fn = vi.fn()
            const provider = new MockableInlineCompletionItemProvider(fn, {
                disableInsideComments: true,
            })
            const result = await provider.provideInlineCompletionItems(
                completionParams.document,
                completionParams.position,
                DUMMY_CONTEXT
            )
            expect(result).toBeNull()
            expect(fn).not.toHaveBeenCalled()
        } finally {
            resetParsersCache()
        }
    })

    it('saves lastInlineCompletionResult', async () => {
        const completionParams = params(
            dedent`
                const foo = █
                console.log(1)
                console.log(2)
            `,
            [completion`test`]
        )
        const fn = vi.fn().mockResolvedValue(getInlineCompletions(completionParams))
        const provider = new MockableInlineCompletionItemProvider(fn)

        // Initially it is undefined.
        expect(provider.lastCandidate).toBeUndefined()

        // No lastInlineCompletionResult is provided on the 1st call.
        await provider.provideInlineCompletionItems(
            completionParams.document,
            completionParams.position,
            DUMMY_CONTEXT
        )
        expect(fn.mock.calls.map(call => call[0].lastCandidate)).toEqual([undefined])
        fn.mockReset()

        // But it is returned and saved.
        expect(withPosixPaths(provider.lastCandidate!)).toMatchInlineSnapshot(`
          {
            "lastTriggerDocContext": {
              "currentLinePrefix": "const foo = ",
              "currentLineSuffix": "",
              "injectedPrefix": null,
              "maxPrefixLength": 4300,
              "maxSuffixLength": 716,
              "multilineTrigger": null,
              "multilineTriggerPosition": null,
              "nextNonEmptyLine": "console.log(1)",
              "position": Position {
                "character": 12,
                "line": 0,
              },
              "prefix": "const foo = ",
              "prevNonEmptyLine": "",
              "suffix": "
          console.log(1)
          console.log(2)",
            },
            "lastTriggerPosition": Position {
              "character": 12,
              "line": 0,
            },
            "lastTriggerSelectedCompletionInfo": undefined,
            "result": {
              "items": [
                {
                  "insertText": "test",
                  "nodeTypes": undefined,
                  "nodeTypesWithCompletion": undefined,
                  "range": undefined,
                  "resolvedModel": undefined,
                  "responseHeaders": undefined,
                },
              ],
              "source": "Network",
              "stale": undefined,
            },
            "uri": {
              "$mid": 1,
              "path": "/test.ts",
              "scheme": "file",
            },
          }
        `)

        // On the 2nd call, lastInlineCompletionResult is provided.
        await provider.provideInlineCompletionItems(
            completionParams.document,
            completionParams.position,
            DUMMY_CONTEXT
        )
        expect(fn.mock.calls.map(call => call[0].lastCandidate?.result.items)).toMatchInlineSnapshot(`
          [
            [
              {
                "insertText": "test",
                "nodeTypes": undefined,
                "nodeTypesWithCompletion": undefined,
                "range": undefined,
                "resolvedModel": undefined,
                "responseHeaders": undefined,
              },
            ],
          ]
        `)
    })

    it('no-ops on files that are ignored by the context filter policy', async () => {
        vi.spyOn(contextFiltersProvider, 'isUriIgnored').mockResolvedValueOnce('repo:foo')
        const completionParams = params('const foo = █', [completion`bar`])
        const fn = vi.fn()
        const provider = new MockableInlineCompletionItemProvider(fn)
        const completions = await provider.provideInlineCompletionItems(
            completionParams.document,
            completionParams.position,
            DUMMY_CONTEXT
        )
        expect(completions).toBe(null)
        expect(fn).not.toHaveBeenCalled()
    })

    describe('logger', () => {
        it('logs a completion as shown', async () => {
            const spy = vi.spyOn(CompletionLogger, 'suggested')

            const completionParams = params('const foo = █', [completion`bar`])
            const provider = new MockableInlineCompletionItemProvider(() =>
                getInlineCompletions(completionParams)
            )
            await provider.provideInlineCompletionItems(
                completionParams.document,
                completionParams.position,
                DUMMY_CONTEXT
            )

            expect(spy).toHaveBeenCalled()
        })

        it('does not log a completion when the abort handler was triggered after a network fetch', async () => {
            const spy = vi.spyOn(CompletionLogger, 'suggested')

            let onCancel = () => {}
            const token: vscode.CancellationToken = {
                isCancellationRequested: false,
                onCancellationRequested(fn: any): vscode.Disposable {
                    onCancel = fn
                    return { dispose: () => {} }
                },
            }
            function cancel() {
                token.isCancellationRequested = true
                onCancel()
            }

            const completionParams = params('const foo = █', [completion`bar`])
            const provider = new MockableInlineCompletionItemProvider(() => {
                cancel()
                return getInlineCompletions(completionParams)
            })
            await provider.provideInlineCompletionItems(
                completionParams.document,
                completionParams.position,
                DUMMY_CONTEXT,
                token
            )

            expect(spy).not.toHaveBeenCalled()
        })

        it('does not log a completion if it does not overlap the completion popup', async () => {
            const spy = vi.spyOn(CompletionLogger, 'suggested')

            const completionParams = params('console.█', [completion`log()`])
            const provider = new MockableInlineCompletionItemProvider(() =>
                getInlineCompletions(completionParams)
            )
            await provider.provideInlineCompletionItems(
                completionParams.document,
                completionParams.position,
                {
                    triggerKind: vsCodeMocks.InlineCompletionTriggerKind.Automatic,
                    selectedCompletionInfo: { text: 'dir', range: new vsCodeMocks.Range(0, 8, 0, 8) },
                }
            )

            expect(spy).not.toHaveBeenCalled()
        })

        it('log a completion if the suffix is inside the completion', async () => {
            const spy = vi.spyOn(CompletionLogger, 'suggested')

            const completionParams = params('const a = [1, █];', [completion`2] ;`])
            const provider = new MockableInlineCompletionItemProvider(() =>
                getInlineCompletions(completionParams)
            )
            await provider.provideInlineCompletionItems(
                completionParams.document,
                completionParams.position,
                DUMMY_CONTEXT
            )

            expect(spy).toHaveBeenCalled()
        })

        it('log a completion if the suffix is inside the completion in CRLF format', async () => {
            const spy = vi.spyOn(CompletionLogger, 'suggested')

            const completionParams = params('const a = [1, █];\r\nconsol.log(1234);\r\n', [
                completion`2] ;`,
            ])
            const provider = new MockableInlineCompletionItemProvider(() =>
                getInlineCompletions(completionParams)
            )
            await provider.provideInlineCompletionItems(
                completionParams.document,
                completionParams.position,
                DUMMY_CONTEXT
            )

            expect(spy).toHaveBeenCalled()
        })

        it('does not log a completion if the suffix does not match', async () => {
            const spy = vi.spyOn(CompletionLogger, 'suggested')

            const completionParams = params('const a = [1, █)(123);', [completion`2];`])
            const provider = new MockableInlineCompletionItemProvider(() =>
                getInlineCompletions(params('const a = [1, █)(123);', [completion`2];`]))
            )
            await provider.provideInlineCompletionItems(
                completionParams.document,
                completionParams.position,
                DUMMY_CONTEXT
            )

            expect(spy).not.toHaveBeenCalled()
        })

        it('does not log a completion if it is marked as stale', async () => {
            const spy = vi.spyOn(CompletionLogger, 'suggested')

            const completionParams = params('const foo = █', [completion`bar`])
            const provider = new MockableInlineCompletionItemProvider(async () => {
                const result = await getInlineCompletions(completionParams)
                if (result) {
                    result.stale = true
                }
                return result
            })

            await provider.provideInlineCompletionItems(
                completionParams.document,
                completionParams.position,
                DUMMY_CONTEXT
            )

            expect(spy).not.toHaveBeenCalled()
        })

<<<<<<< HEAD
        it('does not log a completion if it is marked as stale', async () => {
            const spy = vi.spyOn(CompletionLogger, 'suggested')

            const { document, position } = documentAndPosition('const foo = █', 'typescript')
            const fn = vi.fn(getInlineCompletions).mockResolvedValue({
                logId: '1' as CompletionLogID,
                items: [{ insertText: 'bar', range: new vsCodeMocks.Range(position, position) }],
                source: InlineCompletionsResultSource.Network,
                stale: true,
            })

            const provider = new MockableInlineCompletionItemProvider(fn)
            await provider.provideInlineCompletionItems(document, position, DUMMY_CONTEXT)

            expect(spy).not.toHaveBeenCalled()
        })

        it('does not log a completion if the prefix no longer matches due to a cursor change', async () => {
            const spy = vi.spyOn(CompletionLogger, 'suggested')

            const { document, position: firstPosition } = documentAndPosition(
                'const foo = █a',
                'typescript'
            )
=======
        it('does not log a completion if the prefix no longer matches due to a cursor change', async () => {
            const spy = vi.spyOn(CompletionLogger, 'suggested')

            // Ensure the mock returns a completion item that requires the original
            // prefix to be present.
            const completionParams = params('const foo = █a', [completion`bar`])
>>>>>>> 08d10b68

            // Update the cursor position to be after the expected completion request
            const cursorSelectionMock = vi
                .spyOn(vsCodeMocks.window, 'activeTextEditor', 'get')
                .mockReturnValue({
                    selection: {
<<<<<<< HEAD
                        active: firstPosition.with(firstPosition.line, firstPosition.character + 1),
                    },
                } as any)

            // Mock the `getInlineCompletions` function to return a completion item that requires the original
            // prefix to be present.
            const fn = vi.fn(getInlineCompletions).mockResolvedValue({
                logId: '1' as CompletionLogID,
                items: [
                    {
                        insertText: 'bar', // Completion: "const foo = bar"
                        range: new vsCodeMocks.Range(firstPosition, firstPosition),
                    },
                ],
                source: InlineCompletionsResultSource.Network,
            })

            // Call provideInlineCompletionItems with the `firstPosition`. This will trigger a completion request
            // but by the time it resolves, the cursor position will have changed. Meaning the prefix is no longer
            // valid and this completion should not be suggested.
            new MockableInlineCompletionItemProvider(fn).provideInlineCompletionItems(
                document,
                firstPosition,
=======
                        active: completionParams.position.with(
                            completionParams.position.line,
                            completionParams.position.character + 1
                        ),
                    },
                } as any)

            // Call provideInlineCompletionItems with the initial `completionParams`. This will trigger a completion request
            // but by the time it resolves, the cursor position will have changed. Meaning the prefix is no longer
            // valid and this completion should not be suggested.
            new MockableInlineCompletionItemProvider(() =>
                getInlineCompletions(completionParams)
            ).provideInlineCompletionItems(
                completionParams.document,
                completionParams.position,
>>>>>>> 08d10b68
                DUMMY_CONTEXT
            )

            // The completion is no longer visible due to the prefix changing before the request resolved.
            expect(spy).toHaveBeenCalledTimes(0)
            cursorSelectionMock.mockReset()
        })

        it('logs a single completion if a subsequent completion has a matching logId', async () => {
            vi.useFakeTimers()
            const spy = vi.spyOn(telemetryRecorder, 'recordEvent')

            // Ensure the mock returns a completion item that requires the original
            // prefix to be present.
            const firstCompletionParams = params('const foo = █', [completion`bar`])
            const secondCompletionParams = params('const foo = █', [completion`bar`])

            let logId: CompletionLogger.CompletionLogID
            const fn = vi
                .fn()
                .mockImplementationOnce(async () => {
                    const result = await getInlineCompletionsFullResponse(firstCompletionParams)
                    if (result) {
                        logId = result.logId
                    }
                    return result
                })
                .mockImplementationOnce(async () => {
                    const result = await getInlineCompletionsFullResponse(secondCompletionParams)
                    if (result) {
                        // This mimics the behaviour in request-manager, where a synthesized completion
                        // will re-use the logId.
                        // TODO: Consider adding better E2E tests that mean we don't need to mimic and instead
                        // we just mock the network response.
                        result.logId = logId
                        result.source = InlineCompletionsResultSource.CacheAfterRequestStart
                    }
                    return result
                })

            const provider = new MockableInlineCompletionItemProvider(fn)

            // Trigger two completion requests. The second one will act as a synthesized completion of the first
            await Promise.all([
                provider.provideInlineCompletionItems(
                    firstCompletionParams.document,
                    firstCompletionParams.position,
                    DUMMY_CONTEXT
                ),
                provider.provideInlineCompletionItems(
                    secondCompletionParams.document,
                    secondCompletionParams.position,
                    DUMMY_CONTEXT
                ),
            ])

            // Advance the clock by the same `READ_TIMEOUT_MS` value that we set to determine
            // that any completions were visible for long enough
            // This will mark the first completion was visible, set `suggestionAnalyticsLoggedAt` and then
            // the second completion (with the same logId) will not be logged..
            vi.advanceTimersByTime(750)
            CompletionLogger.logSuggestionEvents(true)

            // Only a single suggestion event should be logged, as the second completion was a synthesized
            // completion of the first.
            expect(spy).toHaveBeenCalledTimes(1)
            expect(spy).toHaveBeenCalledWith('cody.completion', 'suggested', expect.anything())
        })
    })

    describe('completeSuggestWidgetSelection', () => {
        it('does not append the current selected widget item to the doc context on a new request', async () => {
            const completionParams = params(
                dedent`
                    function foo() {
                        console.l█
                        console.foo()
                    }
                `,
                [completion`log`]
            )

            const fn = vi.fn().mockResolvedValue(getInlineCompletions(completionParams))
            const provider = new MockableInlineCompletionItemProvider(fn)
            const items = await provider.provideInlineCompletionItems(
                completionParams.document,
                completionParams.position,
                {
                    triggerKind: vsCodeMocks.InlineCompletionTriggerKind.Automatic,
                    selectedCompletionInfo: { text: 'log', range: new vsCodeMocks.Range(1, 12, 1, 13) },
                }
            )

            expect(fn).toBeCalledWith(
                expect.objectContaining({
                    docContext: expect.objectContaining({
                        prefix: 'function foo() {\n    console.l',
                        suffix: '\n    console.foo()\n}',
                        currentLinePrefix: '    console.l',
                        currentLineSuffix: '',
                        nextNonEmptyLine: '    console.foo()',
                        prevNonEmptyLine: 'function foo() {',
                    }),
                })
            )
            expect(items).toBe(null)
        })

        it('appends the current selected widget item to the doc context for the completer from the result when the context item was changed', async () => {
            const completionParams = params(
                dedent`
                    function foo() {
                        console.█
                        console.foo()
                    }
                `,
                [completion`log('hello world!')`]
            )

            const fn = vi.fn().mockResolvedValue(getInlineCompletions(completionParams))
            const provider = new MockableInlineCompletionItemProvider(fn)

            // Ignore the first call, it will not use the selected completion info
            await provider.provideInlineCompletionItems(
                completionParams.document,
                completionParams.position,
                {
                    triggerKind: vsCodeMocks.InlineCompletionTriggerKind.Automatic,
                    selectedCompletionInfo: { text: 'dir', range: new vsCodeMocks.Range(1, 12, 1, 12) },
                }
            )

            const items = await provider.provideInlineCompletionItems(
                completionParams.document,
                completionParams.position,
                {
                    triggerKind: vsCodeMocks.InlineCompletionTriggerKind.Automatic,
                    selectedCompletionInfo: { text: 'log', range: new vsCodeMocks.Range(1, 12, 1, 12) },
                }
            )

            expect(fn).toBeCalledWith(
                expect.objectContaining({
                    docContext: expect.objectContaining({
                        prefix: 'function foo() {\n    console.log',
                        suffix: '\n    console.foo()\n}',
                        currentLinePrefix: '    console.log',
                        currentLineSuffix: '',
                        nextNonEmptyLine: '    console.foo()',
                        prevNonEmptyLine: 'function foo() {',
                    }),
                })
            )
            expect(items?.items.map(item => item.analyticsItem)).toMatchInlineSnapshot(`
              [
                {
                  "insertText": "log('hello world!')",
                  "nodeTypes": undefined,
                  "nodeTypesWithCompletion": undefined,
                  "range": undefined,
                  "resolvedModel": undefined,
                  "responseHeaders": undefined,
                },
              ]
            `)
        })

        it('does not trigger a completion request if the current document context would not allow a suggestion to be shown', async () => {
            // This case happens when the selected item in the dropdown does not start with the
            // exact characters that are already in the document.
            // Here, the user has `console.l` in the document but the selected item is `dir`. There
            // is no way to trigger an inline completion in VS Code for this scenario right now so
            // we skip the request entirely.
            const completionParams = params(
                dedent`
                    function foo() {
                        console.l█
                        console.foo()
                    }
                `,
                [completion`dir`]
            )

            const fn = vi.fn().mockResolvedValue(getInlineCompletions(completionParams))
            const provider = new MockableInlineCompletionItemProvider(fn)
            const items = await provider.provideInlineCompletionItems(
                completionParams.document,
                completionParams.position,
                {
                    triggerKind: vsCodeMocks.InlineCompletionTriggerKind.Automatic,
                    selectedCompletionInfo: { text: 'dir', range: new vsCodeMocks.Range(1, 12, 1, 13) },
                }
            )

            expect(fn).not.toHaveBeenCalled()
            expect(items).toBe(null)
        })

        it('passes forward the last accepted completion item', async () => {
            const completionParams = params(
                dedent`
                    function foo() {
                        console.l█
                    }
                `,
                [completion`og();`]
            )

            const fn = vi.fn().mockResolvedValue(getInlineCompletions(completionParams))
            const provider = new MockableInlineCompletionItemProvider(fn)
            const completions = await provider.provideInlineCompletionItems(
                completionParams.document,
                completionParams.position,
                DUMMY_CONTEXT
            )

            await provider.handleDidAcceptCompletionItem(completions!.items[0]!)

            const secondCompletionsParams = params(
                dedent`
                    function foo() {
                        console.log();█
                    }
                `,
                [completion`og();`]
            )
            await provider.provideInlineCompletionItems(
                secondCompletionsParams.document,
                secondCompletionsParams.position,
                DUMMY_CONTEXT
            )

            expect(fn).toHaveBeenCalledWith(
                expect.objectContaining({
                    lastAcceptedCompletionItem: expect.objectContaining({
                        analyticsItem: expect.objectContaining({
                            insertText: 'og();',
                        }),
                    }),
                })
            )
        })
    })

    describe('error reporting', () => {
        beforeEach(() => {
            vi.useFakeTimers()
            vi.setSystemTime(new Date(2000, 1, 1, 13, 0, 0, 0))
        })

        afterEach(() => {
            vi.useRealTimers()
        })

        it('reports standard rate limit errors to the user once', async () => {
            const { document, position } = params('█', 'never-resolve')
            const fn = vi
                .fn(getInlineCompletions)
                .mockRejectedValue(
                    new RateLimitError('autocompletions', 'rate limited oh no', false, 1234, '86400')
                )
            const addError = vi.fn()
            const provider = new MockableInlineCompletionItemProvider(fn, {
                statusBar: { addError, hasError: () => addError.mock.calls.length } as any,
            })

            await expect(
                provider.provideInlineCompletionItems(document, position, DUMMY_CONTEXT)
            ).rejects.toThrow('rate limited oh no')
            expect(addError).toHaveBeenCalledWith(
                expect.objectContaining({
                    title: 'Cody Autocomplete Disabled Due to Rate Limit',
                    description:
                        "You've used all of your autocompletions for today. Usage will reset tomorrow at 1:00 PM",
                })
            )

            await expect(
                provider.provideInlineCompletionItems(document, position, DUMMY_CONTEXT)
            ).rejects.toThrow('rate limited oh no')
            expect(addError).toHaveBeenCalledTimes(1)
        })

        it.each([{ canUpgrade: true }, { canUpgrade: false }])(
            'reports correct message when canUpgrade=$canUpgrade',
            async ({ canUpgrade }) => {
                const { document, position } = params('█', 'never-resolve')
                const fn = vi
                    .fn(getInlineCompletions)
                    .mockRejectedValue(
                        new RateLimitError('autocompletions', 'rate limited oh no', canUpgrade, 1234)
                    )
                const addError = vi.fn()
                const provider = new MockableInlineCompletionItemProvider(fn, {
                    statusBar: { addError, hasError: () => addError.mock.calls.length } as any,
                })

                await expect(
                    provider.provideInlineCompletionItems(document, position, DUMMY_CONTEXT)
                ).rejects.toThrow('rate limited oh no')
                expect(addError).toHaveBeenCalledWith(
                    canUpgrade
                        ? expect.objectContaining({
                              title: 'Upgrade to Continue Using Cody Autocomplete',
                              description: "You've used all of your autocompletions for the month.",
                          })
                        : expect.objectContaining({
                              title: 'Cody Autocomplete Disabled Due to Rate Limit',
                              description: "You've used all of your autocompletions for today.",
                          })
                )

                await expect(
                    provider.provideInlineCompletionItems(document, position, DUMMY_CONTEXT)
                ).rejects.toThrow('rate limited oh no')
                expect(addError).toHaveBeenCalledTimes(1)
            }
        )

        it.skip('reports unexpected errors grouped by their message once', async () => {
            const { document, position } = params('█', 'never-resolve')
            let error = new Error('unexpected')
            const fn = vi.fn(getInlineCompletions).mockImplementation(() => Promise.reject(error))
            const addError = vi.fn()
            const provider = new MockableInlineCompletionItemProvider(fn, {
                statusBar: { addError, hasError: () => addError.mock.calls.length } as any,
            })

            await expect(
                provider.provideInlineCompletionItems(document, position, DUMMY_CONTEXT)
            ).rejects.toThrow('unexpected')
            expect(addError).toHaveBeenCalledWith(
                expect.objectContaining({
                    title: 'Cody Autocomplete Encountered an Unexpected Error',
                    description: 'unexpected',
                })
            )

            await expect(
                provider.provideInlineCompletionItems(document, position, DUMMY_CONTEXT)
            ).rejects.toThrow('unexpected')
            expect(addError).toHaveBeenCalledTimes(1)

            error = new Error('different')
            await expect(
                provider.provideInlineCompletionItems(document, position, DUMMY_CONTEXT)
            ).rejects.toThrow('different')
            expect(addError).toHaveBeenCalledWith(
                expect.objectContaining({
                    title: 'Cody Autocomplete Encountered an Unexpected Error',
                    description: 'different',
                })
            )
        })
    })
})<|MERGE_RESOLUTION|>--- conflicted
+++ resolved
@@ -17,11 +17,6 @@
 import { SupportedLanguage } from '../tree-sitter/grammars'
 import { updateParseTreeCache } from '../tree-sitter/parse-tree-cache'
 import { getParser, resetParsersCache } from '../tree-sitter/parser'
-<<<<<<< HEAD
-import { InlineCompletionsResultSource, getInlineCompletions } from './get-inline-completions'
-import { initCompletionProviderConfig } from './get-inline-completions-tests/helpers'
-import { getInlineCompletionsFullResponse, params } from './get-inline-completions-tests/helpers'
-=======
 import { InlineCompletionsResultSource } from './get-inline-completions'
 import {
     getInlineCompletions,
@@ -29,16 +24,10 @@
     initCompletionProviderConfig,
     params,
 } from './get-inline-completions-tests/helpers'
->>>>>>> 08d10b68
 import { InlineCompletionItemProvider } from './inline-completion-item-provider'
 import * as CompletionLogger from './logger'
 import { createProviderConfig } from './providers/anthropic'
-<<<<<<< HEAD
-import { completion, documentAndPosition, initTreeSitterParser } from './test-helpers'
-import type { InlineCompletionItem } from './types'
-=======
 import { completion, initTreeSitterParser } from './test-helpers'
->>>>>>> 08d10b68
 
 vi.mock('vscode', () => ({
     ...vsCodeMocks,
@@ -416,70 +405,18 @@
             expect(spy).not.toHaveBeenCalled()
         })
 
-<<<<<<< HEAD
-        it('does not log a completion if it is marked as stale', async () => {
-            const spy = vi.spyOn(CompletionLogger, 'suggested')
-
-            const { document, position } = documentAndPosition('const foo = █', 'typescript')
-            const fn = vi.fn(getInlineCompletions).mockResolvedValue({
-                logId: '1' as CompletionLogID,
-                items: [{ insertText: 'bar', range: new vsCodeMocks.Range(position, position) }],
-                source: InlineCompletionsResultSource.Network,
-                stale: true,
-            })
-
-            const provider = new MockableInlineCompletionItemProvider(fn)
-            await provider.provideInlineCompletionItems(document, position, DUMMY_CONTEXT)
-
-            expect(spy).not.toHaveBeenCalled()
-        })
-
-        it('does not log a completion if the prefix no longer matches due to a cursor change', async () => {
-            const spy = vi.spyOn(CompletionLogger, 'suggested')
-
-            const { document, position: firstPosition } = documentAndPosition(
-                'const foo = █a',
-                'typescript'
-            )
-=======
         it('does not log a completion if the prefix no longer matches due to a cursor change', async () => {
             const spy = vi.spyOn(CompletionLogger, 'suggested')
 
             // Ensure the mock returns a completion item that requires the original
             // prefix to be present.
             const completionParams = params('const foo = █a', [completion`bar`])
->>>>>>> 08d10b68
 
             // Update the cursor position to be after the expected completion request
             const cursorSelectionMock = vi
                 .spyOn(vsCodeMocks.window, 'activeTextEditor', 'get')
                 .mockReturnValue({
                     selection: {
-<<<<<<< HEAD
-                        active: firstPosition.with(firstPosition.line, firstPosition.character + 1),
-                    },
-                } as any)
-
-            // Mock the `getInlineCompletions` function to return a completion item that requires the original
-            // prefix to be present.
-            const fn = vi.fn(getInlineCompletions).mockResolvedValue({
-                logId: '1' as CompletionLogID,
-                items: [
-                    {
-                        insertText: 'bar', // Completion: "const foo = bar"
-                        range: new vsCodeMocks.Range(firstPosition, firstPosition),
-                    },
-                ],
-                source: InlineCompletionsResultSource.Network,
-            })
-
-            // Call provideInlineCompletionItems with the `firstPosition`. This will trigger a completion request
-            // but by the time it resolves, the cursor position will have changed. Meaning the prefix is no longer
-            // valid and this completion should not be suggested.
-            new MockableInlineCompletionItemProvider(fn).provideInlineCompletionItems(
-                document,
-                firstPosition,
-=======
                         active: completionParams.position.with(
                             completionParams.position.line,
                             completionParams.position.character + 1
@@ -495,7 +432,6 @@
             ).provideInlineCompletionItems(
                 completionParams.document,
                 completionParams.position,
->>>>>>> 08d10b68
                 DUMMY_CONTEXT
             )
 
