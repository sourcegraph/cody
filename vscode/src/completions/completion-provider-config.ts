import { type Configuration, FeatureFlag, type FeatureFlagProvider } from '@sourcegraph/cody-shared'
import type { ContextStrategy } from './context/context-strategy'

class CompletionProviderConfig {
    private _config?: Configuration

    /**
     * Use the injected feature flag provider to make testing easier.
     */
    private featureFlagProvider?: FeatureFlagProvider

    private flagsToResolve = [
        FeatureFlag.CodyAutocompleteContextBfgMixed,
        FeatureFlag.CodyAutocompleteUserLatency,
        FeatureFlag.CodyAutocompleteTracing,
        FeatureFlag.CodyAutocompleteContextExtendLanguagePool,
<<<<<<< HEAD
        FeatureFlag.CodyAutocompleteSmartThrottle,
        FeatureFlag.CodyAutocompleteSmartThrottleExtended,
        FeatureFlag.CodyAutocompleteLatencyExperimentBasedFeatureFlag,
        FeatureFlag.CodyAutocompletePreloadingExperimentBaseFeatureFlag,
        FeatureFlag.CodyAutocompletePreloadingExperimentVariant1,
        FeatureFlag.CodyAutocompletePreloadingExperimentVariant2,
        FeatureFlag.CodyAutocompletePreloadingExperimentVariant3,
=======
        FeatureFlag.CodyAutocompleteHotStreakAndSmartThrottle,
>>>>>>> 5b0f31f8
    ] as const

    private get config() {
        if (!this._config) {
            throw new Error('CompletionProviderConfig is not initialized')
        }

        return this._config
    }

    /**
     * Should be called before `InlineCompletionItemProvider` instance is created, so that the singleton
     * with resolved values is ready for downstream use.
     */
    public async init(config: Configuration, featureFlagProvider: FeatureFlagProvider): Promise<void> {
        this._config = config
        this.featureFlagProvider = featureFlagProvider

        await Promise.all(this.flagsToResolve.map(flag => featureFlagProvider.evaluateFeatureFlag(flag)))
    }

    public setConfig(config: Configuration) {
        this._config = config
    }

    public getPrefetchedFlag(flag: (typeof this.flagsToResolve)[number]): boolean {
        if (!this.featureFlagProvider) {
            throw new Error('CompletionProviderConfig is not initialized')
        }

        return Boolean(this.featureFlagProvider.getFromCache(flag as FeatureFlag))
    }

    public get contextStrategy(): ContextStrategy {
        switch (this.config.autocompleteExperimentalGraphContext as string) {
            case 'lsp-light':
                return 'lsp-light'
            case 'tsc-mixed':
                return 'tsc-mixed'
            case 'tsc':
                return 'tsc'
            case 'bfg':
                return 'bfg'
            case 'bfg-mixed':
                return 'bfg-mixed'
            case 'jaccard-similarity':
                return 'jaccard-similarity'
            case 'new-jaccard-similarity':
                return 'new-jaccard-similarity'
            default:
                return this.getPrefetchedFlag(FeatureFlag.CodyAutocompleteContextBfgMixed)
                    ? 'bfg-mixed'
                    : 'jaccard-similarity'
        }
    }

<<<<<<< HEAD
    private getPreloadingExperimentGroup(): 'variant1' | 'variant2' | 'variant3' | 'control' {
        // The desired distribution:
        // - Variant-1 25%
        // - Variant-2 25%
        // - Variant-3 25%
        // - Control group 25%
        //
        // The rollout values to set:
        // - CodyAutocompletePreloadingExperimentBaseFeatureFlag 75%
        // - CodyAutocompleteHotStreak 33%
        // - CodyAutocompleteSmartThrottle 100%
        // - CodyAutocompleteSmartThrottleExtended 50%
        if (this.getPrefetchedFlag(FeatureFlag.CodyAutocompletePreloadingExperimentBaseFeatureFlag)) {
            if (this.getPrefetchedFlag(FeatureFlag.CodyAutocompletePreloadingExperimentVariant1)) {
                return 'variant1'
            }

            if (this.getPrefetchedFlag(FeatureFlag.CodyAutocompletePreloadingExperimentVariant2)) {
                if (this.getPrefetchedFlag(FeatureFlag.CodyAutocompletePreloadingExperimentVariant3)) {
                    return 'variant2'
                }
                return 'variant3'
            }
        }

        return 'control'
    }

    public get autocompletePreloadDebounceInterval(): number {
        const localInterval = this.config.autocompleteExperimentalPreloadDebounceInterval

        if (localInterval !== undefined && localInterval > 0) {
            return localInterval
        }

        const preloadingExperimentGroup = this.getPreloadingExperimentGroup()

        switch (preloadingExperimentGroup) {
            case 'variant1':
                return 150
            case 'variant2':
                return 250
            case 'variant3':
                return 350
            default:
                return 0
        }
    }

    private getLatencyExperimentGroup():
        | 'hot-streak'
        | 'smart-throttle'
        | 'smart-throttle-extended'
        | 'control' {
=======
    private getLatencyExperimentGroup(): 'hot-streak-and-smart-throttle' | 'control' {
>>>>>>> 5b0f31f8
        // The desired distribution:
        // - Hot-streak + Smart-throttle 50%
        // - Control group 50%
        //
        // The rollout values to set:
        // - CodyAutocompleteHotStreakAndSmartThrottle 50%
        if (this.getPrefetchedFlag(FeatureFlag.CodyAutocompleteHotStreakAndSmartThrottle)) {
            return 'hot-streak-and-smart-throttle'
        }

        return 'control'
    }

    public get hotStreak(): boolean {
        return (
            this.config.autocompleteExperimentalHotStreakAndSmartThrottle ||
            this.getLatencyExperimentGroup() === 'hot-streak-and-smart-throttle'
        )
    }

    public get smartThrottle(): boolean {
        return (
            this.config.autocompleteExperimentalHotStreakAndSmartThrottle ||
            this.getLatencyExperimentGroup() === 'hot-streak-and-smart-throttle'
        )
    }
}

/**
 * A singleton store for completion provider configuration values which allows us to
 * avoid propagating every feature flag and config value through completion provider
 * internal calls. It guarantees that `flagsToResolve` are resolved on `CompletionProvider`
 * creation and along with `Configuration`.
 *
 * A subset of relevant config values and feature flags is moved here from the existing
 * params waterfall. Ideally, we rely on this singleton as a source of truth for config values
 * and collapse function calls nested in `InlineCompletionItemProvider.generateCompletions()`.
 */
export const completionProviderConfig = new CompletionProviderConfig()<|MERGE_RESOLUTION|>--- conflicted
+++ resolved
@@ -14,17 +14,11 @@
         FeatureFlag.CodyAutocompleteUserLatency,
         FeatureFlag.CodyAutocompleteTracing,
         FeatureFlag.CodyAutocompleteContextExtendLanguagePool,
-<<<<<<< HEAD
-        FeatureFlag.CodyAutocompleteSmartThrottle,
-        FeatureFlag.CodyAutocompleteSmartThrottleExtended,
-        FeatureFlag.CodyAutocompleteLatencyExperimentBasedFeatureFlag,
+        FeatureFlag.CodyAutocompleteHotStreakAndSmartThrottle,
         FeatureFlag.CodyAutocompletePreloadingExperimentBaseFeatureFlag,
         FeatureFlag.CodyAutocompletePreloadingExperimentVariant1,
         FeatureFlag.CodyAutocompletePreloadingExperimentVariant2,
         FeatureFlag.CodyAutocompletePreloadingExperimentVariant3,
-=======
-        FeatureFlag.CodyAutocompleteHotStreakAndSmartThrottle,
->>>>>>> 5b0f31f8
     ] as const
 
     private get config() {
@@ -81,7 +75,6 @@
         }
     }
 
-<<<<<<< HEAD
     private getPreloadingExperimentGroup(): 'variant1' | 'variant2' | 'variant3' | 'control' {
         // The desired distribution:
         // - Variant-1 25%
@@ -131,14 +124,7 @@
         }
     }
 
-    private getLatencyExperimentGroup():
-        | 'hot-streak'
-        | 'smart-throttle'
-        | 'smart-throttle-extended'
-        | 'control' {
-=======
     private getLatencyExperimentGroup(): 'hot-streak-and-smart-throttle' | 'control' {
->>>>>>> 5b0f31f8
         // The desired distribution:
         // - Hot-streak + Smart-throttle 50%
         // - Control group 50%
