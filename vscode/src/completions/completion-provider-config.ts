--- conflicted
+++ resolved
@@ -34,10 +34,6 @@
             FeatureFlag.CodyAutocompletePreloadingExperimentBaseFeatureFlag,
             FeatureFlag.CodyAutocompletePreloadingExperimentVariant1,
             FeatureFlag.CodyAutocompletePreloadingExperimentVariant2,
-<<<<<<< HEAD
-            FeatureFlag.CodyAutocompleteDisableLowPerfLangDelay,
-=======
->>>>>>> 2b63b3bb
             FeatureFlag.CodyAutocompleteDataCollectionFlag,
             FeatureFlag.CodyAutocompleteTracing,
             FeatureFlag.CodyAutocompleteFastPath,
