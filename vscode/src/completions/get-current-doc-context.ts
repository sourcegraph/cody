import * as vscode from 'vscode'

<<<<<<< HEAD
import { detectMultiline, DetectMultilineResult } from './detect-multiline'
=======
import { detectMultiline } from './detect-multiline'
>>>>>>> 63beb9ae
import { getNextNonEmptyLine, getPrevNonEmptyLine } from './text-processing'

export type DocumentContext = DetectMultilineResult & {
    prefix: string
    suffix: string

    /** Text before the cursor on the same line. */
    currentLinePrefix: string
    /** Text after the cursor on the same line. */
    currentLineSuffix: string

    prevNonEmptyLine: string
    nextNonEmptyLine: string

    multilineTrigger: string | null
}

interface GetCurrentDocContextParams {
    document: vscode.TextDocument
    position: vscode.Position
    maxPrefixLength: number
    maxSuffixLength: number
    enableExtendedTriggers: boolean
    context?: vscode.InlineCompletionContext
}

/**
 * Get the current document context based on the cursor position in the current document.
 *
 * This function is meant to provide a context around the current position in the document,
 * including a prefix, a suffix, the previous line, the previous non-empty line, and the next non-empty line.
 * The prefix and suffix are obtained by looking around the current position up to a max length
 * defined by `maxPrefixLength` and `maxSuffixLength` respectively. If the length of the entire
 * document content in either direction is smaller than these parameters, the entire content will be used.
 *
 * @param document - A `vscode.TextDocument` object, the document in which to find the context.
 * @param position - A `vscode.Position` object, the position in the document from which to find the context.
 * @param maxPrefixLength - A number representing the maximum length of the prefix to get from the document.
 * @param maxSuffixLength - A number representing the maximum length of the suffix to get from the document.
 *
 * @returns An object containing the current document context or null if there are no lines in the document.
 */
<<<<<<< HEAD
export function getCurrentDocContext(
    document: vscode.TextDocument,
    position: vscode.Position,
    maxPrefixLength: number,
    maxSuffixLength: number,
    enableExtendedTriggers: boolean,
    context?: vscode.InlineCompletionContext
): DocumentContext {
=======
export function getCurrentDocContext(params: GetCurrentDocContextParams): DocumentContext {
    const { document, position, maxPrefixLength, maxSuffixLength, enableExtendedTriggers, context } = params
>>>>>>> 63beb9ae
    const offset = document.offsetAt(position)

    // TODO(philipp-spiess): This requires us to read the whole document. Can we limit our ranges
    // instead?
    const completePrefix = document.getText(new vscode.Range(new vscode.Position(0, 0), position))
    const completeSuffix = document.getText(new vscode.Range(position, document.positionAt(document.getText().length)))

    // Patch the document to contain the selected completion from the popup dialog already
    let completePrefixWithContextCompletion = completePrefix
    if (context?.selectedCompletionInfo) {
        const { range, text } = context.selectedCompletionInfo
        completePrefixWithContextCompletion = completePrefix.slice(0, range.start.character - position.character) + text
    }

    const prefixLines = completePrefixWithContextCompletion.split('\n')
    const suffixLines = completeSuffix.split('\n')

    const currentLinePrefix = prefixLines[prefixLines.length - 1]
    const currentLineSuffix = suffixLines[0]

    let prefix: string
    if (offset > maxPrefixLength) {
        let total = 0
        let startLine = prefixLines.length
        for (let i = prefixLines.length - 1; i >= 0; i--) {
            if (total + prefixLines[i].length > maxPrefixLength) {
                break
            }
            startLine = i
            total += prefixLines[i].length
        }
        prefix = prefixLines.slice(startLine).join('\n')
    } else {
        prefix = completePrefixWithContextCompletion
    }

    let totalSuffix = 0
    let endLine = 0
    for (let i = 0; i < suffixLines.length; i++) {
        if (totalSuffix + suffixLines[i].length > maxSuffixLength) {
            break
        }
        endLine = i + 1
        totalSuffix += suffixLines[i].length
    }
    const suffix = suffixLines.slice(0, endLine).join('\n')

    const prevNonEmptyLine = getPrevNonEmptyLine(prefix)
    const nextNonEmptyLine = getNextNonEmptyLine(suffix)

    const docContext = {
        prefix,
        suffix,
        currentLinePrefix,
        currentLineSuffix,
        prevNonEmptyLine,
        nextNonEmptyLine,
    }

<<<<<<< HEAD
    const multilineContext = detectMultiline(docContext, document.languageId, enableExtendedTriggers ?? false)

    return {
        ...docContext,
        ...multilineContext,
=======
    return {
        ...docContext,
        multilineTrigger: detectMultiline(docContext, document.languageId, enableExtendedTriggers ?? false),
>>>>>>> 63beb9ae
    }
}<|MERGE_RESOLUTION|>--- conflicted
+++ resolved
@@ -1,13 +1,9 @@
 import * as vscode from 'vscode'
 
-<<<<<<< HEAD
-import { detectMultiline, DetectMultilineResult } from './detect-multiline'
-=======
 import { detectMultiline } from './detect-multiline'
->>>>>>> 63beb9ae
 import { getNextNonEmptyLine, getPrevNonEmptyLine } from './text-processing'
 
-export type DocumentContext = DetectMultilineResult & {
+export interface DocumentContext {
     prefix: string
     suffix: string
 
@@ -47,19 +43,8 @@
  *
  * @returns An object containing the current document context or null if there are no lines in the document.
  */
-<<<<<<< HEAD
-export function getCurrentDocContext(
-    document: vscode.TextDocument,
-    position: vscode.Position,
-    maxPrefixLength: number,
-    maxSuffixLength: number,
-    enableExtendedTriggers: boolean,
-    context?: vscode.InlineCompletionContext
-): DocumentContext {
-=======
 export function getCurrentDocContext(params: GetCurrentDocContextParams): DocumentContext {
     const { document, position, maxPrefixLength, maxSuffixLength, enableExtendedTriggers, context } = params
->>>>>>> 63beb9ae
     const offset = document.offsetAt(position)
 
     // TODO(philipp-spiess): This requires us to read the whole document. Can we limit our ranges
@@ -119,16 +104,8 @@
         nextNonEmptyLine,
     }
 
-<<<<<<< HEAD
-    const multilineContext = detectMultiline(docContext, document.languageId, enableExtendedTriggers ?? false)
-
-    return {
-        ...docContext,
-        ...multilineContext,
-=======
     return {
         ...docContext,
         multilineTrigger: detectMultiline(docContext, document.languageId, enableExtendedTriggers ?? false),
->>>>>>> 63beb9ae
     }
 }