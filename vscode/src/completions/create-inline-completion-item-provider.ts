--- conflicted
+++ resolved
@@ -3,12 +3,8 @@
 import {
     isDotCom,
     type CodeCompletionsClient,
-<<<<<<< HEAD
     type ConfigurationWithAccessToken,
-=======
-    type Configuration,
     featureFlagProvider,
->>>>>>> a4baec9f
 } from '@sourcegraph/cody-shared'
 
 import { logDebug } from '../log'
@@ -75,54 +71,13 @@
 
     const disposables: vscode.Disposable[] = []
 
-<<<<<<< HEAD
-    const [
-        providerConfig,
-        bfgMixedContextFlag,
-        newJaccardSimilarityContextFlag,
-        dynamicMultilineCompletionsFlag,
-        hotStreakFlag,
-        fastPathFlag,
-    ] = await Promise.all([
+    const [providerConfig] = await Promise.all([
         createProviderConfig(config, client, authStatus),
-        featureFlagProvider.evaluateFeatureFlag(FeatureFlag.CodyAutocompleteContextBfgMixed),
-        featureFlagProvider.evaluateFeatureFlag(FeatureFlag.CodyAutocompleteContextNewJaccardSimilarity),
-        featureFlagProvider.evaluateFeatureFlag(FeatureFlag.CodyAutocompleteDynamicMultilineCompletions),
-        featureFlagProvider.evaluateFeatureFlag(FeatureFlag.CodyAutocompleteHotStreak),
-        featureFlagProvider.evaluateFeatureFlag(FeatureFlag.CodyAutocompleteFastPath),
-    ])
-    if (providerConfig) {
-        const contextStrategy: ContextStrategy =
-            config.autocompleteExperimentalGraphContext === 'bfg'
-                ? 'bfg'
-                : config.autocompleteExperimentalGraphContext === 'bfg-mixed'
-                  ? 'bfg-mixed'
-                  : config.autocompleteExperimentalGraphContext === 'local-mixed'
-                      ? 'local-mixed'
-                      : config.autocompleteExperimentalGraphContext === 'jaccard-similarity'
-                          ? 'jaccard-similarity'
-                          : config.autocompleteExperimentalGraphContext === 'new-jaccard-similarity'
-                              ? 'new-jaccard-similarity'
-                              : bfgMixedContextFlag
-                                  ? 'bfg-mixed'
-                                  : newJaccardSimilarityContextFlag
-                                      ? 'new-jaccard-similarity'
-                                      : 'jaccard-similarity'
-
-        const dynamicMultilineCompletions =
-            config.autocompleteExperimentalDynamicMultilineCompletions || dynamicMultilineCompletionsFlag
-        const hotStreak = config.autocompleteExperimentalHotStreak || hotStreakFlag
-        const fastPath = config.autocompleteExperimentalFastPath || fastPathFlag
-
-=======
-    const [providerConfig] = await Promise.all([
-        createProviderConfig(config, client, authProvider.getAuthStatus().configOverwrites),
         completionProviderConfig.init(config, featureFlagProvider),
     ])
 
     if (providerConfig) {
         const authStatus = authProvider.getAuthStatus()
->>>>>>> a4baec9f
         const completionsProvider = new InlineCompletionItemProvider({
             authStatus,
             providerConfig,
@@ -132,12 +87,6 @@
             triggerNotice,
             isRunningInsideAgent: config.isRunningInsideAgent,
             createBfgRetriever,
-<<<<<<< HEAD
-            dynamicMultilineCompletions,
-            hotStreak,
-            fastPath,
-=======
->>>>>>> a4baec9f
             isDotComUser: isDotCom(authStatus.endpoint || ''),
         })
 
