import { FeatureFlag, type FeatureFlagProvider } from '@sourcegraph/cody-shared/src/experimentation/FeatureFlagProvider'
import type {
    CompletionLogger,
    CompletionsClientConfig,
} from '@sourcegraph/cody-shared/src/sourcegraph-api/completions/client'
import type {
    CompletionParameters,
    CompletionResponse,
} from '@sourcegraph/cody-shared/src/sourcegraph-api/completions/types'
import { NetworkError, RateLimitError } from '@sourcegraph/cody-shared/src/sourcegraph-api/errors'

import { fetch } from '../fetch'

export type CodeCompletionsParams = Omit<CompletionParameters, 'fast'>

export interface CodeCompletionsClient {
    complete(
        params: CodeCompletionsParams,
        onPartialResponse?: (incompleteResponse: CompletionResponse) => void,
        signal?: AbortSignal
    ): Promise<CompletionResponse>
    onConfigurationChange(newConfig: CompletionsClientConfig): void
}

/**
 * Access the code completion LLM APIs via a Sourcegraph server instance.
 */
export function createClient(
    config: CompletionsClientConfig,
    featureFlagProvider?: FeatureFlagProvider,
    logger?: CompletionLogger
): CodeCompletionsClient {
    function getCodeCompletionsEndpoint(): string {
        return new URL('/.api/completions/code', config.serverEndpoint).href
    }

    return {
        async complete(params, onPartialResponse, signal): Promise<CompletionResponse> {
            const log = logger?.startCompletion(params)

            const [tracingFlagEnabled, streamingResponseFlagEnable] = featureFlagProvider
                ? await Promise.all([
                      featureFlagProvider.evaluateFeatureFlag(FeatureFlag.CodyAutocompleteTracing),
                      featureFlagProvider.evaluateFeatureFlag(FeatureFlag.CodyAutocompleteStreamingResponse),
                  ])
                : [false, false]

            const headers = new Headers(config.customHeaders)
            if (config.accessToken) {
                headers.set('Authorization', `token ${config.accessToken}`)
            }
<<<<<<< HEAD
            // Force HTTP connection reuse to reduce latency.
            // c.f. https://github.com/microsoft/vscode/issues/173861
            headers.set('Connection', 'keep-alive')
=======
            if (tracingFlagEnabled) {
                headers.set('X-Sourcegraph-Should-Trace', 'true')
            }
>>>>>>> f886c788

            // We enable streaming only for Node environments right now because it's hard to make the
            // polyfilled fetch API work the same as it does in the browser.
            //
            // @TODO(philipp-spiess): Feature test if the response is a Node or a browser stream and
            // implement SSE parsing for both.
            const isNode = typeof process !== 'undefined'

            const enableStreaming = !!isNode && !!streamingResponseFlagEnable

            const url = getCodeCompletionsEndpoint()
            const response: Response = await fetch(url, {
                method: 'POST',
                body: JSON.stringify({
                    ...params,
                    stream: enableStreaming,
                }),
                headers,
                signal,
            })

            const traceId = response.headers.get('x-trace') ?? undefined

            // When rate-limiting occurs, the response is an error message
            if (response.status === 429) {
                const retryAfter = response.headers.get('retry-after')
                const limit = response.headers.get('x-ratelimit-limit')
                throw new RateLimitError(
                    await response.text(),
                    limit ? parseInt(limit, 10) : undefined,
                    retryAfter ? new Date(retryAfter) : undefined
                )
            }

            if (response.body === null) {
                throw new NetworkError('No response body', traceId)
            }

            // For backward compatibility, we have to check if the response is an SSE stream or a
            // regular JSON payload. This ensures that the request also works against older backends
            const isStreamingResponse = response.headers.get('content-type') === 'text/event-stream'

            if (isStreamingResponse) {
                try {
                    // The any cast is necessary because `node-fetch` (The polyfill for fetch we use via
                    // `isomorphic-fetch`) does not implement a proper ReadableStream interface but
                    // instead exposes a Node Stream.
                    //
                    // Since we directly require from `isomporphic-fetch` and gate this branch out from
                    // non Node environments, the response.body will always be a Node Stream instead
                    const iterator = createSSEIterator(response.body as any as AsyncIterableIterator<BufferSource>)

                    let lastResponse: CompletionResponse | undefined
                    for await (const chunk of iterator) {
                        if (chunk.event === 'completion') {
                            lastResponse = JSON.parse(chunk.data) as CompletionResponse
                            onPartialResponse?.(lastResponse)
                        }
                    }

                    if (lastResponse === undefined) {
                        throw new NetworkError('No completion response received', traceId)
                    }

                    return lastResponse
                } catch (error) {
                    const message = `error parsing streaming CodeCompletionResponse: ${error}`
                    log?.onError(message)
                    throw new NetworkError(message, traceId)
                }
            } else {
                const result = await response.text()
                try {
                    const response = JSON.parse(result) as CompletionResponse

                    if (typeof response.completion !== 'string' || typeof response.stopReason !== 'string') {
                        const message = `response does not satisfy CodeCompletionResponse: ${result}`
                        log?.onError(message)
                        throw new NetworkError(message, traceId)
                    } else {
                        log?.onComplete(response)
                        return response
                    }
                } catch (error) {
                    const message = `error parsing response CodeCompletionResponse: ${error}, response text: ${result}`
                    log?.onError(message)
                    throw new NetworkError(message, traceId)
                }
            }
        },
        onConfigurationChange(newConfig) {
            config = newConfig
        },
    }
}

interface SSEMessage {
    event: string
    data: string
}

const SSE_TERMINATOR = '\n\n'
export async function* createSSEIterator(iterator: AsyncIterableIterator<BufferSource>): AsyncGenerator<SSEMessage> {
    let buffer = ''
    for await (const event of iterator) {
        const messages: SSEMessage[] = []

        const data = new TextDecoder().decode(event)
        buffer += data

        let index: number
        while ((index = buffer.indexOf(SSE_TERMINATOR)) >= 0) {
            const message = buffer.slice(0, index)
            buffer = buffer.slice(index + SSE_TERMINATOR.length)
            messages.push(parseSSEEvent(message))
        }

        // This is a potential optimization because our current backend includes a repetition of the
        // whole prior completion in each event. If more than one event is detected inside a chunk,
        // we can skip all but the last completion events.
        for (let i = 0; i < messages.length; i++) {
            if (
                i + 1 < messages.length &&
                messages[i].event === 'completion' &&
                messages[i + 1].event === 'completion'
            ) {
                continue
            }

            yield messages[i]
        }
    }
}

function parseSSEEvent(message: string): SSEMessage {
    const headers = message.split('\n')

    let event = ''
    let data = ''
    for (const header of headers) {
        const index = header.indexOf(': ')
        const title = header.slice(0, index)
        const rest = header.slice(index + 2)
        switch (title) {
            case 'event':
                event = rest
                break
            case 'data':
                data = rest
                break
            default:
                console.error(`Unknown SSE event type: ${event}`)
        }
    }

    return { event, data }
}<|MERGE_RESOLUTION|>--- conflicted
+++ resolved
@@ -46,18 +46,15 @@
                 : [false, false]
 
             const headers = new Headers(config.customHeaders)
-            if (config.accessToken) {
-                headers.set('Authorization', `token ${config.accessToken}`)
-            }
-<<<<<<< HEAD
             // Force HTTP connection reuse to reduce latency.
             // c.f. https://github.com/microsoft/vscode/issues/173861
             headers.set('Connection', 'keep-alive')
-=======
+            if (config.accessToken) {
+                headers.set('Authorization', `token ${config.accessToken}`)
+            }
             if (tracingFlagEnabled) {
                 headers.set('X-Sourcegraph-Should-Trace', 'true')
             }
->>>>>>> f886c788
 
             // We enable streaming only for Node environments right now because it's hard to make the
             // polyfilled fetch API work the same as it does in the browser.
