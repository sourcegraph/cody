--- conflicted
+++ resolved
@@ -55,12 +55,7 @@
             currentLineSuffix: suffix,
             prevNonEmptyLine: getPrevNonEmptyLine(prefix),
             nextNonEmptyLine: getNextNonEmptyLine(suffix),
-<<<<<<< HEAD
-            multiline: false,
-            multilineTrigger: undefined,
-=======
             multilineTrigger: null,
->>>>>>> 63beb9ae
         },
         context: {
             triggerKind: vsCodeMocks.InlineCompletionTriggerKind.Automatic,
