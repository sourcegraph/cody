--- conflicted
+++ resolved
@@ -118,17 +118,11 @@
     })
 }
 
-<<<<<<< HEAD
-async function resolveDefaultProviderFromVSCodeConfigOrFeatureFlags(
-    configuredProvider: string | null
-): Promise<{ provider: string; model?: FireworksOptions['model'] } | null> {
-=======
 async function resolveDefaultProviderFromVSCodeConfigOrFeatureFlags(configuredProvider: string | null): Promise<{
     provider: string
-    model?: UnstableFireworksOptions['model']
+    model?: FireworksOptions['model']
     starcoderExtendedTokenWindow?: boolean
 } | null> {
->>>>>>> 68281675
     if (configuredProvider) {
         return { provider: configuredProvider }
     }
@@ -153,11 +147,7 @@
             : llamaCode7b
             ? 'llama-code-7b'
             : 'llama-code-13b'
-<<<<<<< HEAD
-        return { provider: 'fireworks', model }
-=======
-        return { provider: 'unstable-fireworks', model, starcoderExtendedTokenWindow }
->>>>>>> 68281675
+        return { provider: 'fireworks', model, starcoderExtendedTokenWindow }
     }
 
     return null
