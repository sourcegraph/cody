--- conflicted
+++ resolved
@@ -1,29 +1,24 @@
+import { Observable } from 'observable-fns'
+import { beforeAll, describe, expect, it, vi } from 'vitest'
+
 import {
     AUTH_STATUS_FIXTURE_AUTHED,
     AUTH_STATUS_FIXTURE_AUTHED_DOTCOM,
     type ClientConfiguration,
     type CodyLLMSiteConfiguration,
-<<<<<<< HEAD
-    type GraphQLAPIClientConfig,
     ModelUsage,
-    graphqlClient,
-=======
     featureFlagProvider,
->>>>>>> a988f8b0
     mockAuthStatus,
+    mockModelsService,
+    modelsService,
     toFirstValueGetter,
     toModelRefStr,
 } from '@sourcegraph/cody-shared'
-import { beforeAll, describe, expect, it, vi } from 'vitest'
+
 import { mockLocalStorage } from '../../services/LocalStorageProvider'
 import { getVSCodeConfigurationWithAccessToken } from '../../testutils/mocks'
 
-<<<<<<< HEAD
-import { mockModelsService, modelsService } from '@sourcegraph/cody-shared'
 import { getServerSentModelsMock } from './__mocks__/create-provider-mocks'
-=======
-import { Observable } from 'observable-fns'
->>>>>>> a988f8b0
 import { createProvider } from './create-provider'
 
 const createProviderFirstValue = toFirstValueGetter(createProvider)
