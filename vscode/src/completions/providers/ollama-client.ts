<<<<<<< HEAD
import { isDefined } from '@sourcegraph/cody-shared'
import type { OllamaGenerateParameters, OllamaOptions } from '@sourcegraph/cody-shared/src/configuration'
import type { CompletionLogger } from '@sourcegraph/cody-shared/src/sourcegraph-api/completions/client'
import { isAbortError } from '@sourcegraph/cody-shared/src/sourcegraph-api/errors'
import { isNodeResponse } from '@sourcegraph/cody-shared/src/sourcegraph-api/graphql/client'
import { isError } from '@sourcegraph/cody-shared/src/utils'
=======
import {
    isAbortError,
    isDefined,
    isError,
    isNodeResponse,
    type BrowserOrNodeResponse,
    type CompletionLogger,
    type CompletionResponse,
    type OllamaGenerateParameters,
    type OllamaOptions,
} from '@sourcegraph/cody-shared'
>>>>>>> b8e56eb6

import { logDebug } from '../../log'
import { STOP_REASON_STREAMING_CHUNK, type CodeCompletionsClient, type CompletionResponseGenerator } from '../client'

/**
 * @see https://sourcegraph.com/github.com/jmorganca/ollama/-/blob/api/types.go?L35
 */
export interface OllamaGenerateParams {
    model: string
    template: string
    prompt: string
    options?: OllamaGenerateParameters
}

/**
 * @see https://sourcegraph.com/github.com/jmorganca/ollama/-/blob/api/types.go?L88
 */
interface OllamaGenerateResponse {
    model: string
    response?: string
    done: boolean
    context?: number[]
    total_duration?: number
    load_duration?: number
    prompt_eval_count?: number
    prompt_eval_duration?: number
    eval_count?: number
    eval_duration?: number
    sample_count?: number
    sample_duration?: number
}

interface OllamaGenerateErrorResponse {
    error?: string
}

const RESPONSE_SEPARATOR = /\r?\n/

/**
 * The implementation is based on the `createClient` function from
 * `vscode/src/completions/client.ts` with some duplication.
 */
export function createOllamaClient(
    ollamaOptions: OllamaOptions,
    logger?: CompletionLogger
): CodeCompletionsClient<OllamaGenerateParams> {
    async function* complete(
        params: OllamaGenerateParams,
        abortController: AbortController
    ): CompletionResponseGenerator {
        const url = new URL('/api/generate', ollamaOptions.url).href
        const log = logger?.startCompletion(params, url)

        try {
            const response = await fetch(url, {
                method: 'POST',
                body: JSON.stringify(params),
                headers: {
                    'Content-Type': 'application/json',
                },
                signal: abortController.signal,
            })

            if (!response.ok) {
                const errorResponse = (await response.json()) as OllamaGenerateErrorResponse
                throw new Error(`ollama generation error: ${errorResponse?.error || 'unknown error'}`)
            }

            if (!response.body) {
                throw new Error('no response body')
            }

            const iterableBody = isNodeResponse(response)
                ? response.body
                : browserResponseToAsyncIterable(response.body)

            let responseText = ''

            for await (const chunk of iterableBody) {
                for (const chunkString of chunk.toString().split(RESPONSE_SEPARATOR).filter(Boolean)) {
                    const line = JSON.parse(chunkString) as OllamaGenerateResponse

                    if (line.response) {
                        responseText += line.response
                        yield { completion: responseText, stopReason: STOP_REASON_STREAMING_CHUNK }
                    }

                    if (line.done && line.total_duration) {
                        const timingInfo = formatOllamaTimingInfo(line)
                        // TODO(valery): yield debug message with timing info to a tracer
                        logDebug('ollama', 'generation done', timingInfo.join(' '))
                    }
                }
            }

            log?.onComplete(responseText)

            return { completion: responseText, stopReason: '' }
        } catch (error) {
            if (!isAbortError(error) && isError(error)) {
                log?.onError(error.message, error)
            }

            throw error
        }
    }

    return {
        complete,
        onConfigurationChange: () => undefined,
    }
}

function formatOllamaTimingInfo(response: OllamaGenerateResponse): string[] {
    const timingMetricsKeys: (keyof OllamaGenerateResponse)[] = [
        'total_duration',
        'load_duration',
        'prompt_eval_count',
        'prompt_eval_duration',
        'eval_count',
        'eval_duration',
        'sample_count',
        'sample_duration',
    ]

    const formattedMetrics = timingMetricsKeys
        .filter(key => response[key] !== undefined)
        .map(key => {
            const value = response[key]
            const formattedValue = key.endsWith('_duration') ? `${(value as number) / 1000000}ms` : value
            return `${key}=${formattedValue}`
        })

    const promptEvalSpeed =
        response.prompt_eval_count !== undefined && response.prompt_eval_duration !== undefined
            ? `prompt_eval_tok/sec=${response.prompt_eval_count / (response.prompt_eval_duration / 1000000000)}`
            : null

    const responseEvalSpeed =
        response.eval_count !== undefined && response.eval_duration !== undefined
            ? `response_tok/sec=${response.eval_count / (response.eval_duration / 1000000000)}`
            : null

    return [...formattedMetrics, promptEvalSpeed, responseEvalSpeed].filter(isDefined)
}

function browserResponseToAsyncIterable(body: ReadableStream<Uint8Array>): {
    [Symbol.asyncIterator]: () => AsyncGenerator<string, string, unknown>
} {
    return {
        // eslint-disable-next-line object-shorthand
        [Symbol.asyncIterator]: async function* () {
            const reader = body.getReader()
            const decoder = new TextDecoder('utf-8')

            while (true) {
                const { value, done } = await reader.read()
                const decoded = decoder.decode(value, { stream: true })

                if (done) {
                    return decoded
                }

                yield decoded
            }
        },
    }
}<|MERGE_RESOLUTION|>--- conflicted
+++ resolved
@@ -1,23 +1,12 @@
-<<<<<<< HEAD
-import { isDefined } from '@sourcegraph/cody-shared'
-import type { OllamaGenerateParameters, OllamaOptions } from '@sourcegraph/cody-shared/src/configuration'
-import type { CompletionLogger } from '@sourcegraph/cody-shared/src/sourcegraph-api/completions/client'
-import { isAbortError } from '@sourcegraph/cody-shared/src/sourcegraph-api/errors'
-import { isNodeResponse } from '@sourcegraph/cody-shared/src/sourcegraph-api/graphql/client'
-import { isError } from '@sourcegraph/cody-shared/src/utils'
-=======
 import {
     isAbortError,
     isDefined,
     isError,
     isNodeResponse,
-    type BrowserOrNodeResponse,
     type CompletionLogger,
-    type CompletionResponse,
     type OllamaGenerateParameters,
     type OllamaOptions,
 } from '@sourcegraph/cody-shared'
->>>>>>> b8e56eb6
 
 import { logDebug } from '../../log'
 import { STOP_REASON_STREAMING_CHUNK, type CodeCompletionsClient, type CompletionResponseGenerator } from '../client'
