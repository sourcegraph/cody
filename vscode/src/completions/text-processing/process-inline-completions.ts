import { Position, Range, TextDocument } from 'vscode'
import { Tree } from 'web-tree-sitter'

import { dedupeWith } from '@sourcegraph/cody-shared/src/common'

import { DocumentContext } from '../get-current-doc-context'
import { ItemPostProcessingInfo } from '../logger'
import { getNodeAtCursorAndParents } from '../tree-sitter/ast-getters'
import { asPoint, getCachedParseTreeForDocument } from '../tree-sitter/parse-tree-cache'
import { InlineCompletionItem } from '../types'

import { dropParserFields, ParsedCompletion } from './parse-completion'
import { collapseDuplicativeWhitespace, removeTrailingWhitespace, trimUntilSuffix } from './utils'

export interface ProcessInlineCompletionsParams {
    document: TextDocument
    position: Position
    docContext: DocumentContext
}

export interface InlineCompletionItemWithAnalytics extends ItemPostProcessingInfo, InlineCompletionItem {
    stopReason?: string
}

/**
 * This function implements post-processing logic that is applied regardless of
 * which provider is chosen.
 */
export function processInlineCompletions(
    items: ParsedCompletion[],
    params: ProcessInlineCompletionsParams
): InlineCompletionItemWithAnalytics[] {
    // Shared post-processing logic
    const completionItems = items.map(item => processCompletion(item, params))

    // Remove low quality results
    const visibleResults = removeLowQualityCompletions(completionItems)

    // Remove duplicate results
    const uniqueResults = dedupeWith(visibleResults, 'insertText')

    // Rank results
    const rankedResults = rankCompletions(uniqueResults)

    return rankedResults.map(dropParserFields)
}

interface ProcessItemParams {
    document: TextDocument
    position: Position
    docContext: DocumentContext
}

function processCompletion(completion: ParsedCompletion, params: ProcessItemParams): ParsedCompletion {
    const { document, position, docContext } = params
    const { prefix, suffix, currentLineSuffix, multilineTrigger } = docContext
    let { insertText } = completion

    if (docContext.injectedPrefix) {
        insertText = docContext.injectedPrefix + completion.insertText
    }

    if (insertText.length === 0) {
        return completion
    }

    completion.range = getRangeAdjustedForOverlappingCharacters(completion, { position, currentLineSuffix })

    // Use the parse tree WITHOUT the pasted completion to get surrounding node types.
    // Helpful to optimize the completion AST triggers for higher CAR.
    completion.nodeTypes = getNodeTypesInfo(position, getCachedParseTreeForDocument(document)?.tree)

    // Use the parse tree WITH the pasted completion to get surrounding node types.
    // Helpful to understand CAR for incomplete code snippets.
    // E.g., `const value = ` does not produce a valid AST, but `const value = 'someValue'` does
    completion.nodeTypesWithCompletion = getNodeTypesInfo(position, completion.tree)

    if (multilineTrigger) {
        insertText = removeTrailingWhitespace(insertText)
    } else {
        // Only keep a single line in single-line completions mode
        const newLineIndex = insertText.indexOf('\n')
        if (newLineIndex !== -1) {
            insertText = insertText.slice(0, newLineIndex + 1)
        }
    }

    insertText = trimUntilSuffix(insertText, prefix, suffix, document.languageId)
    insertText = collapseDuplicativeWhitespace(prefix, insertText)

    // Trim start and end of the completion to remove all trailing whitespace.
    insertText = insertText.trimEnd()

    return { ...completion, insertText }
}

function getNodeTypesInfo(
    position: Position,
    parseTree?: Tree
): InlineCompletionItemWithAnalytics['nodeTypes'] | undefined {
    const positionBeforeCursor = asPoint({
        line: position.line,
        character: Math.max(0, position.character - 1),
    })

    if (parseTree) {
        const captures = getNodeAtCursorAndParents(parseTree.rootNode, positionBeforeCursor)

        if (captures.length > 0) {
            const [atCursor, ...parents] = captures

            return {
                atCursor: atCursor.node.type,
                parent: parents[0]?.node.type,
                grandparent: parents[1]?.node.type,
                greatGrandparent: parents[2]?.node.type,
            }
        }
    }

    return undefined
}

interface AdjustRangeToOverwriteOverlappingCharactersParams {
    position: Position
    currentLineSuffix: string
}

/**
 * Return a copy of item with an adjusted range to overwrite duplicative characters after the
 * completion on the first line.
 *
 * For example, with position `function sort(█)` and completion `array) {`, the range should be
 * adjusted to span the `)` so it is overwritten by the `insertText` (so that we don't end up with
 * the invalid `function sort(array) {)`).
 */
export function getRangeAdjustedForOverlappingCharacters(
    item: InlineCompletionItem,
    { position, currentLineSuffix }: AdjustRangeToOverwriteOverlappingCharactersParams
): InlineCompletionItem['range'] {
    const matchinSuffixLength = getMatchingSuffixLength(item.insertText, currentLineSuffix)

<<<<<<< HEAD
    if (!item.range && currentLineSuffix !== '') {
        return new Range(position, position.translate(undefined, currentLineSuffix.length))
=======
    if (!item.range && currentLineSuffix !== '' && matchinSuffixLength !== 0) {
        return { start: position, end: position.translate(undefined, matchinSuffixLength) }
>>>>>>> edc37a5e
    }

    return undefined
}

export function getMatchingSuffixLength(insertText: string, currentLineSuffix: string): number {
    let j = 0

    // eslint-disable-next-line @typescript-eslint/prefer-for-of
    for (let i = 0; i < insertText.length; i++) {
        if (insertText[i] === currentLineSuffix[j]) {
            j++
        }
    }

    return j
}

function rankCompletions(completions: ParsedCompletion[]): ParsedCompletion[] {
    return completions.sort((a, b) => {
        // Prioritize completions without parse errors
        if (a.parseErrorCount && !b.parseErrorCount) {
            return 1 // b comes first
        }
        if (!a.parseErrorCount && b.parseErrorCount) {
            return -1 // a comes first
        }

        // If both have or don't have parse errors, compare by insertText length
        return b.insertText.split('\n').length - a.insertText.split('\n').length
    })
}

function removeLowQualityCompletions(completions: InlineCompletionItem[]): InlineCompletionItem[] {
    return (
        completions
            // Filter out empty or single character completions.
            .filter(c => c.insertText.trim().length > 1)
    )
}<|MERGE_RESOLUTION|>--- conflicted
+++ resolved
@@ -140,13 +140,8 @@
 ): InlineCompletionItem['range'] {
     const matchinSuffixLength = getMatchingSuffixLength(item.insertText, currentLineSuffix)
 
-<<<<<<< HEAD
-    if (!item.range && currentLineSuffix !== '') {
-        return new Range(position, position.translate(undefined, currentLineSuffix.length))
-=======
     if (!item.range && currentLineSuffix !== '' && matchinSuffixLength !== 0) {
-        return { start: position, end: position.translate(undefined, matchinSuffixLength) }
->>>>>>> edc37a5e
+        return new Range(position, position.translate(undefined, matchinSuffixLength))
     }
 
     return undefined
