import * as vscode from 'vscode'

import { CodebaseContext } from '@sourcegraph/cody-shared/src/codebase-context'

import { ContextSnippet } from '../types'

import { getContextFromEmbeddings } from './context-embeddings'
import { getContextFromGraph, GraphContextFetcher } from './context-graph'
import { getContextFromCurrentEditor } from './context-local'
import { DocumentHistory } from './history'

export interface GetContextOptions {
    document: vscode.TextDocument
    position: vscode.Position
    history: DocumentHistory
    prefix: string
    suffix: string
    contextRange: vscode.Range
    jaccardDistanceWindowSize: number
    maxChars: number
    getCodebaseContext: () => CodebaseContext
    isEmbeddingsContextEnabled?: boolean
    graphContextFetcher?: GraphContextFetcher
}

<<<<<<< HEAD
export interface GraphContextFetcher {
    getContextAtPosition(
        document: vscode.TextDocument,
        position: vscode.Position,
        maxChars: number
    ): Promise<ContextSnippet[]>
}

=======
>>>>>>> bb0a0698
export type ContextSummary = Readonly<{
    embeddings?: number
    local?: number
    graph?: number
    duration: number
}>

export interface GetContextResult {
    context: ContextSnippet[]
    logSummary: ContextSummary
}

export async function getContext(options: GetContextOptions): Promise<GetContextResult> {
    const graphContext = await getContextFromGraph(options)
    // When we have graph matches, use it exclusively for the context
    // TODO(philipp-spiess): Do we want to mix this with local context?
    if (graphContext) {
        return graphContext
    }

    const { maxChars, isEmbeddingsContextEnabled } = options
    const start = performance.now()

    /**
     * The embeddings context is sync to retrieve to keep the completions latency minimal. If it's
     * not available in cache yet, we'll retrieve it in the background and cache it for future use.
     */
<<<<<<< HEAD
    const embeddingsMatches =
        isEmbeddingsContextEnabled && !graphContextFetcher ? getContextFromEmbeddings(options) : []
    const graphMatches = graphContextFetcher
        ? await graphContextFetcher.getContextAtPosition(options.document, options.position, maxChars)
        : []

    // When we have graph matches, use it exclusively for the context
    // TODO(philipp-spiess): Do we want to mix this with local context?
    if (graphMatches.length > 0) {
        const context: ContextSnippet[] = []
        let totalChars = 0
        let includedGraphMatches = 0
        for (const match of graphMatches) {
            if (totalChars + match.content.length > maxChars) {
                continue
            }
            context.push(match)
            totalChars += match.content.length
            includedGraphMatches++
        }

        logDebug(
            'GraphContext:autocomplete',
            `Added ${includedGraphMatches} graph matches for ${options.document.fileName}`,
            { verbose: graphMatches }
        )

        return {
            context,
            logSummary: {
                graph: includedGraphMatches,
                duration: performance.now() - start,
            },
        }
    }

=======
    const embeddingsMatches = isEmbeddingsContextEnabled ? getContextFromEmbeddings(options) : []
>>>>>>> bb0a0698
    const localMatches = await getContextFromCurrentEditor(options)

    /**
     * Iterate over matches and add them to the context.
     * Discard editor matches for files with embedding matches.
     */
    const usedFilenames = new Set<string>()
    const context: ContextSnippet[] = []
    let totalChars = 0
    function addMatch(match: ContextSnippet): boolean {
        // TODO(@philipp-spiess): We should de-dupe on the snippet range and not
        // the file name to allow for more than one snippet of the same file
        if (usedFilenames.has(match.fileName)) {
            return false
        }
        usedFilenames.add(match.fileName)

        if (totalChars + match.content.length > maxChars) {
            return false
        }
        context.push(match)
        totalChars += match.content.length
        return true
    }

    // TODO(@philipp-spiess): Rank embedding results against local context
    // snippets instead of always appending embedding results at the top.
    let includedEmbeddingsMatches = 0
    for (const match of embeddingsMatches) {
        if (addMatch(match)) {
            includedEmbeddingsMatches++
        }
    }
    let includedLocalMatches = 0
    for (const match of localMatches) {
        if (addMatch(match)) {
            includedLocalMatches++
        }
    }

    return {
        context,
        logSummary: {
            ...(includedEmbeddingsMatches ? { embeddings: includedEmbeddingsMatches } : {}),
            ...(includedLocalMatches ? { local: includedLocalMatches } : {}),
            duration: performance.now() - start,
        },
    }
}<|MERGE_RESOLUTION|>--- conflicted
+++ resolved
@@ -23,17 +23,6 @@
     graphContextFetcher?: GraphContextFetcher
 }
 
-<<<<<<< HEAD
-export interface GraphContextFetcher {
-    getContextAtPosition(
-        document: vscode.TextDocument,
-        position: vscode.Position,
-        maxChars: number
-    ): Promise<ContextSnippet[]>
-}
-
-=======
->>>>>>> bb0a0698
 export type ContextSummary = Readonly<{
     embeddings?: number
     local?: number
@@ -61,46 +50,7 @@
      * The embeddings context is sync to retrieve to keep the completions latency minimal. If it's
      * not available in cache yet, we'll retrieve it in the background and cache it for future use.
      */
-<<<<<<< HEAD
-    const embeddingsMatches =
-        isEmbeddingsContextEnabled && !graphContextFetcher ? getContextFromEmbeddings(options) : []
-    const graphMatches = graphContextFetcher
-        ? await graphContextFetcher.getContextAtPosition(options.document, options.position, maxChars)
-        : []
-
-    // When we have graph matches, use it exclusively for the context
-    // TODO(philipp-spiess): Do we want to mix this with local context?
-    if (graphMatches.length > 0) {
-        const context: ContextSnippet[] = []
-        let totalChars = 0
-        let includedGraphMatches = 0
-        for (const match of graphMatches) {
-            if (totalChars + match.content.length > maxChars) {
-                continue
-            }
-            context.push(match)
-            totalChars += match.content.length
-            includedGraphMatches++
-        }
-
-        logDebug(
-            'GraphContext:autocomplete',
-            `Added ${includedGraphMatches} graph matches for ${options.document.fileName}`,
-            { verbose: graphMatches }
-        )
-
-        return {
-            context,
-            logSummary: {
-                graph: includedGraphMatches,
-                duration: performance.now() - start,
-            },
-        }
-    }
-
-=======
     const embeddingsMatches = isEmbeddingsContextEnabled ? getContextFromEmbeddings(options) : []
->>>>>>> bb0a0698
     const localMatches = await getContextFromCurrentEditor(options)
 
     /**
