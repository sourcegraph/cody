--- conflicted
+++ resolved
@@ -118,14 +118,8 @@
         const lastCandidate: LastInlineCompletionCandidate = {
             uri: document.uri,
             lastTriggerPosition: position,
-<<<<<<< HEAD
-            lastTriggerCurrentLinePrefix: docContext.currentLinePrefix,
-            lastTriggerNextNonEmptyLine: docContext.nextNonEmptyLine,
+            lastTriggerDocContext: docContext,
             lastTriggerSelectedInfoItem: selectedCompletionInfo?.text,
-=======
-            lastTriggerDocContext: docContext,
-            lastTriggerSelectedInfoItem: context?.selectedCompletionInfo?.text,
->>>>>>> d165c775
             result: {
                 logId: '',
                 items,
