--- conflicted
+++ resolved
@@ -125,11 +125,7 @@
             .then(completions => {
                 // Shared post-processing logic
                 return wrapInActiveSpan('autocomplete.post-process', () =>
-<<<<<<< HEAD
-                    processInlineCompletions(completions, params)
-=======
                     processInlineCompletions(completions, requestParams)
->>>>>>> 7c492eae
                 )
             })
             .then(processedCompletions => {
