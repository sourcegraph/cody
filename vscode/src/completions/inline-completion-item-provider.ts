--- conflicted
+++ resolved
@@ -145,7 +145,7 @@
         const start = performance.now()
         // We start the request early so that we have a high chance of getting a response before we
         // need it.
-        const minimumLatencyFlagsPromises = this.config.featureFlagProvider.evaluateFeatureFlag(
+        const minimumLatencyFlagsPromise = this.config.featureFlagProvider.evaluateFeatureFlag(
             FeatureFlag.CodyAutocompleteMinimumLatency
         )
 
@@ -272,7 +272,7 @@
             // latency so that we don't show a result before the user has paused typing for a brief
             // moment.
             if (result.source !== InlineCompletionsResultSource.LastCandidate) {
-                const minimumLatencyFlag = await minimumLatencyFlagsPromises
+                const minimumLatencyFlag = await Promise.resolve(minimumLatencyFlagsPromise)
                 if (minimumLatencyFlag) {
                     const minimumLatency = getLatency(
                         this.config.providerConfig.identifier,
@@ -359,12 +359,8 @@
         }
     }
 
-<<<<<<< HEAD
-    public handleDidAcceptCompletionItem(logId: string, completion: InlineCompletionItem): void {
+    public handleDidAcceptCompletionItem(logId: string, completion: InlineCompletionItemWithAnalytics): void {
         resetLatency()
-=======
-    public handleDidAcceptCompletionItem(logId: string, completion: InlineCompletionItemWithAnalytics): void {
->>>>>>> 17e70d7a
         // When a completion is accepted, the lastCandidate should be cleared. This makes sure the
         // log id is never reused if the completion is accepted.
         this.clearLastCandidate()
@@ -372,9 +368,6 @@
         CompletionLogger.accept(logId, completion)
     }
 
-<<<<<<< HEAD
-    /* *
-=======
     public async manuallyTriggerCompletion(): Promise<void> {
         await vscode.commands.executeCommand('editor.action.inlineSuggest.hide')
         this.lastManualCompletionTimestamp = Date.now()
@@ -382,7 +375,6 @@
     }
 
     /**
->>>>>>> 17e70d7a
      * Handles when a completion item was rejected by the user.
      *
      * A completion item is marked as rejected/unwanted when:
