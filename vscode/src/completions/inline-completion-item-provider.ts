--- conflicted
+++ resolved
@@ -376,17 +376,11 @@
                 return null
             }
 
-<<<<<<< HEAD
-            let takeSuggestWidgetSelectionIntoAccount = false
-            // Only take the completion widget selection into account if the selection was actively changed
-            // by the user
-            if (
-                this.config.completeSuggestWidgetSelection &&
-                lastCompletionRequest &&
-                onlyCompletionWidgetSelectionChanged(lastCompletionRequest, completionRequest)
-            ) {
-                takeSuggestWidgetSelectionIntoAccount = true
-            }
+            const takeSuggestWidgetSelectionIntoAccount =
+                this.shouldTakeSuggestWidgetSelectionIntoAccount(
+                    lastCompletionRequest,
+                    completionRequest
+                )
 
             const triggerKind = isPreloadRequest
                 ? TriggerKind.Preload
@@ -398,20 +392,6 @@
                       ? TriggerKind.SuggestWidget
                       : TriggerKind.Hover
 
-=======
-            const takeSuggestWidgetSelectionIntoAccount =
-                this.shouldTakeSuggestWidgetSelectionIntoAccount(
-                    lastCompletionRequest,
-                    completionRequest
-                )
-            const triggerKind = isManualCompletion
-                ? TriggerKind.Manual
-                : invokedContext.triggerKind === vscode.InlineCompletionTriggerKind.Automatic
-                  ? TriggerKind.Automatic
-                  : takeSuggestWidgetSelectionIntoAccount
-                    ? TriggerKind.SuggestWidget
-                    : TriggerKind.Hover
->>>>>>> 5b0f31f8
             this.lastManualCompletionTimestamp = null
 
             stageRecorder.record('preDocContext')
