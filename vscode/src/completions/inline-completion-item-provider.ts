--- conflicted
+++ resolved
@@ -240,36 +240,16 @@
         // Making it optional here to execute multiple suggestion in parallel from the CLI script.
         token?: vscode.CancellationToken
     ): Promise<AutocompleteResult | null> {
-<<<<<<< HEAD
         // Do not create item for files that are on the cody ignore list
         if (isCodyIgnoredFile(document.uri)) {
             return null
         }
 
-        // Update the last request
-        const lastCompletionRequest = this.lastCompletionRequest
-        const completionRequest: CompletionRequest = { document, position, context }
-        this.lastCompletionRequest = completionRequest
-
-        const start = performance.now()
-
-        if (!this.lastCompletionRequestTimestamp) {
-            this.lastCompletionRequestTimestamp = start
-        }
-
-        // We start feature flag requests early so that we have a high chance of getting a response
-        // before we need it.
-        const [languageLatencyPromise, userLatencyPromise] = [
-            featureFlagProvider.evaluateFeatureFlag(FeatureFlag.CodyAutocompleteLanguageLatency),
-            featureFlagProvider.evaluateFeatureFlag(FeatureFlag.CodyAutocompleteUserLatency),
-        ]
-=======
         return startAsyncSpan('autocomplete.provideInlineCompletionItems', async () => {
             // Update the last request
             const lastCompletionRequest = this.lastCompletionRequest
             const completionRequest: CompletionRequest = { document, position, context }
             this.lastCompletionRequest = completionRequest
->>>>>>> 4d41f85b
 
             const start = performance.now()
 
