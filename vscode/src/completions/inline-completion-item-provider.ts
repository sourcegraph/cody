import { formatDistance } from 'date-fns'
import { LRUCache } from 'lru-cache'
import * as uuid from 'uuid'
import * as vscode from 'vscode'

import { FeatureFlag, FeatureFlagProvider } from '@sourcegraph/cody-shared/src/experimentation/FeatureFlagProvider'
import { RateLimitError } from '@sourcegraph/cody-shared/src/sourcegraph-api/errors'

import { ACCOUNT_UPGRADE_URL } from '../chat/protocol'
import { logDebug } from '../log'
import { AuthProvider } from '../services/AuthProvider'
import { localStorage } from '../services/LocalStorageProvider'
import { CodyStatusBar } from '../services/StatusBar'

import { getArtificialDelay, LatencyFeatureFlags, resetArtificialDelay } from './artificial-delay'
import { ContextMixer } from './context/context-mixer'
import { ContextStrategy, DefaultContextStrategyFactory } from './context/context-strategy'
import type { BfgRetriever } from './context/retrievers/bfg/bfg-retriever'
import { getCompletionIntent } from './doc-context-getters'
import { DocumentContext, getCurrentDocContext } from './get-current-doc-context'
import {
    getInlineCompletions,
    InlineCompletionsParams,
    InlineCompletionsResultSource,
    LastInlineCompletionCandidate,
    TriggerKind,
} from './get-inline-completions'
import * as CompletionLogger from './logger'
import { CompletionBookkeepingEvent, CompletionItemID, CompletionLogID } from './logger'
import { ProviderConfig } from './providers/provider'
import { RequestManager, RequestParams } from './request-manager'
import { getRequestParamsFromLastCandidate } from './reuse-last-candidate'
import { InlineCompletionItemWithAnalytics } from './text-processing/process-inline-completions'
import { ProvideInlineCompletionItemsTracer, ProvideInlineCompletionsItemTraceData } from './tracer'

interface AutocompleteResult extends vscode.InlineCompletionList {
    logId: CompletionLogID
    items: AutocompleteItem[]
    /** @deprecated */
    completionEvent?: CompletionBookkeepingEvent
}

export class AutocompleteItem extends vscode.InlineCompletionItem {
    /**
     * An ID used to track this particular completion item. This is used mainly for the Agent which,
     * given it's JSON RPC interface, needs to be able to identify the completion item and can not
     * rely on the object reference like the VS Code API can. This allows us to simplify external
     * API's that require the completion item to only have an ID.
     */
    public id: CompletionItemID

    /**
     * An ID used to track the completion request lifecycle. This is used for completion analytics
     * bookkeeping.
     */
    public logId: CompletionLogID

    /**
     * The range needed for tracking the completion after inserting. This is needed because the
     * actual insert range might overlap with content that is already in the document since we set
     * it to always start with the current line beginning in VS Code.
     *
     * TODO: Remove the need for making having this typed as undefined.
     */
    public trackedRange: vscode.Range | undefined

    /**
     * The request params used to fetch the completion item.
     */
    public requestParams: RequestParams

    /**
     * The completion item used for analytics perspectives. This one is the raw completion without
     * the VS Code specific changes applied via processInlineCompletionsForVSCode.
     */
    public analyticsItem: InlineCompletionItemWithAnalytics

    constructor(
        insertText: string | vscode.SnippetString,
        logId: CompletionLogID,
        range: vscode.Range,
        trackedRange: vscode.Range,
        requestParams: RequestParams,
        completionItem: InlineCompletionItemWithAnalytics,
        command?: vscode.Command
    ) {
        super(insertText, range, command)
        this.id = uuid.v4() as CompletionItemID
        this.logId = logId
        this.trackedRange = trackedRange
        this.requestParams = requestParams
        this.analyticsItem = completionItem
    }
}

interface AutocompleteInlineAcceptedCommandArgs {
    codyCompletion: AutocompleteItem
}

// Maintain a cache of recommended VS Code completion items. This allows us to find the suggestion
// request ID that this completion was associated with and allows our agent backend to track
// completions with a single ID (VS Code uses the completion result item object reference as an ID
// but since the agent uses a JSON RPC bridge, the object reference is no longer known later).
const suggestedCompletionItemIDs = new LRUCache<CompletionItemID, AutocompleteItem>({
    max: 60,
})

export interface CodyCompletionItemProviderConfig {
    providerConfig: ProviderConfig
    authProvider: AuthProvider
    featureFlagProvider: FeatureFlagProvider
    statusBar: CodyStatusBar
    tracer?: ProvideInlineCompletionItemsTracer | null
    triggerNotice: ((notice: { key: string }) => void) | null
    isRunningInsideAgent?: boolean

    contextStrategy: ContextStrategy
    createBfgRetriever?: () => BfgRetriever

    // Feature flags
    completeSuggestWidgetSelection?: boolean
    disableNetworkCache?: boolean
    disableRecyclingOfPreviousRequests?: boolean
}

interface CompletionRequest {
    document: vscode.TextDocument
    position: vscode.Position
    context: vscode.InlineCompletionContext
}

export class InlineCompletionItemProvider implements vscode.InlineCompletionItemProvider, vscode.Disposable {
    private lastCompletionRequest: CompletionRequest | null = null
    // This field is going to be set if you use the keyboard shortcut to manually trigger a
    // completion. Since VS Code does not provide a way to distinguish manual vs automatic
    // completions, we use consult this field inside the completion callback instead.
    private lastManualCompletionTimestamp: number | null = null
    // private reportedErrorMessages: Map<string, number> = new Map()
    private resetRateLimitErrorsAfter: number | null = null

    private readonly config: Omit<Required<CodyCompletionItemProviderConfig>, 'createBfgRetriever'>

    private requestManager: RequestManager
    private contextMixer: ContextMixer

    /** Mockable (for testing only). */
    protected getInlineCompletions = getInlineCompletions

    /** Accessible for testing only. */
    protected lastCandidate: LastInlineCompletionCandidate | undefined

    private disposables: vscode.Disposable[] = []

    private isProbablyNewInstall = true

    private firstCompletionDecoration = new FirstCompletionDecorationHandler()

    constructor({
        completeSuggestWidgetSelection = true,
        disableNetworkCache = false,
        disableRecyclingOfPreviousRequests = false,
        tracer = null,
        createBfgRetriever,
        ...config
    }: CodyCompletionItemProviderConfig) {
        this.config = {
            ...config,
            completeSuggestWidgetSelection,
            disableNetworkCache,
            disableRecyclingOfPreviousRequests,
            tracer,
            isRunningInsideAgent: config.isRunningInsideAgent ?? false,
        }

        if (this.config.completeSuggestWidgetSelection) {
            // This must be set to true, or else the suggest widget showing will suppress inline
            // completions. Note that the VS Code proposed API inlineCompletionsAdditions contains
            // an InlineCompletionList#suppressSuggestions field that lets an inline completion
            // provider override this on a per-completion basis. Because that API is proposed, we
            // can't use it and must instead resort to writing to the user's VS Code settings.
            //
            // The cody.autocomplete.experimental.completeSuggestWidgetSelection setting is
            // experimental and off by default. Before turning it on by default, we need to try to
            // find a workaround that is not silently updating the user's VS Code settings.
            void vscode.workspace
                .getConfiguration()
                .update('editor.inlineSuggest.suppressSuggestions', true, vscode.ConfigurationTarget.Global)
        }

        this.requestManager = new RequestManager({
            disableNetworkCache: this.config.disableNetworkCache,
            disableRecyclingOfPreviousRequests: this.config.disableRecyclingOfPreviousRequests,
        })
        this.contextMixer = new ContextMixer(
            new DefaultContextStrategyFactory(config.contextStrategy, createBfgRetriever)
        )

        const chatHistory = localStorage.getChatHistory()?.chat
        this.isProbablyNewInstall = !chatHistory || Object.entries(chatHistory).length === 0

        logDebug(
            'CodyCompletionProvider:initialized',
            [this.config.providerConfig.identifier, this.config.providerConfig.model].join('/')
        )

        this.disposables.push(
            this.contextMixer,
            vscode.commands.registerCommand(
                'cody.autocomplete.inline.accepted',
                ({ codyCompletion }: AutocompleteInlineAcceptedCommandArgs) => {
                    this.handleDidAcceptCompletionItem(codyCompletion)
                }
            )
        )
    }

    /** Set the tracer (or unset it with `null`). */
    public setTracer(value: ProvideInlineCompletionItemsTracer | null): void {
        this.config.tracer = value
    }

    private lastCompletionRequestTimestamp = 0

    public async provideInlineCompletionItems(
        document: vscode.TextDocument,
        position: vscode.Position,
        context: vscode.InlineCompletionContext,
        // Making it optional here to execute multiple suggestion in parallel from the CLI script.
        token?: vscode.CancellationToken
    ): Promise<AutocompleteResult | null> {
        // Update the last request
        const lastCompletionRequest = this.lastCompletionRequest
        const completionRequest: CompletionRequest = { document, position, context }
        this.lastCompletionRequest = completionRequest

        const start = performance.now()

        if (!this.lastCompletionRequestTimestamp) {
            this.lastCompletionRequestTimestamp = start
        }

        // We start feature flag requests early so that we have a high chance of getting a response
        // before we need it.
<<<<<<< HEAD
        const [languageLatencyPromise, userLatencyPromise] = [
            this.config.featureFlagProvider.evaluateFeatureFlag(FeatureFlag.CodyAutocompleteLanguageLatency),
            this.config.featureFlagProvider.evaluateFeatureFlag(FeatureFlag.CodyAutocompleteUserLatency),
        ]
=======
        const userLatencyPromise = featureFlagProvider.evaluateFeatureFlag(FeatureFlag.CodyAutocompleteUserLatency)
>>>>>>> 342cce1a

        const tracer = this.config.tracer ? createTracerForInvocation(this.config.tracer) : undefined

        let stopLoading: () => void | undefined
        const setIsLoading = (isLoading: boolean): void => {
            if (isLoading) {
                stopLoading = this.config.statusBar.startLoading('Completions are being generated')
            } else {
                stopLoading?.()
            }
        }

        const abortController = new AbortController()
        if (token) {
            if (token.isCancellationRequested) {
                abortController.abort()
            }
            token.onCancellationRequested(() => abortController.abort())
        }

        // When the user has the completions popup open and an item is selected that does not match
        // the text that is already in the editor, VS Code will never render the completion.
        if (!currentEditorContentMatchesPopupItem(document, context)) {
            return null
        }

        let takeSuggestWidgetSelectionIntoAccount = false
        // Only take the completion widget selection into account if the selection was actively changed
        // by the user
        if (
            this.config.completeSuggestWidgetSelection &&
            lastCompletionRequest &&
            onlyCompletionWidgetSelectionChanged(lastCompletionRequest, completionRequest)
        ) {
            takeSuggestWidgetSelectionIntoAccount = true
        }

        const triggerKind =
            this.lastManualCompletionTimestamp && this.lastManualCompletionTimestamp > Date.now() - 500
                ? TriggerKind.Manual
                : context.triggerKind === vscode.InlineCompletionTriggerKind.Automatic
                ? TriggerKind.Automatic
                : takeSuggestWidgetSelectionIntoAccount
                ? TriggerKind.SuggestWidget
                : TriggerKind.Hover
        this.lastManualCompletionTimestamp = null

        const docContext = getCurrentDocContext({
            document,
            position,
            maxPrefixLength: this.config.providerConfig.contextSizeHints.prefixChars,
            maxSuffixLength: this.config.providerConfig.contextSizeHints.suffixChars,
            // We ignore the current context selection if completeSuggestWidgetSelection is not enabled
            context: takeSuggestWidgetSelectionIntoAccount ? context : undefined,
        })

        const completionIntent = getCompletionIntent({
            document,
            position,
            prefix: docContext.prefix,
        })

        const latencyFeatureFlags: LatencyFeatureFlags = {
            user: await userLatencyPromise,
        }
        const artificialDelay = getArtificialDelay(
            latencyFeatureFlags,
            document.uri.toString(),
            document.languageId,
            completionIntent
        )

        try {
            const result = await this.getInlineCompletions({
                document,
                position,
                triggerKind,
                selectedCompletionInfo: context.selectedCompletionInfo,
                docContext,
                providerConfig: this.config.providerConfig,
                contextMixer: this.contextMixer,
                requestManager: this.requestManager,
                lastCandidate: this.lastCandidate,
                debounceInterval: {
                    singleLine: 75,
                    multiLine: 125,
                },
                setIsLoading,
                abortSignal: abortController.signal,
                tracer,
                handleDidAcceptCompletionItem: this.handleDidAcceptCompletionItem.bind(this),
                handleDidPartiallyAcceptCompletionItem: this.unstable_handleDidPartiallyAcceptCompletionItem.bind(this),
                completeSuggestWidgetSelection: takeSuggestWidgetSelectionIntoAccount,
                artificialDelay,
                completionIntent,
            })

            // Avoid any further work if the completion is invalidated already.
            if (abortController.signal.aborted) {
                return null
            }

            if (!result) {
                // Returning null will clear any existing suggestions, thus we need to reset the
                // last candidate.
                this.lastCandidate = undefined
                return null
            }

            // Checks if the current line prefix length is less than or equal to the last triggered prefix length
            // If true, that means user has backspaced/deleted characters to trigger a new completion request,
            // meaning the previous result is unwanted/rejected.
            // In that case, we mark the last candidate as "unwanted", remove it from cache, and clear the last candidate
            const currentPrefix = docContext.currentLinePrefix
            const lastTriggeredPrefix = this.lastCandidate?.lastTriggerDocContext.currentLinePrefix
            if (
                this.lastCandidate &&
                lastTriggeredPrefix !== undefined &&
                currentPrefix.length < lastTriggeredPrefix.length
            ) {
                this.handleUnwantedCompletionItem(getRequestParamsFromLastCandidate(document, this.lastCandidate))
            }

            const items = processInlineCompletionsForVSCode(
                result.logId,
                document,
                docContext,
                position,
                result.items,
                context
            )

            const visibleItems = items.filter(item =>
                isCompletionVisible(
                    item,
                    document,
                    position,
                    docContext,
                    context,
                    takeSuggestWidgetSelectionIntoAccount,
                    abortController.signal
                )
            )

            // A completion that won't be visible in VS Code will not be returned and not be logged.
            if (visibleItems.length === 0) {
                // Returning null will clear any existing suggestions, thus we need to reset the
                // last candidate.
                this.lastCandidate = undefined
                return null
            }

            // Since we now know that the completion is going to be visible in the UI, we save the
            // completion as the last candidate (that is shown as ghost text in the editor) so that
            // we can reuse it if the user types in such a way that it is still valid (such as by
            // typing `ab` if the ghost text suggests `abcd`).
            if (result.source !== InlineCompletionsResultSource.LastCandidate) {
                const candidate: LastInlineCompletionCandidate = {
                    uri: document.uri,
                    lastTriggerPosition: position,
                    lastTriggerDocContext: docContext,
                    lastTriggerSelectedCompletionInfo: context?.selectedCompletionInfo,
                    result,
                }
                this.lastCandidate = visibleItems.length > 0 ? candidate : undefined
            }

            if (visibleItems.length > 0) {
                // Store the log ID for each completion item so that we can later map to the selected
                // item from the ID alone
                for (const item of visibleItems) {
                    suggestedCompletionItemIDs.set(item.id, item)
                }

                if (!this.config.isRunningInsideAgent) {
                    // Since VS Code has no callback as to when a completion is shown, we assume
                    // that if we pass the above visibility tests, the completion is going to be
                    // rendered in the UI
                    this.unstable_handleDidShowCompletionItem(visibleItems[0])
                }
            } else {
                CompletionLogger.noResponse(result.logId)
            }

            // return `CompletionEvent` telemetry data to the agent command `autocomplete/execute`.
            const completionResult: AutocompleteResult = {
                logId: result.logId,
                items: visibleItems,
                completionEvent: CompletionLogger.getCompletionEvent(result.logId),
            }

            return completionResult
        } catch (error) {
            void this.onError(error as Error)
            throw error
        }
    }

    /**
     * Callback to be called when the user accepts a completion. For VS Code, this is part of the
     * action inside the `AutocompleteItem`. Agent needs to call this callback manually.
     */
    public handleDidAcceptCompletionItem(
        completionOrItemId:
            | Pick<AutocompleteItem, 'requestParams' | 'logId' | 'analyticsItem' | 'trackedRange'>
            | CompletionItemID
    ): void {
        const completion =
            typeof completionOrItemId === 'string'
                ? suggestedCompletionItemIDs.get(completionOrItemId)
                : completionOrItemId
        if (!completion) {
            return
        }

        resetArtificialDelay()

        // When a completion is accepted, the lastCandidate should be cleared. This makes sure the
        // log id is never reused if the completion is accepted.
        this.clearLastCandidate()

        // Remove the completion from the network cache
        this.requestManager.removeFromCache(completion.requestParams)

        this.handleFirstCompletionOnboardingNotices(completion.requestParams)

        CompletionLogger.accepted(
            completion.logId,
            completion.requestParams.document,
            completion.analyticsItem,
            completion.trackedRange
        )
    }

    /**
     * Handles showing a notification on the first completion acceptance.
     */
    private handleFirstCompletionOnboardingNotices(request: RequestParams): void {
        const key = 'completion.inline.hasAcceptedFirstCompletion'
        if (localStorage.get(key)) {
            return // Already seen notice.
        }

        // Mark as seen, so we don't show again after this.
        void localStorage.set(key, 'true')

        if (!this.isProbablyNewInstall) {
            // Only trigger for new installs for now, to avoid existing users from
            // seeing this. Consider removing this check in future, because existing
            // users would have had the key set above.
            return
        }

        // Trigger external notice (chat sidebar)
        if (this.config.triggerNotice) {
            this.config.triggerNotice({ key: 'onboarding-autocomplete' })
        }

        // Show inline decoration.
        this.firstCompletionDecoration.show(request)
    }

    /**
     * Called when a suggestion is shown. This API is inspired by the proposed VS Code API of the
     * same name, it's prefixed with `unstable_` to avoid a clash when the new API goes GA.
     */
    public unstable_handleDidShowCompletionItem(
        completionOrItemId: Pick<AutocompleteItem, 'logId' | 'analyticsItem'> | CompletionItemID
    ): void {
        const completion =
            typeof completionOrItemId === 'string'
                ? suggestedCompletionItemIDs.get(completionOrItemId)
                : completionOrItemId
        if (!completion) {
            return
        }
        CompletionLogger.suggested(completion.logId, completion.analyticsItem)
    }

    /**
     * Called when the user partially accepts a completion. This API is inspired by the proposed VS
     * Code API of the same name, it's prefixed with `unstable_` to avoid a clash when the new API
     * goes GA.
     */
    private unstable_handleDidPartiallyAcceptCompletionItem(
        completion: Pick<AutocompleteItem, 'logId' | 'analyticsItem'>,
        acceptedLength: number
    ): void {
        CompletionLogger.partiallyAccept(completion.logId, completion.analyticsItem, acceptedLength)
    }

    public async manuallyTriggerCompletion(): Promise<void> {
        await vscode.commands.executeCommand('editor.action.inlineSuggest.hide')
        this.lastManualCompletionTimestamp = Date.now()
        await vscode.commands.executeCommand('editor.action.inlineSuggest.trigger')
    }

    /**
     * Handles when a completion item was rejected by the user.
     *
     * A completion item is marked as rejected/unwanted when:
     * - pressing backspace on a visible suggestion
     */
    private handleUnwantedCompletionItem(reqContext: RequestParams): void {
        const completionItem = this.lastCandidate?.result.items[0]
        if (!completionItem) {
            return
        }

        this.clearLastCandidate()

        this.requestManager.removeFromCache(reqContext)
    }

    /**
     * The user no longer wishes to see the last candidate and requests a new completion. Note this
     * is reset by heuristics when new completion requests are triggered and completions are
     * rejected as a result of that.
     */
    public clearLastCandidate(): void {
        this.lastCandidate = undefined
    }

    /**
     * A callback that is called whenever an error happens. We do not want to flood a users UI with
     * error messages so every unexpected error is deduplicated by its message and rate limit errors
     * are only shown once during the rate limit period.
     */
    private async onError(error: Error | RateLimitError): Promise<void> {
        if (error instanceof RateLimitError) {
            if (this.resetRateLimitErrorsAfter && this.resetRateLimitErrorsAfter > Date.now()) {
                return
            }
            this.resetRateLimitErrorsAfter = error.retryAfter?.getTime() ?? Date.now() + 24 * 60 * 60 * 1000
            const canUpgrade =
                this.config.authProvider.getAuthStatus().userCanUpgrade &&
                (await this.config.featureFlagProvider.evaluateFeatureFlag(FeatureFlag.CodyPro))
            let errorTitle: string
            let errorUrl: string
            if (canUpgrade) {
                errorTitle = 'Upgrade to Continue Using Cody Autocomplete'
                errorUrl = ACCOUNT_UPGRADE_URL.toString()
            } else {
                errorTitle = 'Cody Autocomplete Disabled Due to Rate Limit'
                errorUrl = 'https://docs.sourcegraph.com/cody/troubleshooting#autocomplete-rate-limits'
            }
            this.config.statusBar.addError({
                title: errorTitle,
                description:
                    `You've used all${error.limit ? ` ${error.limit}` : ''} daily autocompletions.` +
                    (error.retryAfter ? ` Usage will reset in ${formatDistance(error.retryAfter, new Date())}.` : ''),
                onSelect: () => {
                    void vscode.env.openExternal(vscode.Uri.parse(errorUrl))
                },
            })
            return
        }

        // TODO(philipp-spiess): Bring back this code once we have fewer uncaught errors
        //
        // c.f. https://sourcegraph.slack.com/archives/C05AGQYD528/p1693471486690459
        //
        // const now = Date.now()
        // if (
        //    this.reportedErrorMessages.has(error.message) &&
        //    this.reportedErrorMessages.get(error.message)! + ONE_HOUR >= now
        // ) {
        //    return
        // }
        // this.reportedErrorMessages.set(error.message, now)
        // this.config.statusBar.addError({
        //    title: 'Cody Autocomplete Encountered an Unexpected Error',
        //    description: error.message,
        //    onSelect: () => {
        //        outputChannel.show()
        //    },
        // })
    }

    public dispose(): void {
        for (const disposable of this.disposables) {
            disposable.dispose()
        }
    }
}

let globalInvocationSequenceForTracer = 0

/**
 * Creates a tracer for a single invocation of
 * {@link InlineCompletionItemProvider.provideInlineCompletionItems} that accumulates all of the
 * data for that invocation.
 */
function createTracerForInvocation(tracer: ProvideInlineCompletionItemsTracer): InlineCompletionsParams['tracer'] {
    let data: ProvideInlineCompletionsItemTraceData = { invocationSequence: ++globalInvocationSequenceForTracer }
    return (update: Partial<ProvideInlineCompletionsItemTraceData>) => {
        data = { ...data, ...update }
        tracer(data)
    }
}

/**
 * Process completions items in VS Code-specific ways.
 */
function processInlineCompletionsForVSCode(
    logId: CompletionLogID,
    document: vscode.TextDocument,
    docContext: DocumentContext,
    position: vscode.Position,
    items: InlineCompletionItemWithAnalytics[],
    context: vscode.InlineCompletionContext
): AutocompleteItem[] {
    return items.map(completion => {
        const currentLine = document.lineAt(position)
        const currentLinePrefix = document.getText(currentLine.range.with({ end: position }))
        const insertText = completion.insertText

        // Return the completion from the start of the current line (instead of starting at the
        // given position). This avoids UI jitter in VS Code; when typing or deleting individual
        // characters, VS Code reuses the existing completion while it waits for the new one to
        // come in.
        const start = currentLine.range.start

        // If the completion does not have a range set it will always exclude the same line suffix,
        // so it has to overwrite the current same line suffix and reach to the end of the line.
        const end = completion.range?.end || currentLine.range.end

        const vscodeInsertRange = new vscode.Range(start, end)
        const trackedRange = new vscode.Range(
            currentLine.range.start.line,
            currentLinePrefix.length,
            end.line,
            end.character
        )

        const action = {
            title: 'Completion accepted',
            command: 'cody.autocomplete.inline.accepted',
            arguments: [
                {
                    // This is going to be set to the AutocompleteItem after initialization
                    codyCompletion: undefined as any as AutocompleteItem,
                } satisfies AutocompleteInlineAcceptedCommandArgs,
            ],
        }
        const autocompleteItem = new AutocompleteItem(
            currentLinePrefix + insertText,
            logId,
            vscodeInsertRange,
            trackedRange,
            {
                document,
                docContext,
                selectedCompletionInfo: context.selectedCompletionInfo,
                position,
            } satisfies RequestParams,
            completion,
            action
        )
        action.arguments[0].codyCompletion = autocompleteItem
        return autocompleteItem
    })
}

function isCompletionVisible(
    completion: AutocompleteItem,
    document: vscode.TextDocument,
    position: vscode.Position,
    docContext: DocumentContext,
    context: vscode.InlineCompletionContext,
    completeSuggestWidgetSelection: boolean,
    abortSignal: AbortSignal | undefined
): boolean {
    // There are these cases when a completion is being returned here but won't
    // be displayed by VS Code.
    //
    // - When the abort signal was already triggered and a new completion
    //   request was stared.
    //
    // - When the VS Code completion popup is open and we suggest a completion
    //   that does not match the currently selected completion. For now we make
    //   sure to not log these completions as displayed.
    //
    //   This check is only needed if we do not already take the completion
    //   popup into account when generating completions as we do with the
    //   completeSuggestWidgetSelection flag
    //
    // - When no completion contains all characters that are in the suffix of
    //   the current line. This happens because we extend the insert range of
    //   the completion to the whole line and any characters that are in the
    //   suffix that would be overwritten, will need to be part of the inserted
    //   completion (the VS Code UI does not allow character deletion). To test
    //   for this, we have to do a per-character diff.
    const isAborted = abortSignal ? abortSignal.aborted : false
    const isMatchingPopupItem = completeSuggestWidgetSelection
        ? true
        : completionMatchesPopupItem(completion, position, document, context)
    const isMatchingSuffix = completionMatchesSuffix(completion, docContext.currentLineSuffix)
    const isVisible = !isAborted && isMatchingPopupItem && isMatchingSuffix

    return isVisible
}

// Check if the current text in the editor overlaps with the currently selected
// item in the completion widget.
//
// If it won't VS Code will never show an inline completions.
//
// Here's an example of how to trigger this case:
//
//  1. Type the text `console.l` in a TypeScript file.
//  2. Use the arrow keys to navigate to a suggested method that start with a
//     different letter like `console.dir`.
//  3. Since it is impossible to render a suggestion with `.dir` when the
//     editor already has `.l` in the text, VS Code won't ever render it.
function currentEditorContentMatchesPopupItem(
    document: vscode.TextDocument,
    context: vscode.InlineCompletionContext
): boolean {
    if (context.selectedCompletionInfo) {
        const currentText = document.getText(context.selectedCompletionInfo.range)
        const selectedText = context.selectedCompletionInfo.text

        if (!selectedText.startsWith(currentText)) {
            return false
        }
    }
    return true
}

// Checks if the currently selected completion widget item overlaps with the
// proposed completion.
//
// VS Code won't show a completion if it won't.
function completionMatchesPopupItem(
    completion: AutocompleteItem,
    position: vscode.Position,
    document: vscode.TextDocument,
    context: vscode.InlineCompletionContext
): boolean {
    if (context.selectedCompletionInfo) {
        const currentText = document.getText(context.selectedCompletionInfo.range)
        const selectedText = context.selectedCompletionInfo.text

        const insertText = completion.insertText
        if (typeof insertText !== 'string') {
            return true
        }

        // To ensure a good experience, the VS Code insertion might have the range start at the
        // beginning of the line. When this happens, the insertText needs to be adjusted to only
        // contain the insertion after the current position.
        const offset = position.character - (completion.range?.start.character ?? position.character)
        const correctInsertText = insertText.slice(offset)
        if (!(currentText + correctInsertText).startsWith(selectedText)) {
            return false
        }
    }
    return true
}

export function completionMatchesSuffix(
    completion: Pick<AutocompleteItem, 'insertText'>,
    currentLineSuffix: string
): boolean {
    if (typeof completion.insertText !== 'string') {
        return false
    }

    const insertion = completion.insertText
    let j = 0
    // eslint-disable-next-line @typescript-eslint/prefer-for-of
    for (let i = 0; i < insertion.length; i++) {
        if (insertion[i] === currentLineSuffix[j]) {
            j++
        }
    }
    if (j === currentLineSuffix.length) {
        return true
    }

    return false
}

/**
 * Returns true if the only difference between the two requests is the selected completions info
 * item from the completions widget.
 */
function onlyCompletionWidgetSelectionChanged(prev: CompletionRequest, next: CompletionRequest): boolean {
    if (prev.document.uri.toString() !== next.document.uri.toString()) {
        return false
    }

    if (!prev.position.isEqual(next.position)) {
        return false
    }

    if (prev.context.triggerKind !== next.context.triggerKind) {
        return false
    }

    const prevSelectedCompletionInfo = prev.context.selectedCompletionInfo
    const nextSelectedCompletionInfo = next.context.selectedCompletionInfo

    if (!prevSelectedCompletionInfo || !nextSelectedCompletionInfo) {
        return false
    }

    if (!prevSelectedCompletionInfo.range.isEqual(nextSelectedCompletionInfo.range)) {
        return false
    }

    return prevSelectedCompletionInfo.text !== nextSelectedCompletionInfo.text
}

/**
 * Handles showing an in-editor decoration when a first completion is accepted.
 */
class FirstCompletionDecorationHandler {
    /**
     * Duration to show decoration before automatically hiding.
     *
     * Modifying the document will also immediately hide.
     */
    private static readonly decorationDurationMilliseconds = 10000

    /**
     * A subscription watching for file changes to automatically hide the decoration.
     *
     * This subscription will be cancelled once the decoration is hidden (for any reason).
     */
    private editorChangeSubscription: vscode.Disposable | undefined

    /**
     * A timer to hide the decoration automatically.
     */
    private hideTimer: NodeJS.Timeout | undefined

    private readonly decorationType = vscode.window.createTextEditorDecorationType({
        after: {
            margin: '0 0 0 40px',
            contentText: '    🎉 You just accepted your first Cody autocomplete!',
            color: new vscode.ThemeColor('editorGhostText.foreground'),
        },
        isWholeLine: true,
    })

    /**
     * Shows the decoration if the editor is still active.
     */
    public show(request: RequestParams): void {
        // We need an editor to show decorations. We don't want to blindly open request.document
        // if somehow it's no longer active, so check if the current active editor is the right
        // one. It's almost certainly the case.
        const editor = vscode.window.activeTextEditor
        if (editor?.document !== request.document) {
            return
        }

        // Show the decoration at the position of the completion request. Because we set isWholeLine=true
        // it'll always be shown at the end of this line, regardless of the length of the completion.
        editor.setDecorations(this.decorationType, [new vscode.Range(request.position, request.position)])

        // Hide automatically after a time..
        this.hideTimer = setTimeout(
            () => this.hide(editor),
            FirstCompletionDecorationHandler.decorationDurationMilliseconds
        )

        // But also listen for changes to automatically hide if the user starts typing so that we're never
        // in the way.
        //
        // We should never be called twice, but just in case dispose any existing sub to ensure we don't leak.
        this.editorChangeSubscription = vscode.workspace.onDidChangeTextDocument(e => {
            if (e.document === editor.document) {
                this.hide(editor)
            }
        })
    }

    /**
     * Hides the decoration and clears any active subscription/timeout.
     */
    private hide(editor: vscode.TextEditor): void {
        clearTimeout(this.hideTimer)
        this.editorChangeSubscription?.dispose()
        editor.setDecorations(this.decorationType, [])
    }
}<|MERGE_RESOLUTION|>--- conflicted
+++ resolved
@@ -241,14 +241,9 @@
 
         // We start feature flag requests early so that we have a high chance of getting a response
         // before we need it.
-<<<<<<< HEAD
-        const [languageLatencyPromise, userLatencyPromise] = [
-            this.config.featureFlagProvider.evaluateFeatureFlag(FeatureFlag.CodyAutocompleteLanguageLatency),
-            this.config.featureFlagProvider.evaluateFeatureFlag(FeatureFlag.CodyAutocompleteUserLatency),
-        ]
-=======
-        const userLatencyPromise = featureFlagProvider.evaluateFeatureFlag(FeatureFlag.CodyAutocompleteUserLatency)
->>>>>>> 342cce1a
+        const userLatencyPromise = this.config.featureFlagProvider.evaluateFeatureFlag(
+            FeatureFlag.CodyAutocompleteUserLatency
+        )
 
         const tracer = this.config.tracer ? createTracerForInvocation(this.config.tracer) : undefined
 
