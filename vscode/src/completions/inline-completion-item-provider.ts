--- conflicted
+++ resolved
@@ -71,12 +71,6 @@
 
     // Feature flags
     completeSuggestWidgetSelection?: boolean
-<<<<<<< HEAD
-    dynamicMultilineCompletions?: boolean
-    hotStreak?: boolean
-    fastPath?: boolean
-=======
->>>>>>> a4baec9f
 }
 
 interface CompletionRequest {
@@ -119,12 +113,6 @@
     constructor({
         completeSuggestWidgetSelection = true,
         formatOnAccept = true,
-<<<<<<< HEAD
-        dynamicMultilineCompletions = false,
-        hotStreak = false,
-        fastPath = false,
-=======
->>>>>>> a4baec9f
         tracer = null,
         createBfgRetriever,
         ...config
@@ -133,12 +121,6 @@
             ...config,
             completeSuggestWidgetSelection,
             formatOnAccept,
-<<<<<<< HEAD
-            dynamicMultilineCompletions,
-            hotStreak,
-            fastPath,
-=======
->>>>>>> a4baec9f
             tracer,
             isRunningInsideAgent: config.isRunningInsideAgent ?? false,
             isDotComUser: config.isDotComUser ?? false,
@@ -351,12 +333,6 @@
                     completeSuggestWidgetSelection: takeSuggestWidgetSelectionIntoAccount,
                     artificialDelay,
                     completionIntent,
-<<<<<<< HEAD
-                    dynamicMultilineCompletions: this.config.dynamicMultilineCompletions,
-                    hotStreak: this.config.hotStreak,
-                    fastPath: this.config.fastPath,
-=======
->>>>>>> a4baec9f
                     lastAcceptedCompletionItem: this.lastAcceptedCompletionItem,
                     isDotComUser: this.config.isDotComUser,
                 })
