import { formatDistance } from 'date-fns'
import { LRUCache } from 'lru-cache'
import * as uuid from 'uuid'
import * as vscode from 'vscode'

import { CodebaseContext } from '@sourcegraph/cody-shared/src/codebase-context'
import { FeatureFlag, featureFlagProvider } from '@sourcegraph/cody-shared/src/experimentation/FeatureFlagProvider'
import { RateLimitError } from '@sourcegraph/cody-shared/src/sourcegraph-api/errors'

import { logDebug } from '../log'
import { localStorage } from '../services/LocalStorageProvider'
import { CodyStatusBar } from '../services/StatusBar'

import { getContext, GetContextOptions, GetContextResult } from './context/context'
import { GraphContextFetcher } from './context/context-graph'
import { DocumentHistory } from './context/history'
import { DocumentContext, getCurrentDocContext } from './get-current-doc-context'
import {
    getInlineCompletions,
    InlineCompletionsParams,
    InlineCompletionsResultSource,
    LastInlineCompletionCandidate,
    TriggerKind,
} from './get-inline-completions'
import { getLatency, LatencyFeatureFlags, lowPerformanceLanguageIds, resetLatency } from './latency'
import * as CompletionLogger from './logger'
import { CompletionEvent, CompletionItemID, CompletionLogID, READ_TIMEOUT_MS } from './logger'
import { ProviderConfig } from './providers/provider'
import { RequestManager, RequestParams } from './request-manager'
import { getRequestParamsFromLastCandidate } from './reuse-last-candidate'
import { InlineCompletionItemWithAnalytics } from './text-processing/process-inline-completions'
import { ProvideInlineCompletionItemsTracer, ProvideInlineCompletionsItemTraceData } from './tracer'
import { InlineCompletionItem } from './types'

interface AutocompleteResult extends vscode.InlineCompletionList {
    logId: CompletionLogID
    items: AutocompleteItem[]
    /** @deprecated */
    completionEvent?: CompletionEvent
}

export class AutocompleteItem extends vscode.InlineCompletionItem {
    /**
     * An ID used to track this particular completion item. This is used mainly for the Agent which,
     * given it's JSON RPC interface, needs to be able to identify the completion item and can not
     * rely on the object reference like the VS Code API can. This allows us to simplify external
     * API's that require the completion item to only have an ID.
     */
    public id: CompletionItemID

    /**
     * An ID used to track the completion request lifecycle. This is used for completion analytics
     * bookkeeping.
     */
    public logId: CompletionLogID

    /**
     * The range needed for tracking the completion after inserting. This is needed because the
     * actual insert range might overlap with content that is already in the document since we set
     * it to always start with the current line beginning in VS Code.
     *
     * TODO: Remove the need for making having this typed as undefined.
     */
    public trackedRange: vscode.Range | undefined

    /**
     * The request params used to fetch the completion item.
     */
    public requestParams: RequestParams

    /**
     * The completion item used for analytics perspectives. This one is the raw completion without
     * the VS Code specific changes applied via processInlineCompletionsForVSCode.
     */
    public analyticsItem: InlineCompletionItemWithAnalytics

    constructor(
        insertText: string | vscode.SnippetString,
        logId: CompletionLogID,
        range: vscode.Range,
        trackedRange: vscode.Range,
        requestParams: RequestParams,
        completionItem: InlineCompletionItemWithAnalytics,
        command?: vscode.Command
    ) {
        super(insertText, range, command)
        this.id = uuid.v4() as CompletionItemID
        this.logId = logId
        this.trackedRange = trackedRange
        this.requestParams = requestParams
        this.analyticsItem = completionItem
    }
}

interface AutocompleteInlineAcceptedCommandArgs {
    codyCompletion: AutocompleteItem
}

// Maintain a cache of recommended VS Code completion items. This allows us to find the suggestion
// request ID that this completion was associated with and allows our agent backend to track
// completions with a single ID (VS Code uses the completion result item object reference as an ID
// but since the agent uses a JSON RPC bridge, the object reference is no longer known later).
const suggestedCompletionItemIDs = new LRUCache<CompletionItemID, AutocompleteItem>({
    max: 60,
})

export interface CodyCompletionItemProviderConfig {
    providerConfig: ProviderConfig
    history: DocumentHistory
    statusBar: CodyStatusBar
    getCodebaseContext: () => CodebaseContext
    graphContextFetcher?: GraphContextFetcher | null
    tracer?: ProvideInlineCompletionItemsTracer | null
    contextFetcher?: (options: GetContextOptions) => Promise<GetContextResult>
    triggerNotice: ((notice: { key: string }) => void) | null
    isRunningInsideAgent?: boolean

    // Feature flags
    completeSuggestWidgetSelection?: boolean
    disableNetworkCache?: boolean
    disableRecyclingOfPreviousRequests?: boolean
}

interface CompletionRequest {
    document: vscode.TextDocument
    position: vscode.Position
    context: vscode.InlineCompletionContext
}

export class InlineCompletionItemProvider implements vscode.InlineCompletionItemProvider, vscode.Disposable {
    private lastCompletionRequest: CompletionRequest | null = null
    // This field is going to be set if you use the keyboard shortcut to manually trigger a
    // completion. Since VS Code does not provide a way to distinguish manual vs automatic
    // completions, we use consult this field inside the completion callback instead.
    private lastManualCompletionTimestamp: number | null = null
    // private reportedErrorMessages: Map<string, number> = new Map()
    private resetRateLimitErrorsAfter: number | null = null

    private readonly config: Required<CodyCompletionItemProviderConfig>

    private requestManager: RequestManager

    /** Mockable (for testing only). */
    protected getInlineCompletions = getInlineCompletions

    /** Accessible for testing only. */
    protected lastCandidate: LastInlineCompletionCandidate | undefined

    private disposables: vscode.Disposable[] = []

    private isProbablyNewInstall = true

    private firstCompletionDecoration = new FirstCompletionDecorationHandler()

    constructor({
        graphContextFetcher = null,
        completeSuggestWidgetSelection = true,
        disableNetworkCache = false,
        disableRecyclingOfPreviousRequests = false,
        tracer = null,
        ...config
    }: CodyCompletionItemProviderConfig) {
        this.config = {
            ...config,
            graphContextFetcher,
            completeSuggestWidgetSelection,
            disableNetworkCache,
            disableRecyclingOfPreviousRequests,
            tracer,
            contextFetcher: config.contextFetcher ?? getContext,
            isRunningInsideAgent: config.isRunningInsideAgent ?? false,
        }

        if (this.config.completeSuggestWidgetSelection) {
            // This must be set to true, or else the suggest widget showing will suppress inline
            // completions. Note that the VS Code proposed API inlineCompletionsAdditions contains
            // an InlineCompletionList#suppressSuggestions field that lets an inline completion
            // provider override this on a per-completion basis. Because that API is proposed, we
            // can't use it and must instead resort to writing to the user's VS Code settings.
            //
            // The cody.autocomplete.experimental.completeSuggestWidgetSelection setting is
            // experimental and off by default. Before turning it on by default, we need to try to
            // find a workaround that is not silently updating the user's VS Code settings.
            void vscode.workspace
                .getConfiguration()
                .update('editor.inlineSuggest.suppressSuggestions', true, vscode.ConfigurationTarget.Global)
        }

        this.requestManager = new RequestManager({
            disableNetworkCache: this.config.disableNetworkCache,
            disableRecyclingOfPreviousRequests: this.config.disableRecyclingOfPreviousRequests,
        })

        const chatHistory = localStorage.getChatHistory()?.chat
        this.isProbablyNewInstall = !chatHistory || Object.entries(chatHistory).length === 0

        logDebug(
            'CodyCompletionProvider:initialized',
            [this.config.providerConfig.identifier, this.config.providerConfig.model].join('/')
        )

        this.disposables.push(
            vscode.commands.registerCommand(
                'cody.autocomplete.inline.accepted',
                ({ codyCompletion }: AutocompleteInlineAcceptedCommandArgs) => {
                    this.handleDidAcceptCompletionItem(codyCompletion)
                }
            )
        )
    }

    /** Set the tracer (or unset it with `null`). */
    public setTracer(value: ProvideInlineCompletionItemsTracer | null): void {
        this.config.tracer = value
    }

    private lastCompletionRequestTimestamp = 0

    public async provideInlineCompletionItems(
        document: vscode.TextDocument,
        position: vscode.Position,
        context: vscode.InlineCompletionContext,
        // Making it optional here to execute multiple suggestion in parallel from the CLI script.
        token?: vscode.CancellationToken
    ): Promise<AutocompleteResult | null> {
        // Update the last request
        const lastCompletionRequest = this.lastCompletionRequest
        const completionRequest: CompletionRequest = { document, position, context }
        this.lastCompletionRequest = completionRequest

        const start = performance.now()

        if (!this.lastCompletionRequestTimestamp) {
            this.lastCompletionRequestTimestamp = start
        }

        // We start feature flag requests early so that we have a high chance of getting a response
        // before we need it.
        const [
            isIncreasedDebounceTimeEnabledPromise,
            syntacticTriggersPromise,
            lowPerformanceDebouncePromise,
            disableStreamingTruncation,
        ] = [
            featureFlagProvider.evaluateFeatureFlag(FeatureFlag.CodyAutocompleteIncreasedDebounceTimeEnabled),
            featureFlagProvider.evaluateFeatureFlag(FeatureFlag.CodyAutocompleteSyntacticTriggers),
            featureFlagProvider.evaluateFeatureFlag(FeatureFlag.CodyAutocompleteLowPerformanceDebounce),
            featureFlagProvider.evaluateFeatureFlag(FeatureFlag.CodyAutocompleteDisableStreamingTruncation),
        ]

        const minLatencyFlagsPromises = {
            user: featureFlagProvider.evaluateFeatureFlag(FeatureFlag.CodyAutocompleteUserLatency),
            language: featureFlagProvider.evaluateFeatureFlag(FeatureFlag.CodyAutocompleteLanguageLatency),
            provider: featureFlagProvider.evaluateFeatureFlag(FeatureFlag.CodyAutocompleteProviderLatency),
        }

        const tracer = this.config.tracer ? createTracerForInvocation(this.config.tracer) : undefined
        const graphContextFetcher = this.config.graphContextFetcher ?? undefined

        let stopLoading: () => void | undefined
        const setIsLoading = (isLoading: boolean): void => {
            if (isLoading) {
                stopLoading = this.config.statusBar.startLoading('Completions are being generated')
            } else {
                stopLoading?.()
            }
        }

        const abortController = new AbortController()
        if (token) {
            if (token.isCancellationRequested) {
                abortController.abort()
            }
            token.onCancellationRequested(() => abortController.abort())
        }

        // When the user has the completions popup open and an item is selected that does not match
        // the text that is already in the editor, VS Code will never render the completion.
        if (!currentEditorContentMatchesPopupItem(document, context)) {
            return null
        }

        let takeSuggestWidgetSelectionIntoAccount = false
        // Only take the completion widget selection into account if the selection was actively changed
        // by the user
        if (
            this.config.completeSuggestWidgetSelection &&
            lastCompletionRequest &&
            onlyCompletionWidgetSelectionChanged(lastCompletionRequest, completionRequest)
        ) {
            takeSuggestWidgetSelectionIntoAccount = true
        }

        const triggerKind =
            this.lastManualCompletionTimestamp && this.lastManualCompletionTimestamp > Date.now() - 500
                ? TriggerKind.Manual
                : context.triggerKind === vscode.InlineCompletionTriggerKind.Automatic
                ? TriggerKind.Automatic
                : takeSuggestWidgetSelectionIntoAccount
                ? TriggerKind.SuggestWidget
                : TriggerKind.Hover
        this.lastManualCompletionTimestamp = null

        const docContext = getCurrentDocContext({
            document,
            position,
            maxPrefixLength: this.config.providerConfig.contextSizeHints.prefixChars,
            maxSuffixLength: this.config.providerConfig.contextSizeHints.suffixChars,
            enableExtendedTriggers: this.config.providerConfig.enableExtendedMultilineTriggers,
            syntacticTriggers: await syntacticTriggersPromise,
            // We ignore the current context selection if completeSuggestWidgetSelection is not enabled
            context: takeSuggestWidgetSelectionIntoAccount ? context : undefined,
        })

        const isLowPerformanceLanguage =
            triggerKind === TriggerKind.Automatic && lowPerformanceLanguageIds.has(document.languageId)

        const isIncreasedDebounceTimeEnabled = await isIncreasedDebounceTimeEnabledPromise
        const isLowPerformanceDebounceTimeEnabled =
            (await lowPerformanceDebouncePromise) && !(await minLatencyFlagsPromises.language)

        const debounceInterval =
            isLowPerformanceDebounceTimeEnabled && isLowPerformanceLanguage
                ? {
                      singleLine: 1000,
                      multiLine: 1500,
                  }
                : {
                      singleLine: isIncreasedDebounceTimeEnabled ? 75 : 25,
                      multiLine: 125,
                  }

        try {
            const result = await this.getInlineCompletions({
                document,
                position,
                triggerKind,
                selectedCompletionInfo: context.selectedCompletionInfo,
                docContext,
                providerConfig: this.config.providerConfig,
                disableStreamingTruncation: await disableStreamingTruncation,
                graphContextFetcher,
                contextFetcher: this.config.contextFetcher,
                getCodebaseContext: this.config.getCodebaseContext,
                documentHistory: this.config.history,
                requestManager: this.requestManager,
                lastCandidate: this.lastCandidate,
                debounceInterval,
                setIsLoading,
                abortSignal: abortController.signal,
                tracer,
                handleDidAcceptCompletionItem: this.handleDidAcceptCompletionItem.bind(this),
                handleDidPartiallyAcceptCompletionItem: this.unstable_handleDidPartiallyAcceptCompletionItem.bind(this),
                completeSuggestWidgetSelection: takeSuggestWidgetSelectionIntoAccount,
            })

            // Avoid any further work if the completion is invalidated already.
            if (abortController.signal.aborted) {
                return null
            }

            if (!result) {
                // Returning null will clear any existing suggestions, thus we need to reset the
                // last candidate.
                this.lastCandidate = undefined
                return null
            }

            // Checks if the current line prefix length is less than or equal to the last triggered prefix length
            // If true, that means user has backspaced/deleted characters to trigger a new completion request,
            // meaning the previous result is unwanted/rejected.
            // In that case, we mark the last candidate as "unwanted", remove it from cache, and clear the last candidate
            const currentPrefix = docContext.currentLinePrefix
            const lastTriggeredPrefix = this.lastCandidate?.lastTriggerDocContext.currentLinePrefix
            if (
                this.lastCandidate &&
                lastTriggeredPrefix !== undefined &&
                currentPrefix.length < lastTriggeredPrefix.length
            ) {
                this.handleUnwantedCompletionItem(getRequestParamsFromLastCandidate(document, this.lastCandidate))
            }

            // Unless the result is from the last candidate, we may want to apply the minimum
            // latency so that we don't show a result before the user has paused typing for a brief
            // moment.
            if (result.source !== InlineCompletionsResultSource.LastCandidate) {
                const latencyFeatureFlags: LatencyFeatureFlags = {
                    user: await minLatencyFlagsPromises.user,
                    language: (await minLatencyFlagsPromises.language) && !(await lowPerformanceDebouncePromise), // only one language flag should be enabled at a time
                    provider: await minLatencyFlagsPromises.provider,
                }
                // Do not apply the minimum latency if the last suggestion was not read, e.g when user was typing
                const isLastSuggestionRead = start - this.lastCompletionRequestTimestamp > READ_TIMEOUT_MS
                this.lastCompletionRequestTimestamp = start
                const isMinLatencyEnabled =
                    latencyFeatureFlags.user || latencyFeatureFlags.language || latencyFeatureFlags.provider
                if (isLastSuggestionRead && triggerKind === TriggerKind.Automatic && isMinLatencyEnabled) {
                    const minimumLatency = getLatency(
                        latencyFeatureFlags,
                        this.config.providerConfig.identifier,
                        document.uri.fsPath,
                        document.languageId,
                        result.items[0]?.nodeTypes?.atCursor
                    )

                    const delta = performance.now() - start
                    if (minimumLatency && delta < minimumLatency) {
                        await new Promise(resolve => setTimeout(resolve, minimumLatency - delta))
                    }

                    // Avoid any further work if the completion is invalidated during the the
                    // minimum duration pause
                    if (abortController.signal.aborted) {
                        return null
                    }
                }
            }

            const items = processInlineCompletionsForVSCode(
                result.logId,
                document,
                docContext,
                position,
                result.items,
                context
            )

            const visibleItems = items.filter(item =>
                isCompletionVisible(
                    item,
                    document,
                    position,
                    docContext,
                    context,
                    takeSuggestWidgetSelectionIntoAccount,
                    abortController.signal
                )
            )

            // A completion that won't be visible in VS Code will not be returned and not be logged.
            if (visibleItems.length === 0) {
                // Returning null will clear any existing suggestions, thus we need to reset the
                // last candidate.
                this.lastCandidate = undefined
                return null
            }

            // Since we now know that the completion is going to be visible in the UI, we save the
            // completion as the last candidate (that is shown as ghost text in the editor) so that
            // we can reuse it if the user types in such a way that it is still valid (such as by
            // typing `ab` if the ghost text suggests `abcd`).
            if (result.source !== InlineCompletionsResultSource.LastCandidate) {
                const candidate: LastInlineCompletionCandidate = {
                    uri: document.uri,
                    lastTriggerPosition: position,
                    lastTriggerDocContext: docContext,
                    lastTriggerSelectedCompletionInfo: context?.selectedCompletionInfo,
                    result,
                }
                this.lastCandidate = visibleItems.length > 0 ? candidate : undefined
            }

<<<<<<< HEAD
            // Store the log ID for each completion item so that we can later map to the selected
            // item from the ID alone
            for (const item of items) {
                suggestedCompletionItemIDs.set(item.id, item)
            }

            if (items.length > 0) {
                if (!this.config.isRunningInsideAgent) {
                    // Since VS Code has no callback as to when a completion is shown, we assume
                    // that if we pass the above visibility tests, the completion is going to be
                    // rendered in the UI
                    this.unstable_handleDidShowCompletionItem(items[0])
                }
=======
            if (visibleItems.length > 0) {
                CompletionLogger.suggested(
                    result.logId,
                    InlineCompletionsResultSource[result.source],
                    visibleItems[0] as InlineCompletionItem
                )
>>>>>>> edc37a5e
            } else {
                CompletionLogger.noResponse(result.logId)
            }

            // return `CompletionEvent` telemetry data to the agent command `autocomplete/execute`.
            const completionResult: AutocompleteResult = {
<<<<<<< HEAD
                logId: result.logId,
                items,
=======
                items: visibleItems,
>>>>>>> edc37a5e
                completionEvent: CompletionLogger.getCompletionEvent(result.logId),
            }

            return completionResult
        } catch (error) {
            this.onError(error as Error)
            throw error
        }
    }

    /**
     * Callback to be called when the user accepts a completion. For VS Code, this is part of the
     * action inside the `AutocompleteItem`. Agent needs to call this callback manually.
     */
    public handleDidAcceptCompletionItem(
        completionOrItemId:
            | Pick<AutocompleteItem, 'requestParams' | 'logId' | 'analyticsItem' | 'trackedRange'>
            | CompletionItemID
    ): void {
        const completion =
            typeof completionOrItemId === 'string'
                ? suggestedCompletionItemIDs.get(completionOrItemId)
                : completionOrItemId
        if (!completion) {
            return
        }

        resetLatency()

        // When a completion is accepted, the lastCandidate should be cleared. This makes sure the
        // log id is never reused if the completion is accepted.
        this.clearLastCandidate()

        // Remove the completion from the network cache
        this.requestManager.removeFromCache(completion.requestParams)

        this.handleFirstCompletionOnboardingNotices(completion.requestParams)

        CompletionLogger.accepted(
            completion.logId,
            completion.requestParams.document,
            completion.analyticsItem,
            completion.trackedRange
        )
    }

    /**
     * Handles showing a notification on the first completion acceptance.
     */
    private handleFirstCompletionOnboardingNotices(request: RequestParams): void {
        const key = 'completion.inline.hasAcceptedFirstCompletion'
        if (localStorage.get(key)) {
            return // Already seen notice.
        }

        // Mark as seen, so we don't show again after this.
        void localStorage.set(key, 'true')

        if (!this.isProbablyNewInstall) {
            // Only trigger for new installs for now, to avoid existing users from
            // seeing this. Consider removing this check in future, because existing
            // users would have had the key set above.
            return
        }

        // Trigger external notice (chat sidebar)
        if (this.config.triggerNotice) {
            this.config.triggerNotice({ key: 'onboarding-autocomplete' })
        }

        // Show inline decoration.
        this.firstCompletionDecoration.show(request)
    }

    /**
     * Called when a suggestion is shown. This API is inspired by the proposed VS Code API of the
     * same name, it's prefixed with `unstable_` to avoid a clash when the new API goes GA.
     */
    public unstable_handleDidShowCompletionItem(
        completionOrItemId: Pick<AutocompleteItem, 'logId' | 'analyticsItem'> | CompletionItemID
    ): void {
        const completion =
            typeof completionOrItemId === 'string'
                ? suggestedCompletionItemIDs.get(completionOrItemId)
                : completionOrItemId
        if (!completion) {
            return
        }
        CompletionLogger.suggested(completion.logId, completion.analyticsItem)
    }

    /**
     * Called when the user partially accepts a completion. This API is inspired by the proposed VS
     * Code API of the same name, it's prefixed with `unstable_` to avoid a clash when the new API
     * goes GA.
     */
    private unstable_handleDidPartiallyAcceptCompletionItem(
        completion: Pick<AutocompleteItem, 'logId' | 'analyticsItem'>,
        acceptedLength: number
    ): void {
        CompletionLogger.partiallyAccept(completion.logId, completion.analyticsItem, acceptedLength)
    }

    public async manuallyTriggerCompletion(): Promise<void> {
        await vscode.commands.executeCommand('editor.action.inlineSuggest.hide')
        this.lastManualCompletionTimestamp = Date.now()
        await vscode.commands.executeCommand('editor.action.inlineSuggest.trigger')
    }

    /**
     * Handles when a completion item was rejected by the user.
     *
     * A completion item is marked as rejected/unwanted when:
     * - pressing backspace on a visible suggestion
     */
    private handleUnwantedCompletionItem(reqContext: RequestParams): void {
        const completionItem = this.lastCandidate?.result.items[0]
        if (!completionItem) {
            return
        }

        this.clearLastCandidate()

        this.requestManager.removeFromCache(reqContext)
    }

    /**
     * The user no longer wishes to see the last candidate and requests a new completion. Note this
     * is reset by heuristics when new completion requests are triggered and completions are
     * rejected as a result of that.
     */
    public clearLastCandidate(): void {
        this.lastCandidate = undefined
    }

    /**
<<<<<<< HEAD
=======
     * Process completions items in VS Code-specific ways.
     */
    private processInlineCompletionsForVSCode(
        logId: SuggestionID,
        document: vscode.TextDocument,
        docContext: DocumentContext,
        position: vscode.Position,
        items: InlineCompletionItemWithAnalytics[],
        context: vscode.InlineCompletionContext
    ): vscode.InlineCompletionItem[] {
        return items.map(completion => {
            const currentLine = document.lineAt(position)
            const currentLinePrefix = document.getText(currentLine.range.with({ end: position }))
            const insertText = completion.insertText

            // Return the completion from the start of the current line (instead of starting at the
            // given position). This avoids UI jitter in VS Code; when typing or deleting individual
            // characters, VS Code reuses the existing completion while it waits for the new one to
            // come in.
            const start = currentLine.range.start

            // If the completion does not have a range set it will always exclude the same line suffix,
            // so it has to overwrite the current same line suffix and reach to the end of the line.
            const end = (completion.range?.end || currentLine.range.end) as vscode.Position

            const vscodeInsertRange = new vscode.Range(start, end)
            const trackedRange = new vscode.Range(
                currentLine.range.start.line,
                currentLinePrefix.length,
                end.line,
                end.character
            )

            return new vscode.InlineCompletionItem(currentLinePrefix + insertText, vscodeInsertRange, {
                title: 'Completion accepted',
                command: 'cody.autocomplete.inline.accepted',
                arguments: [
                    {
                        codyLogId: logId,
                        codyCompletion: { ...completion, range: trackedRange },
                        codyRequest: {
                            document,
                            docContext,
                            selectedCompletionInfo: context.selectedCompletionInfo,
                            position,
                        } as RequestParams,
                    },
                ],
            })
        })
    }

    /**
>>>>>>> edc37a5e
     * A callback that is called whenever an error happens. We do not want to flood a users UI with
     * error messages so every unexpected error is deduplicated by its message and rate limit errors
     * are only shown once during the rate limit period.
     */
    private onError(error: Error | RateLimitError): void {
        if (error instanceof RateLimitError) {
            if (this.resetRateLimitErrorsAfter && this.resetRateLimitErrorsAfter > Date.now()) {
                return
            }
            this.resetRateLimitErrorsAfter = error.retryAfter?.getTime() ?? Date.now() + 24 * 60 * 60 * 1000
            this.config.statusBar.addError({
                title: 'Cody Autocomplete Disabled Due to Rate Limit',
                description:
                    `You've used all${error.limit ? ` ${error.limit}` : ''} daily autocompletions.` +
                    (error.retryAfter ? ` Usage will reset in ${formatDistance(error.retryAfter, new Date())}.` : ''),
                onSelect: () => {
                    void vscode.env.openExternal(
                        vscode.Uri.parse('https://docs.sourcegraph.com/cody/troubleshooting#autocomplete-rate-limits')
                    )
                },
            })
            return
        }

        // TODO(philipp-spiess): Bring back this code once we have fewer uncaught errors
        //
        // c.f. https://sourcegraph.slack.com/archives/C05AGQYD528/p1693471486690459
        //
        // const now = Date.now()
        // if (
        //    this.reportedErrorMessages.has(error.message) &&
        //    this.reportedErrorMessages.get(error.message)! + ONE_HOUR >= now
        // ) {
        //    return
        // }
        // this.reportedErrorMessages.set(error.message, now)
        // this.config.statusBar.addError({
        //    title: 'Cody Autocomplete Encountered an Unexpected Error',
        //    description: error.message,
        //    onSelect: () => {
        //        outputChannel.show()
        //    },
        // })
    }

    public dispose(): void {
        for (const disposable of this.disposables) {
            disposable.dispose()
        }
    }
}

let globalInvocationSequenceForTracer = 0

/**
 * Creates a tracer for a single invocation of
 * {@link InlineCompletionItemProvider.provideInlineCompletionItems} that accumulates all of the
 * data for that invocation.
 */
function createTracerForInvocation(tracer: ProvideInlineCompletionItemsTracer): InlineCompletionsParams['tracer'] {
    let data: ProvideInlineCompletionsItemTraceData = { invocationSequence: ++globalInvocationSequenceForTracer }
    return (update: Partial<ProvideInlineCompletionsItemTraceData>) => {
        data = { ...data, ...update }
        tracer(data)
    }
}

/**
 * Process completions items in VS Code-specific ways.
 */
function processInlineCompletionsForVSCode(
    logId: CompletionLogID,
    document: vscode.TextDocument,
    docContext: DocumentContext,
    position: vscode.Position,
    items: InlineCompletionItemWithAnalytics[],
    context: vscode.InlineCompletionContext
): AutocompleteItem[] {
    return items.map(completion => {
        const currentLine = document.lineAt(position)
        const currentLinePrefix = document.getText(currentLine.range.with({ end: position }))
        const insertText = completion.insertText

        // Return the completion from the start of the current line (instead of starting at the
        // given position). This avoids UI jitter in VS Code; when typing or deleting individual
        // characters, VS Code reuses the existing completion while it waits for the new one to
        // come in.
        const start = currentLine.range.start

        // The completion will always exclude the same line suffix, so it has to overwrite the
        // current same line suffix and reach to the end of the line.
        const end = currentLine.range.end

        const vscodeInsertRange = new vscode.Range(start, end)
        const trackedRange = new vscode.Range(
            currentLine.range.start.line,
            currentLinePrefix.length,
            end.line,
            end.character
        )

        const action = {
            title: 'Completion accepted',
            command: 'cody.autocomplete.inline.accepted',
            arguments: [
                {
                    // This is going to be set to the AutocompleteItem after initialization
                    codyCompletion: undefined as any as AutocompleteItem,
                } satisfies AutocompleteInlineAcceptedCommandArgs,
            ],
        }
        const autocompleteItem = new AutocompleteItem(
            currentLinePrefix + insertText,
            logId,
            vscodeInsertRange,
            trackedRange,
            {
                document,
                docContext,
                selectedCompletionInfo: context.selectedCompletionInfo,
                position,
            } satisfies RequestParams,
            completion,
            action
        )
        action.arguments[0].codyCompletion = autocompleteItem
        return autocompleteItem
    })
}

function isCompletionVisible(
<<<<<<< HEAD
    completions: AutocompleteItem[],
=======
    completion: vscode.InlineCompletionItem,
>>>>>>> edc37a5e
    document: vscode.TextDocument,
    position: vscode.Position,
    docContext: DocumentContext,
    context: vscode.InlineCompletionContext,
    completeSuggestWidgetSelection: boolean,
    abortSignal: AbortSignal | undefined
): boolean {
    // There are these cases when a completion is being returned here but won't
    // be displayed by VS Code.
    //
    // - When the abort signal was already triggered and a new completion
    //   request was stared.
    //
    // - When the VS Code completion popup is open and we suggest a completion
    //   that does not match the currently selected completion. For now we make
    //   sure to not log these completions as displayed.
    //
    //   This check is only needed if we do not already take the completion
    //   popup into account when generating completions as we do with the
    //   completeSuggestWidgetSelection flag
    //
    // - When no completion contains all characters that are in the suffix of
    //   the current line. This happens because we extend the insert range of
    //   the completion to the whole line and any characters that are in the
    //   suffix that would be overwritten, will need to be part of the inserted
    //   completion (the VS Code UI does not allow character deletion). To test
    //   for this, we have to do a per-character diff.
    const isAborted = abortSignal ? abortSignal.aborted : false
    const isMatchingPopupItem = completeSuggestWidgetSelection
        ? true
        : completionMatchesPopupItem(completion, position, document, context)
    const isMatchingSuffix = completionMatchesSuffix(completion, docContext.currentLineSuffix)
    const isVisible = !isAborted && isMatchingPopupItem && isMatchingSuffix

    return isVisible
}

// Check if the current text in the editor overlaps with the currently selected
// item in the completion widget.
//
// If it won't VS Code will never show an inline completions.
//
// Here's an example of how to trigger this case:
//
//  1. Type the text `console.l` in a TypeScript file.
//  2. Use the arrow keys to navigate to a suggested method that start with a
//     different letter like `console.dir`.
//  3. Since it is impossible to render a suggestion with `.dir` when the
//     editor already has `.l` in the text, VS Code won't ever render it.
function currentEditorContentMatchesPopupItem(
    document: vscode.TextDocument,
    context: vscode.InlineCompletionContext
): boolean {
    if (context.selectedCompletionInfo) {
        const currentText = document.getText(context.selectedCompletionInfo.range)
        const selectedText = context.selectedCompletionInfo.text

        if (!selectedText.startsWith(currentText)) {
            return false
        }
    }
    return true
}

// Checks if the currently selected completion widget item overlaps with the
// proposed completion.
//
// VS Code won't show a completion if it won't.
function completionMatchesPopupItem(
<<<<<<< HEAD
    completions: AutocompleteItem[],
=======
    completion: vscode.InlineCompletionItem,
>>>>>>> edc37a5e
    position: vscode.Position,
    document: vscode.TextDocument,
    context: vscode.InlineCompletionContext
): boolean {
    if (context.selectedCompletionInfo) {
        const currentText = document.getText(context.selectedCompletionInfo.range)
        const selectedText = context.selectedCompletionInfo.text

        const insertText = completion.insertText
        if (typeof insertText !== 'string') {
            return true
        }

        // To ensure a good experience, the VS Code insertion might have the range start at the
        // beginning of the line. When this happens, the insertText needs to be adjusted to only
        // contain the insertion after the current position.
        const offset = position.character - (completion.range?.start.character ?? position.character)
        const correctInsertText = insertText.slice(offset)
        if (!(currentText + correctInsertText).startsWith(selectedText)) {
            return false
        }
    }
    return true
}

<<<<<<< HEAD
function completionMatchesSuffix(completions: AutocompleteItem[], docContext: DocumentContext): boolean {
    const suffix = docContext.currentLineSuffix
=======
export function completionMatchesSuffix(
    completion: Pick<vscode.InlineCompletionItem, 'insertText'>,
    currentLineSuffix: string
): boolean {
    if (typeof completion.insertText !== 'string') {
        return false
    }
>>>>>>> edc37a5e

    const insertion = completion.insertText
    let j = 0
    // eslint-disable-next-line @typescript-eslint/prefer-for-of
    for (let i = 0; i < insertion.length; i++) {
        if (insertion[i] === currentLineSuffix[j]) {
            j++
        }
    }
    if (j === currentLineSuffix.length) {
        return true
    }

    return false
}

/**
 * Returns true if the only difference between the two requests is the selected completions info
 * item from the completions widget.
 */
function onlyCompletionWidgetSelectionChanged(prev: CompletionRequest, next: CompletionRequest): boolean {
    if (prev.document.uri.toString() !== next.document.uri.toString()) {
        return false
    }

    if (!prev.position.isEqual(next.position)) {
        return false
    }

    if (prev.context.triggerKind !== next.context.triggerKind) {
        return false
    }

    const prevSelectedCompletionInfo = prev.context.selectedCompletionInfo
    const nextSelectedCompletionInfo = next.context.selectedCompletionInfo

    if (!prevSelectedCompletionInfo || !nextSelectedCompletionInfo) {
        return false
    }

    if (!prevSelectedCompletionInfo.range.isEqual(nextSelectedCompletionInfo.range)) {
        return false
    }

    return prevSelectedCompletionInfo.text !== nextSelectedCompletionInfo.text
}

/**
 * Handles showing an in-editor decoration when a first completion is accepted.
 */
class FirstCompletionDecorationHandler {
    /**
     * Duration to show decoration before automatically hiding.
     *
     * Modifying the document will also immediately hide.
     */
    private static readonly decorationDurationMilliseconds = 10000

    /**
     * A subscription watching for file changes to automatically hide the decoration.
     *
     * This subscription will be cancelled once the decoration is hidden (for any reason).
     */
    private editorChangeSubscription: vscode.Disposable | undefined

    /**
     * A timer to hide the decoration automatically.
     */
    private hideTimer: NodeJS.Timeout | undefined

    private readonly decorationType = vscode.window.createTextEditorDecorationType({
        after: {
            margin: '0 0 0 40px',
            contentText: '    🎉 You just accepted your first Cody autocomplete!',
            color: new vscode.ThemeColor('editorGhostText.foreground'),
        },
        isWholeLine: true,
    })

    /**
     * Shows the decoration if the editor is still active.
     */
    public show(request: RequestParams): void {
        // We need an editor to show decorations. We don't want to blindly open request.document
        // if somehow it's no longer active, so check if the current active editor is the right
        // one. It's almost certainly the case.
        const editor = vscode.window.activeTextEditor
        if (editor?.document !== request.document) {
            return
        }

        // Show the decoration at the position of the completion request. Because we set isWholeLine=true
        // it'll always be shown at the end of this line, regardless of the length of the completion.
        editor.setDecorations(this.decorationType, [new vscode.Range(request.position, request.position)])

        // Hide automatically after a time..
        this.hideTimer = setTimeout(
            () => this.hide(editor),
            FirstCompletionDecorationHandler.decorationDurationMilliseconds
        )

        // But also listen for changes to automatically hide if the user starts typing so that we're never
        // in the way.
        //
        // We should never be called twice, but just in case dispose any existing sub to ensure we don't leak.
        this.editorChangeSubscription = vscode.workspace.onDidChangeTextDocument(e => {
            if (e.document === editor.document) {
                this.hide(editor)
            }
        })
    }

    /**
     * Hides the decoration and clears any active subscription/timeout.
     */
    private hide(editor: vscode.TextEditor): void {
        clearTimeout(this.hideTimer)
        this.editorChangeSubscription?.dispose()
        editor.setDecorations(this.decorationType, [])
    }
}<|MERGE_RESOLUTION|>--- conflicted
+++ resolved
@@ -30,7 +30,6 @@
 import { getRequestParamsFromLastCandidate } from './reuse-last-candidate'
 import { InlineCompletionItemWithAnalytics } from './text-processing/process-inline-completions'
 import { ProvideInlineCompletionItemsTracer, ProvideInlineCompletionsItemTraceData } from './tracer'
-import { InlineCompletionItem } from './types'
 
 interface AutocompleteResult extends vscode.InlineCompletionList {
     logId: CompletionLogID
@@ -460,40 +459,27 @@
                 this.lastCandidate = visibleItems.length > 0 ? candidate : undefined
             }
 
-<<<<<<< HEAD
-            // Store the log ID for each completion item so that we can later map to the selected
-            // item from the ID alone
-            for (const item of items) {
-                suggestedCompletionItemIDs.set(item.id, item)
-            }
-
-            if (items.length > 0) {
+            if (visibleItems.length > 0) {
+                // Store the log ID for each completion item so that we can later map to the selected
+                // item from the ID alone
+                for (const item of visibleItems) {
+                    suggestedCompletionItemIDs.set(item.id, item)
+                }
+
                 if (!this.config.isRunningInsideAgent) {
                     // Since VS Code has no callback as to when a completion is shown, we assume
                     // that if we pass the above visibility tests, the completion is going to be
                     // rendered in the UI
-                    this.unstable_handleDidShowCompletionItem(items[0])
+                    this.unstable_handleDidShowCompletionItem(visibleItems[0])
                 }
-=======
-            if (visibleItems.length > 0) {
-                CompletionLogger.suggested(
-                    result.logId,
-                    InlineCompletionsResultSource[result.source],
-                    visibleItems[0] as InlineCompletionItem
-                )
->>>>>>> edc37a5e
             } else {
                 CompletionLogger.noResponse(result.logId)
             }
 
             // return `CompletionEvent` telemetry data to the agent command `autocomplete/execute`.
             const completionResult: AutocompleteResult = {
-<<<<<<< HEAD
                 logId: result.logId,
-                items,
-=======
                 items: visibleItems,
->>>>>>> edc37a5e
                 completionEvent: CompletionLogger.getCompletionEvent(result.logId),
             }
 
@@ -630,62 +616,6 @@
     }
 
     /**
-<<<<<<< HEAD
-=======
-     * Process completions items in VS Code-specific ways.
-     */
-    private processInlineCompletionsForVSCode(
-        logId: SuggestionID,
-        document: vscode.TextDocument,
-        docContext: DocumentContext,
-        position: vscode.Position,
-        items: InlineCompletionItemWithAnalytics[],
-        context: vscode.InlineCompletionContext
-    ): vscode.InlineCompletionItem[] {
-        return items.map(completion => {
-            const currentLine = document.lineAt(position)
-            const currentLinePrefix = document.getText(currentLine.range.with({ end: position }))
-            const insertText = completion.insertText
-
-            // Return the completion from the start of the current line (instead of starting at the
-            // given position). This avoids UI jitter in VS Code; when typing or deleting individual
-            // characters, VS Code reuses the existing completion while it waits for the new one to
-            // come in.
-            const start = currentLine.range.start
-
-            // If the completion does not have a range set it will always exclude the same line suffix,
-            // so it has to overwrite the current same line suffix and reach to the end of the line.
-            const end = (completion.range?.end || currentLine.range.end) as vscode.Position
-
-            const vscodeInsertRange = new vscode.Range(start, end)
-            const trackedRange = new vscode.Range(
-                currentLine.range.start.line,
-                currentLinePrefix.length,
-                end.line,
-                end.character
-            )
-
-            return new vscode.InlineCompletionItem(currentLinePrefix + insertText, vscodeInsertRange, {
-                title: 'Completion accepted',
-                command: 'cody.autocomplete.inline.accepted',
-                arguments: [
-                    {
-                        codyLogId: logId,
-                        codyCompletion: { ...completion, range: trackedRange },
-                        codyRequest: {
-                            document,
-                            docContext,
-                            selectedCompletionInfo: context.selectedCompletionInfo,
-                            position,
-                        } as RequestParams,
-                    },
-                ],
-            })
-        })
-    }
-
-    /**
->>>>>>> edc37a5e
      * A callback that is called whenever an error happens. We do not want to flood a users UI with
      * error messages so every unexpected error is deduplicated by its message and rate limit errors
      * are only shown once during the rate limit period.
@@ -775,9 +705,9 @@
         // come in.
         const start = currentLine.range.start
 
-        // The completion will always exclude the same line suffix, so it has to overwrite the
-        // current same line suffix and reach to the end of the line.
-        const end = currentLine.range.end
+        // If the completion does not have a range set it will always exclude the same line suffix,
+        // so it has to overwrite the current same line suffix and reach to the end of the line.
+        const end = completion.range?.end || currentLine.range.end
 
         const vscodeInsertRange = new vscode.Range(start, end)
         const trackedRange = new vscode.Range(
@@ -817,11 +747,7 @@
 }
 
 function isCompletionVisible(
-<<<<<<< HEAD
-    completions: AutocompleteItem[],
-=======
-    completion: vscode.InlineCompletionItem,
->>>>>>> edc37a5e
+    completion: AutocompleteItem,
     document: vscode.TextDocument,
     position: vscode.Position,
     docContext: DocumentContext,
@@ -891,11 +817,7 @@
 //
 // VS Code won't show a completion if it won't.
 function completionMatchesPopupItem(
-<<<<<<< HEAD
-    completions: AutocompleteItem[],
-=======
-    completion: vscode.InlineCompletionItem,
->>>>>>> edc37a5e
+    completion: AutocompleteItem,
     position: vscode.Position,
     document: vscode.TextDocument,
     context: vscode.InlineCompletionContext
@@ -921,18 +843,13 @@
     return true
 }
 
-<<<<<<< HEAD
-function completionMatchesSuffix(completions: AutocompleteItem[], docContext: DocumentContext): boolean {
-    const suffix = docContext.currentLineSuffix
-=======
 export function completionMatchesSuffix(
-    completion: Pick<vscode.InlineCompletionItem, 'insertText'>,
+    completion: Pick<AutocompleteItem, 'insertText'>,
     currentLineSuffix: string
 ): boolean {
     if (typeof completion.insertText !== 'string') {
         return false
     }
->>>>>>> edc37a5e
 
     const insertion = completion.insertText
     let j = 0
