--- conflicted
+++ resolved
@@ -307,12 +307,8 @@
                     : TriggerKind.Hover
             this.lastManualCompletionTimestamp = null
 
-<<<<<<< HEAD
+            stageRecorder.record('preDocContext')
             let docContext = this.getDocContext(
-=======
-            stageRecorder.record('preDocContext')
-            const docContext = getCurrentDocContext({
->>>>>>> 78601d82
                 document,
                 invokedPosition,
                 invokedContext,
