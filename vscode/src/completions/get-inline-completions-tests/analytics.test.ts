import { omit } from 'lodash'
import * as uuid from 'uuid'
import { afterAll, beforeAll, describe, expect, it, vi } from 'vitest'

import { resetParsersCache } from '../../tree-sitter/parser'
import * as CompletionLogger from '../logger'
import type { CompletionBookkeepingEvent } from '../logger'
import { initTreeSitterParser } from '../test-helpers'

import { Response } from 'node-fetch'
import { getInlineCompletions, params } from './helpers'

describe('[getInlineCompletions] completion event', () => {
    beforeAll(async () => {
        await initTreeSitterParser()
    })

    afterAll(() => {
        resetParsersCache()
    })

    async function getAnalyticsEvent(
        code: string,
        completion: string,
        additionalParams: { isDotComUser?: boolean } = {}
    ): Promise<CompletionBookkeepingEvent> {
        vi.spyOn(uuid, 'v4').mockImplementation(() => 'stable-uuid')
        const spy = vi.spyOn(CompletionLogger, 'loaded')

        const response = new Response(code, {
            status: 200,
            headers: {
                'x-cody-resolved-model': 'sourcegraph/gateway-model',
                'fireworks-speculation-matched-tokens': '100',
            },
        })

        await getInlineCompletions(
            params(
                code,
                [
                    {
                        completionResponse: {
                            completion,
                            stopReason: 'unit-test',
                        },
                        metadata: {
                            response,
                        },
                    },
                ],
                additionalParams
            )
        )

        // Get `suggestionId` from `CompletionLogger.loaded` call.
<<<<<<< HEAD
        const suggestionId: CompletionLogger.CompletionLogID = spy.mock.calls[0][0]
        const completionEvent = CompletionLogger.getCompletionEvent(suggestionId)!
=======
        const suggestionId: CompletionLogger.CompletionLogID = spy.mock.calls[0][0].logId
        const completionEvent = CompletionLogger.getCompletionEvent(suggestionId)
>>>>>>> 6cd7659d

        return completionEvent
    }

    function eventWithoutTimestamps(
        event: CompletionBookkeepingEvent
    ): Partial<CompletionBookkeepingEvent> {
        return omit(event, [
            'acceptedAt',
            'loadedAt',
            'networkRequestStartedAt',
            'startLoggedAt',
            'startedAt',
            'suggestedAt',
            'suggestionAnalyticsLoggedAt',
            'suggestionLoggedAt',
            'params.contextSummary.duration',
            'params.stageTimings',
        ])
    }

    describe('fills all the expected fields on `CompletionLogger.loaded` calls', () => {
        it('for multiLine completions', async () => {
            const event = await getAnalyticsEvent(
                'function foo() {█}',
                'console.log(bar)\nreturn false}'
            )

            expect(Object.keys(event.params.stageTimings)).toMatchInlineSnapshot(`
              [
                "preLastCandidate",
                "preCache",
                "preDebounce",
                "preContextRetrieval",
                "preNetworkRequest",
              ]
            `)

            expect(eventWithoutTimestamps(event)).toMatchInlineSnapshot(`
              {
                "id": "stable-uuid",
                "items": [
                  {
                    "charCount": 30,
                    "lineCount": 2,
                    "lineTruncatedCount": 0,
                    "nodeTypes": {
                      "atCursor": "{",
                      "grandparent": "function_declaration",
                      "greatGrandparent": "program",
                      "lastAncestorOnTheSameLine": "function_declaration",
                      "parent": "statement_block",
                    },
                    "nodeTypesWithCompletion": {
                      "atCursor": "{",
                      "grandparent": "function_declaration",
                      "greatGrandparent": "program",
                      "lastAncestorOnTheSameLine": "function_declaration",
                      "parent": "statement_block",
                    },
                    "parseErrorCount": 0,
                    "stopReason": undefined,
                    "truncatedWith": "tree-sitter",
                  },
                ],
                "loggedPartialAcceptedLength": 0,
                "params": {
                  "artificialDelay": undefined,
                  "completionIntent": "function.body",
                  "contextSummary": {
                    "retrieverStats": {},
                    "strategy": "none",
                    "totalChars": 0,
                  },
                  "id": "stable-uuid",
                  "isFuzzyMatch": false,
                  "languageId": "typescript",
                  "multiline": true,
                  "multilineMode": "block",
                  "providerIdentifier": "anthropic",
                  "providerModel": "claude-instant-1.2",
                  "resolvedModel": "sourcegraph/gateway-model",
                  "responseHeaders": {
                    "fireworks-speculation-matched-tokens": "100",
                  },
                  "source": "Network",
                  "testFile": false,
                  "traceId": undefined,
                  "triggerKind": "Automatic",
                },
              }
            `)
        })

        it('for singleline completions', async () => {
            const event = await getAnalyticsEvent('function foo() {\n  return█}', '"foo"')

            expect(Object.keys(event.params.stageTimings)).toMatchInlineSnapshot(`
              [
                "preLastCandidate",
                "preCache",
                "preDebounce",
                "preContextRetrieval",
                "preNetworkRequest",
              ]
            `)

            expect(eventWithoutTimestamps(event)).toMatchInlineSnapshot(`
              {
                "id": "stable-uuid",
                "items": [
                  {
                    "charCount": 5,
                    "lineCount": 1,
                    "lineTruncatedCount": undefined,
                    "nodeTypes": {
                      "atCursor": "return",
                      "grandparent": "statement_block",
                      "greatGrandparent": "function_declaration",
                      "lastAncestorOnTheSameLine": "function_declaration",
                      "parent": "return_statement",
                    },
                    "nodeTypesWithCompletion": {
                      "atCursor": "return",
                      "grandparent": "statement_block",
                      "greatGrandparent": "function_declaration",
                      "lastAncestorOnTheSameLine": "return_statement",
                      "parent": "return_statement",
                    },
                    "parseErrorCount": 0,
                    "stopReason": undefined,
                    "truncatedWith": undefined,
                  },
                ],
                "loggedPartialAcceptedLength": 0,
                "params": {
                  "artificialDelay": undefined,
                  "completionIntent": "return_statement",
                  "contextSummary": {
                    "retrieverStats": {},
                    "strategy": "none",
                    "totalChars": 0,
                  },
                  "id": "stable-uuid",
                  "isFuzzyMatch": false,
                  "languageId": "typescript",
                  "multiline": false,
                  "multilineMode": null,
                  "providerIdentifier": "anthropic",
                  "providerModel": "claude-instant-1.2",
                  "resolvedModel": "sourcegraph/gateway-model",
                  "responseHeaders": {
                    "fireworks-speculation-matched-tokens": "100",
                  },
                  "source": "Network",
                  "testFile": false,
                  "traceId": undefined,
                  "triggerKind": "Automatic",
                },
              }
            `)
        })

        it('logs `insertText` only for DotCom users', async () => {
            const event = await getAnalyticsEvent('function foo() {\n  return█}', '"foo"')

            expect(event.items?.some(item => item.insertText)).toBe(false)
        })

        it('does not log `insertText` for enterprise users', async () => {
            const event = await getAnalyticsEvent('function foo() {\n  return█}', '"foo"', {
                isDotComUser: true,
            })

            expect(event.items?.some(item => item.insertText)).toBe(true)
        })
        it('does not log `inlineCompletionItemContext` for enterprise users', async () => {
            const event = await getAnalyticsEvent('function foo() {\n  return█}', '"foo"')
            expect(event.params?.inlineCompletionItemContext).toBeUndefined()
        })
    })
})<|MERGE_RESOLUTION|>--- conflicted
+++ resolved
@@ -54,13 +54,8 @@
         )
 
         // Get `suggestionId` from `CompletionLogger.loaded` call.
-<<<<<<< HEAD
-        const suggestionId: CompletionLogger.CompletionLogID = spy.mock.calls[0][0]
+        const suggestionId: CompletionLogger.CompletionLogID = spy.mock.calls[0][0].logId
         const completionEvent = CompletionLogger.getCompletionEvent(suggestionId)!
-=======
-        const suggestionId: CompletionLogger.CompletionLogID = spy.mock.calls[0][0].logId
-        const completionEvent = CompletionLogger.getCompletionEvent(suggestionId)
->>>>>>> 6cd7659d
 
         return completionEvent
     }
