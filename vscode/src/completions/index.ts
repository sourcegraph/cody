--- conflicted
+++ resolved
@@ -179,7 +179,7 @@
         // Text after the cursor on the same line.
         const sameLineSuffix = suffix.slice(0, suffix.indexOf('\n'))
 
-        const multilineMode = detectMultilineMode(
+        const multiline = detectMultiline(
             prefix,
             prevNonEmptyLine,
             sameLinePrefix,
@@ -198,30 +198,14 @@
             // again
             const cachedCompletions = this.completionsCache?.get(prefix, false)
             if (cachedCompletions?.isExactPrefix) {
-                return handleCacheHit(
-                    cachedCompletions,
-                    document,
-                    position,
-                    prefix,
-                    suffix,
-                    multilineMode !== null,
-                    languageId
-                )
+                return handleCacheHit(cachedCompletions, document, position, prefix, suffix, multiline, languageId)
             }
             return []
         }
 
         const cachedCompletions = this.completionsCache?.get(prefix)
         if (cachedCompletions) {
-            return handleCacheHit(
-                cachedCompletions,
-                document,
-                position,
-                prefix,
-                suffix,
-                multilineMode !== null,
-                languageId
-            )
+            return handleCacheHit(cachedCompletions, document, position, prefix, suffix, multiline, languageId)
         }
 
         const completers: Provider[] = []
@@ -265,19 +249,7 @@
             suffixPercentage: this.suffixPercentage,
         }
 
-<<<<<<< HEAD
-        if (multilineMode === 'block') {
-=======
-        const multiline = detectMultiline(
-            prefix,
-            prevNonEmptyLine,
-            sameLinePrefix,
-            sameLineSuffix,
-            languageId,
-            this.providerConfig.enableExtendedMultilineTriggers
-        )
         if (multiline) {
->>>>>>> 8207e09e
             timeout = 100
             completers.push(
                 this.providerConfig.create({
@@ -352,7 +324,6 @@
             stopLoading()
         }
 
-<<<<<<< HEAD
         const completions = await this.requestManager.request(
             document.uri.toString(),
             logId,
@@ -360,28 +331,12 @@
             completers,
             similarCode,
             abortController.signal
-=======
-        const completions = (
-            await Promise.all(
-                completers.map(async c => {
-                    const generateCompletionsStart = Date.now()
-                    const completions = await c.generateCompletions(abortController.signal, similarCode)
-                    debug(
-                        'CodyCompletionProvider:inline:timing',
-                        `${Math.round(Date.now() - generateCompletionsStart)}ms`,
-                        { id: c.id }
-                    )
-                    return completions
-                })
-            )
-        ).flat()
+        )
 
         // Shared post-processing logic
-        const processedCompletions = completions.map(completion =>
+        const results = completions.map(completion =>
             sharedPostProcess({ prefix, suffix, multiline, languageId, completion })
->>>>>>> 8207e09e
         )
-        const results = processCompletions(completions, prefix, suffix, multilineMode !== null, languageId)
 
         stopLoading()
 
