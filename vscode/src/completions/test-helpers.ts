import dedent from 'dedent'
import type { Position as VSCodePosition, TextDocument as VSCodeTextDocument } from 'vscode'
import { TextDocument } from 'vscode-languageserver-textdocument'
import { URI } from 'vscode-uri'
<<<<<<< HEAD
import Parser, { QueryCapture, QueryMatch } from 'web-tree-sitter'
=======
>>>>>>> 9ba681dc

import { CompletionResponse } from '@sourcegraph/cody-shared/src/sourcegraph-api/completions/types'

import { testFilePath, wrapVSCodeTextDocument } from '../testutils/textDocument'

export * from '../tree-sitter/test-helpers'

/**
 * A tag function for creating a {@link CompletionResponse}, for use in tests only.
 *
 * - `├` start of the inline completion to insert
 * - `┤` end of the inline completion to insert
 * - `┴` use for indent placeholder, should be placed at last line after `┤`
 */
export function completion(string: TemplateStringsArray, ...values: unknown[]): CompletionResponse {
    const raw = dedent(string, ...values)
    let completion = raw

    const start = raw.indexOf('├')
    const end = raw.lastIndexOf('┤')

    // eslint-disable-next-line yoda
    if (0 <= start && start <= end) {
        completion = raw.slice(start + 1, end)
    }

    return {
        completion,
        stopReason: 'unknown',
    }
}

const CURSOR_MARKER = '█'

export function document(
    text: string,
    languageId: string = 'typescript',
    uriString = URI.file(testFilePath('test.ts')).toString()
): VSCodeTextDocument {
    return wrapVSCodeTextDocument(TextDocument.create(uriString, languageId, 0, text))
}

export function documentAndPosition(
    textWithCursor: string,
    languageId?: string,
    uriString?: string
): { document: VSCodeTextDocument; position: VSCodePosition } {
    const cursorIndex = textWithCursor.indexOf(CURSOR_MARKER)
    if (cursorIndex === -1) {
        throw new Error(`The test text must include a ${CURSOR_MARKER} to denote the cursor position.`)
    }
    const prefix = textWithCursor.slice(0, cursorIndex)
    const suffix = textWithCursor.slice(cursorIndex + CURSOR_MARKER.length)
    const doc = document(prefix + suffix, languageId, uriString)
    const position = doc.positionAt(cursorIndex)
    return { document: doc, position }
}

export async function nextTick(): Promise<void> {
    await new Promise(resolve => setTimeout(resolve, 0))
}<|MERGE_RESOLUTION|>--- conflicted
+++ resolved
@@ -2,10 +2,6 @@
 import type { Position as VSCodePosition, TextDocument as VSCodeTextDocument } from 'vscode'
 import { TextDocument } from 'vscode-languageserver-textdocument'
 import { URI } from 'vscode-uri'
-<<<<<<< HEAD
-import Parser, { QueryCapture, QueryMatch } from 'web-tree-sitter'
-=======
->>>>>>> 9ba681dc
 
 import { CompletionResponse } from '@sourcegraph/cody-shared/src/sourcegraph-api/completions/types'
 
