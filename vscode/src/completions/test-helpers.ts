--- conflicted
+++ resolved
@@ -1,11 +1,7 @@
 import dedent from 'dedent'
 import type { Position as VSCodePosition, TextDocument as VSCodeTextDocument } from 'vscode'
 import { TextDocument } from 'vscode-languageserver-textdocument'
-<<<<<<< HEAD
 import { URI } from 'vscode-uri'
-import Parser, { QueryCapture, QueryMatch } from 'web-tree-sitter'
-=======
->>>>>>> 776b0721
 
 import { CompletionResponse } from '@sourcegraph/cody-shared/src/sourcegraph-api/completions/types'
 
