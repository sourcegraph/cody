import { LRUCache } from 'lru-cache'
import * as vscode from 'vscode'

import { ConfigKeys } from '../configuration-keys'
<<<<<<< HEAD
import { logEvent } from '../services/EventLogger'
=======
import { logEvent } from '../event-logger'
import { debug } from '../log'
>>>>>>> 546fcf6d

interface CompletionEvent {
    params: {
        type: 'inline' | 'manual'
        multiline: boolean
        multilineMode: null | 'block'
        providerIdentifier: string
        contextSummary: {
            embeddings?: number
            local?: number
            duration: number
        }
        languageId: string

        /**
         * Whether the completion was triggered only because of the experimental settting
         * `cody.autocomplete.experimental.triggerMoreEagerly`.
         */
        triggeredMoreEagerly: boolean

        /**
         * Whether the completion was triggered only because of the experimental setting
         * `cody.autocomplete.experimental.completeSuggestWidgetSelection`.
         */
        triggeredForSuggestWidgetSelection: boolean

        /** Relevant user settings. */
        settings: Record<
            Extract<
                ConfigKeys,
                'autocompleteExperimentalTriggerMoreEagerly' | 'autocompleteExperimentalCompleteSuggestWidgetSelection'
            >,
            boolean
        >
    }
    // The timestamp when the request started
    startedAt: number
    // The timestamp of when the suggestion was first displayed to a users
    // screen
    suggestedAt: number | null
    // The timestamp of when the suggestion was logged to our analytics backend
    // This is to avoid double-logging
    suggestionLoggedAt: number | null
    // The timestamp of when a completion was accepted and logged to our backend
    acceptedAt: number | null
    // When set, the completion will always be marked as `read`. This helps us
    // to avoid not counting a suggested event in case where the user accepts
    // the completion below the default timeout
    forceRead: boolean
}

const READ_TIMEOUT = 750

const displayedCompletions = new LRUCache<string, CompletionEvent>({
    max: 100, // Maximum number of completions that we are keeping track of
})

export function logCompletionEvent(name: string, params?: unknown): void {
    logEvent(`CodyVSCodeExtension:completion:${name}`, params, params)
}

export function start(inputParams: Omit<CompletionEvent['params'], 'multilineMode'>): string {
    const params: CompletionEvent['params'] = {
        ...inputParams,
        // Keep the legacy name for backward compatibility in analytics
        multilineMode: inputParams.multiline ? 'block' : null,
    }

    const id = createId()
    displayedCompletions.set(id, {
        params,
        startedAt: performance.now(),
        suggestedAt: null,
        suggestionLoggedAt: null,
        acceptedAt: null,
        forceRead: false,
    })

    logCompletionEvent('started', params)

    return id
}

// Suggested completions will not be logged individually. Instead, we log them when
// we either hide them again (they are NOT accepted) or when they ARE accepted.
// This way, we can calculate the duration they were actually visible.
export function suggest(id: string): void {
    const event = displayedCompletions.get(id)
    if (event) {
        event.suggestedAt = performance.now()

        // Emit a debug event to print timing information to the console eagerly
        debug('CodyCompletionProvider:inline:timing', `${Math.round(event.suggestedAt - event.startedAt)}ms`, id)
    }
}

export function accept(id: string, lines: number): void {
    const completionEvent = displayedCompletions.get(id)
    if (!completionEvent || completionEvent.acceptedAt) {
        return
    }
    completionEvent.forceRead = true
    completionEvent.acceptedAt = performance.now()

    logSuggestionEvent()
    logCompletionEvent('accepted', {
        ...completionEvent.params,
        lines,
        otherCompletionProviderEnabled: otherCompletionProviderEnabled(),
    })
}

export function noResponse(id: string): void {
    const completionEvent = displayedCompletions.get(id)
    logCompletionEvent('noResponse', completionEvent?.params ?? {})
}

/**
 * This callback should be triggered whenever VS Code tries to highlight a new
 * completion and it's
 * used to measure how long previous completions were visible.
 */
export function clear(): void {
    logSuggestionEvent()
}

function createId(): string {
    return Math.random().toString(36).slice(2, 11)
}

function logSuggestionEvent(): void {
    const now = performance.now()
    // eslint-disable-next-line ban/ban
    displayedCompletions.forEach(completionEvent => {
        const { suggestedAt, suggestionLoggedAt, startedAt, params, forceRead } = completionEvent

        // Only log events that were already suggested to the user and have not
        // been logged yet.
        if (!suggestedAt || suggestionLoggedAt) {
            return
        }
        completionEvent.suggestionLoggedAt = now

        const latency = suggestedAt - startedAt
        const displayDuration = now - suggestedAt
        const read = displayDuration >= READ_TIMEOUT

        logCompletionEvent('suggested', {
            ...params,
            latency,
            displayDuration,
            read: forceRead || read,
            otherCompletionProviderEnabled: otherCompletionProviderEnabled(),
        })
    })

    // Completions are kept in the LRU cache for longer. This is because they
    // can still become visible if e.g. they are served from the cache and we
    // need to retain the ability to mark them as seen
}

const otherCompletionProviders = [
    'GitHub.copilot',
    'GitHub.copilot-nightly',
    'TabNine.tabnine-vscode',
    'TabNine.tabnine-vscode-self-hosted-updater',
    'AmazonWebServices.aws-toolkit-vscode', // Includes CodeWhisperer
    'Codeium.codeium',
    'Codeium.codeium-enterprise-updater',
    'CodeComplete.codecomplete-vscode',
    'Venthe.fauxpilot',
    'TabbyML.vscode-tabby',
]
function otherCompletionProviderEnabled(): boolean {
    return !!otherCompletionProviders.find(id => vscode.extensions.getExtension(id)?.isActive)
}<|MERGE_RESOLUTION|>--- conflicted
+++ resolved
@@ -2,12 +2,8 @@
 import * as vscode from 'vscode'
 
 import { ConfigKeys } from '../configuration-keys'
-<<<<<<< HEAD
+import { debug } from '../log'
 import { logEvent } from '../services/EventLogger'
-=======
-import { logEvent } from '../event-logger'
-import { debug } from '../log'
->>>>>>> 546fcf6d
 
 interface CompletionEvent {
     params: {
