import { LRUCache } from 'lru-cache'
import * as vscode from 'vscode'

<<<<<<< HEAD
import { logEvent } from '../services/EventLogger'
=======
import { ConfigKeys } from '../configuration-keys'
import { logEvent } from '../event-logger'
>>>>>>> 79f34b8a

interface CompletionEvent {
    params: {
        type: 'inline' | 'manual'
        multilineMode: null | 'block'
        providerIdentifier: string
        contextSummary: {
            embeddings?: number
            local?: number
            duration: number
        }
        languageId: string

        /**
         * Whether the completion was triggered only because of the experimental settting
         * `cody.autocomplete.experimental.triggerMoreEagerly`.
         */
        triggeredMoreEagerly: boolean

        /**
         * Whether the completion was triggered only because of the experimental setting
         * `cody.autocomplete.experimental.completeSuggestWidgetSelection`.
         */
        triggeredForSuggestWidgetSelection: boolean

        /** Relevant user settings. */
        settings: Record<
            Extract<
                ConfigKeys,
                'autocompleteExperimentalTriggerMoreEagerly' | 'autocompleteExperimentalCompleteSuggestWidgetSelection'
            >,
            boolean
        >
    }
    // The timestamp when the request started
    startedAt: number
    // The timestamp of when the suggestion was first displayed to a users
    // screen
    suggestedAt: number | null
    // The timestamp of when the suggestion was logged to our analytics backend
    // This is to avoid double-logging
    suggestionLoggedAt: number | null
    // The timestamp of when a completion was accepted and logged to our backend
    acceptedAt: number | null
    // When set, the completion will always be marked as `read`. This helps us
    // to avoid not counting a suggested event in case where the user accepts
    // the completion below the default timeout
    forceRead: boolean
}

const READ_TIMEOUT = 750

const displayedCompletions = new LRUCache<string, CompletionEvent>({
    max: 100, // Maximum number of completions that we are keeping track of
})

export function logCompletionEvent(name: string, params?: unknown): void {
    logEvent(`CodyVSCodeExtension:completion:${name}`, params, params)
}

export function start(params: CompletionEvent['params']): string {
    const id = createId()
    displayedCompletions.set(id, {
        params,
        startedAt: Date.now(),
        suggestedAt: null,
        suggestionLoggedAt: null,
        acceptedAt: null,
        forceRead: false,
    })

    logCompletionEvent('started', params)

    return id
}

// Suggested completions will not be logged individually. Instead, we log them when
// we either hide them again (they are NOT accepted) or when they ARE accepted.
// This way, we can calculate the duration they were actually visible.
export function suggest(id: string): void {
    const event = displayedCompletions.get(id)
    if (event) {
        event.suggestedAt = Date.now()
    }
}

export function accept(id: string, lines: number): void {
    const completionEvent = displayedCompletions.get(id)
    if (!completionEvent || completionEvent.acceptedAt) {
        return
    }
    completionEvent.forceRead = true
    completionEvent.acceptedAt = Date.now()

    logSuggestionEvent()
    logCompletionEvent('accepted', {
        ...completionEvent.params,
        lines,
        otherCompletionProviderEnabled: otherCompletionProviderEnabled(),
    })
}

export function noResponse(id: string): void {
    const completionEvent = displayedCompletions.get(id)
    logCompletionEvent('noResponse', completionEvent?.params ?? {})
}

/**
 * This callback should be triggered whenever VS Code tries to highlight a new
 * completion and it's
 * used to measure how long previous completions were visible.
 */
export function clear(): void {
    logSuggestionEvent()
}

function createId(): string {
    return Math.random().toString(36).slice(2, 11)
}

function logSuggestionEvent(): void {
    const now = Date.now()
    // eslint-disable-next-line ban/ban
    displayedCompletions.forEach(completionEvent => {
        const { suggestedAt, suggestionLoggedAt, startedAt, params, forceRead } = completionEvent

        // Only log events that were already suggested to the user and have not
        // been logged yet.
        if (!suggestedAt || suggestionLoggedAt) {
            return
        }
        completionEvent.suggestionLoggedAt = now

        const latency = suggestedAt - startedAt
        const displayDuration = now - suggestedAt
        const read = displayDuration >= READ_TIMEOUT

        logCompletionEvent('suggested', {
            ...params,
            latency,
            displayDuration,
            read: forceRead || read,
            otherCompletionProviderEnabled: otherCompletionProviderEnabled(),
        })
    })

    // Completions are kept in the LRU cache for longer. This is because they
    // can still become visible if e.g. they are served from the cache and we
    // need to retain the ability to mark them as seen
}

const otherCompletionProviders = [
    'GitHub.copilot',
    'GitHub.copilot-nightly',
    'TabNine.tabnine-vscode',
    'TabNine.tabnine-vscode-self-hosted-updater',
    'AmazonWebServices.aws-toolkit-vscode', // Includes CodeWhisperer
    'Codeium.codeium',
    'Codeium.codeium-enterprise-updater',
    'CodeComplete.codecomplete-vscode',
    'Venthe.fauxpilot',
    'TabbyML.vscode-tabby',
]
function otherCompletionProviderEnabled(): boolean {
    return !!otherCompletionProviders.find(id => vscode.extensions.getExtension(id)?.isActive)
}<|MERGE_RESOLUTION|>--- conflicted
+++ resolved
@@ -1,12 +1,8 @@
 import { LRUCache } from 'lru-cache'
 import * as vscode from 'vscode'
 
-<<<<<<< HEAD
+import { ConfigKeys } from '../configuration-keys'
 import { logEvent } from '../services/EventLogger'
-=======
-import { ConfigKeys } from '../configuration-keys'
-import { logEvent } from '../event-logger'
->>>>>>> 79f34b8a
 
 interface CompletionEvent {
     params: {
