import * as anthropic from '@anthropic-ai/sdk'

<<<<<<< HEAD
import { type Message } from '@sourcegraph/cody-shared/src/sourcegraph-api'
import { TimeoutError } from '@sourcegraph/cody-shared/src/sourcegraph-api/errors'
=======
import { type Message } from '@sourcegraph/cody-shared'
>>>>>>> b8e56eb6

export function messagesToText(messages: Message[]): string {
    return messages
        .map(
            message =>
                `${message.speaker === 'human' ? anthropic.HUMAN_PROMPT : anthropic.AI_PROMPT}${
                    message.text === undefined ? '' : ' ' + message.text
                }`
        )
        .join('')
}

/**
 * Creates a new signal that forks a parent signal. When the parent signal is aborted, the forked
 * signal will be aborted as well. This allows propagating abort signals across asynchronous
 * operations.
 *
 * Aborting the forked controller however does not affect the parent.
 */
export function forkSignal(signal: AbortSignal): AbortController {
    const controller = new AbortController()
    if (signal.aborted) {
        controller.abort()
    }
    signal.addEventListener('abort', () => controller.abort())
    return controller
}

/**
 * Creates a simple subscriber that can be used to register callbacks
 */
type Listener<T> = (value: T) => void
interface Subscriber<T> {
    subscribe(listener: Listener<T>): () => void
    notify(value: T): void
}
export function createSubscriber<T>(): Subscriber<T> {
    const listeners: Set<Listener<T>> = new Set()
    function subscribe(listener: Listener<T>): () => void {
        listeners.add(listener)
        return () => listeners.delete(listener)
    }

    function notify(value: T): void {
        for (const listener of listeners) {
            listener(value)
        }
    }

    return {
        subscribe,
        notify,
    }
}

export async function* zipGenerators<T>(generators: AsyncGenerator<T>[]): AsyncGenerator<T[]> {
    while (true) {
        const res = await Promise.all(generators.map(generator => generator.next()))

        if (res.every(r => r.done)) {
            return
        }

        yield res.map(r => r.value)
    }
}

export async function* generatorWithTimeout<T>(
    generator: AsyncGenerator<T>,
    timeoutMs: number,
    abortController: AbortController
): AsyncGenerator<T> {
    if (timeoutMs === 0) {
        return
    }

    const timeoutPromise = createTimeout(timeoutMs).finally(() => {
        abortController.abort()
    })

    while (true) {
        const { value, done } = await Promise.race([generator.next(), timeoutPromise])

        if (value) {
            yield value
        }

        if (done) {
            break
        }
    }
}

function createTimeout(timeoutMs: number): Promise<never> {
    return new Promise((_, reject) => setTimeout(() => reject(new TimeoutError('The request timed out')), timeoutMs))
}<|MERGE_RESOLUTION|>--- conflicted
+++ resolved
@@ -1,11 +1,6 @@
 import * as anthropic from '@anthropic-ai/sdk'
 
-<<<<<<< HEAD
-import { type Message } from '@sourcegraph/cody-shared/src/sourcegraph-api'
-import { TimeoutError } from '@sourcegraph/cody-shared/src/sourcegraph-api/errors'
-=======
-import { type Message } from '@sourcegraph/cody-shared'
->>>>>>> b8e56eb6
+import { TimeoutError, type Message } from '@sourcegraph/cody-shared'
 
 export function messagesToText(messages: Message[]): string {
     return messages
