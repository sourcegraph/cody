import {
    type AuthStatus,
    CLIENT_CAPABILITIES_FIXTURE,
    DOTCOM_URL,
    GIT_OPENCTX_PROVIDER_URI,
    WEB_PROVIDER_URI,
    featureFlagProvider,
    firstValueFrom,
    graphqlClient,
    mockClientCapabilities,
    mockResolvedConfig,
} from '@sourcegraph/cody-shared'
import { dummyClientConfigForTest } from '@sourcegraph/cody-shared/src/sourcegraph-api/clientConfig'
import { Observable } from 'observable-fns'
import { beforeAll, describe, expect, test, vi } from 'vitest'
import { getOpenCtxProviders } from './openctx'
import RemoteDirectoryProvider from './openctx/remoteDirectorySearch'
import RemoteFileProvider from './openctx/remoteFileSearch'
import RemoteRepositorySearch from './openctx/remoteRepositorySearch'

vi.mock('../../../lib/shared/src/experimentation')

describe('getOpenCtxProviders', () => {
    beforeAll(() => {
        mockClientCapabilities(CLIENT_CAPABILITIES_FIXTURE)
        mockResolvedConfig({
            configuration: { experimentalNoodle: false },
            auth: { serverEndpoint: 'https://example.com' },
        })
    })

    const mockAuthStatus = (
        isDotCom: boolean,
        authenticated = true
    ): Observable<Pick<AuthStatus, 'endpoint' | 'authenticated'>> => {
        return Observable.of({
            endpoint: isDotCom ? DOTCOM_URL.toString() : 'https://example.com',
            authenticated,
        })
    }

    const mockClientConfig = Observable.of(dummyClientConfigForTest)

    test('dotcom user', async () => {
<<<<<<< HEAD
        vi.spyOn(featureFlagProvider, 'evaluateFeatureFlag').mockReturnValue(Observable.of(false))
=======
        vi.spyOn(featureFlagProvider, 'evaluatedFeatureFlag').mockReturnValue(Observable.of(false))
        vi.spyOn(graphqlClient, 'isValidSiteVersion').mockReturnValue(Promise.resolve(true))
>>>>>>> 363bf3a5

        const providers = await firstValueFrom(
            getOpenCtxProviders(mockAuthStatus(true), mockClientConfig)
        )

        expect(providers.map(p => p.providerUri)).toEqual([WEB_PROVIDER_URI])
    })

    test('enterprise user', async () => {
<<<<<<< HEAD
        vi.spyOn(featureFlagProvider, 'evaluateFeatureFlag').mockReturnValue(Observable.of(false))
=======
        vi.spyOn(featureFlagProvider, 'evaluatedFeatureFlag').mockReturnValue(Observable.of(false))
        vi.spyOn(graphqlClient, 'isValidSiteVersion').mockReturnValue(Promise.resolve(true))
>>>>>>> 363bf3a5

        const providers = await firstValueFrom(
            getOpenCtxProviders(mockAuthStatus(false), mockClientConfig)
        )

        expect(providers.map(p => p.providerUri)).toEqual([
            WEB_PROVIDER_URI,
            RemoteRepositorySearch.providerUri,
            RemoteDirectoryProvider.providerUri,
            RemoteFileProvider.providerUri,
        ])
    })

    test('should include gitMentionsProvider when feature flag is true', async () => {
<<<<<<< HEAD
        vi.spyOn(featureFlagProvider, 'evaluateFeatureFlag').mockReturnValue(Observable.of(true))
=======
        vi.spyOn(featureFlagProvider, 'evaluatedFeatureFlag').mockReturnValue(Observable.of(true))
        vi.spyOn(graphqlClient, 'isValidSiteVersion').mockReturnValue(Promise.resolve(true))
>>>>>>> 363bf3a5

        const providers = await firstValueFrom(
            getOpenCtxProviders(mockAuthStatus(false), mockClientConfig)
        )

        expect(providers.map(p => p.providerUri)).toContain(GIT_OPENCTX_PROVIDER_URI)
    })
})<|MERGE_RESOLUTION|>--- conflicted
+++ resolved
@@ -42,12 +42,8 @@
     const mockClientConfig = Observable.of(dummyClientConfigForTest)
 
     test('dotcom user', async () => {
-<<<<<<< HEAD
         vi.spyOn(featureFlagProvider, 'evaluateFeatureFlag').mockReturnValue(Observable.of(false))
-=======
-        vi.spyOn(featureFlagProvider, 'evaluatedFeatureFlag').mockReturnValue(Observable.of(false))
         vi.spyOn(graphqlClient, 'isValidSiteVersion').mockReturnValue(Promise.resolve(true))
->>>>>>> 363bf3a5
 
         const providers = await firstValueFrom(
             getOpenCtxProviders(mockAuthStatus(true), mockClientConfig)
@@ -57,12 +53,8 @@
     })
 
     test('enterprise user', async () => {
-<<<<<<< HEAD
         vi.spyOn(featureFlagProvider, 'evaluateFeatureFlag').mockReturnValue(Observable.of(false))
-=======
-        vi.spyOn(featureFlagProvider, 'evaluatedFeatureFlag').mockReturnValue(Observable.of(false))
         vi.spyOn(graphqlClient, 'isValidSiteVersion').mockReturnValue(Promise.resolve(true))
->>>>>>> 363bf3a5
 
         const providers = await firstValueFrom(
             getOpenCtxProviders(mockAuthStatus(false), mockClientConfig)
@@ -77,12 +69,8 @@
     })
 
     test('should include gitMentionsProvider when feature flag is true', async () => {
-<<<<<<< HEAD
         vi.spyOn(featureFlagProvider, 'evaluateFeatureFlag').mockReturnValue(Observable.of(true))
-=======
-        vi.spyOn(featureFlagProvider, 'evaluatedFeatureFlag').mockReturnValue(Observable.of(true))
         vi.spyOn(graphqlClient, 'isValidSiteVersion').mockReturnValue(Promise.resolve(true))
->>>>>>> 363bf3a5
 
         const providers = await firstValueFrom(
             getOpenCtxProviders(mockAuthStatus(false), mockClientConfig)
