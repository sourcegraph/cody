--- conflicted
+++ resolved
@@ -47,63 +47,6 @@
         this.allCommands = new Map([...combinedMap, ...customCommands])
     }
 
-<<<<<<< HEAD
-    /**
-     * Main Menu: Cody Commands
-     */
-    public async menu(showDesc = false): Promise<void> {
-        try {
-            const commandItems = [menu_separators.inline, menu_options.chat, menu_options.fix, menu_separators.commands]
-            const allCommandItems = [...this.allCommands]?.map(commandItem => {
-                const command = commandItem[1]
-                if (command.prompt === 'separator') {
-                    return menu_separators.customCommands
-                }
-                const description =
-                    showDesc && command.slashCommand && command.type === 'default'
-                        ? command.slashCommand
-                        : command.type !== 'default'
-                        ? command.type
-                        : ''
-                return {
-                    label: command.name || commandItem[0],
-                    description,
-                }
-            })
-            commandItems.push(...allCommandItems, menu_options.config)
-
-            // Show the list of prompts to the user using a quick pick menu
-            const selectedPrompt = await vscode.window.showQuickPick([...commandItems], CodyMenu_CodyCommands)
-            if (!selectedPrompt) {
-                return
-            }
-
-            const selectedCommandID = selectedPrompt.label
-            switch (true) {
-                case !selectedCommandID:
-                    break
-                case selectedCommandID === menu_options.config.label:
-                    return await vscode.commands.executeCommand('cody.settings.commands')
-                case selectedCommandID === menu_options.chat.label:
-                    return await vscode.commands.executeCommand('cody.inline.new')
-                case selectedCommandID === menu_options.fix.label:
-                    return await vscode.commands.executeCommand('cody.fixup.new')
-            }
-
-            // Run the prompt
-            const prompt = this.get(selectedCommandID)
-            if (!prompt) {
-                return
-            }
-
-            await vscode.commands.executeCommand('cody.action.commands.exec', selectedCommandID)
-        } catch (error) {
-            debug('CommandsController:commandQuickPicker', 'error', { verbose: error })
-        }
-    }
-
-=======
->>>>>>> e74fc899
     // dispose and reset the controller and builder
     public dispose(): void {
         this.allCommands = new Map()
