--- conflicted
+++ resolved
@@ -3,11 +3,7 @@
 import { debug } from '../log'
 
 // Manage default commands created by the prompts in prompts.json
-<<<<<<< HEAD
-const editorCommands: CodyPrompt[] = [{ description: 'Refactor Selected Code', prompt: '/fix', slashCommand: '/fix' }]
-=======
-const editorCommands = [{ name: 'Request a Code Edit', prompt: '/edit', slashCommand: '/edit' }]
->>>>>>> 18d16263
+const editorCommands: CodyPrompt[] = [{ description: 'Request a Code Edit', prompt: '/edit', slashCommand: '/edit' }]
 export class PromptsProvider {
     // The default prompts
     private defaultPromptsMap = getDefaultCommandsMap(editorCommands)
