--- conflicted
+++ resolved
@@ -42,16 +42,9 @@
     public wsFileWatcher: vscode.FileSystemWatcher | null = null
     public userFileWatcher: vscode.FileSystemWatcher | null = null
 
-<<<<<<< HEAD
     public commandRunners = new Map<string, CommandRunner>()
 
-    constructor(
-        context: vscode.ExtensionContext,
-        private telemetryService: TelemetryService
-    ) {
-=======
     constructor(context: vscode.ExtensionContext) {
->>>>>>> 6c95a87e
         this.tools = new ToolsProvider(context)
         const user = this.tools.getUserInfo()
 
@@ -119,7 +112,8 @@
         const defaultEditCommands = new Set(['/edit', '/fix', '/doc'])
         const isFixupRequest = defaultEditCommands.has(commandKey) || command.prompt.startsWith('/edit')
 
-<<<<<<< HEAD
+        logDebug('CommandsController:createCodyCommand:creating', commandKey)
+
         // Start the command runner
         const codyCommand = new CommandRunner(command, input, isFixupRequest)
         this.commandRunners.set(codyCommand.id, codyCommand)
@@ -127,31 +121,18 @@
 
         // Log custom command usage
         const logType = command?.type === 'default' ? 'default' : 'custom'
-        this.telemetryService.log(`CodyVSCodeExtension:command:${logType}:executed`)
-=======
-        logDebug('CommandsController:command:finding', id)
-
-        if (!myPrompt) {
-            telemetryService.log('CodyVSCodeExtension:command:invalid', { invalidCommand: id })
-        }
->>>>>>> 6c95a87e
+        telemetryService.log(`CodyVSCodeExtension:command:${logType}:executed`)
 
         // Fixup request will be taken care by the fixup recipe in the CommandRunner
         if (isFixupRequest || command.mode === 'inline') {
             return ''
         }
 
-<<<<<<< HEAD
         // Run shell command if any
         const shellCommand = command.context?.command
         if (shellCommand) {
             await codyCommand.runShell(this.tools.exeCommand(shellCommand))
         }
-=======
-        // Log custom command usage
-        const commandType = myPrompt?.type === 'default' ? 'default' : 'custom'
-        telemetryService.log(`CodyVSCodeExtension:command:${commandType}:executed`)
->>>>>>> 6c95a87e
 
         return codyCommand.id
     }
@@ -177,27 +158,6 @@
     }
 
     /**
-<<<<<<< HEAD
-=======
-     * Executes the command stored in the prompt context if available.
-     *
-     * @returns The output of the command execution, or null if no command was found.
-     */
-    private async execCommand(): Promise<string | null> {
-        const currentContext = this.myPromptInProgress?.context
-        if (!this.myPromptInProgress || !currentContext?.command) {
-            return null
-        }
-        const fullCommand = currentContext.command
-        const commandOutput = await this.tools.exeCommand(fullCommand)
-        currentContext.output = commandOutput
-        this.myPromptInProgress.context = currentContext
-        logDebug('CodyVSCodeExtension:command:execCommand', fullCommand)
-        return commandOutput || null
-    }
-
-    /**
->>>>>>> 6c95a87e
      * Menu Controller
      */
     public async menu(type: 'custom' | 'config' | 'default'): Promise<void> {
