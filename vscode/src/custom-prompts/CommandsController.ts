import * as vscode from 'vscode'

import {
    CodyPrompt,
    CodyPromptType,
    defaultCodyPromptContext,
    MyPrompts,
} from '@sourcegraph/cody-shared/src/chat/prompts'
import { VsCodeCommandsController } from '@sourcegraph/cody-shared/src/editor'

import { debug } from '../log'
import { LocalStorage } from '../services/LocalStorageProvider'

import { CustomPromptsStore } from './CustomPromptsStore'
import { CustomCommandsConfigMenu } from './menus/CustomCommandsConfigMenu'
import { CustomCommandsMainMenu } from './menus/CustomCommandsMainMenu'
import { PromptsProvider } from './PromptsProvider'
import { ToolsProvider } from './ToolsProvider'
import { constructFileUri, createFileWatchers, createQuickPickItem } from './utils/helpers'
import { menu_options, menu_separators, showcommandTypeQuickPick, showRemoveConfirmationInput } from './utils/menu'

/**
 * Manage commands built with prompts from CustomPromptsStore and PromptsProvider
 * Provides additional prompt management and execution logic
 */
export class CommandsController implements VsCodeCommandsController, vscode.Disposable {
    private isEnabled = true

    private disposables: vscode.Disposable[] = []

    private tools: ToolsProvider
    private custom: CustomPromptsStore
    public default = new PromptsProvider()

    private myPromptsMap = new Map<string, CodyPrompt>()

    private lastUsedCommands = new Set<string>()
    private myPromptInProgress: CodyPrompt | null = null

    private webViewMessenger: (() => Promise<void>) | null = null
    public wsFileWatcher: vscode.FileSystemWatcher | null = null
    public userFileWatcher: vscode.FileSystemWatcher | null = null

    constructor(
        context: vscode.ExtensionContext,
        private localStorage: LocalStorage
    ) {
        this.tools = new ToolsProvider(context)
        const user = this.tools.getUserInfo()

        this.custom = new CustomPromptsStore(this.isEnabled, context.extensionPath, user?.workspaceRoot, user.homeDir)
        this.disposables.push(this.custom)

        this.lastUsedCommands = new Set(this.localStorage.getLastUsedCommands())
        this.custom.activate()
        this.fileWatcherInit()
    }

    /**
     * Get the prompt, context, output, or current prompt name based on the passed type and id.
     *
     * @param type - The type of data to return. Valid values:
     *   - 'prompt' - Return the prompt text for the command with the given id.
     *   - 'context' - Return the context for the current prompt in progress as a JSON string.
     *   - 'codebase' - Return 'codebase' if there is a codebase in the current context.
     *   - 'output' - Return the output for the current prompt in progress.
     *   - 'command' - Return the output from executing the command for the current prompt.
     *   - 'current' - Return the name of the current prompt in progress.
     * @param id - The id of the command to get the prompt for if type is 'prompt'.
     *
     * @returns The requested data based on type, or null if not found.
     */
    public async get(type?: string, id?: string): Promise<string | null> {
        await this.refresh()

        switch (type) {
            case 'prompt':
                return id ? this.default.get(id)?.prompt || null : null
            case 'context':
                return JSON.stringify(this.myPromptInProgress?.context || { ...defaultCodyPromptContext })
            case 'codebase':
                return this.myPromptInProgress?.context?.codebase ? 'codebase' : null
            case 'output':
                return this.myPromptInProgress?.context?.output || null
            case 'command':
                // return the terminal output from the command for the prompt if any
                return this.execCommand()
            case 'current':
                return this.myPromptInProgress?.name || null
            default:
                return this.myPromptInProgress?.prompt || null
        }
    }

    /**
     * Find the text of the prompt for a command based on its id / title
     *
     * @param id - The id/name of the command
     * @param isSlash - Whether this is a slash command
     *
     * @returns The prompt text for the command if found, empty string otherwise
     */
    public find(id: string, isSlash = false): string {
        const myPrompt = this.default.get(id, isSlash)

        debug('CommandsController:find:command', id, { verbose: myPrompt })

        if (myPrompt) {
            this.myPromptInProgress = myPrompt
            this.lastUsedCommands.add(id)
        }

        return myPrompt?.prompt || ''
    }

    /**
     * Get the list of command names and prompts to send to the webview for display.
     *
     * @returns An array of tuples containing the command name and prompt object.
     */
    public getAllCommands(): [string, CodyPrompt][] {
        return this.default.getGroupedCommands().filter(command => command[1].prompt !== 'separator')
    }

    /**
     * Gets the custom prompt configuration by refreshing the store.
     *
     * @returns The custom prompt configuration object containing the prompt map, premade text, and starter text.
     */
    public async getCustomConfig(): Promise<MyPrompts> {
        const myPromptsConfig = await this.custom.refresh()
        return myPromptsConfig
    }

    /**
     * Executes the command stored in the prompt context if available.
     *
     * @returns The output of the command execution, or null if no command was found.
     */
    private async execCommand(): Promise<string | null> {
        const currentContext = this.myPromptInProgress?.context
        if (!this.myPromptInProgress || !currentContext?.command) {
            return null
        }
        const fullCommand = currentContext.command
        const commandOutput = await this.tools.exeCommand(fullCommand)
        currentContext.output = commandOutput
        this.myPromptInProgress.context = currentContext
        return commandOutput || null
    }

    /**
     * Menu Controller
     */
    public async menu(type: 'custom' | 'config' | 'default', showDesc?: boolean): Promise<void> {
        await this.refresh()
        switch (type) {
            case 'custom':
                await this.customCommandMenu()
                break
            case 'config':
                await this.configMenu()
                break
            case 'default':
                await this.default.menu(showDesc)
                break
            default:
                break
        }
    }

    /**
     * Get the latest content from the custom store and send it to default store
     * to be used in the menu
     */
    public async refresh(): Promise<void> {
        await this.saveLastUsedCommands()
        const { commands } = await this.custom.refresh()
        this.myPromptsMap = commands
        this.default.groupCommands(commands)
    }

    /**
     * Cody Custom Commands Menu - a menu with a list of user commands to run
     */
    public async customCommandMenu(): Promise<void> {
        await this.refresh()

        if (!this.isEnabled || !this.custom.hasCustomPrompts()) {
            return this.configMenu()
        }

        try {
            const recentlyUsed = this.getLastUsedCommands()

            // Get the list of prompts from the cody.json file
            const commandsFromStore = this.custom.getCommands()
            const promptList = recentlyUsed.length ? [...recentlyUsed, ...commandsFromStore] : commandsFromStore

            const promptItems = promptList
                ?.filter(command => command !== null && command?.[1]?.type !== 'default')
                .map(commandItem => {
                    const command = commandItem[1]
                    const description = command.type
                    return createQuickPickItem(command.name || commandItem[0], description)
                })

            const configOption = menu_options.config
            const addOption = menu_options.add
            promptItems.push(menu_separators.settings, configOption, addOption)

            // Show the list of prompts to the user using a quick pick
            const selectedPrompt = await CustomCommandsMainMenu.show([...promptItems])
            // Find the prompt based on the selected prompt name
            const promptTitle = selectedPrompt?.label
            if (!selectedPrompt || !promptTitle) {
                return
            }

            switch (promptTitle.length > 0) {
                case promptTitle === addOption.label:
                    return await this.addNewUserCommandQuick()
                case promptTitle === configOption.label:
                    return await this.configMenu('custom')
                default:
                    // Run the prompt
                    await vscode.commands.executeCommand('cody.action.commands.exec', promptTitle)
                    break
            }

            debug('CommandsController:promptsQuickPicker:selectedPrompt', promptTitle)
        } catch (error) {
            debug('CommandsController:promptsQuickPicker', 'error', { verbose: error })
        }
    }

    /**
     * Menu with an option to add a new command via UI and save it to user's cody.json file
     */
    public async configMenu(lastMenu?: string): Promise<void> {
        const promptSize = this.custom.promptSize.user + this.custom.promptSize.workspace
        const selected = await CustomCommandsConfigMenu.show()
        const action = promptSize === 0 ? 'file' : selected?.id
        if (!selected || !action) {
            return
        }

        if (action === 'back' && lastMenu === 'custom') {
            return this.customCommandMenu()
        }

        debug('CommandsController:customPrompts:menu', action)

        switch (action) {
            case 'delete':
            case 'file':
            case 'open': {
                const type = selected.type || (await showcommandTypeQuickPick(action, this.custom.promptSize))
                await this.config(action, type)
                break
            }
            case 'add': {
                if (selected?.type === 'workspace') {
                    const wsFileAction = this.custom.promptSize.workspace === 0 ? 'file' : 'open'
                    await this.config(wsFileAction, 'workspace')
                    break
                }
                await this.config(action, selected?.type)
                break
            }
            case 'list':
                await this.customCommandMenu()
                break
            case 'example':
                await this.custom.createExampleConfig()
                break
        }

        return this.refresh()
    }

    /**
     * Config file controller
     * handles operations on config files for user and workspace commands
     */
    public async config(action: string, fileType: CodyPromptType): Promise<void> {
        switch (action) {
            case 'delete':
                if ((await showRemoveConfirmationInput()) !== 'Yes') {
                    return
                }
                await this.custom.deleteConfig(fileType)
                await this.refresh()
                break
            case 'file':
                await this.custom.createConfig(fileType)
                break
            case 'open':
                await this.open(fileType)
                break
            case 'add':
                await this.addNewUserCommandQuick()
                break
            default:
                break
        }
    }

    /**
     * Quick pick menu to create a new user command
     * Allows user to enter the prompt name and prompt description in the input box
     */
    private async addNewUserCommandQuick(): Promise<void> {
        const newCommand = await CustomCommandsConfigMenu.add(this.myPromptsMap)
        if (!newCommand) {
            return
        }
        // Save the prompt to the current Map and Extension storage
        await this.custom.save(newCommand.title, newCommand.prompt)
        await this.refresh()

        debug('CommandsController:updateUserCommandQuick:newPrompt:', 'saved', { verbose: newCommand })
    }

    /**
     * Open workspace file with filePath in editor
     */
    public async open(filePath: string): Promise<void> {
        if (filePath === 'user' || filePath === 'workspace') {
            const uri = this.custom.jsonFileUris[filePath]
            const doesExist = await this.tools.doesUriExist(uri)
            // create file if it doesn't exist
            return doesExist ? this.tools.openFile(uri) : this.config('file', filePath)
        }
        const fileUri = constructFileUri(filePath, this.tools.getUserInfo()?.workspaceRoot)

        return vscode.commands.executeCommand('vscode.open', fileUri)
    }

    /**
     * Get the list of recently used commands from the local storage
     */
    private getLastUsedCommands(): [string, CodyPrompt][] {
        const commands = [...this.lastUsedCommands]?.map(id => [id, this.myPromptsMap.get(id) as CodyPrompt])?.reverse()
        const filtered = commands?.filter(command => command[1] !== undefined) as [string, CodyPrompt][]

        return filtered.length > 0 ? filtered : []
    }

    /**
     * Save the last used commands to local storage
     */
    private async saveLastUsedCommands(): Promise<void> {
        // store the last 3 used commands
        const commands = [...this.lastUsedCommands].filter(command => command !== 'separator').slice(0, 3)
        if (commands.length > 0) {
            await this.localStorage.setLastUsedCommands(commands)
        }

        this.lastUsedCommands = new Set(commands)
    }

    /**
     * Set the messenger function to be used to send messages to the webview
     */
    public setMessenger(messenger: () => Promise<void>): void {
        if (this.webViewMessenger) {
            return
        }

        this.webViewMessenger = messenger
    }

    private fileWatcherDisposables: vscode.Disposable[] = []

    /**
     * Create file watchers for cody.json files used for building Custom Commands
     */
    private fileWatcherInit(): void {
        for (const disposable of this.fileWatcherDisposables) {
            disposable.dispose()
        }
        this.fileWatcherDisposables = []

        if (!this.isEnabled) {
            return
        }

        const user = this.tools.getUserInfo()

        this.wsFileWatcher = createFileWatchers(user?.workspaceRoot)
        if (this.wsFileWatcher) {
            this.fileWatcherDisposables.push(
                this.wsFileWatcher,
                this.wsFileWatcher.onDidChange(() => this.webViewMessenger?.()),
                this.wsFileWatcher.onDidDelete(() => this.webViewMessenger?.())
            )
        }

        this.userFileWatcher = createFileWatchers(user?.homeDir)
<<<<<<< HEAD
        this.wsFileWatcher?.onDidChange(() => this.webViewMessenger?.())
        this.userFileWatcher?.onDidChange(() => this.webViewMessenger?.())
        this.wsFileWatcher?.onDidDelete(() => this.webViewMessenger?.())
        this.userFileWatcher?.onDidDelete(() => this.webViewMessenger?.())
=======
        if (this.userFileWatcher) {
            this.fileWatcherDisposables.push(
                this.userFileWatcher,
                this.userFileWatcher.onDidChange(() => this.webViewMessenger?.()),
                this.userFileWatcher.onDidDelete(() => this.webViewMessenger?.())
            )
        }
>>>>>>> cfa5643b

        debug('CommandsController:fileWatcherInit', 'watchers created')
    }

    /**
     * Dispose and reset the controller and builder
     */
    public dispose(): void {
        this.isEnabled = false
        this.myPromptInProgress = null
        for (const disposable of this.disposables) {
            disposable.dispose()
        }
        for (const disposable of this.fileWatcherDisposables) {
            disposable.dispose()
        }
        this.myPromptsMap = new Map<string, CodyPrompt>()
<<<<<<< HEAD
        this.wsFileWatcher?.dispose()
        this.userFileWatcher?.dispose()

=======
>>>>>>> cfa5643b
        debug('CommandsController:dispose', 'disposed')
    }
}<|MERGE_RESOLUTION|>--- conflicted
+++ resolved
@@ -398,12 +398,6 @@
         }
 
         this.userFileWatcher = createFileWatchers(user?.homeDir)
-<<<<<<< HEAD
-        this.wsFileWatcher?.onDidChange(() => this.webViewMessenger?.())
-        this.userFileWatcher?.onDidChange(() => this.webViewMessenger?.())
-        this.wsFileWatcher?.onDidDelete(() => this.webViewMessenger?.())
-        this.userFileWatcher?.onDidDelete(() => this.webViewMessenger?.())
-=======
         if (this.userFileWatcher) {
             this.fileWatcherDisposables.push(
                 this.userFileWatcher,
@@ -411,7 +405,6 @@
                 this.userFileWatcher.onDidDelete(() => this.webViewMessenger?.())
             )
         }
->>>>>>> cfa5643b
 
         debug('CommandsController:fileWatcherInit', 'watchers created')
     }
@@ -429,12 +422,6 @@
             disposable.dispose()
         }
         this.myPromptsMap = new Map<string, CodyPrompt>()
-<<<<<<< HEAD
-        this.wsFileWatcher?.dispose()
-        this.userFileWatcher?.dispose()
-
-=======
->>>>>>> cfa5643b
         debug('CommandsController:dispose', 'disposed')
     }
 }