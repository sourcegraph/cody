--- conflicted
+++ resolved
@@ -6,14 +6,7 @@
 
 import { View } from '../../webviews/NavBar'
 import { debug } from '../log'
-<<<<<<< HEAD
-import { getRerankWithLog } from '../logged-rerank'
-import { FixupTask } from '../non-stop/FixupTask'
-import { IdleRecipeRunner } from '../non-stop/roles'
-import { AuthProvider, isNetworkError } from '../services/AuthProvider'
-=======
 import { CodyPromptType } from '../my-cody/types'
->>>>>>> 8e1aad2f
 import { logEvent } from '../services/EventLogger'
 
 import { MessageProvider, MessageProviderOptions } from './MessageProvider'
@@ -75,19 +68,6 @@
                 // cody.auth.signin or cody.auth.signout
                 await vscode.commands.executeCommand(`cody.auth.${message.type}`)
                 break
-<<<<<<< HEAD
-            case 'settings':
-                await this.authProvider.auth(message.serverEndpoint, message.accessToken, this.config.customHeaders)
-                break
-            case 'reload':
-                await this.authProvider.auth(
-                    this.config.serverEndpoint,
-                    this.config.accessToken,
-                    this.config.customHeaders
-                )
-                break
-=======
->>>>>>> 8e1aad2f
             case 'insert':
                 await this.insertAtCursor(message.text)
                 break
@@ -151,116 +131,6 @@
         }
     }
 
-<<<<<<< HEAD
-    private sendEnabledPlugins(plugins: string[]): void {
-        void this.webview?.postMessage({ type: 'enabled-plugins', plugins })
-    }
-
-    private createNewChatID(): void {
-        this.currentChatID = new Date(Date.now()).toUTCString()
-    }
-
-    private sendPrompt(promptMessages: Message[], responsePrefix = ''): void {
-        this.cancelCompletion()
-        void vscode.commands.executeCommand('setContext', 'cody.reply.pending', true)
-        this.editor.controllers.inline.setResponsePending(true)
-
-        let text = ''
-
-        this.multiplexer.sub(BotResponseMultiplexer.DEFAULT_TOPIC, {
-            onResponse: (content: string) => {
-                text += content
-                const displayText = reformatBotMessage(text, responsePrefix)
-                this.transcript.addAssistantResponse(displayText)
-                this.editor.controllers.inline.reply(displayText, 'streaming')
-                this.sendTranscript()
-                return Promise.resolve()
-            },
-            onTurnComplete: async () => {
-                const lastInteraction = this.transcript.getLastInteraction()
-                if (lastInteraction) {
-                    const displayText = reformatBotMessage(text, responsePrefix)
-                    const fileExistFunc = (filePaths: string[]): Promise<{ [filePath: string]: boolean }> => {
-                        const rootPath = this.editor.getWorkspaceRootPath()
-                        if (!rootPath) {
-                            return Promise.resolve({})
-                        }
-                        return fastFilesExist(this.rgPath, rootPath, filePaths)
-                    }
-                    let { text: highlightedDisplayText } = await highlightTokens(
-                        displayText || '',
-                        fileExistFunc,
-                        this.currentWorkspaceRoot
-                    )
-                    // TODO(keegancsmith) guardrails may be slow, we need to make this async update the interaction.
-                    highlightedDisplayText = await this.guardrailsAnnotateAttributions(highlightedDisplayText)
-                    this.transcript.addAssistantResponse(text || '', highlightedDisplayText)
-                    this.editor.controllers.inline.reply(highlightedDisplayText, 'complete')
-                }
-                void this.onCompletionEnd()
-            },
-        })
-
-        let textConsumed = 0
-
-        this.cancelCompletionCallback = this.chat.chat(promptMessages, {
-            onChange: text => {
-                // TODO(dpc): The multiplexer can handle incremental text. Change chat to provide incremental text.
-                text = text.slice(textConsumed)
-                textConsumed += text.length
-                void this.multiplexer.publish(text)
-            },
-            onComplete: () => {
-                void this.multiplexer.notifyTurnComplete()
-            },
-            onError: (err, statusCode) => {
-                // TODO notify the multiplexer of the error
-                debug('ChatViewProvider:onError', err)
-                if (isAbortError(err)) {
-                    return
-                }
-                // Log users out on unauth error
-                if (statusCode && statusCode >= 400 && statusCode <= 410) {
-                    this.authProvider
-                        .auth(this.config.serverEndpoint, this.config.accessToken, this.config.customHeaders)
-                        .catch(error => console.error(error))
-                    debug('ChatViewProvider:onError:unauthUser', err, { verbose: { statusCode } })
-                }
-                if (isNetworkError(err)) {
-                    err = 'Cody could not respond due to a network error.'
-                }
-                // Display error message as assistant response
-                this.transcript.addErrorAsAssistantResponse(err)
-                // We ignore embeddings errors in this instance because we're already showing an
-                // error message and don't want to overwhelm the user.
-                this.onCompletionEnd(true)
-                void this.editor.controllers.inline.error()
-                console.error(`Completion request failed: ${err}`)
-            },
-        })
-    }
-
-    private cancelCompletion(): void {
-        this.cancelCompletionCallback?.()
-        this.cancelCompletionCallback = null
-    }
-
-    private onCompletionEnd(ignoreEmbeddingsError: boolean = false): void {
-        this.isMessageInProgress = false
-        this.cancelCompletionCallback = null
-        this.sendTranscript()
-        void this.saveTranscriptToChatHistory()
-        this.sendChatHistory()
-        void vscode.commands.executeCommand('setContext', 'cody.reply.pending', false)
-        this.editor.controllers.inline.setResponsePending(false)
-        if (!ignoreEmbeddingsError) {
-            this.logEmbeddingsSearchErrors()
-        }
-        this.scheduleIdleRecipes()
-    }
-
-=======
->>>>>>> 8e1aad2f
     private async onHumanMessageSubmitted(text: string, submitType: 'user' | 'suggestion'): Promise<void> {
         debug('ChatViewProvider:onHumanMessageSubmitted', '', { verbose: { text, submitType } })
         if (submitType === 'suggestion') {
@@ -337,20 +207,10 @@
         if (!editor || !selectionRange) {
             return
         }
-<<<<<<< HEAD
-        const searchErrors = this.codebaseContext.getEmbeddingSearchErrors()
-
-        // Display error message as assistant response for users with indexed codebase but getting search errors
-        if (this.codebaseContext.checkEmbeddingsConnection() && searchErrors) {
-            this.transcript.addErrorAsAssistantResponse(searchErrors)
-            debug('ChatViewProvider:onLogEmbeddingsErrors', '', { verbose: searchErrors })
-        }
-=======
         const edit = new vscode.WorkspaceEdit()
         // trimEnd() to remove new line added by Cody
         edit.replace(editor.document.uri, selectionRange, text.trimEnd())
         await vscode.workspace.applyEdit(edit)
->>>>>>> 8e1aad2f
     }
 
     protected handleEnabledPlugins(plugins: string[]): void {
