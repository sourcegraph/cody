<<<<<<< HEAD
import type { AuthStatus } from '@sourcegraph/cody-shared'
import semver from 'semver'
=======
import type { AuthStatus, ChatMessage } from '@sourcegraph/cody-shared'
>>>>>>> 3830c3ad
import { defaultAuthStatus, unauthenticatedStatus } from './protocol'

/**
 * Checks a user's authentication status.
 * @param endpoint The server endpoint.
 * @param isDotCom Whether the user is connected to the dotcom instance.
 * @param user Whether the user is logged in.
 * @param isEmailVerified Whether the user has verified their email. Default to true for non-enterprise instances.
 * @param isCodyEnabled Whether Cody is enabled on the Sourcegraph instance. Default to true for non-enterprise instances.
 * @param userCanUpgrade Whether the user can upgrade their plan.
 * @param version The Sourcegraph instance version.
 * @param avatarURL The user's avatar URL, or '' if not set.
 * @param username The user's username.
 * @param displayName The user's display name, or '' if not set.
 * @param primaryEmail The user's primary email, or '' if not set.
 * @returns The user's authentication status. It's for frontend to display when instance is on unsupported version if siteHasCodyEnabled is false
 */
export function newAuthStatus(
    endpoint: string,
    isDotCom: boolean,
    user: boolean,
    isEmailVerified: boolean,
    isCodyEnabled: boolean,
    userCanUpgrade: boolean,
    version: string,
    avatarURL: string,
    username: string,
    displayName?: string,
    primaryEmail?: string,
    configOverwrites?: AuthStatus['configOverwrites']
): AuthStatus {
    if (!user) {
        return { ...unauthenticatedStatus, endpoint }
    }
    const authStatus: AuthStatus = { ...defaultAuthStatus, endpoint }
    // Set values and return early
    authStatus.authenticated = user
    authStatus.showInvalidAccessTokenError = !user
    authStatus.requiresVerifiedEmail = isDotCom
    authStatus.hasVerifiedEmail = isDotCom && isEmailVerified
    authStatus.siteHasCodyEnabled = isCodyEnabled
    authStatus.userCanUpgrade = userCanUpgrade
    authStatus.siteVersion = version
    authStatus.avatarURL = avatarURL
    authStatus.primaryEmail = primaryEmail || ''
    authStatus.displayName = displayName || ''
    authStatus.username = username
    if (configOverwrites) {
        authStatus.configOverwrites = configOverwrites
    }
    const isLoggedIn = authStatus.siteHasCodyEnabled && authStatus.authenticated
    const isAllowed = authStatus.requiresVerifiedEmail ? authStatus.hasVerifiedEmail : true
    authStatus.isLoggedIn = isLoggedIn && isAllowed
    authStatus.isDotCom = isDotCom
    authStatus.codyApiVersion = inferCodyApiVersion(version, isDotCom)
    return authStatus
}

/**
 * Counts the number of lines and characters in code blocks in a given string.
 * @param text - The string to search for code blocks.
 * @returns An object with the total lineCount and charCount of code in code blocks,
 * or null if no code blocks are found.
 */
export const countGeneratedCode = (text: string): { lineCount: number; charCount: number } | null => {
    const codeBlockRegex = /```[\S\s]*?```/g
    const codeBlocks = text.match(codeBlockRegex)
    if (!codeBlocks) {
        return null
    }
    const count = { lineCount: 0, charCount: 0 }
    const backticks = '```'
    for (const block of codeBlocks) {
        const lines = block.split('\n')
        const codeLines = lines.filter(line => !line.startsWith(backticks))
        const lineCount = codeLines.length
        const language = lines[0].replace(backticks, '')
        // 2 backticks + 2 newline
        const charCount = block.length - language.length - backticks.length * 2 - 2
        count.charCount += charCount
        count.lineCount += lineCount
    }
    return count
}

<<<<<<< HEAD
function inferCodyApiVersion(version: string, isDotCom: boolean): 0 | 1 {
    const parsedVersion = semver.valid(version)
    // DotCom is always recent
    if (isDotCom) {
        return 1
    }
    // On Cloud deployments from main, the version identifier will not parse as SemVer. Assume these
    // are recent
    if (parsedVersion == null) {
        return 1
    }
    // 5.4.0+ will include the API changes.
    if (semver.gte(parsedVersion, '5.4.0')) {
        return 1
    }
    // Dev instances report as 0.0.0
    if (parsedVersion === '0.0.0') {
        return 1
    }

    return 0 // zero refers to the legacy, unversioned, Cody API
=======
/**
 * Counts the total number of bytes used in a list of chat messages.
 *
 * This function is exported and can be used to calculate the byte usage
 * of chat messages for storage/bandwidth purposes.
 *
 * @param messages - The list of chat messages to count bytes for
 * @returns The total number of bytes used in the messages
 */
export function countBytesInChatMessages(messages: ChatMessage[]): number {
    if (messages.length === 0) {
        return 0
    }
    return messages.reduce((acc, msg) => acc + msg.speaker.length + (msg.text?.length || 0) + 3, 0)
}

/**
 * Gets the context window limit in bytes for chat messages, taking into
 * account the maximum allowed character count. Returns 0 if the used bytes
 * exceeds the limit.
 * @param messages - The chat messages
 * @param maxChars - The maximum allowed character count
 * @returns The context window limit in bytes
 */
export function getContextWindowLimitInBytes(messages: ChatMessage[], maxChars: number): number {
    const used = countBytesInChatMessages(messages)
    if (used > maxChars) {
        return 0
    }
    return maxChars - used
>>>>>>> 3830c3ad
}<|MERGE_RESOLUTION|>--- conflicted
+++ resolved
@@ -1,10 +1,6 @@
-<<<<<<< HEAD
-import type { AuthStatus } from '@sourcegraph/cody-shared'
-import semver from 'semver'
-=======
-import type { AuthStatus, ChatMessage } from '@sourcegraph/cody-shared'
->>>>>>> 3830c3ad
-import { defaultAuthStatus, unauthenticatedStatus } from './protocol'
+import semver from "semver";
+import type { AuthStatus, ChatMessage } from "@sourcegraph/cody-shared";
+import { defaultAuthStatus, unauthenticatedStatus } from "./protocol";
 
 /**
  * Checks a user's authentication status.
@@ -22,44 +18,46 @@
  * @returns The user's authentication status. It's for frontend to display when instance is on unsupported version if siteHasCodyEnabled is false
  */
 export function newAuthStatus(
-    endpoint: string,
-    isDotCom: boolean,
-    user: boolean,
-    isEmailVerified: boolean,
-    isCodyEnabled: boolean,
-    userCanUpgrade: boolean,
-    version: string,
-    avatarURL: string,
-    username: string,
-    displayName?: string,
-    primaryEmail?: string,
-    configOverwrites?: AuthStatus['configOverwrites']
+	endpoint: string,
+	isDotCom: boolean,
+	user: boolean,
+	isEmailVerified: boolean,
+	isCodyEnabled: boolean,
+	userCanUpgrade: boolean,
+	version: string,
+	avatarURL: string,
+	username: string,
+	displayName?: string,
+	primaryEmail?: string,
+	configOverwrites?: AuthStatus["configOverwrites"],
 ): AuthStatus {
-    if (!user) {
-        return { ...unauthenticatedStatus, endpoint }
-    }
-    const authStatus: AuthStatus = { ...defaultAuthStatus, endpoint }
-    // Set values and return early
-    authStatus.authenticated = user
-    authStatus.showInvalidAccessTokenError = !user
-    authStatus.requiresVerifiedEmail = isDotCom
-    authStatus.hasVerifiedEmail = isDotCom && isEmailVerified
-    authStatus.siteHasCodyEnabled = isCodyEnabled
-    authStatus.userCanUpgrade = userCanUpgrade
-    authStatus.siteVersion = version
-    authStatus.avatarURL = avatarURL
-    authStatus.primaryEmail = primaryEmail || ''
-    authStatus.displayName = displayName || ''
-    authStatus.username = username
-    if (configOverwrites) {
-        authStatus.configOverwrites = configOverwrites
-    }
-    const isLoggedIn = authStatus.siteHasCodyEnabled && authStatus.authenticated
-    const isAllowed = authStatus.requiresVerifiedEmail ? authStatus.hasVerifiedEmail : true
-    authStatus.isLoggedIn = isLoggedIn && isAllowed
-    authStatus.isDotCom = isDotCom
-    authStatus.codyApiVersion = inferCodyApiVersion(version, isDotCom)
-    return authStatus
+	if (!user) {
+		return { ...unauthenticatedStatus, endpoint };
+	}
+	const authStatus: AuthStatus = { ...defaultAuthStatus, endpoint };
+	// Set values and return early
+	authStatus.authenticated = user;
+	authStatus.showInvalidAccessTokenError = !user;
+	authStatus.requiresVerifiedEmail = isDotCom;
+	authStatus.hasVerifiedEmail = isDotCom && isEmailVerified;
+	authStatus.siteHasCodyEnabled = isCodyEnabled;
+	authStatus.userCanUpgrade = userCanUpgrade;
+	authStatus.siteVersion = version;
+	authStatus.avatarURL = avatarURL;
+	authStatus.primaryEmail = primaryEmail || "";
+	authStatus.displayName = displayName || "";
+	authStatus.username = username;
+	if (configOverwrites) {
+		authStatus.configOverwrites = configOverwrites;
+	}
+	const isLoggedIn = authStatus.siteHasCodyEnabled && authStatus.authenticated;
+	const isAllowed = authStatus.requiresVerifiedEmail
+		? authStatus.hasVerifiedEmail
+		: true;
+	authStatus.isLoggedIn = isLoggedIn && isAllowed;
+	authStatus.isDotCom = isDotCom;
+	authStatus.codyApiVersion = inferCodyApiVersion(version, isDotCom);
+	return authStatus;
 }
 
 /**
@@ -68,50 +66,52 @@
  * @returns An object with the total lineCount and charCount of code in code blocks,
  * or null if no code blocks are found.
  */
-export const countGeneratedCode = (text: string): { lineCount: number; charCount: number } | null => {
-    const codeBlockRegex = /```[\S\s]*?```/g
-    const codeBlocks = text.match(codeBlockRegex)
-    if (!codeBlocks) {
-        return null
-    }
-    const count = { lineCount: 0, charCount: 0 }
-    const backticks = '```'
-    for (const block of codeBlocks) {
-        const lines = block.split('\n')
-        const codeLines = lines.filter(line => !line.startsWith(backticks))
-        const lineCount = codeLines.length
-        const language = lines[0].replace(backticks, '')
-        // 2 backticks + 2 newline
-        const charCount = block.length - language.length - backticks.length * 2 - 2
-        count.charCount += charCount
-        count.lineCount += lineCount
-    }
-    return count
+export const countGeneratedCode = (
+	text: string,
+): { lineCount: number; charCount: number } | null => {
+	const codeBlockRegex = /```[\S\s]*?```/g;
+	const codeBlocks = text.match(codeBlockRegex);
+	if (!codeBlocks) {
+		return null;
+	}
+	const count = { lineCount: 0, charCount: 0 };
+	const backticks = "```";
+	for (const block of codeBlocks) {
+		const lines = block.split("\n");
+		const codeLines = lines.filter((line) => !line.startsWith(backticks));
+		const lineCount = codeLines.length;
+		const language = lines[0].replace(backticks, "");
+		// 2 backticks + 2 newline
+		const charCount = block.length - language.length - backticks.length * 2 - 2;
+		count.charCount += charCount;
+		count.lineCount += lineCount;
+	}
+	return count;
+};
+
+function inferCodyApiVersion(version: string, isDotCom: boolean): 0 | 1 {
+	const parsedVersion = semver.valid(version);
+	// DotCom is always recent
+	if (isDotCom) {
+		return 1;
+	}
+	// On Cloud deployments from main, the version identifier will not parse as SemVer. Assume these
+	// are recent
+	if (parsedVersion == null) {
+		return 1;
+	}
+	// 5.4.0+ will include the API changes.
+	if (semver.gte(parsedVersion, "5.4.0")) {
+		return 1;
+	}
+	// Dev instances report as 0.0.0
+	if (parsedVersion === "0.0.0") {
+		return 1;
+	}
+
+	return 0; // zero refers to the legacy, unversioned, Cody API
 }
 
-<<<<<<< HEAD
-function inferCodyApiVersion(version: string, isDotCom: boolean): 0 | 1 {
-    const parsedVersion = semver.valid(version)
-    // DotCom is always recent
-    if (isDotCom) {
-        return 1
-    }
-    // On Cloud deployments from main, the version identifier will not parse as SemVer. Assume these
-    // are recent
-    if (parsedVersion == null) {
-        return 1
-    }
-    // 5.4.0+ will include the API changes.
-    if (semver.gte(parsedVersion, '5.4.0')) {
-        return 1
-    }
-    // Dev instances report as 0.0.0
-    if (parsedVersion === '0.0.0') {
-        return 1
-    }
-
-    return 0 // zero refers to the legacy, unversioned, Cody API
-=======
 /**
  * Counts the total number of bytes used in a list of chat messages.
  *
@@ -122,10 +122,13 @@
  * @returns The total number of bytes used in the messages
  */
 export function countBytesInChatMessages(messages: ChatMessage[]): number {
-    if (messages.length === 0) {
-        return 0
-    }
-    return messages.reduce((acc, msg) => acc + msg.speaker.length + (msg.text?.length || 0) + 3, 0)
+	if (messages.length === 0) {
+		return 0;
+	}
+	return messages.reduce(
+		(acc, msg) => acc + msg.speaker.length + (msg.text?.length || 0) + 3,
+		0,
+	);
 }
 
 /**
@@ -136,11 +139,13 @@
  * @param maxChars - The maximum allowed character count
  * @returns The context window limit in bytes
  */
-export function getContextWindowLimitInBytes(messages: ChatMessage[], maxChars: number): number {
-    const used = countBytesInChatMessages(messages)
-    if (used > maxChars) {
-        return 0
-    }
-    return maxChars - used
->>>>>>> 3830c3ad
+export function getContextWindowLimitInBytes(
+	messages: ChatMessage[],
+	maxChars: number,
+): number {
+	const used = countBytesInChatMessages(messages);
+	if (used > maxChars) {
+		return 0;
+	}
+	return maxChars - used;
 }