import path from 'node:path'
import {
    type ContextItem,
    ContextItemSource,
    type ContextSearchResult,
    type PromptString,
    type SourcegraphCompletionsClient,
    graphqlClient,
    isFileURI,
} from '@sourcegraph/cody-shared'
import { isError } from 'lodash'
import * as vscode from 'vscode'
import type { VSCodeEditor } from '../../editor/vscode-editor'
import { rewriteKeywordQuery } from '../../local-context/rewrite-keyword-query'
import type { SymfRunner } from '../../local-context/symf'
import { logDebug, logError } from '../../log'
import { gitLocallyModifiedFiles } from '../../repository/git-extension-api'
import type { Root } from './context'

interface ContextQuery {
    userQuery: PromptString
    roots: Root[]
}

interface RewrittenQuery extends ContextQuery {
    rewritten: string
}

export class ContextFetcher implements vscode.Disposable {
    constructor(
        private editor: VSCodeEditor,
        private symf: SymfRunner | undefined,
        private llms: SourcegraphCompletionsClient
    ) {}

    public dispose(): void {
        this.symf?.dispose()
    }

    public async fetchContext(query: ContextQuery, signal?: AbortSignal): Promise<ContextItem[]> {
        const rewritten = await rewriteKeywordQuery(this.llms, query.userQuery, signal)
        const rewrittenQuery = {
            ...query,
            rewritten,
        }

        // Fetch context from locally edited files
        const localRoots: vscode.Uri[] = []
        for (const root of query.roots) {
            if (!root.local) {
                continue
            }
            localRoots.push(root.local)
        }
        const changedFilesByRoot = await Promise.all(
            localRoots.map(root => gitLocallyModifiedFiles(root, signal))
        )
        const changedFiles = changedFilesByRoot.flat()

        const [liveContext, indexedContext] = await Promise.all([
            this.fetchLiveContext(rewrittenQuery, changedFiles, signal),
            this.fetchIndexedContext(rewrittenQuery, signal),
        ])

        const { keep: filteredIndexedContext } = filterLocallyModifiedFilesOutOfRemoteContext(
            query.roots,
            changedFilesByRoot,
            indexedContext
        )

        return [...liveContext, ...filteredIndexedContext]
    }

<<<<<<< HEAD
    private async fetchLiveContext(query: RewrittenQuery, files: string[]): Promise<ContextItem[]> {
        if (files.length === 0) {
            return []
        }
=======
    private async fetchLiveContext(
        query: RewrittenQuery,
        files: string[],
        signal?: AbortSignal
    ): Promise<ContextItem[]> {
>>>>>>> 744572dc
        if (!this.symf) {
            logDebug('ContextFetcher', 'symf not available, skipping live context')
            return []
        }
        const results = await this.symf.getLiveResults(query.userQuery, query.rewritten, files, signal)
        return (
            await Promise.all(
                results.map(async (r): Promise<ContextItem | ContextItem[]> => {
                    signal?.throwIfAborted()
                    const range = new vscode.Range(
                        r.range.startPoint.row,
                        r.range.startPoint.col,
                        r.range.endPoint.row,
                        r.range.endPoint.col
                    )
                    let text: string | undefined
                    try {
                        text = await this.editor.getTextEditorContentForFile(r.file, range)
                    } catch (error) {
                        logError('ChatController.searchSymf', `Error getting file contents: ${error}`)
                        return []
                    }
                    return {
                        type: 'file',
                        uri: r.file,
                        range,
                        source: ContextItemSource.Search,
                        content: text,
                    }
                })
            )
        ).flat()
    }

    private async fetchIndexedContext(
        query: RewrittenQuery,
        signal?: AbortSignal
    ): Promise<ContextItem[]> {
        const repoIDs = query.roots
            .flatMap(r => r.remoteRepo?.id)
            .filter((id): id is string => id !== undefined)
        const result = await graphqlClient.contextSearch(repoIDs, query.rewritten, signal)
        if (isError(result)) {
            throw result
        }
        return result?.flatMap(r => contextSearchResultToContextItem(r) ?? []) ?? []
    }
}

function contextSearchResultToContextItem(result: ContextSearchResult): ContextItem | undefined {
    if (result.startLine < 0 || result.endLine < 0) {
        logDebug(
            'ContextFetcher',
            'ignoring server context result with invalid range',
            result.repoName,
            result.uri.toString()
        )
        return undefined
    }
    return {
        type: 'file',
        content: result.content,
        range: new vscode.Range(result.startLine, 0, result.endLine, 0),
        uri: result.uri,
        source: ContextItemSource.Unified,
        repoName: result.repoName,
        title: result.path,
        revision: result.commit,
    }
}

/**
 * Return a filtered list of remoteContextItems with the local files from
 * each root removed.
 */
export function filterLocallyModifiedFilesOutOfRemoteContext(
    roots: Root[],
    localFilesByRoot: string[][],
    remoteContextItems: ContextItem[]
): { keep: ContextItem[]; remove: ContextItem[] } {
    // Construct map from repo name to local files to filter out of remote context
    const repoNameToLocalFiles: Map<string, Set<string>> = new Map()
    for (let i = 0; i < roots.length; i++) {
        const remoteRepo = roots[i].remoteRepo
        if (!remoteRepo) {
            continue
        }

        const localRoot = roots[i].local
        if (!localRoot || !isFileURI(localRoot)) {
            continue
        }

        const relLocalFiles: Set<string> = new Set()
        for (const localFile of localFilesByRoot[i]) {
            relLocalFiles.add(path.relative(localRoot.fsPath, localFile))
        }
        repoNameToLocalFiles.set(remoteRepo.name, relLocalFiles)
    }

    const keep: ContextItem[] = []
    const remove: ContextItem[] = []
    for (const item of remoteContextItems) {
        if (!item.repoName) {
            keep.push(item)
            continue
        }
        const localFiles = repoNameToLocalFiles.get(item.repoName)
        if (!localFiles) {
            keep.push(item)
            continue
        }
        if (item.type === 'file' && item.title && localFiles.has(item.title)) {
            remove.push(item)
            continue
        }
        keep.push(item)
    }
    return { keep, remove }
}<|MERGE_RESOLUTION|>--- conflicted
+++ resolved
@@ -71,18 +71,14 @@
         return [...liveContext, ...filteredIndexedContext]
     }
 
-<<<<<<< HEAD
-    private async fetchLiveContext(query: RewrittenQuery, files: string[]): Promise<ContextItem[]> {
-        if (files.length === 0) {
-            return []
-        }
-=======
     private async fetchLiveContext(
         query: RewrittenQuery,
         files: string[],
         signal?: AbortSignal
     ): Promise<ContextItem[]> {
->>>>>>> 744572dc
+        if (files.length === 0) {
+            return []
+        }
         if (!this.symf) {
             logDebug('ContextFetcher', 'symf not available, skipping live context')
             return []
