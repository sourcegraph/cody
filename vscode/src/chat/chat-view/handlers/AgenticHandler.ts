import type { Span } from '@opentelemetry/api'
import {
    type ChatMessage,
    type ContextItem,
    type Message,
    type MessagePart,
    PromptString,
    type ToolCallContentPart,
    type ToolResultContentPart,
    isDefined,
    logDebug,
    wrapInActiveSpan,
} from '@sourcegraph/cody-shared'
import { forkSignal } from '../../../completions/utils'
import { PromptBuilder } from '../../../prompt-builder'
import type { ChatBuilder } from '../ChatBuilder'
import type { ChatControllerOptions } from '../ChatController'
import type { ContextRetriever } from '../ContextRetriever'
import { type AgentTool, AgentToolGroup } from '../tools'
import { parseToolCallArgs } from '../utils/parse'
import { ChatHandler } from './ChatHandler'
import type { AgentHandler, AgentHandlerDelegate, AgentRequest } from './interfaces'
import { buildAgentPrompt } from './prompts'

enum AGENT_MODELS {
    ExtendedThinking = 'anthropic::2024-10-22::claude-3-7-sonnet-extended-thinking',
    Base = 'anthropic::2024-10-22::claude-3-7-sonnet-latest',
}

/**
 * Base AgenticHandler class that manages tool execution state
 * and implements the core agentic conversation loop
 */
export class AgenticHandler extends ChatHandler implements AgentHandler {
    public static readonly id = 'agentic-chat'
    protected readonly SYSTEM_PROMPT: PromptString
    protected readonly MAX_TURN = 50

    protected tools: AgentTool[] = []

    constructor(
        contextRetriever: Pick<ContextRetriever, 'retrieveContext' | 'computeDidYouMean'>,
        editor: ChatControllerOptions['editor'],
        protected readonly chatClient: ChatControllerOptions['chatClient']
    ) {
        super(contextRetriever, editor, chatClient)
        this.SYSTEM_PROMPT = PromptString.unsafe_fromUserQuery(buildAgentPrompt())
    }

    public async handle(req: AgentRequest, delegate: AgentHandlerDelegate): Promise<void> {
        const { chatBuilder, span, recorder, signal } = req
        const sessionID = chatBuilder.sessionID

        // Initialize available tools
        this.tools = await AgentToolGroup.getToolsByAgentId(this.contextRetriever, span)

        logDebug('AgenticHandler', `Starting agent session ${sessionID}`)

        try {
            // Run the main conversation loop
            await this.runConversationLoop(chatBuilder, delegate, recorder, span, signal)
        } catch (error) {
            this.handleError(sessionID, error, delegate, signal)
        } finally {
            delegate.postDone()
            logDebug('AgenticHandler', `Ending agent session ${sessionID}`)
        }
    }

    /**
     * Run the main conversation loop, processing LLM responses and executing tools
     */
    protected async runConversationLoop(
        chatBuilder: ChatBuilder,
        delegate: AgentHandlerDelegate,
        recorder: AgentRequest['recorder'],
        span: Span,
        signal: AbortSignal
    ): Promise<void> {
        let turnCount = 0
        const abortController = forkSignal(signal || new AbortController().signal)

        // Main conversation loop
        while (turnCount < this.MAX_TURN && !signal.aborted) {
            const model = turnCount === 0 ? AGENT_MODELS.ExtendedThinking : AGENT_MODELS.Base

            try {
                // Get LLM response
                const { botResponse, toolCalls } = await this.requestLLM(
                    chatBuilder,
                    delegate,
                    recorder,
                    span,
                    abortController.signal,
                    model
                )

                // Add bot response to conversation
                delegate.postMessageInProgress(botResponse)

                const content = Array.from(toolCalls.values())

                // No tool calls means we're done
                if (!toolCalls?.size) {
                    chatBuilder.addBotMessage(botResponse, model)
                    logDebug('AgenticHandler', 'No tool calls, ending conversation')
                    break
                }

                // Execute tools and update results
                const toolResults = await this.executeTools(content)

                for (const toolResult of toolResults) {
                    // Find the tool call that corresponds to this result
                    const idx = botResponse.content?.findIndex(
                        c => c.type === 'tool_call' && c.tool_call.id === toolResult.tool_result.id
                    )
                    const toolCall = idx && idx !== -1 ? botResponse.content?.[idx] : undefined
                    // Update the tool call with the result
                    if (toolCall) {
                        const toolCallPart = toolCall as ToolCallContentPart
                        toolCallPart.result = { status: 'done', ...toolResult }
                    }
                }
                // Add the tool result to the chat
                chatBuilder.addBotMessage(botResponse, model)

                // Add a human message to hold tool results
                chatBuilder.addHumanMessage({
                    content: toolResults,
                    intent: 'agentic',
                })

                // Exit if max turns reached
                if (turnCount >= this.MAX_TURN - 1) {
                    logDebug('AgenticHandler', 'Max turns reached, ending conversation')
                    break
                }

                turnCount++
            } catch (error) {
                this.handleError(chatBuilder.sessionID, error, delegate, signal)
                break
            }
        }
    }

    /**
     * Request a response from the LLM with tool calling capabilities
     */
    protected async requestLLM(
        chatBuilder: ChatBuilder,
        delegate: AgentHandlerDelegate,
        recorder: AgentRequest['recorder'],
        span: Span,
        signal: AbortSignal,
        model: string
    ): Promise<{ botResponse: ChatMessage; toolCalls: Map<string, ToolCallContentPart> }> {
        // Create prompt
        const prompter = new AgenticChatPrompter(this.SYSTEM_PROMPT)
        const prompt = await prompter.makePrompt(chatBuilder)
        recorder.recordChatQuestionExecuted([], { addMetadata: true, current: span })

        // Prepare API call parameters
        const params = {
            maxTokensToSample: 8000,
            messages: JSON.stringify(prompt),
            tools: this.tools.map(tool => ({
                type: 'function',
                function: {
                    name: tool.spec.name,
                    description: tool.spec.description,
                    parameters: tool.spec.input_schema,
                },
            })),
            stream: true,
            model,
        }

        // Initialize state
        const toolCalls = new Map<string, ToolCallContentPart>()
        const streamed: MessagePart = { type: 'text', text: '' }
        const content: MessagePart[] = []

        // Process stream
        const stream = await this.chatClient.chat(prompt, params, signal)
        for await (const message of stream) {
            if (signal.aborted) break

            switch (message.type) {
                case 'change': {
                    streamed.text = message.text
                    delegate.postMessageInProgress({
                        speaker: 'assistant',
                        content: [streamed],
                        text: PromptString.unsafe_fromLLMResponse(streamed.text),
                        model,
                    })
                    // Process tool calls in the response
                    const toolCalledParts = message?.content?.filter(c => c.type === 'tool_call') || []
                    for (const toolCall of toolCalledParts) {
                        this.syncToolCall(toolCall, toolCalls)
                    }
                    break
                }
                case 'error': {
                    throw message.error
                }
                case 'complete': {
                    content.push(streamed)
                    break
                }
            }
        }

        // Create final response

        if (toolCalls.size > 0) {
            content.push(...Array.from(toolCalls.values()))
        }

        return {
            botResponse: {
                speaker: 'assistant',
                intent: 'agentic',
                content,
                model,
                text: streamed.text ? PromptString.unsafe_fromLLMResponse(streamed.text) : undefined,
            },
            toolCalls,
        }
    }

    /**
     * Process and sync tool calls
     */
    protected syncToolCall(
        toolCall: ToolCallContentPart,
        toolCalls: Map<string, ToolCallContentPart>
    ): void {
        const existingCall = toolCalls.get(toolCall?.tool_call?.id)
        if (!existingCall) {
            logDebug('AgenticHandler', `Calling ${toolCall?.tool_call?.name}`, { verbose: toolCall })
        }
        // Merge the existing call (if any) with the new toolCall,
        // prioritizing properties from the new toolCall.  This ensures
        // that status and result are preserved if they exist.
        const updatedCall = { ...existingCall, ...toolCall }
        toolCalls.set(toolCall?.tool_call?.id, updatedCall)
    }

    /**
     * Execute tools from LLM response
     */
    protected async executeTools(toolCalls: ToolCallContentPart[]): Promise<ToolResultContentPart[]> {
        try {
            logDebug('AgenticHandler', `Executing ${toolCalls.length} tools`)
            // Execute all tools concurrently
            const toolResults = await Promise.all(
                toolCalls.map(async toolCall => {
                    logDebug('AgenticHandler', `Executing ${toolCall.tool_call?.name}`, {
                        verbose: toolCall,
                    })
                    return this.executeSingleTool(toolCall)
                })
            )

            return toolResults.filter(isDefined)
        } catch (error) {
            logDebug('AgenticHandler', 'Error executing tools', { verbose: error })
            return []
        }
    }

    /**
     * Execute a single tool and handle success/failure
     */
    protected async executeSingleTool(
        toolCall: ToolCallContentPart
    ): Promise<ToolResultContentPart | undefined> {
        // Find the appropriate tool
        const tool = this.tools.find(t => t.spec.name === toolCall.tool_call.name)
        if (!tool) return undefined

        const toolResult: ToolResultContentPart = {
            type: 'tool_result',
            tool_result: {
                id: toolCall.tool_call.id,
                content: '',
            },
        }

        // Update status to pending *before* execution
        try {
            const args = parseToolCallArgs(toolCall.tool_call.arguments)
            const output = await tool.invoke(args)

<<<<<<< HEAD
            toolCall.result = output.text
            toolCall.output = output
            toolCall.status = 'done'
=======
            toolResult.tool_result.content = output.text
>>>>>>> fc575ab7

            logDebug('AgenticHandler', `Executed ${toolCall.tool_call.name}`, { verbose: output })

<<<<<<< HEAD
            return { toolResult: toolCall, contextItems: output.contextItems }
=======
            return toolResult
>>>>>>> fc575ab7
        } catch (error) {
            toolResult.tool_result.content = String(error)
            logDebug('AgenticHandler', `${toolCall.tool_call.name} failed`, { verbose: error })
            return toolResult
        }
    }

    /**
     * Handle errors with consistent logging and reporting
     */
    private handleError(
        sessionID: string,
        error: unknown,
        delegate: AgentHandlerDelegate,
        signal: AbortSignal
    ): void {
        logDebug('AgenticHandler', `Error in agent session ${sessionID}`, {
            verbose:
                error instanceof Error ? { message: error.message, stack: error.stack } : String(error),
        })

        // Only post error if not aborted
        if (!signal.aborted) {
            delegate.postError(error instanceof Error ? error : new Error(String(error)), 'transcript')
        }
    }
}

// TEMPORARY CONTEXT WINDOW
const contextWindow = { input: 180000, output: 8000 }

// A prompter that creates a prompt for an agentic chat model
class AgenticChatPrompter {
    private readonly preamble: ChatMessage
    constructor(preamble: PromptString) {
        this.preamble = { speaker: 'system', text: preamble }
    }

    public async makePrompt(chat: ChatBuilder, context: ContextItem[] = []): Promise<Message[]> {
        return wrapInActiveSpan('AgenticChat.prompter', async () => {
            const promptBuilder = await PromptBuilder.create(contextWindow)

            // Add preamble messages
            if (!promptBuilder.tryAddToPrefix([this.preamble])) {
                throw new Error(`Preamble length exceeded context window ${contextWindow.input}`)
            }

            // Add existing chat transcript messages
            const transcript = chat.getDehydratedMessages()
            const reversedTranscript = [...transcript].reverse()

            promptBuilder.tryAddMessages(reversedTranscript)

            if (context.length > 0) {
                await promptBuilder.tryAddContext('user', context)
            }

            const historyItems = reversedTranscript
                .flatMap(m => (m.contextFiles ? [...m.contextFiles].reverse() : []))
                .filter(isDefined)

            await promptBuilder.tryAddContext('history', historyItems.reverse())

            return promptBuilder.build()
        })
    }
}<|MERGE_RESOLUTION|>--- conflicted
+++ resolved
@@ -54,6 +54,8 @@
         // Initialize available tools
         this.tools = await AgentToolGroup.getToolsByAgentId(this.contextRetriever, span)
 
+        const startTime = Date.now()
+
         logDebug('AgenticHandler', `Starting agent session ${sessionID}`)
 
         try {
@@ -64,6 +66,7 @@
         } finally {
             delegate.postDone()
             logDebug('AgenticHandler', `Ending agent session ${sessionID}`)
+            logDebug('AgenticHandler', `Session ${sessionID} duration: ${Date.now() - startTime}ms`)
         }
     }
 
@@ -109,20 +112,21 @@
 
                 // Execute tools and update results
                 const toolResults = await this.executeTools(content)
-
                 for (const toolResult of toolResults) {
                     // Find the tool call that corresponds to this result
                     const idx = botResponse.content?.findIndex(
                         c => c.type === 'tool_call' && c.tool_call.id === toolResult.tool_result.id
                     )
-                    const toolCall = idx && idx !== -1 ? botResponse.content?.[idx] : undefined
+                    const toolCall =
+                        idx !== undefined &&
+                        idx !== -1 &&
+                        (botResponse.content?.[idx] as ToolCallContentPart)
                     // Update the tool call with the result
                     if (toolCall) {
-                        const toolCallPart = toolCall as ToolCallContentPart
-                        toolCallPart.result = { status: 'done', ...toolResult }
+                        toolCall.tool_result = toolResult
                     }
                 }
-                // Add the tool result to the chat
+                // Add the tool result to the chat builder
                 chatBuilder.addBotMessage(botResponse, model)
 
                 // Add a human message to hold tool results
@@ -144,7 +148,6 @@
             }
         }
     }
-
     /**
      * Request a response from the LLM with tool calling capabilities
      */
@@ -295,23 +298,15 @@
             const args = parseToolCallArgs(toolCall.tool_call.arguments)
             const output = await tool.invoke(args)
 
-<<<<<<< HEAD
-            toolCall.result = output.text
-            toolCall.output = output
-            toolCall.status = 'done'
-=======
             toolResult.tool_result.content = output.text
->>>>>>> fc575ab7
+            toolResult.output = { status: 'done', ...output }
 
             logDebug('AgenticHandler', `Executed ${toolCall.tool_call.name}`, { verbose: output })
 
-<<<<<<< HEAD
-            return { toolResult: toolCall, contextItems: output.contextItems }
-=======
             return toolResult
->>>>>>> fc575ab7
         } catch (error) {
             toolResult.tool_result.content = String(error)
+            toolResult.output = { status: 'error' }
             logDebug('AgenticHandler', `${toolCall.tool_call.name} failed`, { verbose: error })
             return toolResult
         }
