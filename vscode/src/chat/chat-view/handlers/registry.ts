<<<<<<< HEAD
import { DeepCodyAgent } from '../../agentic/DeepCody'
=======
import Anthropic from '@anthropic-ai/sdk'
import { getConfiguration } from '../../../configuration'
>>>>>>> f46a8ec6
import { ChatHandler } from './ChatHandler'
import { DeepCodyHandler } from './DeepCodyHandler'
import { EditHandler } from './EditHandler'
import { SearchHandler } from './SearchHandler'
import { ExperimentalToolHandler } from './ToolHandler'
import type { AgentHandler, AgentTools } from './interfaces'

/**
 * The agentRegistry registers agent handlers under IDs which can then be invoked
 * at query time to retrieve the appropriate handler for a user request.
 */
const agentRegistry = new Map<string, (id: string, tools: AgentTools) => AgentHandler>()

function registerAgent(id: string, ctr: (id: string, tools: AgentTools) => AgentHandler) {
    agentRegistry.set(id, ctr)
}

export function getAgent(id: string, modelId: string, tools: AgentTools): AgentHandler {
    const { contextRetriever, editor, chatClient } = tools
    if (id === DeepCodyAgent.id) {
        return new DeepCodyHandler(modelId, contextRetriever, editor, chatClient)
    }
    if (agentRegistry.has(id)) {
        return agentRegistry.get(id)!(id, tools)
    }
    // If id is not found, assume it's a base model
    return new ChatHandler(modelId, contextRetriever, editor, chatClient)
}

registerAgent('search', (_id: string, _tools: AgentTools) => new SearchHandler())
registerAgent(
    'edit',
    (_id: string, { contextRetriever, editor }: AgentTools) =>
        new EditHandler('edit', contextRetriever, editor)
)
registerAgent(
    'insert',
    (_id: string, { contextRetriever, editor }: AgentTools) =>
        new EditHandler('insert', contextRetriever, editor)
)
registerAgent('sourcegraph::2024-12-31::tool-cody', (_id: string) => {
    const config = getConfiguration()
    const anthropicAPI = new Anthropic({
        apiKey: config.experimentalMinionAnthropicKey,
    })
    return new ExperimentalToolHandler(anthropicAPI)
})<|MERGE_RESOLUTION|>--- conflicted
+++ resolved
@@ -1,9 +1,6 @@
-<<<<<<< HEAD
-import { DeepCodyAgent } from '../../agentic/DeepCody'
-=======
 import Anthropic from '@anthropic-ai/sdk'
 import { getConfiguration } from '../../../configuration'
->>>>>>> f46a8ec6
+import { DeepCodyAgent } from '../../agentic/DeepCody'
 import { ChatHandler } from './ChatHandler'
 import { DeepCodyHandler } from './DeepCodyHandler'
 import { EditHandler } from './EditHandler'
