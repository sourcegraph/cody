--- conflicted
+++ resolved
@@ -65,11 +65,8 @@
         private readonly embeddingsClient: CachedRemoteEmbeddingsClient,
         private readonly localEmbeddings: LocalEmbeddingsController | null,
         private readonly symf: SymfRunner | null,
-<<<<<<< HEAD
-        private commandsController?: CommandsController
-=======
-        private readonly guardrails: Guardrails
->>>>>>> b2712f69
+        private readonly guardrails: Guardrails,
+        private readonly commandsController?: CommandsController
     ) {
         logDebug('ChatPanelsManager:constructor', 'init')
         this.options = { treeView: this.treeViewProvider, extensionUri, featureFlagProvider, ...options }
@@ -206,11 +203,8 @@
             localEmbeddings: this.localEmbeddings,
             symf: this.symf,
             models,
-<<<<<<< HEAD
             commandsController: this.commandsController,
-=======
             guardrails: this.guardrails,
->>>>>>> b2712f69
         })
     }
 
