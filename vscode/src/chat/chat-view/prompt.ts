--- conflicted
+++ resolved
@@ -75,14 +75,10 @@
                 !this.isCommand &&
                 Boolean(this.explicitContext.length || historyItems.length || this.corpusContext.length)
             ) {
-<<<<<<< HEAD
                 PromptMixin.addContextMixin()
-=======
-                reverseTranscript[0] = PromptMixin.mixInto(reverseTranscript[0], chatModel)
->>>>>>> 654ef289
             }
 
-            reverseTranscript[0] = PromptMixin.mixInto(reverseTranscript[0], chat.modelID)
+            reverseTranscript[0] = PromptMixin.mixInto(reverseTranscript[0], chat.selectedModel)
 
             const messagesIgnored = promptBuilder.tryAddMessages(reverseTranscript)
             if (messagesIgnored) {
