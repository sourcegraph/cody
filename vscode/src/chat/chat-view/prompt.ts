import * as vscode from 'vscode'

import {
    type ContextItem,
    type Message,
    PromptMixin,
    PromptString,
    getSimplePreamble,
    isDefined,
    wrapInActiveSpan,
} from '@sourcegraph/cody-shared'
import type { RankedContext } from '@sourcegraph/cody-shared/src/chat/transcript/messages'
import { logDebug } from '../../log'
import { PromptBuilder } from '../../prompt-builder'
import type { ChatModel } from './ChatModel'

interface PromptInfo {
    prompt: Message[]
    /**
     * The context items processed for the current message:
     * - used: Context items that were used in the prompt.
     * - ignored: Context items that were ignored due to context limit or cody ignored.
     */
    context: {
        used: ContextItem[]
        ignored: ContextItem[]
    }

    /**
     * All context lists
     */
    contextAlternatives: RankedContext[]
}

export class DefaultPrompter {
    constructor(
<<<<<<< HEAD
        private explicitContext: ContextItemWithContent[],
        private getEnhancedContext?: (query: PromptString) => Promise<RankedContext[]>,
=======
        private explicitContext: ContextItem[],
        private corpusContext: ContextItem[],
>>>>>>> 744572dc
        /**
         * Whether the current message is from a default command.
         * We will apply context assist prompt for non-command chat messages.
         */
        private isCommand = false
    ) {}
    // Constructs the raw prompt to send to the LLM, with message order reversed, so we can construct
    // an array with the most important messages (which appear most important first in the reverse-prompt.
    //
    // Returns the reverse prompt and the new context that was used in the prompt for the current message.
    // If user-context added at the last message is ignored, returns the items in the newContextIgnored array.
    public async makePrompt(chat: ChatModel, codyApiVersion: number): Promise<PromptInfo> {
        return wrapInActiveSpan('chat.prompter', async () => {
            const promptBuilder = new PromptBuilder(chat.contextWindow)
            const preInstruction: PromptString | undefined = PromptString.fromConfig(
                vscode.workspace.getConfiguration('cody.chat'),
                'preInstruction',
                undefined
            )

            // Add preamble messages
            const preambleMessages = getSimplePreamble(chat.modelID, codyApiVersion, preInstruction)
            if (!promptBuilder.tryAddToPrefix(preambleMessages)) {
                throw new Error(`Preamble length exceeded context window ${chat.contextWindow.input}`)
            }

            // Add existing chat transcript messages
            const reverseTranscript = [...chat.getDehydratedMessages()].reverse()
            const historyItems = reverseTranscript
                .flatMap(m => (m.contextFiles ? [...m.contextFiles].reverse() : []))
                .filter(isDefined)

            // Apply the context preamble via the prompt mixin to the last open-ended human message that is not a command.
            // The context preamble provides additional instructions on how Cody should respond using the attached context items,
            // allowing Cody to provide more contextually relevant responses.
            //
            // Adding the preamble before the final build step ensures it is included in the final prompt but not displayed in the UI.
            // It also allows adding the preamble only when there is context to display, without wasting tokens on the same preamble repeatedly.
            if (
                !this.isCommand &&
                Boolean(this.explicitContext.length || historyItems.length || this.corpusContext.length)
            ) {
                reverseTranscript[0] = PromptMixin.mixInto(reverseTranscript[0], chat.modelID)
            }

            const messagesIgnored = promptBuilder.tryAddMessages(reverseTranscript)
            if (messagesIgnored) {
                logDebug(
                    'DefaultPrompter.makePrompt',
                    `Ignored ${messagesIgnored} chat messages due to context limit`
                )
            }
            // Counter for context items categorized by source
            const ignoredContext = { user: 0, corpus: 0, transcript: 0 }

            // Add context from new user-specified context items, e.g. @-mentions, active selection, etc.
            const newUserContext = await promptBuilder.tryAddContext('user', this.explicitContext)
            ignoredContext.user += newUserContext.ignored.length

            // Lists of context items added from the last human message.
            // NOTE: For UI display only, not used in the prompt.
            const context: PromptInfo['context'] = { used: [], ignored: [] }
            // List of valid context items added from the last human message
            context.used.push(...newUserContext.added.map(c => ({ ...c, isTooLarge: false })))
            // NOTE: Only used for display excluded context from user-specified context items in UI
            context.ignored.push(...newUserContext.ignored.map(c => ({ ...c, isTooLarge: true })))

<<<<<<< HEAD
            // Get new enhanced context from current editor or broader search when enabled
            const contextAlternatives: RankedContext[] = []
            if (this.getEnhancedContext) {
                const lastMessage = reverseTranscript[0]
                if (!lastMessage?.text || lastMessage.speaker !== 'human') {
                    throw new Error('Last message in prompt needs speaker "human", but was "assistant"')
                }

                const contextStrategies = await this.getEnhancedContext(lastMessage.text)
                const newEnhancedContextItems = contextStrategies[0].items
                const newEnhancedMessages = await promptBuilder.tryAddContext(
                    'enhanced',
                    newEnhancedContextItems
                )

                contextAlternatives.push(...contextStrategies)

                // Because this enhanced context is added for the last human message,
=======
            // Add corpus context
            if (this.corpusContext.length > 0) {
                const newCorpusContextMessages = await promptBuilder.tryAddContext(
                    'corpus',
                    this.corpusContext.slice()
                )
                // Because this corpus context is added for the last human message,
>>>>>>> 744572dc
                // we will also add it to the context list for display.
                context.used.push(...newCorpusContextMessages.added)
                context.ignored.push(...newCorpusContextMessages.ignored)
                ignoredContext.corpus += newCorpusContextMessages.ignored.length
            }

            // If there's room left, add context from previous messages (both user-defined and corpus).
            const historyContext = await promptBuilder.tryAddContext('history', historyItems.reverse())
            ignoredContext.transcript += historyContext.ignored.length

            // Log only if there are any ignored context items.
            if (ignoredContext.user + ignoredContext.corpus + ignoredContext.transcript > 0) {
                logDebug(
                    'DefaultPrompter.makePrompt',
                    `Ignored context due to context limit: user=${ignoredContext.user}, corpus=${ignoredContext.corpus}, previous=${ignoredContext.transcript}`
                )
            }

            return {
                prompt: promptBuilder.build(),
                context,
                contextAlternatives,
            }
        })
    }
}<|MERGE_RESOLUTION|>--- conflicted
+++ resolved
@@ -9,7 +9,6 @@
     isDefined,
     wrapInActiveSpan,
 } from '@sourcegraph/cody-shared'
-import type { RankedContext } from '@sourcegraph/cody-shared/src/chat/transcript/messages'
 import { logDebug } from '../../log'
 import { PromptBuilder } from '../../prompt-builder'
 import type { ChatModel } from './ChatModel'
@@ -25,22 +24,12 @@
         used: ContextItem[]
         ignored: ContextItem[]
     }
-
-    /**
-     * All context lists
-     */
-    contextAlternatives: RankedContext[]
 }
 
 export class DefaultPrompter {
     constructor(
-<<<<<<< HEAD
-        private explicitContext: ContextItemWithContent[],
-        private getEnhancedContext?: (query: PromptString) => Promise<RankedContext[]>,
-=======
         private explicitContext: ContextItem[],
         private corpusContext: ContextItem[],
->>>>>>> 744572dc
         /**
          * Whether the current message is from a default command.
          * We will apply context assist prompt for non-command chat messages.
@@ -108,26 +97,6 @@
             // NOTE: Only used for display excluded context from user-specified context items in UI
             context.ignored.push(...newUserContext.ignored.map(c => ({ ...c, isTooLarge: true })))
 
-<<<<<<< HEAD
-            // Get new enhanced context from current editor or broader search when enabled
-            const contextAlternatives: RankedContext[] = []
-            if (this.getEnhancedContext) {
-                const lastMessage = reverseTranscript[0]
-                if (!lastMessage?.text || lastMessage.speaker !== 'human') {
-                    throw new Error('Last message in prompt needs speaker "human", but was "assistant"')
-                }
-
-                const contextStrategies = await this.getEnhancedContext(lastMessage.text)
-                const newEnhancedContextItems = contextStrategies[0].items
-                const newEnhancedMessages = await promptBuilder.tryAddContext(
-                    'enhanced',
-                    newEnhancedContextItems
-                )
-
-                contextAlternatives.push(...contextStrategies)
-
-                // Because this enhanced context is added for the last human message,
-=======
             // Add corpus context
             if (this.corpusContext.length > 0) {
                 const newCorpusContextMessages = await promptBuilder.tryAddContext(
@@ -135,7 +104,6 @@
                     this.corpusContext.slice()
                 )
                 // Because this corpus context is added for the last human message,
->>>>>>> 744572dc
                 // we will also add it to the context list for display.
                 context.used.push(...newCorpusContextMessages.added)
                 context.ignored.push(...newCorpusContextMessages.ignored)
@@ -157,7 +125,6 @@
             return {
                 prompt: promptBuilder.build(),
                 context,
-                contextAlternatives,
             }
         })
     }
