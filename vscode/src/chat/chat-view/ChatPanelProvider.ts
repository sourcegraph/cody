import { debounce } from 'lodash'
import * as vscode from 'vscode'

import { ContextFile } from '@sourcegraph/cody-shared'
import { CodyPrompt, CustomCommandType } from '@sourcegraph/cody-shared/src/chat/prompts'
import { ChatMessage, UserLocalHistory } from '@sourcegraph/cody-shared/src/chat/transcript/messages'
import { ChatSubmitType } from '@sourcegraph/cody-ui/src/Chat'

import { View } from '../../../webviews/NavBar'
import { getFileContextFile, getOpenTabsContextFile, getSymbolContextFile } from '../../editor/utils/editor-context'
import { logDebug } from '../../log'
import { telemetryService } from '../../services/telemetry'
import { telemetryRecorder } from '../../services/telemetry-v2'
import { createCodyChatTreeItems } from '../../services/treeViewItems'
import { TreeViewProvider } from '../../services/TreeViewProvider'
import {
    handleCodeFromInsertAtCursor,
    handleCodeFromSaveToNewFile,
    handleCopiedCode,
} from '../../services/utils/codeblock-action-tracker'
import { openExternalLinks, openFilePath, openLocalFileWithRange } from '../../services/utils/workspace-action'
import { MessageErrorType, MessageProvider, MessageProviderOptions } from '../MessageProvider'
import {
    ConfigurationSubsetForWebview,
    ExtensionMessage,
    getChatModelsForWebview,
    LocalEnv,
    WebviewMessage,
} from '../protocol'

import { addWebviewViewHTML } from './ChatManager'

export interface ChatViewProviderWebview extends Omit<vscode.Webview, 'postMessage'> {
    postMessage(message: ExtensionMessage): Thenable<boolean>
}

export interface ChatPanelProviderOptions extends MessageProviderOptions {
    extensionUri: vscode.Uri
    treeView: TreeViewProvider
}

export class ChatPanelProvider extends MessageProvider {
    private extensionUri: vscode.Uri
    public webview?: ChatViewProviderWebview
    public webviewPanel: vscode.WebviewPanel | undefined = undefined
    public treeView: TreeViewProvider

    constructor({ treeView, extensionUri, ...options }: ChatPanelProviderOptions) {
        super(options)
        this.extensionUri = extensionUri
        this.treeView = treeView
    }

    private async onDidReceiveMessage(message: WebviewMessage): Promise<void> {
        switch (message.command) {
            case 'ready':
                // The web view is ready to receive events. We need to make sure that it has an up
                // to date config, even if it was already published
                await this.authProvider.announceNewAuthStatus()
                await this.handleWebviewContext()
                break
            case 'initialized':
                logDebug('ChatPanelProvider:onDidReceiveMessage', 'initialized')
                await this.init(this.startUpChatID)
                this.handleChatModel()
                break
            case 'submit':
                return this.onHumanMessageSubmitted(
                    message.text,
                    message.submitType,
                    message.contextFiles,
                    message.addEnhancedContext
                )
            case 'edit':
                this.transcript.removeLastInteraction()
                await this.onHumanMessageSubmitted(message.text, 'user')
                telemetryService.log('CodyVSCodeExtension:editChatButton:clicked', undefined, { hasV2Event: true })
                telemetryRecorder.recordEvent('cody.editChatButton', 'clicked')
                break
            case 'abort':
                await this.abortCompletion()
                telemetryService.log(
                    'CodyVSCodeExtension:abortButton:clicked',
                    { source: 'sidebar' },
                    { hasV2Event: true }
                )
                telemetryRecorder.recordEvent('cody.sidebar.abortButton', 'clicked')
                break
            case 'chatModel':
                this.chatModel = message.model
                this.transcript.setChatModel(message.model)
                break
            case 'executeRecipe':
                await this.executeRecipe(message.recipe, '', 'chat')
                break
            case 'getUserContext':
                await this.handleContextFiles(message.query)
                break
            case 'custom-prompt':
                await this.onCustomPromptClicked(message.title, message.value)
                break
            case 'insert':
                await handleCodeFromInsertAtCursor(message.text, message.metadata)
                break
            case 'newFile':
                handleCodeFromSaveToNewFile(message.text, message.metadata)
                await this.editor.createWorkspaceFile(message.text)
                break
            case 'copy':
                await handleCopiedCode(message.text, message.eventType === 'Button', message.metadata)
                break
            case 'event':
                telemetryService.log(message.eventName, message.properties)
                break
            case 'links':
                void openExternalLinks(message.value)
                break
            case 'openFile':
                await openFilePath(message.filePath, this.webviewPanel?.viewColumn, message.range)
                break
            case 'openLocalFileWithRange':
                await openLocalFileWithRange(message.filePath, message.range)
                break
            default:
                this.handleError('Invalid request type from Webview Panel', 'system')
        }
    }

    private async onHumanMessageSubmitted(
        text: string,
        submitType: ChatSubmitType,
        contextFiles?: ContextFile[],
        addEnhancedContext = true
    ): Promise<void> {
        logDebug('ChatPanelProvider:onHumanMessageSubmitted', 'chat', { verbose: { text, submitType } })

        MessageProvider.inputHistory.push(text)

        if (submitType === 'suggestion') {
            const args = { requestID: this.currentRequestID }
            telemetryService.log('CodyVSCodeExtension:chatPredictions:used', args, { hasV2Event: true })
        }

        return this.executeRecipe('chat-question', text, 'chat', contextFiles, addEnhancedContext)
    }

    /**
     * Process custom command click
     */
    private async onCustomPromptClicked(title: string, commandType: CustomCommandType = 'user'): Promise<void> {
        telemetryService.log('CodyVSCodeExtension:command:customMenu:clicked', undefined, { hasV2Event: true })
        logDebug('ChatPanelProvider:onCustomPromptClicked', title)
        if (!this.isCustomCommandAction(title)) {
            await this.setWebviewView('chat')
        }
        await this.executeCustomCommand(title, commandType)
    }

    /**
     * For Webview panel only
     * This sent the initiate contextStatus and config to webview
     */
    private async handleWebviewContext(): Promise<void> {
        const authStatus = this.authProvider.getAuthStatus()
        const editorContext = this.editor.getActiveTextEditor()
        const contextStatus = {
            mode: this.contextProvider.config.useContext,
            endpoint: authStatus.endpoint || undefined,
            connection: this.contextProvider.context.checkEmbeddingsConnection(),
            embeddingsEndpoint: this.contextProvider.context.embeddingsEndpoint,
            codebase: this.contextProvider.context.getCodebase(),
            filePath: editorContext ? vscode.workspace.asRelativePath(editorContext.filePath) : undefined,
            selectionRange: editorContext?.selectionRange,
            supportsKeyword: true,
        }
        void this.webview?.postMessage({
            type: 'contextStatus',
            contextStatus,
        })

        const localProcess = await this.authProvider.appDetector.getProcessInfo(authStatus.isLoggedIn)
        const config: ConfigurationSubsetForWebview & LocalEnv = {
            ...localProcess,
            debugEnable: this.contextProvider.config.debugEnable,
            serverEndpoint: this.contextProvider.config.serverEndpoint,
            experimentalChatPanel: this.contextProvider.config.experimentalChatPanel,
        }
        void this.webview?.postMessage({
            type: 'config',
            config,
            authStatus,
        })
    }

    /**
     * Send transcript to webview
     */
    protected handleTranscript(transcript: ChatMessage[], isMessageInProgress: boolean): void {
        void this.webview?.postMessage({
            type: 'transcript',
            messages: transcript,
            isMessageInProgress,
        })

        // Update / reset webview panel title
        const text = this.transcript.getLastInteraction()?.getHumanMessage()?.displayText || 'New Chat'
        if (this.webviewPanel) {
            this.webviewPanel.title = text.length > 10 ? `${text?.slice(0, 20)}...` : text
        }
    }

    /**
     * Send transcript error to webview
     */
    protected handleTranscriptErrors(transcriptError: boolean): void {
        void this.webview?.postMessage({ type: 'transcript-errors', isTranscriptError: transcriptError })
    }

    protected handleSuggestions(suggestions: string[]): void {
        void this.webview?.postMessage({
            type: 'suggestions',
            suggestions,
        })
    }

    /**
     * Update chat history in Tree View
     */
<<<<<<< HEAD
    protected handleHistory(userHistory?: UserLocalHistory): void {
        const history = userHistory || {
            chat: MessageProvider.chatHistory,
            input: MessageProvider.inputHistory,
        }
        void this.treeView.updateTree(createCodyChatTreeItems(history))
=======
    protected handleHistory(userHistory: UserLocalHistory): void {
        void this.webview?.postMessage({
            type: 'history',
            messages: userHistory,
        })
        this.treeView.updateTree(createCodyChatTreeItems(userHistory))
>>>>>>> 75008fc5
    }

    /**
     * Sends the available chat models to the webview based on the authenticated endpoint.
     * Maps over the allowed models, adding a 'default' property if the model matches the currently selected chatModel.
     */
    protected handleChatModel(): void {
        const endpoint = this.authProvider.getAuthStatus()?.endpoint
        const allowedModels = getChatModelsForWebview(endpoint)
        const models = this.chatModel
            ? allowedModels.map(model => {
                  return {
                      ...model,
                      default: model.model === this.chatModel,
                  }
              })
            : allowedModels

        void this.webview?.postMessage({
            type: 'chatModels',
            models,
        })
    }

    /**
     * Display error message in webview, either as part of the transcript or as a banner alongside the chat.
     */
    public handleError(errorMsg: string, type: MessageErrorType): void {
        if (type === 'transcript') {
            this.transcript.addErrorAsAssistantResponse(errorMsg)
            void this.webview?.postMessage({ type: 'transcript-errors', isTranscriptError: true })
            return
        }

        void this.webview?.postMessage({ type: 'errors', errors: errorMsg })
    }

    protected handleCodyCommands(prompts: [string, CodyPrompt][]): void {
        void this.webview?.postMessage({
            type: 'custom-prompts',
            prompts,
        })
    }

    private async handleContextFiles(query: string): Promise<void> {
        if (!query.length) {
            const tabs = getOpenTabsContextFile()
            await this.webview?.postMessage({
                type: 'userContextFiles',
                context: tabs,
            })
            return
        }

        const debouncedContextFileQuery = debounce(async (query: string): Promise<void> => {
            try {
                const MAX_RESULTS = 10
                const fileResultsPromise = getFileContextFile(query, MAX_RESULTS)
                const symbolResultsPromise = getSymbolContextFile(query, MAX_RESULTS)

                const [fileResults, symbolResults] = await Promise.all([fileResultsPromise, symbolResultsPromise])
                const context = [...new Set([...fileResults, ...symbolResults])]

                await this.webview?.postMessage({
                    type: 'userContextFiles',
                    context,
                })
            } catch (error) {
                // Handle or log the error as appropriate
                console.error('Error retrieving context files:', error)
            }
        }, 100)

        await debouncedContextFileQuery(query)
    }

    /**
     *
     * @param notice Triggers displaying a notice.
     * @param notice.key The key of the notice to display.
     */
    public triggerNotice(notice: { key: string }): void {
        void this.webview?.postMessage({
            type: 'notice',
            notice,
        })
    }

    /**
     * Set webview view
     * NOTE: Panel doesn't support view other than 'chat' currently
     */
    public async setWebviewView(view: View): Promise<void> {
        await this.webview?.postMessage({
            type: 'view',
            messages: view,
        })

        if (view !== 'chat') {
            return
        }

        if (!this.webviewPanel) {
            await this.createWebviewPanel(this.sessionID)
        }
        this.webviewPanel?.reveal()
    }

    private startUpChatID?: string = undefined

    public async clearChatHistory(chatID?: string): Promise<void> {
        if (chatID) {
            await this.deleteHistory(chatID)
            return
        }
        await this.clearHistory()
        this.webviewPanel?.dispose()
    }

    /**
     * Creates the webview panel for the Cody chat interface if it doesn't already exist.
     */
    public async createWebviewPanel(chatID?: string, lastQuestion?: string): Promise<vscode.WebviewPanel | undefined> {
        // Create the webview panel only if the user is logged in.
        // Allows users to login via the sidebar webview.
        if (!this.authProvider.getAuthStatus()?.isLoggedIn || !this.contextProvider.config.experimentalChatPanel) {
            await vscode.commands.executeCommand('setContext', 'cody.chatPanel', false)
            return
        }

        // Checks if the webview panel already exists and is visible.
        // If so, returns early to avoid creating a duplicate.
        if (this.webviewPanel) {
            return this.webviewPanel
        }

        this.startUpChatID = chatID

        const viewType = 'cody.chatPanel'
        // truncate firstQuestion to first 10 chars
        const text = lastQuestion && lastQuestion?.length > 10 ? `${lastQuestion?.slice(0, 20)}...` : lastQuestion
        const panelTitle = text || 'New Chat'
        const webviewPath = vscode.Uri.joinPath(this.extensionUri, 'dist', 'webviews')

        const panel = vscode.window.createWebviewPanel(
            viewType,
            panelTitle,
            { viewColumn: vscode.ViewColumn.Beside, preserveFocus: true },
            {
                enableScripts: true,
                retainContextWhenHidden: true,
                enableFindWidget: true,
                localResourceRoots: [webviewPath],
                enableCommandUris: true,
            }
        )

        panel.iconPath = vscode.Uri.joinPath(this.extensionUri, 'resources', 'cody.png')
        await addWebviewViewHTML(this.extensionUri, panel)

        // Register webview
        this.webviewPanel = panel
        this.webview = panel.webview
        this.contextProvider.webview = panel.webview
        this.authProvider.webview = panel.webview

        // Dispose panel when the panel is closed
        panel.onDidDispose(() => {
            this.webviewPanel = undefined
            panel.dispose()
        })

        this.disposables.push(panel.webview.onDidReceiveMessage(message => this.onDidReceiveMessage(message)))

        // Used for keeping sidebar chat view closed when webview panel is enabled
        await vscode.commands.executeCommand('setContext', 'cody.chatPanel', true)
        telemetryService.log('CodyVSCodeExtension:createWebviewPanel:clicked', undefined, { hasV2Event: true })

        return panel
    }
}<|MERGE_RESOLUTION|>--- conflicted
+++ resolved
@@ -226,21 +226,12 @@
     /**
      * Update chat history in Tree View
      */
-<<<<<<< HEAD
-    protected handleHistory(userHistory?: UserLocalHistory): void {
-        const history = userHistory || {
-            chat: MessageProvider.chatHistory,
-            input: MessageProvider.inputHistory,
-        }
-        void this.treeView.updateTree(createCodyChatTreeItems(history))
-=======
     protected handleHistory(userHistory: UserLocalHistory): void {
         void this.webview?.postMessage({
             type: 'history',
             messages: userHistory,
         })
-        this.treeView.updateTree(createCodyChatTreeItems(userHistory))
->>>>>>> 75008fc5
+        void this.treeView.updateTree(createCodyChatTreeItems(userHistory))
     }
 
     /**
@@ -252,11 +243,11 @@
         const allowedModels = getChatModelsForWebview(endpoint)
         const models = this.chatModel
             ? allowedModels.map(model => {
-                  return {
-                      ...model,
-                      default: model.model === this.chatModel,
-                  }
-              })
+                return {
+                    ...model,
+                    default: model.model === this.chatModel,
+                }
+            })
             : allowedModels
 
         void this.webview?.postMessage({
