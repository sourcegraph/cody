<<<<<<< HEAD
import {
    type ContextItem,
    type Message,
    ModelProvider,
    ModelUsage,
    TokenCounter,
} from '@sourcegraph/cody-shared'
=======
import { type ContextItem, type Message, ps } from '@sourcegraph/cody-shared'
>>>>>>> ac5fae2a
import { afterEach, describe, expect, it, vi } from 'vitest'
import * as vscode from 'vscode'
import { PromptBuilder } from '../../prompt-builder'
import { SimpleChatModel } from './SimpleChatModel'
import { DefaultPrompter } from './prompt'

describe('DefaultPrompter', () => {
    afterEach(() => {
        vi.restoreAllMocks()
    })

    it('constructs a prompt with no context', async () => {
        ModelProvider.setProviders([new ModelProvider('a-model-id', [ModelUsage.Chat], 100000)])
        const chat = new SimpleChatModel('a-model-id')
        chat.addHumanMessage({ text: ps`Hello` })

        const { prompt, newContextUsed } = await new DefaultPrompter([], () =>
            Promise.resolve([])
        ).makePrompt(chat, 0)

        expect(prompt).toEqual<Message[]>([
            {
                speaker: 'human',
                text: ps`You are Cody, an AI coding assistant from Sourcegraph.`,
            },
            {
                speaker: 'assistant',
                text: ps`I am Cody, an AI coding assistant from Sourcegraph.`,
            },
            {
                speaker: 'human',
                text: ps`Hello`,
            },
        ])
        expect(newContextUsed).toEqual([])
    })

    it('adds the cody.chat.preInstruction vscode setting if set', async () => {
        const getConfig = vi.spyOn(vscode.workspace, 'getConfiguration')
        getConfig.mockImplementation((section, resource) => ({
            get: vi.fn(() => 'Always respond with 🧀 emojis'),
            has: vi.fn(() => true),
            inspect: vi.fn(() => ({ key: 'key' })),
            update: vi.fn(() => Promise.resolve()),
        }))

        ModelProvider.setProviders([new ModelProvider('a-model-id', [ModelUsage.Chat], 100000)])
        const chat = new SimpleChatModel('a-model-id')
        chat.addHumanMessage({ text: ps`Hello` })

        const { prompt, newContextUsed } = await new DefaultPrompter([], () =>
            Promise.resolve([])
        ).makePrompt(chat, 0)

        expect(prompt).toEqual<Message[]>([
            {
                speaker: 'human',
                text: ps`You are Cody, an AI coding assistant from Sourcegraph. Always respond with 🧀 emojis`,
            },
            {
                speaker: 'assistant',
                text: ps`I am Cody, an AI coding assistant from Sourcegraph.`,
            },
            {
                speaker: 'human',
                text: ps`Hello`,
            },
        ])
        expect(newContextUsed).toEqual([])
    })

    it('tryAddContext limit should not allow prompt to exceed overall limit', async () => {
        const overallLimit = 1
        const promptBuilder = new PromptBuilder(new TokenCounter(overallLimit))
        const contextItems: ContextItem[] = [
            {
                type: 'file',
                uri: vscode.Uri.file('/foo/bar'),
                content: 'foobar',
                isTooLarge: true,
            },
        ]

        const { limitReached, ignored, duplicate, used } = promptBuilder.tryAddContext(
            'enhanced',
            contextItems
        )
        expect(limitReached).toBeTruthy()
        expect(ignored).toEqual(contextItems)
        expect(duplicate).toEqual([])
        expect(used).toEqual([])

        const prompt = promptBuilder.build()
        expect(prompt).toEqual([])
    })
})<|MERGE_RESOLUTION|>--- conflicted
+++ resolved
@@ -1,14 +1,5 @@
-<<<<<<< HEAD
-import {
-    type ContextItem,
-    type Message,
-    ModelProvider,
-    ModelUsage,
-    TokenCounter,
-} from '@sourcegraph/cody-shared'
-=======
+import { ModelProvider, ModelUsage, TokenCounter } from '@sourcegraph/cody-shared'
 import { type ContextItem, type Message, ps } from '@sourcegraph/cody-shared'
->>>>>>> ac5fae2a
 import { afterEach, describe, expect, it, vi } from 'vitest'
 import * as vscode from 'vscode'
 import { PromptBuilder } from '../../prompt-builder'
