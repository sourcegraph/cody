--- conflicted
+++ resolved
@@ -97,19 +97,16 @@
         await chatProvider?.setWebviewView(view)
     }
 
-<<<<<<< HEAD
-    public async executeCommand(command: CodyCommand, args: CodyCommandArgs): Promise<ChatSession | undefined> {
-=======
     public async executeCommand(
         command: CodyCommand,
-        source: ChatEventSource,
-        enabled?: boolean
+        args: CodyCommandArgs,
+        enabled = true
     ): Promise<ChatSession | undefined> {
         if (!enabled) {
             void vscode.window.showErrorMessage('This feature has been disabled by your Sourcegraph site admin.')
             return
         }
->>>>>>> 3d3acf46
+
         logDebug('ChatManager:executeCommand:called', command.slashCommand)
         if (!vscode.window.visibleTextEditors.length) {
             void vscode.window.showErrorMessage('Please open a file before running a command.')
