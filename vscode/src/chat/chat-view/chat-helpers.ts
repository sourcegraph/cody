--- conflicted
+++ resolved
@@ -212,13 +212,8 @@
         }
         contextFiles.push({
             uri: item.uri,
-<<<<<<< HEAD
-            fileName: relFsPath,
-            source: item.source,
-=======
-            fileName: createVSCodeRelativePath(item.uri),
+            fileName: relFsPath || createVSCodeRelativePath(item.uri),
             source: item.source || 'embeddings',
->>>>>>> 11856a25
             range: rangeToActiveTextEditorSelectionRange(item.range),
             content: item.text,
         })
