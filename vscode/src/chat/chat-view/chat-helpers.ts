import path from 'path'

import * as vscode from 'vscode'

import { ActiveTextEditorSelectionRange } from '@sourcegraph/cody-shared'
import { ContextFile, ContextMessage } from '@sourcegraph/cody-shared/src/codebase-context/messages'
import { EmbeddingsSearchResult } from '@sourcegraph/cody-shared/src/sourcegraph-api/graphql/client'

import { CodebaseIdentifiers } from './CodebaseStatusProvider'
import { ContextItem } from './SimpleChatModel'

export const relativeFileUrlScheme = 'cody-file-relative'
export const embeddingsUrlScheme = 'cody-remote-embeddings'

/**
 * Returns a URI for a snippet returned from the remote embeddings endpoint
 */
export function remoteEmbeddingSnippetUri(codebase: CodebaseIdentifiers, result: EmbeddingsSearchResult): vscode.Uri {
    return vscode.Uri.from({
        scheme: embeddingsUrlScheme,
        authority: codebase.remote,
        path: '/' + result.fileName,
        fragment: `L${result.startLine}-${result.endLine}`,
        query: `local=${encodeURIComponent(codebase.local)}`,
    })
}

/**
 * Return a URI for a local file that's relative to a workspace folder.
 */
export function relativeFileUri(
    absParentDir: string,
    relPath: string,
    range?: ActiveTextEditorSelectionRange
): vscode.Uri {
    return vscode.Uri.from({
        scheme: relativeFileUrlScheme,
        authority: absParentDir.endsWith('/') ? absParentDir.slice(0, -1) : absParentDir,
        path: relPath.startsWith('/') ? relPath : '/' + relPath,
        fragment: range && rangeToFragment(range),
    })
}

/**
 * Returns a URI for a file from a legacy ContextFile instance
 */
export function legacyContextFileUri(fileName: string, range?: vscode.Range): vscode.Uri {
    return vscode.Uri.from({
        scheme: relativeFileUrlScheme,
        path: fileName,
        fragment: range && rangeToFragment(range),
    })
}

export function rangeToFragment(range: ActiveTextEditorSelectionRange): string {
    return `L${range.start.line}-${range.end.line}`
}

export function fragmentToRange(fragment: string): ActiveTextEditorSelectionRange | undefined {
    const match = fragment.match(/^L(\d+)-(\d+)$/)
    if (!match) {
        return undefined
    }
    return {
        start: {
            line: parseInt(match[1], 10),
            character: 0,
        },
        end: {
            line: parseInt(match[2], 10),
            character: 0,
        },
    }
}

export async function openUri(
    uri: vscode.Uri,
    range?: ActiveTextEditorSelectionRange,
    currentViewColumn?: vscode.ViewColumn
): Promise<void> {
    switch (uri.scheme) {
        case embeddingsUrlScheme: {
            const localCodebaseDir = new URLSearchParams(uri.query).get('local')
            if (!localCodebaseDir) {
                throw new Error(`Failed to open embeddings: missing local codebase dir from uri ${uri}`)
            }
            const relpath = uri.path.startsWith('/') ? uri.path.slice(1) : uri.path
            await openFile(path.join(localCodebaseDir, relpath), range, currentViewColumn)
            break
        }
        case relativeFileUrlScheme: {
            const containerDir = uri.authority || ''
            const relPath = uri.path.startsWith('/') ? uri.path.slice(1) : uri.path

            const absPath = containerDir
                ? path.join(containerDir, relPath)
                : (await legacyFilenameToAbsPath(relPath)) || relPath

            if (!range) {
                range = uri.fragment ? fragmentToRange(uri.fragment) : undefined
            }

            await openFile(absPath, range, currentViewColumn)
            break
        }
        case 'file':
            await openFile(uri.fsPath, fragmentToRange(uri.fragment), currentViewColumn)
            break
        default:
            throw new Error(`Failed to open uri ${uri}: unsupported scheme "${uri.scheme}"`)
    }
}

async function legacyFilenameToAbsPath(fileName: string): Promise<string | null> {
    for (const workspaceFolder of vscode.workspace.workspaceFolders || []) {
        try {
            const maybeAbsPath = path.join(workspaceFolder.uri.fsPath, fileName)
            await vscode.workspace.fs.stat(vscode.Uri.file(maybeAbsPath))
            return maybeAbsPath
        } catch {
            try {
                const maybeAbsPath = path.join(path.dirname(workspaceFolder.uri.fsPath), fileName)
                await vscode.workspace.fs.stat(vscode.Uri.file(maybeAbsPath))
                return maybeAbsPath
            } catch {
                continue
            }
        }
    }
    return null
}

export async function openFile(
    absPath: string,
    range?: ActiveTextEditorSelectionRange,
    currentViewColumn?: vscode.ViewColumn
): Promise<void> {
    const doc = await vscode.workspace.openTextDocument(vscode.Uri.file(absPath))

    let viewColumn = vscode.ViewColumn.Beside
    if (currentViewColumn) {
        viewColumn = currentViewColumn - 1 || currentViewColumn + 1
    }
    const selection = range ? new vscode.Range(range.start.line, 0, range.end.line, 0) : range
    await vscode.window.showTextDocument(doc, { selection, viewColumn, preserveFocus: true, preview: true })
}

// The approximate inverse of CodebaseContext.makeContextMessageWithResponse
export function contextMessageToContextItem(contextMessage: ContextMessage): ContextItem | null {
    if (!contextMessage.text) {
        return null
    }
    const contextText = stripContextWrapper(contextMessage.text)
    if (!contextText) {
        return null
    }
    if (!contextMessage.file) {
        return null
    }
    const range = contextMessage.file.range
    return {
        text: contextText,
        uri:
            contextMessage.file.uri ||
<<<<<<< HEAD
            relativeFileUrl(contextMessage.file.fileName, activeEditorSelectionRangeToRange(range)),
        source: contextMessage.file.source,
=======
            legacyContextFileUri(contextMessage.file.fileName, activeEditorSelectionRangeToRange(range)),
>>>>>>> d0998e4f
        range: range && new vscode.Range(range.start.line, range.start.character, range.end.line, range.end.character),
    }
}

export function stripContextWrapper(text: string): string | undefined {
    {
        const start = text.indexOf('Use following code snippet')
        if (start >= 0) {
            text = text.slice(start)
            const lines = text.split('\n')
            return lines.slice(2, -1).join('\n')
        }
    }
    {
        const start = text.indexOf('Use the following text from file')
        if (start >= 0) {
            text = text.slice(start)
            const lines = text.split('\n')
            return lines.slice(1).join('\n')
        }
    }
    {
        const start = text.indexOf('My selected ')
        const selectedStart = text.indexOf('<selected>')
        const selectedEnd = text.indexOf('</selected>')
        if (start >= 0 && selectedStart >= 0 && selectedEnd >= 0) {
            text = text.slice(selectedStart, selectedEnd)
            const lines = text.split('\n')
            return lines.slice(1, -1).join('\n')
        }
    }
    return undefined
}

export function contextItemsToContextFiles(items: ContextItem[]): ContextFile[] {
    const contextFiles: ContextFile[] = []
    for (const item of items) {
        let relFsPath = item.uri.fsPath
        if (relFsPath.startsWith('/')) {
            relFsPath = relFsPath.slice(1)
        }
        contextFiles.push({
            uri: item.uri,
            fileName: relFsPath,
            source: item.source,
            range: rangeToActiveTextEditorSelectionRange(item.range),
            content: item.text,
        })
    }
    return contextFiles
}

export function rangeToActiveTextEditorSelectionRange(
    range?: vscode.Range
): ActiveTextEditorSelectionRange | undefined {
    if (!range) {
        return undefined
    }
    return {
        start: {
            line: range.start.line,
            character: range.start.character,
        },
        end: {
            line: range.end.line,
            character: range.end.character,
        },
    }
}

function activeEditorSelectionRangeToRange(range?: ActiveTextEditorSelectionRange): vscode.Range | undefined {
    if (!range) {
        return undefined
    }
    return new vscode.Range(range.start.line, range.start.character, range.end.line, range.end.character)
}

export function getChatPanelTitle(lastDisplayText?: string, truncateTitle = true): string {
    if (!lastDisplayText) {
        return 'New Chat'
    }
    // Regex to remove the markdown formatted links with this format: '[_@FILENAME_]()'
    const MARKDOWN_LINK_REGEX = /\[_(.+?)_]\((.+?)\)/g
    lastDisplayText = lastDisplayText.replaceAll(MARKDOWN_LINK_REGEX, '$1')?.trim()
    if (!truncateTitle) {
        return lastDisplayText
    }
    // truncate title that is too long
    return lastDisplayText.length > 25 ? lastDisplayText.slice(0, 25).trim() + '...' : lastDisplayText
}<|MERGE_RESOLUTION|>--- conflicted
+++ resolved
@@ -162,12 +162,8 @@
         text: contextText,
         uri:
             contextMessage.file.uri ||
-<<<<<<< HEAD
-            relativeFileUrl(contextMessage.file.fileName, activeEditorSelectionRangeToRange(range)),
+            legacyContextFileUri(contextMessage.file.fileName, activeEditorSelectionRangeToRange(range)),
         source: contextMessage.file.source,
-=======
-            legacyContextFileUri(contextMessage.file.fileName, activeEditorSelectionRangeToRange(range)),
->>>>>>> d0998e4f
         range: range && new vscode.Range(range.start.line, range.start.character, range.end.line, range.end.character),
     }
 }
