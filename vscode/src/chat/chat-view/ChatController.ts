--- conflicted
+++ resolved
@@ -16,11 +16,7 @@
     extractContextFromTraceparent,
     firstResultFromOperation,
     forceHydration,
-<<<<<<< HEAD
-=======
     inputTextWithMappedContextChipsFromPromptEditorState,
-    isAbortError,
->>>>>>> f928f8c2
     pendingOperation,
     ps,
     resolvedConfig,
