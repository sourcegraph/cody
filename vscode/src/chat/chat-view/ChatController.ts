--- conflicted
+++ resolved
@@ -547,22 +547,15 @@
 
     private async getConfigForWebview(): Promise<ConfigurationSubsetForWebview & LocalEnv> {
         const { configuration, auth } = await currentResolvedConfig()
-<<<<<<< HEAD
-        const experimentalPromptEditorEnabled = await firstValueFrom(
-            featureFlagProvider.evaluateFeatureFlag(FeatureFlag.CodyExperimentalPromptEditor)
-        )
-        const experimentalAgenticChatEnabled = isS2(auth.serverEndpoint)
-=======
         const [experimentalPromptEditorEnabled, internalAgenticChatEnabled] = await Promise.all([
             firstValueFrom(
-                featureFlagProvider.evaluatedFeatureFlag(FeatureFlag.CodyExperimentalPromptEditor)
+                featureFlagProvider.evaluateFeatureFlag(FeatureFlag.CodyExperimentalPromptEditor)
             ),
             firstValueFrom(
-                featureFlagProvider.evaluatedFeatureFlag(FeatureFlag.NextAgenticChatInternal)
+                featureFlagProvider.evaluateFeatureFlag(FeatureFlag.NextAgenticChatInternal)
             ),
         ])
         const experimentalAgenticChatEnabled = internalAgenticChatEnabled && isS2(auth.serverEndpoint)
->>>>>>> 9e5c57e7
         const sidebarViewOnly = this.extensionClient.capabilities?.webviewNativeConfig?.view === 'single'
         const isEditorViewType = this.webviewPanelOrView?.viewType === 'cody.editorPanel'
         const webviewType = isEditorViewType && !sidebarViewOnly ? 'editor' : 'sidebar'
