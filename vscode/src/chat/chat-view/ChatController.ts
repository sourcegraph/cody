import {
    type AuthCredentials,
    type AuthStatus,
    type BillingCategory,
    type BillingProduct,
    CHAT_OUTPUT_TOKEN_BUDGET,
    type ChatClient,
    type ChatMessage,
    type ChatModel,
    type ClientActionBroadcast,
    ClientConfigSingleton,
    type CodyClientConfig,
    type ContextItem,
    ContextItemSource,
    DOTCOM_URL,
    type DefaultChatCommands,
    type EventSource,
    FeatureFlag,
    type Guardrails,
    ModelTag,
    ModelUsage,
    type NLSSearchDynamicFilter,
    type ProcessingStep,
    PromptString,
    type SerializedChatInteraction,
    type SerializedChatTranscript,
    type SerializedPromptEditorState,
    addMessageListenersForExtensionAPI,
    authStatus,
    cenv,
    clientCapabilities,
    createMessageAPIForExtension,
    currentAuthStatus,
    currentAuthStatusAuthed,
    currentResolvedConfig,
    currentUserProductSubscription,
    distinctUntilChanged,
    extractContextFromTraceparent,
    featureFlagProvider,
    firstResultFromOperation,
    firstValueFrom,
    forceHydration,
    getDefaultSystemPrompt,
    graphqlClient,
    hydrateAfterPostMessage,
    isAbortErrorOrSocketHangUp,
    isContextWindowLimitError,
    isDefined,
    isDotCom,
    isError,
    isRateLimitError,
    isS2,
    logError,
    modelsService,
    pendingOperation,
    promiseFactoryToObservable,
    ps,
    recordErrorToSpan,
    reformatBotMessageForChat,
    resolvedConfig,
    serializeChatMessage,
    shareReplay,
    skip,
    skipPendingOperation,
    startWith,
    subscriptionDisposable,
    telemetryRecorder,
    tracer,
    truncatePromptString,
    userProductSubscription,
    wrapInActiveSpan,
} from '@sourcegraph/cody-shared'
import * as uuid from 'uuid'
import * as vscode from 'vscode'

import { type Span, context } from '@opentelemetry/api'
import { captureException } from '@sentry/core'
import type { SubMessage } from '@sourcegraph/cody-shared/src/chat/transcript/messages'
import { resolveAuth } from '@sourcegraph/cody-shared/src/configuration/auth-resolver'
import type { TelemetryEventParameters } from '@sourcegraph/telemetry'
import { Subject, map } from 'observable-fns'
import type { URI } from 'vscode-uri'
import { View } from '../../../webviews/tabs/types'
import { redirectToEndpointLogin, showSignInMenu, showSignOutMenu, signOut } from '../../auth/auth'
import {
    closeAuthProgressIndicator,
    startAuthProgressIndicator,
} from '../../auth/auth-progress-indicator'
import type { startTokenReceiver } from '../../auth/token-receiver'
import { getCurrentUserId } from '../../auth/user'
import { getContextFileFromUri } from '../../commands/context/file-path'
import { getContextFileFromCursor } from '../../commands/context/selection'
import { getEditor } from '../../editor/active-editor'
import type { VSCodeEditor } from '../../editor/vscode-editor'
import type { ExtensionClient } from '../../extension-client'
import { migrateAndNotifyForOutdatedModels } from '../../models/modelMigrator'
import { logDebug, outputChannelLogger } from '../../output-channel-logger'
import { hydratePromptText } from '../../prompts/prompt-hydration'
import { listPromptTags, mergedPromptsAndLegacyCommands } from '../../prompts/prompts'
import { workspaceFolderForRepo } from '../../repository/remoteRepos'
import { authProvider } from '../../services/AuthProvider'
import { AuthProviderSimplified } from '../../services/AuthProviderSimplified'
import { localStorage } from '../../services/LocalStorageProvider'
import { secretStorage } from '../../services/SecretStorageProvider'
import { TraceSender } from '../../services/open-telemetry/trace-sender'
import {
    handleCodeFromInsertAtCursor,
    handleCodeFromSaveToNewFile,
    handleCopiedCode,
    handleSmartApply,
} from '../../services/utils/codeblock-action-tracker'
import { openExternalLinks } from '../../services/utils/workspace-action'
import { TestSupport } from '../../test-support'
import type { MessageErrorType } from '../MessageProvider'
import { getMentionMenuData } from '../context/chatContext'
import { observeDefaultContext } from '../initialContext'
import type {
    ConfigurationSubsetForWebview,
    ExtensionMessage,
    LocalEnv,
    SmartApplyResult,
    WebviewMessage,
} from '../protocol'
import { countGeneratedCode } from '../utils'
import { ChatBuilder, prepareChatMessage } from './ChatBuilder'
import { chatHistory } from './ChatHistoryManager'
import { CodyChatEditorViewType } from './ChatsController'
import type { ContextRetriever } from './ContextRetriever'
import { InitDoer } from './InitDoer'
import { getChatPanelTitle, isAgentTesting } from './chat-helpers'
import { OmniboxTelemetry } from './handlers/OmniboxTelemetry'
import { getAgent, getAgentName } from './handlers/registry'
import { getPromptsMigrationInfo, startPromptsMigration } from './prompts-migration'

export interface ChatControllerOptions {
    extensionUri: vscode.Uri
    chatClient: Pick<ChatClient, 'chat'>
    contextRetriever: Pick<ContextRetriever, 'retrieveContext' | 'computeDidYouMean'>
    extensionClient: Pick<ExtensionClient, 'capabilities'>
    editor: VSCodeEditor
    guardrails: Guardrails
    startTokenReceiver?: typeof startTokenReceiver
}

export interface ChatSession {
    webviewPanelOrView: vscode.WebviewView | vscode.WebviewPanel | undefined
    sessionID: string
}

/**
 * ChatController is the view controller class for the chat panel.
 * It handles all events sent from the view, keeps track of the underlying chat model,
 * and interacts with the rest of the extension.
 *
 * Its methods are grouped into the following sections, each of which is demarcated
 * by a comment block (search for "// #region "):
 *
 * 1. top-level view action handlers
 * 2. view updaters
 * 3. chat request lifecycle methods
 * 4. session management
 * 5. webview container management
 * 6. other public accessors and mutators
 *
 * The following invariants should be maintained:
 * 1. top-level view action handlers
 *    a. should all follow the handle$ACTION naming convention
 *    b. should be private (with the existing exceptions)
 * 2. view updaters
 *    a. should all follow the post$ACTION naming convention
 *    b. should NOT mutate model state
 * 3. Keep the public interface of this class small in order to
 *    avoid tight coupling with other classes. If communication
 *    with other components outside the model and view is needed,
 *    use a broadcast/subscription design.
 */
export class ChatController implements vscode.Disposable, vscode.WebviewViewProvider, ChatSession {
    private chatBuilder: ChatBuilder

    private readonly chatClient: ChatControllerOptions['chatClient']

    private readonly contextRetriever: ChatControllerOptions['contextRetriever']

    private readonly editor: ChatControllerOptions['editor']
    private readonly extensionClient: ChatControllerOptions['extensionClient']
    private readonly guardrails: Guardrails

    private readonly startTokenReceiver: typeof startTokenReceiver | undefined

    private disposables: vscode.Disposable[] = []

    public readonly clientBroadcast = new Subject<ClientActionBroadcast>()

    public dispose(): void {
        vscode.Disposable.from(...this.disposables).dispose()
        this.disposables = []
    }

    constructor({
        extensionUri,
        chatClient,
        editor,
        guardrails,
        startTokenReceiver,
        contextRetriever,
        extensionClient,
    }: ChatControllerOptions) {
        this.extensionUri = extensionUri
        this.chatClient = chatClient
        this.editor = editor
        this.extensionClient = extensionClient
        this.contextRetriever = contextRetriever

        this.chatBuilder = new ChatBuilder(undefined)

        this.guardrails = guardrails
        this.startTokenReceiver = startTokenReceiver

        if (TestSupport.instance) {
            TestSupport.instance.chatPanelProvider.set(this)
        }

        this.disposables.push(
            subscriptionDisposable(
                authStatus.subscribe(authStatus => {
                    // Run this async because this method may be called during initialization
                    // and awaiting on this.postMessage may result in a deadlock
                    void this.sendConfig(authStatus)
                })
            ),
            subscriptionDisposable(
                ClientConfigSingleton.getInstance().updates.subscribe(update => {
                    // Run this async because this method may be called during initialization
                    // and awaiting on this.postMessage may result in a deadlock
                    void this.sendClientConfig(update)
                })
            ),

            // Reset the chat when the endpoint changes so that we don't try to use old models.
            subscriptionDisposable(
                authStatus
                    .pipe(
                        map(authStatus => authStatus.endpoint),
                        distinctUntilChanged(),
                        // Skip the initial emission (which occurs immediately upon subscription)
                        // because we only want to reset it when it changes after the ChatController
                        // has been in use. If we didn't have `skip(1)`, then `new
                        // ChatController().restoreSession(...)` usage would break because we would
                        // immediately overwrite the just-restored chat.
                        skip(1)
                    )
                    .subscribe(() => {
                        this.chatBuilder = new ChatBuilder(undefined)
                    })
            )
        )
    }

    /**
     * onDidReceiveMessage handles all user actions sent from the chat panel view.
     * @param message is the message from the view.
     */
    private async onDidReceiveMessage(message: WebviewMessage): Promise<void> {
        switch (message.command) {
            case 'ready':
                await this.handleReady()
                break
            case 'initialized':
                await this.handleInitialized()
                this.setWebviewToChat()
                break
            case 'submit': {
                await this.handleUserMessage({
                    requestID: uuid.v4(),
                    inputText: PromptString.unsafe_fromUserQuery(message.text),
                    mentions: message.contextItems ?? [],
                    editorState: message.editorState as SerializedPromptEditorState,
                    signal: this.startNewSubmitOrEditOperation(),
                    source: 'chat',
                    manuallySelectedIntent: message.manuallySelectedIntent,
                    traceparent: message.traceparent,
                })
                break
            }
            case 'edit': {
                this.cancelSubmitOrEditOperation()

                await this.handleEdit({
                    requestID: uuid.v4(),
                    text: PromptString.unsafe_fromUserQuery(message.text),
                    index: message.index ?? undefined,
                    contextFiles: message.contextItems ?? [],
                    editorState: message.editorState as SerializedPromptEditorState,
                    manuallySelectedIntent: message.manuallySelectedIntent,
                })
                break
            }
            case 'reevaluateSearchWithSelectedFilters': {
                await this.reevaluateSearchWithSelectedFilters({
                    index: message.index ?? undefined,
                    selectedFilters: message.selectedFilters,
                })
                break
            }
            case 'abort':
                this.handleAbort()
                break
            case 'insert':
                await handleCodeFromInsertAtCursor(message.text)
                break
            case 'copy':
                await handleCopiedCode(message.text, message.eventType === 'Button')
                break
            case 'smartApplyPrefetch':
            case 'smartApplySubmit':
                await handleSmartApply({
                    id: message.id,
                    code: message.code,
                    authStatus: currentAuthStatus(),
                    instruction: message.instruction || '',
                    fileUri: message.fileName,
                    traceparent: message.traceparent || undefined,
                    isPrefetch: message.command === 'smartApplyPrefetch',
                })
                break
            case 'trace-export':
                TraceSender.send(message.traceSpanEncodedJson)
                break
            case 'smartApplyAccept':
                await vscode.commands.executeCommand('cody.command.smart-apply.accept', {
                    taskId: message.id,
                })
                break
            case 'smartApplyReject':
                await vscode.commands.executeCommand('cody.command.smart-apply.reject', {
                    taskId: message.id,
                })
                break
            case 'openURI':
                vscode.commands.executeCommand('vscode.open', message.uri, {
                    selection: message.range,
                })
                break
            case 'links': {
                void openExternalLinks(message.value)
                break
            }
            case 'openFileLink':
                vscode.commands.executeCommand('vscode.open', message.uri, {
                    selection: message.range,
                    preserveFocus: true,
                    background: false,
                    preview: true,
                    viewColumn: vscode.ViewColumn.Beside,
                })
                break
            case 'openRemoteFile':
                this.openRemoteFile(message.uri, message.tryLocal ?? false)
                break
            case 'newFile':
                await handleCodeFromSaveToNewFile(message.text, this.editor)
                break
            case 'show-page':
                await vscode.commands.executeCommand('cody.show-page', message.page)
                break
            case 'attribution-search':
                await this.handleAttributionSearch(message.snippet)
                break
            case 'restoreHistory':
                this.restoreSession(message.chatID)
                this.setWebviewToChat()
                break
            case 'chatSession':
                switch (message.action) {
                    case 'new':
                        this.clearAndRestartSession()
                        break
                    case 'duplicate':
                        await this.duplicateSession(message.sessionID ?? this.chatBuilder.sessionID)
                        break
                }
                break
            case 'command':
                vscode.commands.executeCommand(message.id, message.arg)
                break
            case 'recordEvent':
                telemetryRecorder.recordEvent(
                    // 👷 HACK: We have no control over what gets sent over JSON RPC,
                    // so we depend on client implementations to give type guidance
                    // to ensure that we don't accidentally share arbitrary,
                    // potentially sensitive string values. In this RPC handler,
                    // when passing the provided event to the TelemetryRecorder
                    // implementation, we forcibly cast all the inputs below
                    // (feature, action, parameters) into known types (strings
                    // 'feature', 'action', 'key') so that the recorder will accept
                    // it. DO NOT do this elsewhere!
                    message.feature as 'feature',
                    message.action as 'action',
                    message.parameters as TelemetryEventParameters<
                        { key: number },
                        BillingProduct,
                        BillingCategory
                    >
                )
                break
            case 'auth': {
                if (message.authKind === 'refresh') {
                    authProvider.refresh()
                    break
                }
                if (message.authKind === 'simplified-onboarding') {
                    const endpoint = DOTCOM_URL.href

                    let tokenReceiverUrl: string | undefined = undefined
                    closeAuthProgressIndicator()
                    startAuthProgressIndicator()
                    tokenReceiverUrl = await this.startTokenReceiver?.(endpoint, async credentials => {
                        closeAuthProgressIndicator()
                        const authStatus = await authProvider.validateAndStoreCredentials(
                            credentials,
                            'store-if-valid'
                        )
                        telemetryRecorder.recordEvent('cody.auth.fromTokenReceiver.web', 'succeeded', {
                            metadata: {
                                success: authStatus.authenticated ? 1 : 0,
                            },
                            billingMetadata: {
                                product: 'cody',
                                category: 'billable',
                            },
                        })
                        if (!authStatus.authenticated) {
                            void vscode.window.showErrorMessage(
                                'Authentication failed. Please check your token and try again.'
                            )
                        }
                    })

                    const authProviderSimplified = new AuthProviderSimplified()
                    const authMethod = message.authMethod || 'dotcom'
                    const successfullyOpenedUrl = await authProviderSimplified.openExternalAuthUrl(
                        authMethod,
                        tokenReceiverUrl
                    )
                    if (!successfullyOpenedUrl) {
                        closeAuthProgressIndicator()
                    }
                    break
                }
                if (
                    (message.authKind === 'signin' || message.authKind === 'callback') &&
                    message.endpoint
                ) {
                    try {
                        const { endpoint, value: token } = message
                        let auth: AuthCredentials | undefined = undefined

                        if (token) {
                            auth = {
                                credentials: { token, source: 'paste' },
                                serverEndpoint: endpoint,
                            }
                        } else {
                            const { configuration } = await currentResolvedConfig()
                            auth = await resolveAuth(endpoint, configuration, secretStorage)
                        }

                        if (!auth || !auth.credentials) {
                            return redirectToEndpointLogin(endpoint)
                        }

                        await authProvider.validateAndStoreCredentials(auth, 'always-store')
                    } catch (error) {
                        void vscode.window.showErrorMessage(`Authentication failed: ${error}`)
                        this.postError(new Error(`Authentication failed: ${error}`))
                    }
                    break
                }
                if (message.authKind === 'signout') {
                    const serverEndpoint = message.endpoint
                    if (serverEndpoint) {
                        await signOut(serverEndpoint)
                    } else {
                        await showSignOutMenu()
                    }
                    // Send config to refresh the endpoint history list.
                    // TODO: Remove this when the config for webview is observable, see getConfigForWebview.
                    await this.sendConfig(currentAuthStatus())
                    break
                }
                if (message.authKind === 'switch') {
                    await showSignInMenu()
                    break
                }
                // cody.auth.signin or cody.auth.signout
                await vscode.commands.executeCommand(`cody.auth.${message.authKind}`)
                break
            }
            case 'simplified-onboarding': {
                if (message.onboardingKind === 'web-sign-in-token') {
                    void vscode.window
                        .showInputBox({ prompt: 'Enter web sign-in token' })
                        .then(async token => {
                            if (!token) {
                                return
                            }
                            const authStatus = await authProvider.validateAndStoreCredentials(
                                {
                                    serverEndpoint: DOTCOM_URL.href,
                                    credentials: { token },
                                },
                                'store-if-valid'
                            )
                            if (!authStatus.authenticated) {
                                void vscode.window.showErrorMessage(
                                    'Authentication failed. Please check your token and try again.'
                                )
                            }
                        })
                    break
                }
                break
            }
            case 'log': {
                const logger = message.level === 'debug' ? logDebug : logError
                logger(message.filterLabel, message.message)
                break
            }
            case 'devicePixelRatio': {
                localStorage.setDevicePixelRatio(message.devicePixelRatio)
                break
            }
        }
    }

    private isSmartApplyEnabled(): boolean {
        return this.extensionClient.capabilities?.edit !== 'none'
    }

    private hasEditCapability(): boolean {
        return this.extensionClient.capabilities?.edit === 'enabled'
    }

    private async getConfigForWebview(): Promise<ConfigurationSubsetForWebview & LocalEnv> {
        const { configuration, auth } = await currentResolvedConfig()
        const experimentalPromptEditorEnabled = await firstValueFrom(
            featureFlagProvider.evaluateFeatureFlag(FeatureFlag.CodyExperimentalPromptEditor)
        )
        const experimentalAgenticChatEnabled = isS2(auth.serverEndpoint)
        const sidebarViewOnly = this.extensionClient.capabilities?.webviewNativeConfig?.view === 'single'
        const isEditorViewType = this.webviewPanelOrView?.viewType === 'cody.editorPanel'
        const webviewType = isEditorViewType && !sidebarViewOnly ? 'editor' : 'sidebar'
        const uiKindIsWeb = (cenv.CODY_OVERRIDE_UI_KIND ?? vscode.env.uiKind) === vscode.UIKind.Web
        const endpoints = localStorage.getEndpointHistory() ?? []

        return {
            uiKindIsWeb,
            serverEndpoint: auth.serverEndpoint,
            endpointHistory: [...endpoints],
            experimentalNoodle: configuration.experimentalNoodle,
            // Disable smart apply codeblock toolbar when agentic chat is enabled.
            smartApply: this.isSmartApplyEnabled() && !experimentalAgenticChatEnabled,
            hasEditCapability: this.hasEditCapability(),
            webviewType,
            multipleWebviewsEnabled: !sidebarViewOnly,
            internalDebugContext: configuration.internalDebugContext,
            allowEndpointChange: configuration.overrideServerEndpoint === undefined,
            experimentalPromptEditorEnabled,
            experimentalAgenticChatEnabled,
        }
    }

    // =======================================================================
    // #region top-level view action handlers
    // =======================================================================

    // When the webview sends the 'ready' message, respond by posting the view config
    private async handleReady(): Promise<void> {
        await this.sendConfig(currentAuthStatus())
    }

    private async sendConfig(authStatus: AuthStatus): Promise<void> {
        // Don't emit config if we're verifying auth status to avoid UI auth flashes on the client
        if (authStatus.pendingValidation) {
            return
        }

        const configForWebview = await this.getConfigForWebview()
        const workspaceFolderUris =
            vscode.workspace.workspaceFolders?.map(folder => folder.uri.toString()) ?? []

        await this.postMessage({
            type: 'config',
            config: configForWebview,
            clientCapabilities: clientCapabilities(),
            authStatus: authStatus,
            userProductSubscription: await currentUserProductSubscription(),
            workspaceFolderUris,
            isDotComUser: isDotCom(authStatus),
        })
        logDebug('ChatController', 'updateViewConfig', {
            verbose: configForWebview,
        })
    }

    private async sendClientConfig(clientConfig: CodyClientConfig) {
        await this.postMessage({
            type: 'clientConfig',
            clientConfig,
        })
        logDebug('ChatController', 'updateClientConfig', {
            verbose: clientConfig,
        })
    }

    private initDoer = new InitDoer<boolean | undefined>()
    private async handleInitialized(): Promise<void> {
        // HACK: this call is necessary to get the webview to set the chatID state,
        // which is necessary on deserialization. It should be invoked before the
        // other initializers run (otherwise, it might interfere with other view
        // state)
        await this.webviewPanelOrView?.webview.postMessage({
            type: 'transcript',
            messages: [],
            isMessageInProgress: false,
            chatID: this.chatBuilder.sessionID,
        })

        void this.saveSession()
        this.initDoer.signalInitialized()
    }

    /**
     * Handles user input text for both new and edit submissions
     */
    public async handleUserMessage({
        requestID,
        inputText,
        mentions,
        editorState,
        signal,
        source,
        command,
        manuallySelectedIntent,
        traceparent,
    }: {
        requestID: string
        inputText: PromptString
        mentions: ContextItem[]
        editorState: SerializedPromptEditorState | null
        signal: AbortSignal
        source?: EventSource
        command?: DefaultChatCommands
        manuallySelectedIntent?: ChatMessage['intent'] | undefined | null
        traceparent?: string | undefined | null
        model?: string | undefined
        chatAgent?: string | undefined
    }): Promise<void> {
        return context.with(extractContextFromTraceparent(traceparent), () => {
            return tracer.startActiveSpan('chat.handleUserMessage', async (span): Promise<void> => {
                span.setAttribute('sampled', true)
                span.setAttribute('continued', true)
                outputChannelLogger.logDebug(
                    'ChatController',
                    'handleUserMessageSubmission',
                    `traceId: ${span.spanContext().traceId}`
                )
                // TODO: Pass the model name from webview on submit instead of fetching it here
                const model = await wrapInActiveSpan('chat.resolveModel', () =>
                    firstResultFromOperation(ChatBuilder.resolvedModelForChat(this.chatBuilder))
                )

                this.chatBuilder.setSelectedModel(model)

                const chatAgent = getAgentName(manuallySelectedIntent, model)

                this.chatBuilder.addHumanMessage({
                    text: inputText,
                    editorState,
                    intent: manuallySelectedIntent,
                    agent: chatAgent,
                })

                this.setCustomChatTitle(requestID, inputText, signal)
                this.postViewTranscript({ speaker: 'assistant' })

                await this.saveSession()
                signal.throwIfAborted()

                return this.sendChat(
                    {
                        requestID,
                        inputText,
                        mentions,
                        editorState,
                        signal,
                        source,
                        command,
                        manuallySelectedIntent,
                        model,
                        chatAgent,
                    },
                    span
                )
            })
        })
    }

    private async sendChat(
        {
            requestID,
            inputText,
            mentions,
            editorState,
            signal,
            source,
            command,
            manuallySelectedIntent,
            model,
            chatAgent,
        }: Parameters<typeof this.handleUserMessage>[0],
        span: Span
    ): Promise<void> {
        if (!model) {
            throw new Error('No model selected, and no default chat model is available')
        }

        span.addEvent('ChatController.sendChat')
        signal.throwIfAborted()

        const recorder = await OmniboxTelemetry.create({
            requestID,
            chatModel: model,
            source,
            command,
            sessionID: this.chatBuilder.sessionID,
            traceId: span.spanContext().traceId,
            promptText: inputText,
            chatAgent,
        })
        recorder.recordChatQuestionSubmitted(mentions)

        signal.throwIfAborted()

        this.postEmptyMessageInProgress(model)

        const agent = getAgent(model, chatAgent ?? model, {
            contextRetriever: this.contextRetriever,
            editor: this.editor,
            chatClient: this.chatClient,
        })

        recorder.setIntentInfo({
            userSpecifiedIntent: manuallySelectedIntent ?? 'chat',
        })

        this.postEmptyMessageInProgress(model)
        let messageInProgress: ChatMessage = { speaker: 'assistant', model }
        try {
            await agent.handle(
                {
                    requestID,
                    inputText,
                    mentions,
                    editorState,
                    signal,
                    chatBuilder: this.chatBuilder,
                    span,
                    recorder,
                    model,
                },
                {
                    postError: (error: Error, type?: MessageErrorType): void => {
                        this.postError(error, type)
                    },
                    postMessageInProgress: (message: ChatMessage): void => {
                        messageInProgress = message
                        this.postViewTranscript(message)
                    },
                    postStatuses: (steps: ProcessingStep[]): void => {
                        this.chatBuilder.setLastMessageProcesses(steps)
                        this.postViewTranscript(messageInProgress)
                    },
                    experimentalPostMessageInProgress: (subMessages: SubMessage[]): void => {
                        messageInProgress.subMessages = subMessages
                        this.postViewTranscript(messageInProgress)
                    },
                    postRequest: (step: ProcessingStep): Promise<boolean> => {
                        // Generate a unique ID for this confirmation request
                        const confirmationId = step.id

                        // Send the confirmation request to the webview
                        this.postMessage({
                            type: 'action/confirmationRequest',
                            id: confirmationId,
                            step,
                        })

                        // Wait for the webview to respond with the confirmation
                        const confirmation = new Promise<boolean>(resolve => {
                            const disposable = this._webviewPanelOrView?.webview.onDidReceiveMessage(
                                (message: WebviewMessage) => {
                                    if (
                                        message.command === 'action/confirmation' &&
                                        message.id === confirmationId
                                    ) {
                                        disposable?.dispose()
                                        resolve(message.response)
                                    }
                                }
                            )
                        })

                        // Now that we have the confirmation, proceed based on the user's choice

                        this.postViewTranscript({
                            speaker: 'assistant',
                            processes: [step],
                            model,
                        })
                        return confirmation
                    },
                    postDone: (op?: { abort: boolean }): void => {
                        // Mark the end of the span for chat.handleUserMessage here, as we do not await
                        // the entire stream of chat messages being sent to the webview.
                        // The span is concluded when the stream is complete.
                        span.end()
                        if (op?.abort || signal.aborted) {
                            throw new Error('aborted')
                        }

                        // HACK(beyang): This conditional preserves the behavior from when
                        // all the response generation logic was handled in this method.
                        // In future work, we should remove this special-casing and unify
                        // how new messages are posted to the transcript.
                        if (
                            messageInProgress &&
                            (['search', 'insert', 'edit'].includes(messageInProgress?.intent ?? '') ||
                                messageInProgress?.search ||
                                messageInProgress?.error)
                        ) {
                            this.chatBuilder.addBotMessage(messageInProgress, model)
                        } else if (
                            messageInProgress.subMessages &&
                            messageInProgress.subMessages.length > 0
                        ) {
                            this.chatBuilder.addBotMessage(messageInProgress, model)
                        } else if (messageInProgress?.text) {
                            this.addBotMessage(
                                requestID,
                                messageInProgress.text,
                                messageInProgress.didYouMeanQuery,
                                model
                            )
                        }
                        this.postViewTranscript()
                    },
                }
            )
        } catch (error) {
            // This ensures that the span for chat.handleUserMessage is ended even if the operation fails
            span.end()
            if (isAbortErrorOrSocketHangUp(error as Error)) {
                this.postViewTranscript()
                return
            }
            if (isRateLimitError(error) || isContextWindowLimitError(error)) {
                this.postError(error, 'transcript')
            } else {
                this.postError(
                    isError(error) ? error : new Error(`Error generating assistant response: ${error}`)
                )
            }
            recordErrorToSpan(span, error as Error)
        }
    }

    private async openRemoteFile(uri: vscode.Uri, tryLocal?: boolean) {
        if (tryLocal) {
            try {
                await this.openSourcegraphUriAsLocalFile(uri)
                return
            } catch {
                // Ignore error, just continue to opening the remote file
            }
        }

        const sourcegraphSchemaURI = uri.with({
            query: '',
            scheme: 'codysourcegraph',
        })

        // Supported line params examples: L42 (single line) or L42-45 (line range)
        const lineParam = this.extractLineParamFromURI(uri)
        const range = this.lineParamToRange(lineParam)

        vscode.workspace.openTextDocument(sourcegraphSchemaURI).then(async doc => {
            const textEditor = await vscode.window.showTextDocument(doc)

            textEditor.revealRange(range)
        })
    }

    /**
     * Attempts to open a Sourcegraph file URL as a local file in VS Code.
     * Fails if the URI is not a valid Sourcegraph URL for a file or if the
     * file does not belong to the current workspace.
     */
    private async openSourcegraphUriAsLocalFile(uri: vscode.Uri): Promise<void> {
        const match = uri.path.match(
            /^\/*(?<repoName>[^@]*)(?<revision>@.*)?\/-\/blob\/(?<filePath>.*)$/
        )
        if (!match || !match.groups) {
            throw new Error('failed to extract repo name and file path')
        }
        const { repoName, filePath } = match.groups

        const workspaceFolder = await workspaceFolderForRepo(repoName)
        if (!workspaceFolder) {
            throw new Error('could not find workspace for repo')
        }

        const lineParam = this.extractLineParamFromURI(uri)
        const selectionStart = this.lineParamToRange(lineParam).start
        // Opening the file with an active selection is awkward, so use a zero-length
        // selection to focus the target line without highlighting anything
        const selection = new vscode.Range(selectionStart, selectionStart)

        const fileUri = workspaceFolder.uri.with({
            path: `${workspaceFolder.uri.path}/${filePath}`,
        })
        const document = await vscode.workspace.openTextDocument(fileUri)
        await vscode.window.showTextDocument(document, {
            selection,
            preview: true,
        })
    }

    private extractLineParamFromURI(uri: vscode.Uri): string | undefined {
        return uri.query.split('&').find(key => key.match(/^L\d+(?:-\d+)?$/))
    }

    private lineParamToRange(lineParam?: string | null): vscode.Range {
        const lines = (lineParam ?? '0')
            .replace('L', '')
            .split('-')
            .map(num => Number.parseInt(num))

        // adding 20 lines to the end of the range to allow the start line to be visible in a more center position on the screen.
        return new vscode.Range(lines.at(0) || 0, 0, lines.at(1) || (lines.at(0) || 0) + 20, 0)
    }

    private submitOrEditOperation: AbortController | undefined
    public startNewSubmitOrEditOperation(): AbortSignal {
        this.submitOrEditOperation?.abort()
        this.submitOrEditOperation = new AbortController()
        return this.submitOrEditOperation.signal
    }

    private cancelSubmitOrEditOperation(): void {
        this.submitOrEditOperation?.abort()
        this.submitOrEditOperation = undefined
    }

    private async reevaluateSearchWithSelectedFilters({
        index,
        selectedFilters,
    }: {
        index?: number
        selectedFilters?: NLSSearchDynamicFilter[]
    }) {
        if (index === undefined || !Array.isArray(selectedFilters)) {
            return
        }

        this.handleAbort()

        const humanMessage = this.chatBuilder.getMessages().at(index)
        const assistantMessage = this.chatBuilder.getMessages().at(index + 1)
        if (
            humanMessage?.speaker !== 'human' ||
            humanMessage.intent !== 'search' ||
            assistantMessage?.speaker !== 'assistant' ||
            !assistantMessage?.search?.query
        ) {
            return
        }

        this.chatBuilder.updateAssistantMessageAtIndex(index + 1, {
            ...assistantMessage,
            search: {
                ...assistantMessage.search,
                selectedFilters,
            },
            text: undefined,
        })
        this.postViewTranscript()

        try {
            const query = this.appendSelectedFiltersToSearchQuery({
                query: assistantMessage.search.query,
                filters: selectedFilters,
            })

            const response = await graphqlClient.nlsSearchQuery({ query })

            this.chatBuilder.updateAssistantMessageAtIndex(index + 1, {
                ...assistantMessage,
                error: undefined,
                search: {
                    ...assistantMessage.search,
                    queryWithSelectedFilters: query,
                    response,
                    selectedFilters,
                },
                text: ps`search found ${response?.results.results.length || 0} results`,
            })
        } catch (err) {
            this.chatBuilder.addErrorAsBotMessage(err as Error, ChatBuilder.NO_MODEL)
        } finally {
            void this.saveSession()
            this.postViewTranscript()
        }
    }

    private appendSelectedFiltersToSearchQuery({
        query,
        filters,
    }: {
        query: string
        filters: NLSSearchDynamicFilter[]
    }) {
        if (!filters.length) {
            return query
        }

        /* Join all repo filters into a single repo filter */
        const repoFilters = filters.filter(filter => filter.kind === 'repo')
        const repoFilter = repoFilters.length
            ? `repo:^(${repoFilters
                  .map(filter => filter.value.replace('repo:^', '').replace(/\$$/, ''))
                  .join('|')})$`
            : ''

        let count = 50
        switch (filters.find(filter => filter.kind === 'type')?.value) {
            case 'type:path':
            case 'type:repo':
                count = 20
                break
        }

        return `${query} ${filters
            .filter(f => f.kind !== 'repo')
            .map(f => f.value)
            .join(' ')} ${repoFilter} count:${count}`
    }

    /**
     * Handles editing a human chat message in current chat session.
     *
     * Removes any existing messages from the provided index,
     * before submitting the replacement text as a new question.
     * When no index is provided, default to the last human message.
     *
     * @internal Public for testing only.
     */
    public async handleEdit({
        requestID,
        text,
        index,
        contextFiles,
        editorState,
        manuallySelectedIntent,
    }: {
        requestID: string
        text: PromptString
        index: number | undefined
        contextFiles: ContextItem[]
        editorState: SerializedPromptEditorState | null
        manuallySelectedIntent?: ChatMessage['intent']
    }): Promise<void> {
        const abortSignal = this.startNewSubmitOrEditOperation()

        telemetryRecorder.recordEvent('cody.editChatButton', 'clicked', {
            billingMetadata: {
                product: 'cody',
                category: 'billable',
            },
        })

        try {
            const humanMessage = index ?? this.chatBuilder.getLastSpeakerMessageIndex('human')
            if (humanMessage === undefined) {
                return
            }
            this.chatBuilder.removeMessagesFromIndex(humanMessage, 'human')
            return await this.handleUserMessage({
                requestID,
                inputText: text,
                mentions: contextFiles,
                editorState,
                signal: abortSignal,
                source: 'chat',
                manuallySelectedIntent,
            })
        } catch (error) {
            if (isAbortErrorOrSocketHangUp(error)) {
                return
            }
            this.postError(new Error('Failed to edit prompt'), 'transcript')
        }
    }

    private handleAbort(): void {
        this.cancelSubmitOrEditOperation()
        // Notify the webview there is no message in progress.
        this.postViewTranscript()
        telemetryRecorder.recordEvent('cody.sidebar.abortButton', 'clicked', {
            billingMetadata: {
                category: 'billable',
                product: 'cody',
            },
        })
    }

    public async addContextItemsToLastHumanInput(
        contextItems: ContextItem[]
    ): Promise<boolean | undefined> {
        return this.postMessage({
            type: 'clientAction',
            addContextItemsToLastHumanInput: contextItems,
        })
    }

    public async handleGetUserEditorContext(uri?: URI): Promise<void> {
        // Get selection from the active editor
        const selection = getEditor()?.active?.selection

        // Determine context based on URI presence
        const contextItem = uri
            ? await getContextFileFromUri(uri, selection)
            : await getContextFileFromCursor()

        const { input, context } = await firstResultFromOperation(
            ChatBuilder.contextWindowForChat(this.chatBuilder)
        )
        const userContextSize = context?.user ?? input

        void this.postMessage({
            type: 'clientAction',
            addContextItemsToLastHumanInput: contextItem
                ? [
                      {
                          ...contextItem,
                          type: 'file',
                          // Remove content to avoid sending large data to the webview
                          content: undefined,
                          isTooLarge: contextItem.size ? contextItem.size > userContextSize : undefined,
                          source: ContextItemSource.Selection,
                          range: contextItem.range,
                      } satisfies ContextItem,
                  ]
                : [],
        })

        // Reveal the webview panel if it is hidden
        if (this._webviewPanelOrView) {
            revealWebviewViewOrPanel(this._webviewPanelOrView)
        }
    }

    public async handleResubmitLastUserInput(): Promise<void> {
        const lastHumanMessage = this.chatBuilder.getLastHumanMessage()
        const getLastHumanMessageText = lastHumanMessage?.text?.toString()
        if (getLastHumanMessageText) {
            await this.clearAndRestartSession()
            void this.postMessage({
                type: 'clientAction',
                appendTextToLastPromptEditor: getLastHumanMessageText,
            })
        }
    }

    public async handleSmartApplyResult(result: SmartApplyResult): Promise<void> {
        void this.postMessage({
            type: 'clientAction',
            smartApplyResult: result,
        })
    }

    public fireClientAction(): void {}

    private async handleAttributionSearch(snippet: string): Promise<void> {
        try {
            const attribution = await this.guardrails.searchAttribution(snippet)
            if (isError(attribution)) {
                await this.postMessage({
                    type: 'attribution',
                    snippet,
                    error: attribution.message,
                })
                return
            }
            await this.postMessage({
                type: 'attribution',
                snippet,
                attribution: {
                    repositoryNames: attribution.repositories.map(r => r.name),
                    limitHit: attribution.limitHit,
                },
            })
        } catch (error) {
            await this.postMessage({
                type: 'attribution',
                snippet,
                error: `${error}`,
            })
        }
    }

    // #endregion
    // =======================================================================
    // #region view updaters
    // =======================================================================

    private postEmptyMessageInProgress(model: ChatModel): void {
        this.postViewTranscript({ speaker: 'assistant', model })
    }

    private postViewTranscript(messageInProgress?: ChatMessage): void {
        const messages: ChatMessage[] = [...this.chatBuilder.getMessages()]
        if (messageInProgress) {
            messages.push(messageInProgress)
        }

        // We never await on postMessage, because it can sometimes hang indefinitely:
        // https://github.com/microsoft/vscode/issues/159431
        void this.postMessage({
            type: 'transcript',
            messages: messages.map(prepareChatMessage).map(serializeChatMessage),
            isMessageInProgress: !!messageInProgress,
            chatID: this.chatBuilder.sessionID,
        })

        this.syncPanelTitle()
    }

    private syncPanelTitle() {
        // Update webview panel title if we're in an editor panel
        if (this._webviewPanelOrView && 'reveal' in this._webviewPanelOrView) {
            this._webviewPanelOrView.title = this.chatBuilder.getChatTitle()
        }
    }

<<<<<<< HEAD
    private isAutoChatTitleEnabled = storeLastValue(
        featureFlagProvider.evaluateFeatureFlag(FeatureFlag.ChatTitleAutoGeneration)
    )

=======
>>>>>>> 363bf3a5
    /**
     * Sets the custom chat title based on the first message in the interaction.
     */
    private async setCustomChatTitle(
        requestID: string,
        inputText: PromptString,
        signal: AbortSignal
    ): Promise<void> {
        return tracer.startActiveSpan('chat.setCustomChatTitle', async (span): Promise<void> => {
            // NOTE: Only generates a custom title if the input text is long enough.
            // We are asking the LLM to generate a title with about 10 words, so 10 words * 2 chars/word = 20 chars
            // would be a reasonable threshold to start generating a custom title. This is a heuristic and
            // can be adjusted as needed.
            if (inputText.length < 20) {
                return
            }
            // Get the currently available models with speed tag.
            const speeds = modelsService.getModelsByTag(ModelTag.Speed)
            // Use the latest Gemini flash model or the first speedy model as the default.
            const model = (speeds.find(m => m.id.includes('flash-lite')) || speeds?.[0])?.id
            const messages = this.chatBuilder.getMessages()
            // Returns early if this is not the first message or if this is a testing session.
            if (messages.length > 1 || !model || isAgentTesting) {
                return
            }
            const prompt = ps`${getDefaultSystemPrompt()} Your task is to generate a concise title (in about 10 words without quotation) for <codyUserInput>${inputText}</codyUserInput>.
        RULE: Your response should only contain the concise title and nothing else.`
            let title = ''
            try {
                const stream = await this.chatClient.chat(
                    [{ speaker: 'human', text: prompt }],
                    { model, maxTokensToSample: 100 },
                    signal,
                    requestID
                )
                for await (const message of stream) {
                    if (message.type === 'change') {
                        title = message.text
                    } else if (message.type === 'complete') {
                        if (title) {
                            this.chatBuilder.setChatTitle(title)
                            await this.saveSession()
                        }
                        break
                    }
                }
            } catch (error) {
                logDebug('ChatController', 'setCustomChatTitle', { verbose: error })
            }
            telemetryRecorder.recordEvent('cody.chat.customTitle', 'generated', {
                privateMetadata: {
                    requestID,
                    model: model,
                    traceId: span.spanContext().traceId,
                },
                metadata: {
                    titleLength: title.length,
                    inputLength: inputText.length,
                },
                billingMetadata: {
                    product: 'cody',
                    category: 'billable',
                },
            })
        })
    }

    /**
     * Display error message in webview as part of the chat transcript, or as a system banner alongside the chat.
     */
    private postError(error: Error, type?: MessageErrorType): void {
        logDebug('ChatController: postError', error.message)
        // Add error to transcript
        if (type === 'transcript') {
            this.chatBuilder.addErrorAsBotMessage(error, ChatBuilder.NO_MODEL)
            this.postViewTranscript()
            return
        }

        void this.postMessage({ type: 'errors', errors: error.message })
        captureException(error)
    }

    /**
     * Low-level utility to post a message to the webview, pending initialization.
     *
     * cody-invariant: this.webview.postMessage should never be invoked directly
     * except within this method.
     */
    private postMessage(message: ExtensionMessage): Thenable<boolean | undefined> {
        return this.initDoer.do(() =>
            this.webviewPanelOrView?.webview.postMessage(forceHydration(message))
        )
    }

    // #endregion
    // =======================================================================
    // #region chat request lifecycle methods
    // =======================================================================

    /**
     * Finalizes adding a bot message to the chat model and triggers an update to the view.
     */
    private async addBotMessage(
        requestID: string,
        rawResponse: PromptString,
        didYouMeanQuery: string | undefined | null,
        model: ChatModel
    ): Promise<void> {
        const messageText = reformatBotMessageForChat(rawResponse)
        this.chatBuilder.addBotMessage({ text: messageText, didYouMeanQuery }, model)
        void this.saveSession()
        this.postViewTranscript()

        const authStatus = currentAuthStatus()

        // Count code generated from response
        const generatedCode = countGeneratedCode(messageText.toString())
        const responseEventAction = generatedCode.charCount > 0 ? 'hasCode' : 'noCode'
        telemetryRecorder.recordEvent('cody.chatResponse', responseEventAction, {
            version: 2, // increment for major changes to this event
            interactionID: requestID,
            metadata: {
                ...generatedCode,
                // Flag indicating this is a transcript event to go through ML data pipeline. Only for dotcom users
                // See https://github.com/sourcegraph/sourcegraph/pull/59524
                recordsPrivateMetadataTranscript: isDotCom(authStatus) ? 1 : 0,
            },
            privateMetadata: {
                // 🚨 SECURITY: chat transcripts are to be included only for DotCom users AND for V2 telemetry
                // V2 telemetry exports privateMetadata only for DotCom users
                // the condition below is an aditional safegaurd measure
                responseText:
                    isDotCom(authStatus) &&
                    (await truncatePromptString(messageText, CHAT_OUTPUT_TOKEN_BUDGET)),
                chatModel: model,
            },
            billingMetadata: {
                product: 'cody',
                category: 'billable',
            },
        })
    }

    // #endregion
    // =======================================================================
    // #region session management
    // =======================================================================

    // A unique identifier for this ChatController instance used to identify
    // it when a handle to this specific panel provider is needed.
    public get sessionID(): string {
        return this.chatBuilder.sessionID
    }

    // Attempts to restore the chat to the given sessionID, if it exists in
    // history. If it does, then saves the current session and cancels the
    // current in-progress completion. If the chat does not exist, then this
    // is a no-op.
    public restoreSession(sessionID: string): void {
        const authStatus = currentAuthStatus()
        if (!authStatus.authenticated) {
            return
        }
        const oldTranscript = chatHistory.getChat(authStatus, sessionID)
        if (!oldTranscript) {
            return
        }
        this.cancelSubmitOrEditOperation()
        const newModel = newChatModelFromSerializedChatTranscript(oldTranscript, undefined)
        this.chatBuilder = newModel

        this.postViewTranscript()
    }

    /**
     * This method will serialize the chat state synchronously and then save the serialized state to
     * local storage. Usually, it can safely be called without `await`ing.
     * This method should only be awaited if the caller wants to wait for the saved data to be synced
     * to local storage before proceeding.
     */
    private async saveSession(): Promise<void> {
        try {
            const authStatus = currentAuthStatus()
            // Only try to save if authenticated because otherwise we wouldn't be showing a chat.
            const chat = this.chatBuilder.toSerializedChatTranscript()
            if (chat && authStatus.authenticated) {
                await chatHistory.saveChat(authStatus, chat)
            }
        } catch (error) {
            logDebug('ChatController', 'Failed')
        }
    }

    private async duplicateSession(sessionID: string): Promise<void> {
        this.cancelSubmitOrEditOperation()
        const transcript = chatHistory.getChat(currentAuthStatusAuthed(), sessionID)
        if (!transcript) {
            return
        }
        // Assign a new session ID to the duplicated session
        this.chatBuilder = newChatModelFromSerializedChatTranscript(
            transcript,
            this.chatBuilder.selectedModel,
            new Date(Date.now()).toUTCString()
        )
        this.postViewTranscript()
        // Move the new session to the editor
        await vscode.commands.executeCommand('cody.chat.moveToEditor')
        // Restore the old session in the current window
        this.restoreSession(sessionID)

        telemetryRecorder.recordEvent('cody.duplicateSession', 'clicked', {
            billingMetadata: { product: 'cody', category: 'billable' },
        })
    }

    public clearAndRestartSession(chatMessages?: ChatMessage[]): void {
        this.cancelSubmitOrEditOperation()
        // Only clear the session if session is not empty.
        if (!this.chatBuilder?.isEmpty()) {
            this.chatBuilder = new ChatBuilder(this.chatBuilder.selectedModel, undefined, chatMessages)
            this.postViewTranscript()
        }
    }

    // #endregion
    // =======================================================================
    // #region webview container management
    // =======================================================================

    private extensionUri: vscode.Uri
    private _webviewPanelOrView?: vscode.WebviewView | vscode.WebviewPanel
    public get webviewPanelOrView(): vscode.WebviewView | vscode.WebviewPanel | undefined {
        return this._webviewPanelOrView
    }

    /**
     * Creates the webview view or panel for the Cody chat interface if it doesn't already exist.
     */
    public async createWebviewViewOrPanel(
        activePanelViewColumn?: vscode.ViewColumn,
        lastQuestion?: string
    ): Promise<vscode.WebviewView | vscode.WebviewPanel> {
        // Checks if the webview view or panel already exists and is visible.
        // If so, returns early to avoid creating a duplicate.
        if (this.webviewPanelOrView) {
            return this.webviewPanelOrView
        }

        const viewType = CodyChatEditorViewType
        const panelTitle =
            chatHistory.getChat(currentAuthStatusAuthed(), this.chatBuilder.sessionID)?.chatTitle ||
            getChatPanelTitle(lastQuestion)
        const viewColumn = activePanelViewColumn || vscode.ViewColumn.Beside
        const webviewPath = vscode.Uri.joinPath(this.extensionUri, 'dist', 'webviews')
        const panel = vscode.window.createWebviewPanel(
            viewType,
            panelTitle,
            { viewColumn, preserveFocus: true },
            {
                enableScripts: true,
                retainContextWhenHidden: true,
                enableFindWidget: true,
                localResourceRoots: [webviewPath],
                enableCommandUris: true,
            }
        )

        return this.registerWebviewPanel(panel)
    }

    /**
     * Revives the chat panel when the extension is reactivated.
     */
    public async revive(webviewPanel: vscode.WebviewPanel): Promise<void> {
        logDebug('ChatController:revive', 'registering webview panel')
        await this.registerWebviewPanel(webviewPanel)
    }

    public async resolveWebviewView(
        webviewView: vscode.WebviewView,
        _context: vscode.WebviewViewResolveContext<unknown>,
        _token: vscode.CancellationToken
    ): Promise<void> {
        await this.resolveWebviewViewOrPanel(webviewView)
    }

    /**
     * Registers the given webview panel by setting up its options, icon, and handlers.
     * Also stores the panel reference and disposes it when closed.
     */
    private async registerWebviewPanel(panel: vscode.WebviewPanel): Promise<vscode.WebviewPanel> {
        panel.iconPath = vscode.Uri.joinPath(this.extensionUri, 'resources', 'active-chat-icon.svg')
        return this.resolveWebviewViewOrPanel(panel)
    }

    private async resolveWebviewViewOrPanel<T extends vscode.WebviewView | vscode.WebviewPanel>(
        viewOrPanel: T
    ): Promise<T> {
        this._webviewPanelOrView = viewOrPanel
        this.syncPanelTitle()

        const webviewPath = vscode.Uri.joinPath(this.extensionUri, 'dist', 'webviews')
        viewOrPanel.webview.options = {
            enableScripts: true,
            localResourceRoots: [webviewPath],
            enableCommandUris: true,
        }

        await addWebviewViewHTML(this.extensionClient, this.extensionUri, viewOrPanel)

        // Dispose panel when the panel is closed
        viewOrPanel.onDidDispose(() => {
            this.cancelSubmitOrEditOperation()
            this._webviewPanelOrView = undefined
        })

        this.disposables.push(
            viewOrPanel.webview.onDidReceiveMessage(message =>
                this.onDidReceiveMessage(
                    hydrateAfterPostMessage(message, uri => vscode.Uri.from(uri as any))
                )
            )
        )

        // Listen for API calls from the webview.
        const defaultContext = observeDefaultContext({
            chatBuilder: this.chatBuilder.changes,
        }).pipe(shareReplay())

        this.disposables.push(
            addMessageListenersForExtensionAPI(
                createMessageAPIForExtension({
                    postMessage: this.postMessage.bind(this),
                    postError: this.postError.bind(this),
                    onMessage: callback => {
                        const disposable = viewOrPanel.webview.onDidReceiveMessage(callback)
                        return () => disposable.dispose()
                    },
                }),
                {
                    mentionMenuData: query => {
                        return getMentionMenuData({
                            disableProviders:
                                this.extensionClient.capabilities?.disabledMentionsProviders || [],
                            query: query,
                            chatBuilder: this.chatBuilder,
                        })
                    },
                    clientActionBroadcast: () => this.clientBroadcast,
                    evaluateFeatureFlag: flag => featureFlagProvider.evaluateFeatureFlag(flag),
                    hydratePromptMessage: (promptText, initialContext) =>
                        promiseFactoryToObservable(() =>
                            hydratePromptText(promptText, initialContext ?? [])
                        ),
                    promptsMigrationStatus: () => getPromptsMigrationInfo(),
                    startPromptsMigration: () => promiseFactoryToObservable(startPromptsMigration),
                    getCurrentUserId: () =>
                        promiseFactoryToObservable(signal => getCurrentUserId(signal)),
                    prompts: input =>
                        promiseFactoryToObservable(signal =>
                            mergedPromptsAndLegacyCommands(input, signal)
                        ),
                    repos: input =>
                        promiseFactoryToObservable(async () => {
                            const response = await graphqlClient.getRepoList(input)

                            return isError(response) ? [] : response.repositories.nodes
                        }),
                    promptTags: () => promiseFactoryToObservable(signal => listPromptTags(signal)),
                    models: () =>
                        modelsService.modelsChanges.pipe(
                            map(models => (models === pendingOperation ? null : models))
                        ),
                    chatModels: () =>
                        modelsService.getModels(ModelUsage.Chat).pipe(
                            startWith([]),
                            map(models => (models === pendingOperation ? [] : models))
                        ),
                    highlights: parameters =>
                        promiseFactoryToObservable(() =>
                            graphqlClient.getHighlightedFileChunk(parameters)
                        ).pipe(
                            map(result => {
                                if (isError(result)) {
                                    return []
                                }

                                return result
                            })
                        ),
                    setChatModel: model => {
                        // Because this was a user action to change the model we will set that
                        // as a global default for chat
                        return promiseFactoryToObservable(async () => {
                            this.chatBuilder.setSelectedModel(model)
                            await modelsService.setSelectedModel(ModelUsage.Chat, model)
                        })
                    },
                    defaultContext: () => defaultContext.pipe(skipPendingOperation()),
                    resolvedConfig: () => resolvedConfig,
                    authStatus: () => authStatus,
                    transcript: () =>
                        this.chatBuilder.changes.pipe(map(chat => chat.getDehydratedMessages())),
                    userHistory: () => chatHistory.changes,
                    userProductSubscription: () =>
                        userProductSubscription.pipe(
                            map(value => (value === pendingOperation ? null : value))
                        ),
                }
            )
        )

        return viewOrPanel
    }

    private async setWebviewToChat(): Promise<void> {
        const viewOrPanel = this._webviewPanelOrView ?? (await this.createWebviewViewOrPanel())
        this._webviewPanelOrView = viewOrPanel
        revealWebviewViewOrPanel(viewOrPanel)
        await this.postMessage({
            type: 'view',
            view: View.Chat,
        })
    }

    // #endregion
    // =======================================================================
    // #region other public accessors and mutators
    // =======================================================================

    // Convenience function for tests
    public getViewTranscript(): readonly ChatMessage[] {
        return this.chatBuilder.getMessages().map(prepareChatMessage)
    }

    public isEmpty(): boolean {
        return this.chatBuilder.isEmpty()
    }

    public isVisible(): boolean {
        return this.webviewPanelOrView?.visible ?? false
    }
}

function newChatModelFromSerializedChatTranscript(
    json: SerializedChatTranscript,
    modelID: string | undefined,
    newSessionID?: string
): ChatBuilder {
    return new ChatBuilder(
        migrateAndNotifyForOutdatedModels(modelID ?? null) ?? undefined,
        newSessionID ?? json.id,
        json.interactions.flatMap((interaction: SerializedChatInteraction): ChatMessage[] =>
            [
                PromptString.unsafe_deserializeChatMessage(interaction.humanMessage),
                interaction.assistantMessage
                    ? PromptString.unsafe_deserializeChatMessage(interaction.assistantMessage)
                    : null,
            ].filter(isDefined)
        ),
        json.chatTitle
    )
}

export function disposeWebviewViewOrPanel(viewOrPanel: vscode.WebviewView | vscode.WebviewPanel): void {
    if ('dispose' in viewOrPanel) {
        viewOrPanel.dispose()
    }
}

export function webviewViewOrPanelViewColumn(
    viewOrPanel: vscode.WebviewView | vscode.WebviewPanel
): vscode.ViewColumn | undefined {
    if ('viewColumn' in viewOrPanel) {
        return viewOrPanel.viewColumn
    }
    // Our view is in the sidebar, return undefined
    return undefined
}

export function webviewViewOrPanelOnDidChangeViewState(
    viewOrPanel: vscode.WebviewView | vscode.WebviewPanel
): vscode.Event<vscode.WebviewPanelOnDidChangeViewStateEvent> {
    if ('onDidChangeViewState' in viewOrPanel) {
        return viewOrPanel.onDidChangeViewState
    }
    // Return a no-op (this means the provider is for the sidebar)
    return () => {
        return {
            dispose: () => {},
        }
    }
}

export function revealWebviewViewOrPanel(viewOrPanel: vscode.WebviewView | vscode.WebviewPanel): void {
    if ('reveal' in viewOrPanel) {
        viewOrPanel.reveal()
    }
}

/**
 * Set HTML for webview (panel) & webview view (sidebar)
 */
async function addWebviewViewHTML(
    extensionClient: Pick<ExtensionClient, 'capabilities'>,
    extensionUri: vscode.Uri,
    view: vscode.WebviewView | vscode.WebviewPanel
): Promise<void> {
    if (extensionClient.capabilities?.webview === 'agentic') {
        return
    }
    const config = extensionClient.capabilities?.webviewNativeConfig
    const webviewPath = vscode.Uri.joinPath(extensionUri, 'dist', 'webviews')
    const root = vscode.Uri.joinPath(webviewPath, 'index.html')
    const bytes = await vscode.workspace.fs.readFile(root)
    const html = new TextDecoder('utf-8').decode(bytes)

    view.webview.html = manipulateWebviewHTML(html, {
        cspSource: view.webview.cspSource,
        resources: config?.skipResourceRelativization
            ? undefined
            : view.webview.asWebviewUri(webviewPath),
        injectScript: config?.injectScript ?? undefined,
        injectStyle: config?.injectStyle ?? undefined,
    })
}

interface TransformHTMLOptions {
    cspSource: string
    resources?: vscode.Uri
    injectScript?: string
    injectStyle?: string
}

// Exported for testing purposes
export function manipulateWebviewHTML(html: string, options: TransformHTMLOptions): string {
    if (options.resources) {
        html = html.replaceAll('./', `${options.resources}/`)
    }

    // If a script or style is injected, replace the placeholder with the script or style
    // and drop the content-security-policy meta tag which prevents inline scripts and styles
    if (options.injectScript || options.injectStyle) {
        html = html
            .replace(/<!-- START CSP -->.*<!-- END CSP -->/s, '')
            .replaceAll('/*injectedScript*/', options.injectScript ?? '')
            .replaceAll('/*injectedStyle*/', options.injectStyle ?? '')
    } else {
        // Update URIs for content security policy to only allow specific scripts to be run
        html = html.replaceAll("'self'", options.cspSource).replaceAll('{cspSource}', options.cspSource)
    }

    return html
}<|MERGE_RESOLUTION|>--- conflicted
+++ resolved
@@ -1253,13 +1253,6 @@
         }
     }
 
-<<<<<<< HEAD
-    private isAutoChatTitleEnabled = storeLastValue(
-        featureFlagProvider.evaluateFeatureFlag(FeatureFlag.ChatTitleAutoGeneration)
-    )
-
-=======
->>>>>>> 363bf3a5
     /**
      * Sets the custom chat title based on the first message in the interaction.
      */
