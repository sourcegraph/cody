--- conflicted
+++ resolved
@@ -1,43 +1,16 @@
 import {
+    addMessageListenersForExtensionAPI,
     type AuthStatus,
-<<<<<<< HEAD
-=======
-    type ChatModel,
-    type ClientActionBroadcast,
-    type CodyClientConfig,
-    type ContextItemFile,
-    type ContextItemRepository,
-    DefaultEditCommands,
-    type NLSSearchDynamicFilter,
-    REMOTE_DIRECTORY_PROVIDER_URI,
-    REMOTE_FILE_PROVIDER_URI,
-    REMOTE_REPOSITORY_PROVIDER_URI,
-    cenv,
-    clientCapabilities,
-    currentSiteVersion,
-    distinctUntilChanged,
-    extractContextFromTraceparent,
-    firstResultFromOperation,
-    forceHydration,
-    inputTextWithMappedContextChipsFromPromptEditorState,
-    isAbortError,
-    pendingOperation,
-    ps,
-    resolvedConfig,
-    shareReplay,
-    skip,
-    skipPendingOperation,
-    wrapInActiveSpan,
-} from '@sourcegraph/cody-shared'
-import {
->>>>>>> a713e5e5
+    authStatus,
     type BillingCategory,
     type BillingProduct,
+    cenv,
     CHAT_OUTPUT_TOKEN_BUDGET,
     type ChatClient,
     type ChatMessage,
     type ChatModel,
     type ClientActionBroadcast,
+    clientCapabilities,
     ClientConfigSingleton,
     type CodyClientConfig,
     type CompletionParameters,
@@ -46,40 +19,25 @@
     type ContextItemOpenCtx,
     type ContextItemRepository,
     ContextItemSource,
-    DOTCOM_URL,
-    type DefaultChatCommands,
-    DefaultEditCommands,
-    type EventSource,
-    FeatureFlag,
-    type Guardrails,
-    type Message,
-    ModelUsage,
-    PromptString,
-    REMOTE_DIRECTORY_PROVIDER_URI,
-    REMOTE_FILE_PROVIDER_URI,
-    REMOTE_REPOSITORY_PROVIDER_URI,
-    type RankedContext,
-    type SerializedChatInteraction,
-    type SerializedChatTranscript,
-    type SerializedPromptEditorState,
-    Typewriter,
-    addMessageListenersForExtensionAPI,
-    authStatus,
-    cenv,
-    clientCapabilities,
     createMessageAPIForExtension,
     currentAuthStatus,
     currentAuthStatusAuthed,
     currentResolvedConfig,
     currentSiteVersion,
     currentUserProductSubscription,
+    type DefaultChatCommands,
+    DefaultEditCommands,
     distinctUntilChanged,
+    DOTCOM_URL,
+    type EventSource,
     extractContextFromTraceparent,
+    FeatureFlag,
     featureFlagProvider,
     firstResultFromOperation,
     forceHydration,
     getContextForChatMessage,
     graphqlClient,
+    type Guardrails,
     hydrateAfterPostMessage,
     inputTextWithMappedContextChipsFromPromptEditorState,
     inputTextWithoutContextChipsFromPromptEditorState,
@@ -91,14 +49,25 @@
     isError,
     isRateLimitError,
     logError,
+    type Message,
     modelsService,
+    ModelUsage,
+    type NLSSearchDynamicFilter,
     pendingOperation,
     promiseFactoryToObservable,
+    PromptString,
     ps,
+    type RankedContext,
     recordErrorToSpan,
     reformatBotMessageForChat,
+    REMOTE_DIRECTORY_PROVIDER_URI,
+    REMOTE_FILE_PROVIDER_URI,
+    REMOTE_REPOSITORY_PROVIDER_URI,
     resolvedConfig,
     serializeChatMessage,
+    type SerializedChatInteraction,
+    type SerializedChatTranscript,
+    type SerializedPromptEditorState,
     shareReplay,
     skip,
     skipPendingOperation,
@@ -109,61 +78,59 @@
     telemetryRecorder,
     tracer,
     truncatePromptString,
+    Typewriter,
     userProductSubscription,
     wrapInActiveSpan,
 } from '@sourcegraph/cody-shared'
 import * as uuid from 'uuid'
 import * as vscode from 'vscode'
 
-import { type Span, context } from '@opentelemetry/api'
-import { captureException } from '@sentry/core'
-import { getTokenCounterUtils } from '@sourcegraph/cody-shared/src/token/counter'
-import type { TelemetryEventParameters } from '@sourcegraph/telemetry'
-import { Subject, map } from 'observable-fns'
-import type { URI } from 'vscode-uri'
-import { View } from '../../../webviews/tabs/types'
-import { redirectToEndpointLogin, showSignInMenu, showSignOutMenu, signOut } from '../../auth/auth'
-import {
-    closeAuthProgressIndicator,
-    startAuthProgressIndicator,
-} from '../../auth/auth-progress-indicator'
-import type { startTokenReceiver } from '../../auth/token-receiver'
-import { getCurrentUserId } from '../../auth/user'
-import { executeCodyCommand } from '../../commands/CommandsController'
-import { getContextFileFromUri } from '../../commands/context/file-path'
-import { getContextFileFromCursor } from '../../commands/context/selection'
-import { escapeRegExp } from '../../context/openctx/remoteFileSearch'
-import { resolveContextItems } from '../../editor/utils/editor-context'
-import type { VSCodeEditor } from '../../editor/vscode-editor'
-import type { ExtensionClient } from '../../extension-client'
-import { migrateAndNotifyForOutdatedModels } from '../../models/modelMigrator'
-import { logDebug, outputChannelLogger } from '../../output-channel-logger'
-import { getCategorizedMentions } from '../../prompt-builder/utils'
-import { hydratePromptText } from '../../prompts/prompt-hydration'
-import { listPromptTags, mergedPromptsAndLegacyCommands } from '../../prompts/prompts'
-import { publicRepoMetadataIfAllWorkspaceReposArePublic } from '../../repository/githubRepoMetadata'
-import { getFirstRepoNameContainingUri } from '../../repository/repo-name-resolver'
-import { authProvider } from '../../services/AuthProvider'
-import { AuthProviderSimplified } from '../../services/AuthProviderSimplified'
-import { localStorage } from '../../services/LocalStorageProvider'
-import { secretStorage } from '../../services/SecretStorageProvider'
-import { TraceSender } from '../../services/open-telemetry/trace-sender'
-import { recordExposedExperimentsToSpan } from '../../services/open-telemetry/utils'
+import {context, type Span} from '@opentelemetry/api'
+import {captureException} from '@sentry/core'
+import {getTokenCounterUtils} from '@sourcegraph/cody-shared/src/token/counter'
+import type {TelemetryEventParameters} from '@sourcegraph/telemetry'
+import {map, Subject} from 'observable-fns'
+import type {URI} from 'vscode-uri'
+import {View} from '../../../webviews/tabs/types'
+import {redirectToEndpointLogin, showSignInMenu, showSignOutMenu, signOut} from '../../auth/auth'
+import {closeAuthProgressIndicator, startAuthProgressIndicator,} from '../../auth/auth-progress-indicator'
+import type {startTokenReceiver} from '../../auth/token-receiver'
+import {getCurrentUserId} from '../../auth/user'
+import {executeCodyCommand} from '../../commands/CommandsController'
+import {getContextFileFromUri} from '../../commands/context/file-path'
+import {getContextFileFromCursor} from '../../commands/context/selection'
+import {escapeRegExp} from '../../context/openctx/remoteFileSearch'
+import {resolveContextItems} from '../../editor/utils/editor-context'
+import type {VSCodeEditor} from '../../editor/vscode-editor'
+import type {ExtensionClient} from '../../extension-client'
+import {migrateAndNotifyForOutdatedModels} from '../../models/modelMigrator'
+import {logDebug, outputChannelLogger} from '../../output-channel-logger'
+import {getCategorizedMentions} from '../../prompt-builder/utils'
+import {hydratePromptText} from '../../prompts/prompt-hydration'
+import {listPromptTags, mergedPromptsAndLegacyCommands} from '../../prompts/prompts'
+import {publicRepoMetadataIfAllWorkspaceReposArePublic} from '../../repository/githubRepoMetadata'
+import {getFirstRepoNameContainingUri} from '../../repository/repo-name-resolver'
+import {authProvider} from '../../services/AuthProvider'
+import {AuthProviderSimplified} from '../../services/AuthProviderSimplified'
+import {localStorage} from '../../services/LocalStorageProvider'
+import {secretStorage} from '../../services/SecretStorageProvider'
+import {TraceSender} from '../../services/open-telemetry/trace-sender'
+import {recordExposedExperimentsToSpan} from '../../services/open-telemetry/utils'
 import {
     handleCodeFromInsertAtCursor,
     handleCodeFromSaveToNewFile,
     handleCopiedCode,
     handleSmartApply,
 } from '../../services/utils/codeblock-action-tracker'
-import { openExternalLinks } from '../../services/utils/workspace-action'
-import { TestSupport } from '../../test-support'
-import type { MessageErrorType } from '../MessageProvider'
-import { CodyToolProvider } from '../agentic/CodyToolProvider'
-import { DeepCodyAgent } from '../agentic/DeepCody'
-import { DeepCodyRateLimiter } from '../agentic/DeepCodyRateLimiter'
-import { getMentionMenuData } from '../context/chatContext'
-import type { ChatIntentAPIClient } from '../context/chatIntentAPIClient'
-import { observeDefaultContext } from '../initialContext'
+import {openExternalLinks} from '../../services/utils/workspace-action'
+import {TestSupport} from '../../test-support'
+import type {MessageErrorType} from '../MessageProvider'
+import {CodyToolProvider} from '../agentic/CodyToolProvider'
+import {DeepCodyAgent} from '../agentic/DeepCody'
+import {DeepCodyRateLimiter} from '../agentic/DeepCodyRateLimiter'
+import {getMentionMenuData} from '../context/chatContext'
+import type {ChatIntentAPIClient} from '../context/chatIntentAPIClient'
+import {observeDefaultContext} from '../initialContext'
 import {
     CODY_BLOG_URL_o1_WAITLIST,
     type ConfigurationSubsetForWebview,
@@ -172,16 +139,16 @@
     type SmartApplyResult,
     type WebviewMessage,
 } from '../protocol'
-import { countGeneratedCode } from '../utils'
-import { ChatBuilder, prepareChatMessage } from './ChatBuilder'
-import { chatHistory } from './ChatHistoryManager'
-import { CodyChatEditorViewType } from './ChatsController'
-import { type ContextRetriever, toStructuredMentions } from './ContextRetriever'
-import { InitDoer } from './InitDoer'
-import { getChatPanelTitle } from './chat-helpers'
-import { type HumanInput, getPriorityContext } from './context'
-import { DefaultPrompter, type PromptInfo } from './prompt'
-import { getPromptsMigrationInfo, startPromptsMigration } from './prompts-migration'
+import {countGeneratedCode} from '../utils'
+import {ChatBuilder, prepareChatMessage} from './ChatBuilder'
+import {chatHistory} from './ChatHistoryManager'
+import {CodyChatEditorViewType} from './ChatsController'
+import {type ContextRetriever, toStructuredMentions} from './ContextRetriever'
+import {InitDoer} from './InitDoer'
+import {getChatPanelTitle} from './chat-helpers'
+import {getPriorityContext, type HumanInput} from './context'
+import {DefaultPrompter, type PromptInfo} from './prompt'
+import {getPromptsMigrationInfo, startPromptsMigration} from './prompts-migration'
 
 export interface ChatControllerOptions {
     extensionUri: vscode.Uri
