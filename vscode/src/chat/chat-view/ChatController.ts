import {
    type ChatModel,
    type CodyClientConfig,
    cenv,
    clientCapabilities,
    currentSiteVersion,
    distinctUntilChanged,
    firstResultFromOperation,
    forceHydration,
    pendingOperation,
    ps,
    resolvedConfig,
    shareReplay,
    skip,
    skipPendingOperation,
} from '@sourcegraph/cody-shared'
import * as uuid from 'uuid'
import * as vscode from 'vscode'

import {
    type BillingCategory,
    type BillingProduct,
    CHAT_OUTPUT_TOKEN_BUDGET,
    type ChatClient,
    type ChatMessage,
    ClientConfigSingleton,
    type CompletionParameters,
    type ContextItem,
    type ContextItemOpenCtx,
    ContextItemSource,
    DOTCOM_URL,
    type DefaultChatCommands,
    type EventSource,
    FeatureFlag,
    type Guardrails,
    type Message,
    ModelUsage,
    PromptString,
    type RankedContext,
    type SerializedChatInteraction,
    type SerializedChatTranscript,
    type SerializedPromptEditorState,
    Typewriter,
    addMessageListenersForExtensionAPI,
    authStatus,
    createMessageAPIForExtension,
    currentAuthStatus,
    currentAuthStatusAuthed,
    currentResolvedConfig,
    currentUserProductSubscription,
    featureFlagProvider,
    getContextForChatMessage,
    graphqlClient,
    hydrateAfterPostMessage,
    inputTextWithoutContextChipsFromPromptEditorState,
    isAbortError,
    isAbortErrorOrSocketHangUp,
    isContextWindowLimitError,
    isDefined,
    isDotCom,
    isError,
    isRateLimitError,
    logError,
    modelsService,
    promiseFactoryToObservable,
    recordErrorToSpan,
    reformatBotMessageForChat,
    serializeChatMessage,
    startWith,
    storeLastValue,
    subscriptionDisposable,
    telemetryEvents,
    telemetryRecorder,
    tracer,
    truncatePromptString,
    userProductSubscription,
} from '@sourcegraph/cody-shared'

import type { Span } from '@opentelemetry/api'
import { captureException } from '@sentry/core'
import { getTokenCounterUtils } from '@sourcegraph/cody-shared/src/token/counter'
import type { TelemetryEventParameters } from '@sourcegraph/telemetry'
import { map } from 'observable-fns'
import type { URI } from 'vscode-uri'
import { View } from '../../../webviews/tabs/types'
<<<<<<< HEAD
import { redirectToEndpointLogin, showSignOutMenu, tryAuthenticateEndpoint } from '../../auth/auth'
=======
import { redirectToEndpointLogin, showSignInMenu, showSignOutMenu } from '../../auth/auth'
>>>>>>> 22418173
import {
    closeAuthProgressIndicator,
    startAuthProgressIndicator,
} from '../../auth/auth-progress-indicator'
import type { startTokenReceiver } from '../../auth/token-receiver'
import { getContextFileFromUri } from '../../commands/context/file-path'
import { getContextFileFromCursor } from '../../commands/context/selection'
import { resolveContextItems } from '../../editor/utils/editor-context'
import type { VSCodeEditor } from '../../editor/vscode-editor'
import type { ExtensionClient } from '../../extension-client'
import { migrateAndNotifyForOutdatedModels } from '../../models/modelMigrator'
import { logDebug } from '../../output-channel-logger'
import { getCategorizedMentions } from '../../prompt-builder/utils'
import { mergedPromptsAndLegacyCommands } from '../../prompts/prompts'
import { publicRepoMetadataIfAllWorkspaceReposArePublic } from '../../repository/githubRepoMetadata'
import { authProvider } from '../../services/AuthProvider'
import { AuthProviderSimplified } from '../../services/AuthProviderSimplified'
import { localStorage } from '../../services/LocalStorageProvider'
import { recordExposedExperimentsToSpan } from '../../services/open-telemetry/utils'
import {
    handleCodeFromInsertAtCursor,
    handleCodeFromSaveToNewFile,
    handleCopiedCode,
    handleSmartApply,
} from '../../services/utils/codeblock-action-tracker'
import { openExternalLinks } from '../../services/utils/workspace-action'
import { TestSupport } from '../../test-support'
import type { MessageErrorType } from '../MessageProvider'
import { CodyToolProvider } from '../agentic/CodyToolProvider'
import { DeepCodyAgent } from '../agentic/DeepCody'
import { getMentionMenuData } from '../context/chatContext'
import type { ChatIntentAPIClient } from '../context/chatIntentAPIClient'
import { observeInitialContext } from '../initialContext'
import {
    CODY_BLOG_URL_o1_WAITLIST,
    type ConfigurationSubsetForWebview,
    type ExtensionMessage,
    type LocalEnv,
    type SmartApplyResult,
    type WebviewMessage,
} from '../protocol'
import { countGeneratedCode } from '../utils'
import { ChatBuilder, prepareChatMessage } from './ChatBuilder'
import { chatHistory } from './ChatHistoryManager'
import { CodyChatEditorViewType } from './ChatsController'
import { type ContextRetriever, toStructuredMentions } from './ContextRetriever'
import { InitDoer } from './InitDoer'
import { getChatPanelTitle } from './chat-helpers'
import { type HumanInput, getPriorityContext } from './context'
import { DefaultPrompter, type PromptInfo } from './prompt'

export interface ChatControllerOptions {
    extensionUri: vscode.Uri
    chatClient: Pick<ChatClient, 'chat'>

    contextRetriever: Pick<ContextRetriever, 'retrieveContext'>
    chatIntentAPIClient: ChatIntentAPIClient | null

    extensionClient: Pick<ExtensionClient, 'capabilities'>

    editor: VSCodeEditor
    guardrails: Guardrails
    startTokenReceiver?: typeof startTokenReceiver
}

export interface ChatSession {
    webviewPanelOrView: vscode.WebviewView | vscode.WebviewPanel | undefined
    sessionID: string
}

/**
 * ChatController is the view controller class for the chat panel.
 * It handles all events sent from the view, keeps track of the underlying chat model,
 * and interacts with the rest of the extension.
 *
 * Its methods are grouped into the following sections, each of which is demarcated
 * by a comment block (search for "// #region "):
 *
 * 1. top-level view action handlers
 * 2. view updaters
 * 3. chat request lifecycle methods
 * 4. session management
 * 5. webview container management
 * 6. other public accessors and mutators
 *
 * The following invariants should be maintained:
 * 1. top-level view action handlers
 *    a. should all follow the handle$ACTION naming convention
 *    b. should be private (with the existing exceptions)
 * 2. view updaters
 *    a. should all follow the post$ACTION naming convention
 *    b. should NOT mutate model state
 * 3. Keep the public interface of this class small in order to
 *    avoid tight coupling with other classes. If communication
 *    with other components outside the model and view is needed,
 *    use a broadcast/subscription design.
 */
export class ChatController implements vscode.Disposable, vscode.WebviewViewProvider, ChatSession {
    private chatBuilder: ChatBuilder

    private readonly chatClient: ChatControllerOptions['chatClient']

    private readonly contextRetriever: ChatControllerOptions['contextRetriever']
    private readonly toolProvider: CodyToolProvider

    private readonly editor: ChatControllerOptions['editor']
    private readonly extensionClient: ChatControllerOptions['extensionClient']
    private readonly guardrails: Guardrails

    private readonly startTokenReceiver: typeof startTokenReceiver | undefined
    private readonly chatIntentAPIClient: ChatIntentAPIClient | null

    private disposables: vscode.Disposable[] = []

    public dispose(): void {
        vscode.Disposable.from(...this.disposables).dispose()
        this.featureCodyExperimentalOneBox.subscription.unsubscribe()
        this.disposables = []
    }

    constructor({
        extensionUri,
        chatClient,
        editor,
        guardrails,
        startTokenReceiver,
        chatIntentAPIClient,
        contextRetriever,
        extensionClient,
    }: ChatControllerOptions) {
        this.extensionUri = extensionUri
        this.chatClient = chatClient
        this.editor = editor
        this.extensionClient = extensionClient
        this.contextRetriever = contextRetriever
        this.toolProvider = CodyToolProvider.instance(this.contextRetriever)

        this.chatBuilder = new ChatBuilder(undefined)

        this.guardrails = guardrails
        this.startTokenReceiver = startTokenReceiver
        this.chatIntentAPIClient = chatIntentAPIClient

        if (TestSupport.instance) {
            TestSupport.instance.chatPanelProvider.set(this)
        }

        this.disposables.push(
            subscriptionDisposable(
                authStatus.subscribe(() => {
                    // Run this async because this method may be called during initialization
                    // and awaiting on this.postMessage may result in a deadlock
                    void this.sendConfig()
                })
            ),

            // Reset the chat when the endpoint changes so that we don't try to use old models.
            subscriptionDisposable(
                authStatus
                    .pipe(
                        map(authStatus => authStatus.endpoint),
                        distinctUntilChanged(),
                        // Skip the initial emission (which occurs immediately upon subscription)
                        // because we only want to reset it when it changes after the ChatController
                        // has been in use. If we didn't have `skip(1)`, then `new
                        // ChatController().restoreSession(...)` usage would break because we would
                        // immediately overwrite the just-restored chat.
                        skip(1)
                    )
                    .subscribe(() => {
                        this.chatBuilder = new ChatBuilder(undefined)
                    })
            )
        )
    }

    /**
     * onDidReceiveMessage handles all user actions sent from the chat panel view.
     * @param message is the message from the view.
     */
    private async onDidReceiveMessage(message: WebviewMessage): Promise<void> {
        switch (message.command) {
            case 'ready':
                await this.handleReady()
                break
            case 'initialized':
                await this.handleInitialized()
                this.setWebviewToChat()
                break
            case 'submit': {
                await this.handleUserMessageSubmission({
                    requestID: uuid.v4(),
                    inputText: PromptString.unsafe_fromUserQuery(message.text),
                    mentions: message.contextItems ?? [],
                    editorState: message.editorState as SerializedPromptEditorState,
                    signal: this.startNewSubmitOrEditOperation(),
                    source: 'chat',
                    intent: message.intent,
                    intentScores: message.intentScores,
                    manuallySelectedIntent: message.manuallySelectedIntent,
                })
                break
            }
            case 'edit': {
                await this.handleEdit({
                    requestID: uuid.v4(),
                    text: PromptString.unsafe_fromUserQuery(message.text),
                    index: message.index ?? undefined,
                    contextFiles: message.contextItems ?? [],
                    editorState: message.editorState as SerializedPromptEditorState,
                    intent: message.intent,
                    intentScores: message.intentScores,
                    manuallySelectedIntent: message.manuallySelectedIntent,
                })
                break
            }
            case 'abort':
                this.handleAbort()
                break
            case 'insert':
                await handleCodeFromInsertAtCursor(message.text)
                break
            case 'copy':
                await handleCopiedCode(message.text, message.eventType === 'Button')
                break
            case 'smartApplySubmit':
                await handleSmartApply(
                    message.id,
                    message.code,
                    currentAuthStatus(),
                    message.instruction,
                    message.fileName
                )
                break
            case 'smartApplyAccept':
                await vscode.commands.executeCommand('cody.fixup.codelens.accept', message.id)
                break
            case 'smartApplyReject':
                await vscode.commands.executeCommand('cody.fixup.codelens.undo', message.id)
                break
            case 'openURI':
                vscode.commands.executeCommand('vscode.open', message.uri)
                break
            case 'links': {
                let link = message.value
                if (message.value === 'waitlist') {
                    const authStatus = currentAuthStatusAuthed()
                    const waitlistURI = CODY_BLOG_URL_o1_WAITLIST
                    waitlistURI.searchParams.append('userId', authStatus?.username)
                    link = waitlistURI.toString()
                    void joinModelWaitlist()
                }
                void openExternalLinks(link)
                break
            }
            case 'openFileLink':
                vscode.commands.executeCommand('vscode.open', message.uri, {
                    selection: message.range,
                    preserveFocus: true,
                    background: false,
                    preview: true,
                    viewColumn: vscode.ViewColumn.Beside,
                })
                break
            case 'newFile':
                await handleCodeFromSaveToNewFile(message.text, this.editor)
                break
            case 'show-page':
                await vscode.commands.executeCommand('cody.show-page', message.page)
                break
            case 'attribution-search':
                await this.handleAttributionSearch(message.snippet)
                break
            case 'restoreHistory':
                this.restoreSession(message.chatID)
                this.setWebviewToChat()
                break
            case 'chatSession':
                switch (message.action) {
                    case 'new':
                        await this.clearAndRestartSession()
                        break
                    case 'duplicate':
                        await this.duplicateSession(message.sessionID ?? this.chatBuilder.sessionID)
                        break
                }
                break
            case 'command':
                vscode.commands.executeCommand(message.id, message.arg)
                break
            case 'recordEvent':
                telemetryRecorder.recordEvent(
                    // 👷 HACK: We have no control over what gets sent over JSON RPC,
                    // so we depend on client implementations to give type guidance
                    // to ensure that we don't accidentally share arbitrary,
                    // potentially sensitive string values. In this RPC handler,
                    // when passing the provided event to the TelemetryRecorder
                    // implementation, we forcibly cast all the inputs below
                    // (feature, action, parameters) into known types (strings
                    // 'feature', 'action', 'key') so that the recorder will accept
                    // it. DO NOT do this elsewhere!
                    message.feature as 'feature',
                    message.action as 'action',
                    message.parameters as TelemetryEventParameters<
                        { key: number },
                        BillingProduct,
                        BillingCategory
                    >
                )
                break
            case 'auth': {
                if (message.authKind === 'callback' && message.endpoint) {
                    redirectToEndpointLogin(message.endpoint)
                    break
                }
                if (message.authKind === 'simplified-onboarding') {
                    const endpoint = DOTCOM_URL.href

                    let tokenReceiverUrl: string | undefined = undefined
                    closeAuthProgressIndicator()
                    startAuthProgressIndicator()
                    tokenReceiverUrl = await this.startTokenReceiver?.(endpoint, async credentials => {
                        closeAuthProgressIndicator()
                        const {
                            authStatus: { authenticated },
                        } = await authProvider.validateAndStoreCredentials(credentials, 'store-if-valid')
                        telemetryRecorder.recordEvent('cody.auth.fromTokenReceiver.web', 'succeeded', {
                            metadata: {
                                success: authenticated ? 1 : 0,
                            },
                            billingMetadata: {
                                product: 'cody',
                                category: 'billable',
                            },
                        })
                        if (!authenticated) {
                            void vscode.window.showErrorMessage(
                                'Authentication failed. Please check your token and try again.'
                            )
                        }
                    })

                    const authProviderSimplified = new AuthProviderSimplified()
                    const authMethod = message.authMethod || 'dotcom'
                    const successfullyOpenedUrl = await authProviderSimplified.openExternalAuthUrl(
                        authMethod,
                        tokenReceiverUrl
                    )
                    if (!successfullyOpenedUrl) {
                        closeAuthProgressIndicator()
                    }
                    break
                }
                if (message.authKind === 'signin' && message.endpoint && message.value) {
                    await localStorage.saveEndpointAndToken({
                        serverEndpoint: message.endpoint,
                        accessToken: message.value,
                    })
                    break
                }
                if (message.authKind === 'signin' && message.endpoint) {
                    await tryAuthenticateEndpoint(message.endpoint)
                    break
                }
                if (message.authKind === 'signout') {
                    await showSignOutMenu()
                    break
                }
                if (message.authKind === 'switch') {
                    await showSignInMenu()
                    break
                }
                // cody.auth.signin or cody.auth.signout
                await vscode.commands.executeCommand(`cody.auth.${message.authKind}`)
                break
            }
            case 'simplified-onboarding': {
                if (message.onboardingKind === 'web-sign-in-token') {
                    void vscode.window
                        .showInputBox({ prompt: 'Enter web sign-in token' })
                        .then(async token => {
                            if (!token) {
                                return
                            }
                            const {
                                authStatus: { authenticated },
                            } = await authProvider.validateAndStoreCredentials(
                                {
                                    serverEndpoint: DOTCOM_URL.href,
                                    accessToken: token,
                                },
                                'store-if-valid'
                            )
                            if (!authenticated) {
                                void vscode.window.showErrorMessage(
                                    'Authentication failed. Please check your token and try again.'
                                )
                            }
                        })
                    break
                }
                break
            }
            case 'log': {
                const logger = message.level === 'debug' ? logDebug : logError
                logger(message.filterLabel, message.message)
                break
            }
        }
    }

    private isSmartApplyEnabled(): boolean {
        return this.extensionClient.capabilities?.edit !== 'none'
    }

    private featureCodyExperimentalOneBox = storeLastValue(
        featureFlagProvider.evaluatedFeatureFlag(FeatureFlag.CodyExperimentalOneBox)
    )

    private async getConfigForWebview(): Promise<ConfigurationSubsetForWebview & LocalEnv> {
        const { configuration, auth } = await currentResolvedConfig()
        const sidebarViewOnly = this.extensionClient.capabilities?.webviewNativeConfig?.view === 'single'
        const isEditorViewType = this.webviewPanelOrView?.viewType === 'cody.editorPanel'
        const webviewType = isEditorViewType && !sidebarViewOnly ? 'editor' : 'sidebar'
        const endpoints = localStorage.getEndpointHistory() ?? []

        const uiKindIsWeb = (cenv.CODY_OVERRIDE_UI_KIND ?? vscode.env.uiKind) === vscode.UIKind.Web
        return {
            uiKindIsWeb,
            serverEndpoint: auth.serverEndpoint,
            endpointHistory: [...endpoints].reverse(),
            experimentalNoodle: configuration.experimentalNoodle,
            smartApply: this.isSmartApplyEnabled(),
            webviewType,
            multipleWebviewsEnabled: !sidebarViewOnly,
            internalDebugContext: configuration.internalDebugContext,
        }
    }

    // =======================================================================
    // #region top-level view action handlers
    // =======================================================================

    // When the webview sends the 'ready' message, respond by posting the view config
    private async handleReady(): Promise<void> {
        await this.sendConfig()
    }

    private async sendConfig(): Promise<void> {
        const authStatus = currentAuthStatus()

        // Don't emit config if we're verifying auth status to avoid UI auth flashes on the client
        if (authStatus.pendingValidation) {
            return
        }

        const configForWebview = await this.getConfigForWebview()
        const workspaceFolderUris =
            vscode.workspace.workspaceFolders?.map(folder => folder.uri.toString()) ?? []

        const abortController = new AbortController()
        let clientConfig: CodyClientConfig | undefined
        try {
            clientConfig = await ClientConfigSingleton.getInstance().getConfig(abortController.signal)
            if (abortController.signal.aborted) {
                return
            }
        } catch (error) {
            if (isAbortError(error) || abortController.signal.aborted) {
                return
            }
            throw error
        }

        await this.postMessage({
            type: 'config',
            config: configForWebview,
            clientCapabilities: clientCapabilities(),
            authStatus: authStatus,
            userProductSubscription: await currentUserProductSubscription(),
            workspaceFolderUris,
            configFeatures: {
                // If clientConfig is undefined means we were unable to fetch the client configuration -
                // most likely because we are not authenticated yet. We need to be able to display the
                // chat panel (which is where all login functionality is) in this case, so we fallback
                // to some default values:
                chat: clientConfig?.chatEnabled ?? true,
                attribution: clientConfig?.attributionEnabled ?? false,
                serverSentModels: clientConfig?.modelsAPIEnabled ?? false,
            },
            isDotComUser: isDotCom(authStatus),
        })
        logDebug('ChatController', 'updateViewConfig', {
            verbose: configForWebview,
        })
    }

    private initDoer = new InitDoer<boolean | undefined>()
    private async handleInitialized(): Promise<void> {
        // HACK: this call is necessary to get the webview to set the chatID state,
        // which is necessary on deserialization. It should be invoked before the
        // other initializers run (otherwise, it might interfere with other view
        // state)
        await this.webviewPanelOrView?.webview.postMessage({
            type: 'transcript',
            messages: [],
            isMessageInProgress: false,
            chatID: this.chatBuilder.sessionID,
        })

        await this.saveSession()
        this.initDoer.signalInitialized()
    }

    /**
     * Handles user input text for both new and edit submissions
     */
    public async handleUserMessageSubmission({
        requestID,
        inputText,
        mentions,
        editorState,
        signal,
        source,
        command,
        intent: detectedIntent,
        intentScores: detectedIntentScores,
        manuallySelectedIntent,
    }: {
        requestID: string
        inputText: PromptString
        mentions: ContextItem[]
        editorState: SerializedPromptEditorState | null
        signal: AbortSignal
        source?: EventSource
        command?: DefaultChatCommands
        intent?: ChatMessage['intent'] | undefined | null
        intentScores?: { intent: string; score: number }[] | undefined | null
        manuallySelectedIntent?: boolean | undefined | null
    }): Promise<void> {
        return tracer.startActiveSpan('chat.submit', async (span): Promise<void> => {
            span.setAttribute('sampled', true)

            if (inputText.toString().match(/^\/reset$/)) {
                span.addEvent('clearAndRestartSession')
                span.end()
                return this.clearAndRestartSession()
            }

            this.chatBuilder.addHumanMessage({
                text: inputText,
                editorState,
                intent: detectedIntent,
            })
            await this.saveSession()
            signal.throwIfAborted()

            return this.sendChat(
                {
                    requestID,
                    inputText,
                    mentions,
                    editorState,
                    signal,
                    source,
                    command,
                    intent: detectedIntent,
                    intentScores: detectedIntentScores,
                    manuallySelectedIntent,
                },
                span
            )
        })
    }

    public async sendChat(
        {
            requestID,
            inputText,
            mentions,
            editorState,
            signal,
            source,
            command,
            intent: detectedIntent,
            intentScores: detectedIntentScores,
            manuallySelectedIntent,
        }: Parameters<typeof this.handleUserMessageSubmission>[0],
        span: Span
    ): Promise<void> {
        const authStatus = currentAuthStatusAuthed()

        // Use default model if no model is selected.
        const model = await firstResultFromOperation(ChatBuilder.resolvedModelForChat(this.chatBuilder))
        if (!model) {
            throw new Error('No model selected, and no default chat model is available')
        }
        this.chatBuilder.setSelectedModel(model)
        const { isPublic: repoIsPublic, repoMetadata } = await firstResultFromOperation(
            publicRepoMetadataIfAllWorkspaceReposArePublic
        )

        const telemetryProperties = {
            requestID,
            chatModel: model,
            authStatus,
            source,
            command,
            sessionID: this.chatBuilder.sessionID,
            repoMetadata,
            repoIsPublic,
            traceId: span.spanContext().traceId,
            promptText: inputText,
        } as const
        const tokenCounterUtils = await getTokenCounterUtils()

        telemetryEvents['cody.chat-question/submitted'].record(
            {
                ...telemetryProperties,
                mentions,
            },
            tokenCounterUtils
        )

        await tracer.startActiveSpan('chat.submit.firstToken', async (firstTokenSpan): Promise<void> => {
            this.postEmptyMessageInProgress(model)

            // All mentions we receive are either source=initial or source=user. If the caller
            // forgot to set the source, assume it's from the user.
            mentions = mentions.map(m => (m.source ? m : { ...m, source: ContextItemSource.User }))

            const contextAlternatives = await this.computeContext(
                { text: inputText, mentions },
                requestID,
                editorState,
                span,
                signal
            )
            signal.throwIfAborted()
            const corpusContext = contextAlternatives[0].items

            const repositoryMentioned = mentions.find(contextItem =>
                ['repository', 'tree'].includes(contextItem.type)
            )

            // We are checking the feature flag here to log non-undefined intent only if the feature flag is on
            let intent: ChatMessage['intent'] | undefined = this.featureCodyExperimentalOneBox
                ? detectedIntent
                : undefined

            let intentScores: { intent: string; score: number }[] | undefined | null = this
                .featureCodyExperimentalOneBox
                ? detectedIntentScores
                : undefined

            const userSpecifiedIntent = this.featureCodyExperimentalOneBox
                ? manuallySelectedIntent && detectedIntent
                    ? detectedIntent
                    : 'auto'
                : undefined

            if (this.featureCodyExperimentalOneBox && repositoryMentioned) {
                const inputTextWithoutContextChips = editorState
                    ? PromptString.unsafe_fromUserQuery(
                          inputTextWithoutContextChipsFromPromptEditorState(editorState)
                      )
                    : inputText

                const finalIntentDetectionResponse = detectedIntent
                    ? { intent: detectedIntent, allScores: detectedIntentScores }
                    : await this.detectChatIntent({
                          requestID,
                          text: inputTextWithoutContextChips.toString(),
                      })
                          .then(async response => {
                              signal.throwIfAborted()
                              this.chatBuilder.setLastMessageIntent(response?.intent)
                              this.postEmptyMessageInProgress(model)
                              return response
                          })
                          .catch(() => undefined)

                intent = finalIntentDetectionResponse?.intent
                intentScores = finalIntentDetectionResponse?.allScores
                signal.throwIfAborted()
                if (intent === 'search') {
                    telemetryEvents['cody.chat-question/executed'].record(
                        {
                            ...telemetryProperties,
                            context: corpusContext,
                            userSpecifiedIntent,
                            detectedIntent: intent,
                            detectedIntentScores: intentScores,
                        },
                        { current: span, firstToken: firstTokenSpan, addMetadata: true },
                        tokenCounterUtils
                    )

                    return await this.handleSearchIntent({
                        context: corpusContext,
                        signal,
                        contextAlternatives,
                    })
                }
            }

            // Experimental Feature: Deep Cody
            if (model === DeepCodyAgent.ModelRef) {
                const agenticContext = await new DeepCodyAgent(
                    this.chatBuilder,
                    this.chatClient,
                    await this.toolProvider.getTools(),
                    span,
                    corpusContext
                ).getContext(signal)
                corpusContext.push(...agenticContext)
            }

            const { explicitMentions, implicitMentions } = getCategorizedMentions(corpusContext)

            const prompter = new DefaultPrompter(
                explicitMentions,
                implicitMentions,
                command !== undefined
            )

            try {
                const versions = await currentSiteVersion()
                if (!versions) {
                    throw new Error('unable to determine site version')
                }
                const { prompt, context } = await this.buildPrompt(
                    prompter,
                    signal,
                    requestID,
                    versions.codyAPIVersion,
                    contextAlternatives
                )

                telemetryEvents['cody.chat-question/executed'].record(
                    {
                        ...telemetryProperties,
                        context,
                        userSpecifiedIntent,
                        detectedIntent: intent,
                        detectedIntentScores: intentScores,
                    },
                    {
                        addMetadata: true,
                        current: span,
                        firstToken: firstTokenSpan,
                    },
                    tokenCounterUtils
                )

                signal.throwIfAborted()
                this.streamAssistantResponse(requestID, prompt, model, span, firstTokenSpan, signal)
            } catch (error) {
                if (isAbortErrorOrSocketHangUp(error as Error)) {
                    return
                }
                if (isRateLimitError(error) || isContextWindowLimitError(error)) {
                    this.postError(error, 'transcript')
                } else {
                    this.postError(
                        isError(error)
                            ? error
                            : new Error(`Error generating assistant response: ${error}`)
                    )
                }
                recordErrorToSpan(span, error as Error)
            }
        })
    }

    private async detectChatIntent({
        requestID,
        text,
    }: { requestID?: string; text: string }): Promise<
        { intent: ChatMessage['intent']; allScores: { intent: string; score: number }[] } | undefined
    > {
        const response = await this.chatIntentAPIClient
            ?.detectChatIntent(requestID || '', text)
            .catch(() => null)

        if (response && !isError(response)) {
            return {
                intent: response.intent === 'search' ? 'search' : 'chat',
                allScores: response.allScores || [],
            }
        }

        return
    }

    private async handleSearchIntent({
        context,
        signal,
        contextAlternatives,
    }: {
        context: ContextItem[]
        signal: AbortSignal
        contextAlternatives: RankedContext[]
    }): Promise<void> {
        signal.throwIfAborted()

        this.chatBuilder.setLastMessageContext(context, contextAlternatives)
        this.chatBuilder.setLastMessageIntent('search')
        this.chatBuilder.addBotMessage(
            {
                text: ps`"cody-experimental-one-box" feature flag is turned on.`,
            },
            ChatBuilder.NO_MODEL
        )

        void this.saveSession()
        this.postViewTranscript()
    }

    private async computeContext(
        { text, mentions }: HumanInput,
        requestID: string,
        editorState: SerializedPromptEditorState | null,
        span: Span,
        signal?: AbortSignal
    ): Promise<RankedContext[]> {
        try {
            return await this._computeContext({ text, mentions }, requestID, editorState, span, signal)
        } catch (e) {
            this.postError(new Error(`Unexpected error computing context, no context was used: ${e}`))
            return [
                {
                    strategy: 'none',
                    items: [],
                },
            ]
        }
    }

    private async _computeContext(
        { text, mentions }: HumanInput,
        requestID: string,
        editorState: SerializedPromptEditorState | null,
        span: Span,
        signal?: AbortSignal
    ): Promise<RankedContext[]> {
        // Remove context chips (repo, @-mentions) from the input text for context retrieval.
        const inputTextWithoutContextChips = editorState
            ? PromptString.unsafe_fromUserQuery(
                  inputTextWithoutContextChipsFromPromptEditorState(editorState)
              )
            : text
        const structuredMentions = toStructuredMentions(mentions)
        const retrievedContextPromise = this.contextRetriever.retrieveContext(
            structuredMentions,
            inputTextWithoutContextChips,
            span,
            signal
        )
        const priorityContextPromise = retrievedContextPromise
            .then(p => getPriorityContext(text, this.editor, p))
            .catch(() => getPriorityContext(text, this.editor, []))
        const openCtxContextPromise = getContextForChatMessage(text.toString(), signal)
        const [priorityContext, retrievedContext, openCtxContext] = await Promise.all([
            priorityContextPromise,
            retrievedContextPromise.catch(e => {
                this.postError(new Error(`Error retrieving context, no search context was used: ${e}`))
                return []
            }),
            openCtxContextPromise,
        ])

        const resolvedExplicitMentionsPromise = resolveContextItems(
            this.editor,
            [structuredMentions.symbols, structuredMentions.files, structuredMentions.openCtx].flat(),
            text,
            signal
        )

        return [
            {
                strategy: 'local+remote',
                items: combineContext(
                    await resolvedExplicitMentionsPromise,
                    openCtxContext,
                    priorityContext,
                    retrievedContext
                ),
            },
        ]
    }

    private submitOrEditOperation: AbortController | undefined
    public startNewSubmitOrEditOperation(): AbortSignal {
        this.submitOrEditOperation?.abort()
        this.submitOrEditOperation = new AbortController()
        return this.submitOrEditOperation.signal
    }
    private cancelSubmitOrEditOperation(): void {
        if (this.submitOrEditOperation) {
            this.submitOrEditOperation.abort()
            this.submitOrEditOperation = undefined
        }
        this.saveSession()
    }

    /**
     * Handles editing a human chat message in current chat session.
     *
     * Removes any existing messages from the provided index,
     * before submitting the replacement text as a new question.
     * When no index is provided, default to the last human message.
     *
     * @internal Public for testing only.
     */
    public async handleEdit({
        requestID,
        text,
        index,
        contextFiles,
        editorState,
        intent,
        intentScores,
        manuallySelectedIntent,
    }: {
        requestID: string
        text: PromptString
        index: number | undefined
        contextFiles: ContextItem[]
        editorState: SerializedPromptEditorState | null
        intent?: ChatMessage['intent'] | undefined | null
        intentScores?: { intent: string; score: number }[] | undefined | null
        manuallySelectedIntent?: boolean | undefined | null
    }): Promise<void> {
        const abortSignal = this.startNewSubmitOrEditOperation()

        telemetryRecorder.recordEvent('cody.editChatButton', 'clicked', {
            billingMetadata: {
                product: 'cody',
                category: 'billable',
            },
        })

        try {
            const humanMessage = index ?? this.chatBuilder.getLastSpeakerMessageIndex('human')
            if (humanMessage === undefined) {
                return
            }
            this.chatBuilder.removeMessagesFromIndex(humanMessage, 'human')
            return await this.handleUserMessageSubmission({
                requestID,
                inputText: text,
                mentions: contextFiles,
                editorState,
                signal: abortSignal,
                source: 'chat',
                intent,
                intentScores,
                manuallySelectedIntent,
            })
        } catch {
            this.postError(new Error('Failed to edit prompt'), 'transcript')
        }
    }

    private handleAbort(): void {
        this.cancelSubmitOrEditOperation()
        // Notify the webview there is no message in progress.
        this.postViewTranscript()
        telemetryRecorder.recordEvent('cody.sidebar.abortButton', 'clicked', {
            billingMetadata: {
                category: 'billable',
                product: 'cody',
            },
        })
    }

    public async addContextItemsToLastHumanInput(
        contextItems: ContextItem[]
    ): Promise<boolean | undefined> {
        return this.postMessage({
            type: 'clientAction',
            addContextItemsToLastHumanInput: contextItems,
        })
    }

    public async handleGetUserEditorContext(uri?: URI): Promise<void> {
        // Get selection from the active editor
        const selection = vscode.window.activeTextEditor?.selection

        // Determine context based on URI presence
        const contextItem = uri
            ? await getContextFileFromUri(uri, selection)
            : await getContextFileFromCursor()

        const { input, context } = await firstResultFromOperation(
            ChatBuilder.contextWindowForChat(this.chatBuilder)
        )
        const userContextSize = context?.user ?? input

        void this.postMessage({
            type: 'clientAction',
            addContextItemsToLastHumanInput: contextItem
                ? [
                      {
                          ...contextItem,
                          type: 'file',
                          // Remove content to avoid sending large data to the webview
                          content: undefined,
                          isTooLarge: contextItem.size ? contextItem.size > userContextSize : undefined,
                          source: ContextItemSource.User,
                          range: contextItem.range,
                      } satisfies ContextItem,
                  ]
                : [],
        })

        // Reveal the webview panel if it is hidden
        if (this._webviewPanelOrView) {
            revealWebviewViewOrPanel(this._webviewPanelOrView)
        }
    }

    public async handleResubmitLastUserInput(): Promise<void> {
        const lastHumanMessage = this.chatBuilder.getLastHumanMessage()
        const getLastHumanMessageText = lastHumanMessage?.text?.toString()
        if (getLastHumanMessageText) {
            await this.clearAndRestartSession()
            void this.postMessage({
                type: 'clientAction',
                appendTextToLastPromptEditor: getLastHumanMessageText,
            })
        }
    }

    public async handleSmartApplyResult(result: SmartApplyResult): Promise<void> {
        void this.postMessage({
            type: 'clientAction',
            smartApplyResult: result,
        })
    }

    private async handleAttributionSearch(snippet: string): Promise<void> {
        try {
            const attribution = await this.guardrails.searchAttribution(snippet)
            if (isError(attribution)) {
                await this.postMessage({
                    type: 'attribution',
                    snippet,
                    error: attribution.message,
                })
                return
            }
            await this.postMessage({
                type: 'attribution',
                snippet,
                attribution: {
                    repositoryNames: attribution.repositories.map(r => r.name),
                    limitHit: attribution.limitHit,
                },
            })
        } catch (error) {
            await this.postMessage({
                type: 'attribution',
                snippet,
                error: `${error}`,
            })
        }
    }

    // #endregion
    // =======================================================================
    // #region view updaters
    // =======================================================================

    private postEmptyMessageInProgress(model: ChatModel): void {
        this.postViewTranscript({ speaker: 'assistant', model })
    }

    private postViewTranscript(messageInProgress?: ChatMessage): void {
        const messages: ChatMessage[] = [...this.chatBuilder.getMessages()]
        if (messageInProgress) {
            messages.push(messageInProgress)
        }

        // We never await on postMessage, because it can sometimes hang indefinitely:
        // https://github.com/microsoft/vscode/issues/159431
        void this.postMessage({
            type: 'transcript',
            messages: messages.map(prepareChatMessage).map(serializeChatMessage),
            isMessageInProgress: !!messageInProgress,
            chatID: this.chatBuilder.sessionID,
        })

        this.syncPanelTitle()
    }

    private syncPanelTitle() {
        // Update webview panel title if we're in an editor panel
        if (this._webviewPanelOrView && 'reveal' in this._webviewPanelOrView) {
            this._webviewPanelOrView.title = this.chatBuilder.getChatTitle()
        }
    }

    /**
     * Display error message in webview as part of the chat transcript, or as a system banner alongside the chat.
     */
    private postError(error: Error, type?: MessageErrorType): void {
        logDebug('ChatController: postError', error.message)
        // Add error to transcript
        if (type === 'transcript') {
            this.chatBuilder.addErrorAsBotMessage(error, ChatBuilder.NO_MODEL)
            this.postViewTranscript()
            return
        }

        void this.postMessage({ type: 'errors', errors: error.message })
        captureException(error)
    }

    /**
     * Low-level utility to post a message to the webview, pending initialization.
     *
     * cody-invariant: this.webview.postMessage should never be invoked directly
     * except within this method.
     */
    private postMessage(message: ExtensionMessage): Thenable<boolean | undefined> {
        return this.initDoer.do(() =>
            this.webviewPanelOrView?.webview.postMessage(forceHydration(message))
        )
    }

    // #endregion
    // =======================================================================
    // #region chat request lifecycle methods
    // =======================================================================

    /**
     * Constructs the prompt and updates the UI with the context used in the prompt.
     */
    private async buildPrompt(
        prompter: DefaultPrompter,
        abortSignal: AbortSignal,
        requestID: string,
        codyApiVersion: number,
        contextAlternatives?: RankedContext[]
    ): Promise<PromptInfo> {
        const { prompt, context } = await prompter.makePrompt(this.chatBuilder, codyApiVersion)
        abortSignal.throwIfAborted()

        // Update UI based on prompt construction. Includes the excluded context items to display in the UI
        this.chatBuilder.setLastMessageContext(
            [...context.used, ...context.ignored],
            contextAlternatives
        )

        return { prompt, context }
    }

    private streamAssistantResponse(
        requestID: string,
        prompt: Message[],
        model: ChatModel,
        span: Span,
        firstTokenSpan: Span,
        abortSignal: AbortSignal
    ): void {
        logDebug('ChatController', 'streamAssistantResponse', {
            verbose: { requestID, prompt },
        })
        let firstTokenMeasured = false
        function measureFirstToken() {
            if (firstTokenMeasured) {
                return
            }
            firstTokenMeasured = true
            span.addEvent('firstToken')
            firstTokenSpan.end()
        }

        abortSignal.throwIfAborted()
        this.postEmptyMessageInProgress(model)
        this.sendLLMRequest(
            prompt,
            model,
            {
                update: content => {
                    measureFirstToken()
                    span.addEvent('update')
                    this.postViewTranscript({
                        speaker: 'assistant',
                        text: PromptString.unsafe_fromLLMResponse(content),
                        model,
                    })
                },
                close: content => {
                    measureFirstToken()
                    recordExposedExperimentsToSpan(span)
                    span.end()
                    this.addBotMessage(requestID, PromptString.unsafe_fromLLMResponse(content), model)
                },
                error: (partialResponse, error) => {
                    this.postError(error, 'transcript')
                    if (isAbortErrorOrSocketHangUp(error)) {
                        abortSignal.throwIfAborted()
                    }
                    try {
                        // We should still add the partial response if there was an error
                        // This'd throw an error if one has already been added
                        this.addBotMessage(
                            requestID,
                            PromptString.unsafe_fromLLMResponse(partialResponse),
                            model
                        )
                    } catch {
                        console.error('Streaming Error', error)
                    }
                    recordErrorToSpan(span, error)
                },
            },
            abortSignal
        )
    }

    /**
     * Issue the chat request and stream the results back, updating the model and view
     * with the response.
     */
    private async sendLLMRequest(
        prompt: Message[],
        model: ChatModel,
        callbacks: {
            update: (response: string) => void
            close: (finalResponse: string) => void
            error: (completedResponse: string, error: Error) => void
        },
        abortSignal: AbortSignal
    ): Promise<void> {
        let lastContent = ''
        const typewriter = new Typewriter({
            update: content => {
                lastContent = content
                callbacks.update(content)
            },
            close: () => {
                callbacks.close(lastContent)
            },
            error: error => {
                callbacks.error(lastContent, error)
            },
        })

        try {
            const contextWindow = await firstResultFromOperation(
                ChatBuilder.contextWindowForChat(this.chatBuilder)
            )

            const params = {
                model,
                maxTokensToSample: contextWindow.output,
            } as CompletionParameters

            // Set stream param only when the model is disabled for streaming.
            if (model && modelsService.isStreamDisabled(model)) {
                params.stream = false
            }

            const stream = await this.chatClient.chat(prompt, params, abortSignal)
            for await (const message of stream) {
                switch (message.type) {
                    case 'change': {
                        typewriter.update(message.text)
                        break
                    }
                    case 'complete': {
                        typewriter.close()
                        typewriter.stop()
                        break
                    }
                    case 'error': {
                        typewriter.close()
                        typewriter.stop(message.error)
                    }
                }
            }
        } catch (error: unknown) {
            typewriter.close()
            typewriter.stop(isAbortErrorOrSocketHangUp(error as Error) ? undefined : (error as Error))
        }
    }

    /**
     * Finalizes adding a bot message to the chat model and triggers an update to the view.
     */
    private async addBotMessage(
        requestID: string,
        rawResponse: PromptString,
        model: ChatModel
    ): Promise<void> {
        const messageText = reformatBotMessageForChat(rawResponse)
        this.chatBuilder.addBotMessage({ text: messageText }, model)
        void this.saveSession()
        this.postViewTranscript()

        const authStatus = currentAuthStatus()

        // Count code generated from response
        const generatedCode = countGeneratedCode(messageText.toString())
        const responseEventAction = generatedCode.charCount > 0 ? 'hasCode' : 'noCode'
        telemetryRecorder.recordEvent('cody.chatResponse', responseEventAction, {
            version: 2, // increment for major changes to this event
            interactionID: requestID,
            metadata: {
                ...generatedCode,
                // Flag indicating this is a transcript event to go through ML data pipeline. Only for dotcom users
                // See https://github.com/sourcegraph/sourcegraph/pull/59524
                recordsPrivateMetadataTranscript: isDotCom(authStatus) ? 1 : 0,
            },
            privateMetadata: {
                // 🚨 SECURITY: chat transcripts are to be included only for DotCom users AND for V2 telemetry
                // V2 telemetry exports privateMetadata only for DotCom users
                // the condition below is an aditional safegaurd measure
                responseText:
                    isDotCom(authStatus) &&
                    (await truncatePromptString(messageText, CHAT_OUTPUT_TOKEN_BUDGET)),
                chatModel: model,
            },
            billingMetadata: {
                product: 'cody',
                category: 'billable',
            },
        })
    }

    // #endregion
    // =======================================================================
    // #region session management
    // =======================================================================

    // A unique identifier for this ChatController instance used to identify
    // it when a handle to this specific panel provider is needed.
    public get sessionID(): string {
        return this.chatBuilder.sessionID
    }

    // Attempts to restore the chat to the given sessionID, if it exists in
    // history. If it does, then saves the current session and cancels the
    // current in-progress completion. If the chat does not exist, then this
    // is a no-op.
    public restoreSession(sessionID: string): void {
        const authStatus = currentAuthStatus()
        if (!authStatus.authenticated) {
            return
        }
        const oldTranscript = chatHistory.getChat(authStatus, sessionID)
        if (!oldTranscript) {
            return
        }
        this.cancelSubmitOrEditOperation()
        const newModel = newChatModelFromSerializedChatTranscript(oldTranscript, undefined)
        this.chatBuilder = newModel

        this.postViewTranscript()
    }

    private async saveSession(): Promise<void> {
        const authStatus = currentAuthStatus()
        if (authStatus.authenticated) {
            // Only try to save if authenticated because otherwise we wouldn't be showing a chat.
            const chat = this.chatBuilder.toSerializedChatTranscript()
            if (chat) {
                await chatHistory.saveChat(authStatus, chat)
            }
        }
    }

    private async duplicateSession(sessionID: string): Promise<void> {
        this.cancelSubmitOrEditOperation()
        const transcript = chatHistory.getChat(currentAuthStatusAuthed(), sessionID)
        if (!transcript) {
            return
        }
        // Assign a new session ID to the duplicated session
        this.chatBuilder = newChatModelFromSerializedChatTranscript(
            transcript,
            this.chatBuilder.selectedModel,
            new Date(Date.now()).toUTCString()
        )
        this.postViewTranscript()
        await this.saveSession()
        // Move the new session to the editor
        await vscode.commands.executeCommand('cody.chat.moveToEditor')
        // Restore the old session in the current window
        this.restoreSession(sessionID)

        telemetryRecorder.recordEvent('cody.duplicateSession', 'clicked')
    }

    public async clearAndRestartSession(chatMessages?: ChatMessage[]): Promise<void> {
        this.cancelSubmitOrEditOperation()
        await this.saveSession()

        this.chatBuilder = new ChatBuilder(this.chatBuilder.selectedModel, undefined, chatMessages)
        this.postViewTranscript()
    }

    // #endregion
    // =======================================================================
    // #region webview container management
    // =======================================================================

    private extensionUri: vscode.Uri
    private _webviewPanelOrView?: vscode.WebviewView | vscode.WebviewPanel
    public get webviewPanelOrView(): vscode.WebviewView | vscode.WebviewPanel | undefined {
        return this._webviewPanelOrView
    }

    /**
     * Creates the webview view or panel for the Cody chat interface if it doesn't already exist.
     */
    public async createWebviewViewOrPanel(
        activePanelViewColumn?: vscode.ViewColumn,
        lastQuestion?: string
    ): Promise<vscode.WebviewView | vscode.WebviewPanel> {
        // Checks if the webview view or panel already exists and is visible.
        // If so, returns early to avoid creating a duplicate.
        if (this.webviewPanelOrView) {
            return this.webviewPanelOrView
        }

        const viewType = CodyChatEditorViewType
        const panelTitle =
            chatHistory.getChat(currentAuthStatusAuthed(), this.chatBuilder.sessionID)?.chatTitle ||
            getChatPanelTitle(lastQuestion)
        const viewColumn = activePanelViewColumn || vscode.ViewColumn.Beside
        const webviewPath = vscode.Uri.joinPath(this.extensionUri, 'dist', 'webviews')
        const panel = vscode.window.createWebviewPanel(
            viewType,
            panelTitle,
            { viewColumn, preserveFocus: true },
            {
                enableScripts: true,
                retainContextWhenHidden: true,
                enableFindWidget: true,
                localResourceRoots: [webviewPath],
                enableCommandUris: true,
            }
        )

        return this.registerWebviewPanel(panel)
    }

    /**
     * Revives the chat panel when the extension is reactivated.
     */
    public async revive(webviewPanel: vscode.WebviewPanel): Promise<void> {
        logDebug('ChatController:revive', 'registering webview panel')
        await this.registerWebviewPanel(webviewPanel)
    }

    public async resolveWebviewView(
        webviewView: vscode.WebviewView,
        _context: vscode.WebviewViewResolveContext<unknown>,
        _token: vscode.CancellationToken
    ): Promise<void> {
        await this.resolveWebviewViewOrPanel(webviewView)
    }

    /**
     * Registers the given webview panel by setting up its options, icon, and handlers.
     * Also stores the panel reference and disposes it when closed.
     */
    private async registerWebviewPanel(panel: vscode.WebviewPanel): Promise<vscode.WebviewPanel> {
        panel.iconPath = vscode.Uri.joinPath(this.extensionUri, 'resources', 'active-chat-icon.svg')
        return this.resolveWebviewViewOrPanel(panel)
    }

    private async resolveWebviewViewOrPanel(viewOrPanel: vscode.WebviewView): Promise<vscode.WebviewView>
    private async resolveWebviewViewOrPanel(
        viewOrPanel: vscode.WebviewPanel
    ): Promise<vscode.WebviewPanel>
    private async resolveWebviewViewOrPanel(
        viewOrPanel: vscode.WebviewView | vscode.WebviewPanel
    ): Promise<vscode.WebviewView | vscode.WebviewPanel> {
        this._webviewPanelOrView = viewOrPanel
        this.syncPanelTitle()

        const webviewPath = vscode.Uri.joinPath(this.extensionUri, 'dist', 'webviews')
        viewOrPanel.webview.options = {
            enableScripts: true,
            localResourceRoots: [webviewPath],
            enableCommandUris: true,
        }

        await addWebviewViewHTML(this.extensionClient, this.extensionUri, viewOrPanel)

        // Dispose panel when the panel is closed
        viewOrPanel.onDidDispose(() => {
            this.cancelSubmitOrEditOperation()
            this._webviewPanelOrView = undefined
        })

        this.disposables.push(
            viewOrPanel.webview.onDidReceiveMessage(message =>
                this.onDidReceiveMessage(
                    hydrateAfterPostMessage(message, uri => vscode.Uri.from(uri as any))
                )
            )
        )

        // Listen for API calls from the webview.
        const initialContext = observeInitialContext({
            chatBuilder: this.chatBuilder.changes,
        }).pipe(shareReplay())
        this.disposables.push(
            addMessageListenersForExtensionAPI(
                createMessageAPIForExtension({
                    postMessage: this.postMessage.bind(this),
                    postError: this.postError.bind(this),
                    onMessage: callback => {
                        const disposable = viewOrPanel.webview.onDidReceiveMessage(callback)
                        return () => disposable.dispose()
                    },
                }),
                {
                    mentionMenuData: query => {
                        return getMentionMenuData({
                            disableProviders:
                                this.extensionClient.capabilities?.disabledMentionsProviders || [],
                            query: query,
                            chatBuilder: this.chatBuilder,
                        })
                    },
                    evaluatedFeatureFlag: flag => featureFlagProvider.evaluatedFeatureFlag(flag),
                    prompts: query =>
                        promiseFactoryToObservable(signal =>
                            mergedPromptsAndLegacyCommands(query, signal)
                        ),
                    models: () =>
                        modelsService.modelsChanges.pipe(
                            map(models => (models === pendingOperation ? null : models))
                        ),
                    chatModels: () =>
                        modelsService.getModels(ModelUsage.Chat).pipe(
                            startWith([]),
                            map(models => (models === pendingOperation ? [] : models))
                        ),
                    highlights: parameters =>
                        promiseFactoryToObservable(() =>
                            graphqlClient.getHighlightedFileChunk(parameters)
                        ).pipe(
                            map(result => {
                                if (isError(result)) {
                                    return []
                                }

                                return result
                            })
                        ),
                    setChatModel: model => {
                        // Because this was a user action to change the model we will set that
                        // as a global default for chat
                        return promiseFactoryToObservable(async () => {
                            this.chatBuilder.setSelectedModel(model)
                            await modelsService.setSelectedModel(ModelUsage.Chat, model)
                        })
                    },
                    initialContext: () => initialContext.pipe(skipPendingOperation()),
                    detectIntent: text =>
                        promiseFactoryToObservable<
                            | {
                                  intent: ChatMessage['intent']
                                  allScores: { intent: string; score: number }[]
                              }
                            | undefined
                        >(() => this.detectChatIntent({ text })),
                    resolvedConfig: () => resolvedConfig,
                    authStatus: () => authStatus,
                    transcript: () =>
                        this.chatBuilder.changes.pipe(map(chat => chat.getDehydratedMessages())),
                    userHistory: () => chatHistory.changes,
                    userProductSubscription: () =>
                        userProductSubscription.pipe(
                            map(value => (value === pendingOperation ? null : value))
                        ),
                }
            )
        )

        return viewOrPanel
    }

    private async setWebviewToChat(): Promise<void> {
        const viewOrPanel = this._webviewPanelOrView ?? (await this.createWebviewViewOrPanel())
        this._webviewPanelOrView = viewOrPanel
        revealWebviewViewOrPanel(viewOrPanel)
        await this.postMessage({
            type: 'view',
            view: View.Chat,
        })
    }

    // #endregion
    // =======================================================================
    // #region other public accessors and mutators
    // =======================================================================

    // Convenience function for tests
    public getViewTranscript(): readonly ChatMessage[] {
        return this.chatBuilder.getMessages().map(prepareChatMessage)
    }

    public isEmpty(): boolean {
        return this.chatBuilder.isEmpty()
    }

    public isVisible(): boolean {
        return this.webviewPanelOrView?.visible ?? false
    }
}

function newChatModelFromSerializedChatTranscript(
    json: SerializedChatTranscript,
    modelID: string | undefined,
    newSessionID?: string
): ChatBuilder {
    return new ChatBuilder(
        migrateAndNotifyForOutdatedModels(modelID ?? null) ?? undefined,
        newSessionID ?? json.id,
        json.interactions.flatMap((interaction: SerializedChatInteraction): ChatMessage[] =>
            [
                PromptString.unsafe_deserializeChatMessage(interaction.humanMessage),
                interaction.assistantMessage
                    ? PromptString.unsafe_deserializeChatMessage(interaction.assistantMessage)
                    : null,
            ].filter(isDefined)
        ),
        json.chatTitle
    )
}

export function disposeWebviewViewOrPanel(viewOrPanel: vscode.WebviewView | vscode.WebviewPanel): void {
    if ('dispose' in viewOrPanel) {
        viewOrPanel.dispose()
    }
}

export function webviewViewOrPanelViewColumn(
    viewOrPanel: vscode.WebviewView | vscode.WebviewPanel
): vscode.ViewColumn | undefined {
    if ('viewColumn' in viewOrPanel) {
        return viewOrPanel.viewColumn
    }
    // Our view is in the sidebar, return undefined
    return undefined
}

export function webviewViewOrPanelOnDidChangeViewState(
    viewOrPanel: vscode.WebviewView | vscode.WebviewPanel
): vscode.Event<vscode.WebviewPanelOnDidChangeViewStateEvent> {
    if ('onDidChangeViewState' in viewOrPanel) {
        return viewOrPanel.onDidChangeViewState
    }
    // Return a no-op (this means the provider is for the sidebar)
    return () => {
        return {
            dispose: () => {},
        }
    }
}

export function revealWebviewViewOrPanel(viewOrPanel: vscode.WebviewView | vscode.WebviewPanel): void {
    if ('reveal' in viewOrPanel) {
        viewOrPanel.reveal()
    }
}

/**
 * Set HTML for webview (panel) & webview view (sidebar)
 */
async function addWebviewViewHTML(
    extensionClient: Pick<ExtensionClient, 'capabilities'>,
    extensionUri: vscode.Uri,
    view: vscode.WebviewView | vscode.WebviewPanel
): Promise<void> {
    if (extensionClient.capabilities?.webview === 'agentic') {
        return
    }
    const config = extensionClient.capabilities?.webviewNativeConfig
    const webviewPath = vscode.Uri.joinPath(extensionUri, 'dist', 'webviews')
    const root = vscode.Uri.joinPath(webviewPath, 'index.html')
    const bytes = await vscode.workspace.fs.readFile(root)
    const html = new TextDecoder('utf-8').decode(bytes)

    view.webview.html = manipulateWebviewHTML(html, {
        cspSource: view.webview.cspSource,
        resources: config?.skipResourceRelativization
            ? undefined
            : view.webview.asWebviewUri(webviewPath),
        injectScript: config?.injectScript ?? undefined,
        injectStyle: config?.injectStyle ?? undefined,
    })
}

interface TransformHTMLOptions {
    cspSource: string
    resources?: vscode.Uri
    injectScript?: string
    injectStyle?: string
}

// Exported for testing purposes
export function manipulateWebviewHTML(html: string, options: TransformHTMLOptions): string {
    if (options.resources) {
        html = html.replaceAll('./', `${options.resources}/`)
    }

    // If a script or style is injected, replace the placeholder with the script or style
    // and drop the content-security-policy meta tag which prevents inline scripts and styles
    if (options.injectScript || options.injectStyle) {
        html = html
            .replace(/<!-- START CSP -->.*<!-- END CSP -->/s, '')
            .replaceAll('/*injectedScript*/', options.injectScript ?? '')
            .replaceAll('/*injectedStyle*/', options.injectStyle ?? '')
    } else {
        // Update URIs for content security policy to only allow specific scripts to be run
        html = html.replaceAll("'self'", options.cspSource).replaceAll('{cspSource}', options.cspSource)
    }

    return html
}

// This is the manual ordering of the different retrieved and explicit context sources
// It should be equivalent to the ordering of things in
// ChatController:legacyComputeContext > context.ts:resolveContext
function combineContext(
    explicitMentions: ContextItem[],
    openCtxContext: ContextItemOpenCtx[],
    priorityContext: ContextItem[],
    retrievedContext: ContextItem[]
): ContextItem[] {
    return [explicitMentions, openCtxContext, priorityContext, retrievedContext].flat()
}

async function joinModelWaitlist(): Promise<void> {
    await localStorage.setOrDeleteWaitlistO1(true)
    telemetryRecorder.recordEvent('cody.joinLlmWaitlist', 'clicked')
}<|MERGE_RESOLUTION|>--- conflicted
+++ resolved
@@ -83,11 +83,8 @@
 import { map } from 'observable-fns'
 import type { URI } from 'vscode-uri'
 import { View } from '../../../webviews/tabs/types'
-<<<<<<< HEAD
-import { redirectToEndpointLogin, showSignOutMenu, tryAuthenticateEndpoint } from '../../auth/auth'
-=======
+import { tryAuthenticateEndpoint } from '../../auth/auth'
 import { redirectToEndpointLogin, showSignInMenu, showSignOutMenu } from '../../auth/auth'
->>>>>>> 22418173
 import {
     closeAuthProgressIndicator,
     startAuthProgressIndicator,
