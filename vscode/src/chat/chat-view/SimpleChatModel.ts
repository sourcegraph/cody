import { findLast } from 'lodash'

import {
    type ChatMessage,
    type ContextItem,
    type Message,
    ModelProvider,
    type SerializedChatInteraction,
    type SerializedChatTranscript,
    errorToChatError,
    isCodyIgnoredFile,
    toRangeData,
} from '@sourcegraph/cody-shared'

import type { Repo } from '../../context/repo-fetcher'
import { getChatPanelTitle } from './chat-helpers'

export class SimpleChatModel {
    // The maximum number of characters available in the model's context window.
<<<<<<< HEAD
    public readonly maxToken: number
=======
    public maxChars: number
>>>>>>> c69aaf72
    constructor(
        public modelID: string,
        private messages: ChatMessage[] = [],
        public readonly sessionID: string = new Date(Date.now()).toUTCString(),
        private customChatTitle?: string,
        private selectedRepos?: Repo[]
    ) {
        this.maxToken = ModelProvider.getMaxTokenByID(this.modelID)
    }

    public updateModel(newModelID: string): void {
        this.modelID = newModelID
        this.maxChars = ModelProvider.getMaxCharsByModel(newModelID)
    }

    public isEmpty(): boolean {
        return this.messages.length === 0
    }

    public setLastMessageContext(newContextUsed: ContextItem[]): void {
        const lastMessage = this.messages.at(-1)
        if (!lastMessage) {
            throw new Error('no last message')
        }
        if (lastMessage.speaker !== 'human') {
            throw new Error('Cannot set new context used for bot message')
        }
        lastMessage.contextFiles = newContextUsed.filter(c => !isCodyIgnoredFile(c.uri))
    }

    public addHumanMessage(message: Omit<ChatMessage, 'speaker'>): void {
        if (this.messages.at(-1)?.speaker === 'human') {
            throw new Error('Cannot add a user message after a user message')
        }
        this.messages.push({ ...message, speaker: 'human' })
    }

    public addBotMessage(message: Omit<Message, 'speaker'>): void {
        const lastMessage = this.messages.at(-1)
        let error: any
        // If there is no text, it could be a placeholder message for an error
        if (lastMessage?.speaker === 'assistant') {
            if (lastMessage?.text) {
                throw new Error('Cannot add a bot message after a bot message')
            }
            error = this.messages.pop()?.error
        }
        this.messages.push({
            ...message,
            speaker: 'assistant',
            error,
        })
    }

    public addErrorAsBotMessage(error: Error): void {
        const lastMessage = this.messages.at(-1)
        // Remove the last assistant message if any
        const lastAssistantMessage: ChatMessage | undefined =
            lastMessage?.speaker === 'assistant' ? this.messages.pop() : undefined
        // Then add a new assistant message with error added
        this.messages.push({
            ...(lastAssistantMessage ?? {}),
            speaker: 'assistant',
            error: errorToChatError(error),
        })
    }

    public getLastHumanMessage(): ChatMessage | undefined {
        return findLast(this.messages, message => message.speaker === 'human')
    }

    public getLastSpeakerMessageIndex(speaker: 'human' | 'assistant'): number | undefined {
        return this.messages.findLastIndex(message => message.speaker === speaker)
    }

    /**
     * Removes all messages from the given index when it matches the expected speaker.
     *
     * expectedSpeaker must match the speaker of the message at the given index.
     * This helps ensuring the intented messages are being removed.
     */
    public removeMessagesFromIndex(index: number, expectedSpeaker: 'human' | 'assistant'): void {
        if (this.isEmpty()) {
            throw new Error('SimpleChatModel.removeMessagesFromIndex: not message to remove')
        }

        const speakerAtIndex = this.messages.at(index)?.speaker
        if (speakerAtIndex !== expectedSpeaker) {
            throw new Error(
                `SimpleChatModel.removeMessagesFromIndex: expected ${expectedSpeaker}, got ${speakerAtIndex}`
            )
        }

        // Removes everything from the index to the last element
        this.messages.splice(index)
    }

    public getMessages(): readonly ChatMessage[] {
        return this.messages
    }

    public getChatTitle(): string {
        if (this.customChatTitle) {
            return this.customChatTitle
        }
        const lastHumanMessage = this.getLastHumanMessage()
        return getChatPanelTitle(lastHumanMessage?.text ?? '')
    }

    public getCustomChatTitle(): string | undefined {
        return this.customChatTitle
    }

    public setCustomChatTitle(title: string): void {
        this.customChatTitle = title
    }

    public getSelectedRepos(): Repo[] | undefined {
        return this.selectedRepos ? this.selectedRepos.map(r => ({ ...r })) : undefined
    }

    public setSelectedRepos(repos: Repo[] | undefined): void {
        this.selectedRepos = repos ? repos.map(r => ({ ...r })) : undefined
    }

    /**
     * Serializes to the transcript JSON format.
     */
    public toSerializedChatTranscript(): SerializedChatTranscript {
        const interactions: SerializedChatInteraction[] = []
        for (let i = 0; i < this.messages.length; i += 2) {
            const humanMessage = this.messages[i]
            const assistantMessage = this.messages.at(i + 1)
            interactions.push(messageToSerializedChatInteraction(humanMessage, assistantMessage))
        }
        const result: SerializedChatTranscript = {
            id: this.sessionID,
            chatModel: this.modelID,
            chatTitle: this.getCustomChatTitle(),
            lastInteractionTimestamp: this.sessionID,
            interactions,
        }
        if (this.selectedRepos) {
            result.enhancedContext = {
                selectedRepos: this.selectedRepos.map(r => ({ ...r })),
            }
        }
        return result
    }
}

function messageToSerializedChatInteraction(
    humanMessage: ChatMessage,
    assistantMessage?: ChatMessage
): SerializedChatInteraction {
    if (humanMessage?.speaker !== 'human') {
        throw new Error('expected human message, got bot')
    }

    if (humanMessage.speaker !== 'human') {
        throw new Error(`expected human message to have speaker == 'human', got ${humanMessage.speaker}`)
    }
    if (assistantMessage && assistantMessage.speaker !== 'assistant') {
        throw new Error(
            `expected bot message to have speaker == 'assistant', got ${assistantMessage.speaker}`
        )
    }

    return { humanMessage, assistantMessage: assistantMessage ?? null }
}

export function prepareChatMessage(message: ChatMessage): ChatMessage {
    return {
        ...message,
        contextFiles: message.contextFiles?.map(item => ({
            ...item,
            // De-hydrate because vscode.Range serializes to `[start, end]` in JSON.
            range: toRangeData(item.range),
        })),
    }
}<|MERGE_RESOLUTION|>--- conflicted
+++ resolved
@@ -16,12 +16,7 @@
 import { getChatPanelTitle } from './chat-helpers'
 
 export class SimpleChatModel {
-    // The maximum number of characters available in the model's context window.
-<<<<<<< HEAD
-    public readonly maxToken: number
-=======
-    public maxChars: number
->>>>>>> c69aaf72
+    public maxToken: number
     constructor(
         public modelID: string,
         private messages: ChatMessage[] = [],
@@ -34,7 +29,7 @@
 
     public updateModel(newModelID: string): void {
         this.modelID = newModelID
-        this.maxChars = ModelProvider.getMaxCharsByModel(newModelID)
+        this.maxToken = ModelProvider.getMaxTokenByID(newModelID)
     }
 
     public isEmpty(): boolean {
