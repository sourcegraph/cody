--- conflicted
+++ resolved
@@ -18,13 +18,7 @@
 import { getChatPanelTitle } from './chat-helpers'
 
 export class SimpleChatModel {
-<<<<<<< HEAD
     public contextWindow: ModelContextWindow
-
-=======
-    public maxInputChars: number
-    public maxOutputTokens: number
->>>>>>> 6a96311f
     constructor(
         public modelID: string,
         private messages: ChatMessage[] = [],
@@ -32,22 +26,12 @@
         private customChatTitle?: string,
         private selectedRepos?: Repo[]
     ) {
-<<<<<<< HEAD
         this.contextWindow = ModelProvider.getContextWindowByID(this.modelID)
-=======
-        this.maxInputChars = ModelProvider.getMaxInputCharsByModel(this.modelID)
-        this.maxOutputTokens = ModelProvider.getMaxOutputTokensByModel(this.modelID)
->>>>>>> 6a96311f
     }
 
     public updateModel(newModelID: string): void {
         this.modelID = newModelID
-<<<<<<< HEAD
         this.contextWindow = ModelProvider.getContextWindowByID(this.modelID)
-=======
-        this.maxInputChars = ModelProvider.getMaxInputCharsByModel(newModelID)
-        this.maxOutputTokens = ModelProvider.getMaxOutputTokensByModel(newModelID)
->>>>>>> 6a96311f
     }
 
     public isEmpty(): boolean {
