--- conflicted
+++ resolved
@@ -95,11 +95,7 @@
         authStatus: AuthenticatedAuthStatus,
         chat: SerializedChatTranscript
     ): Promise<void> {
-<<<<<<< HEAD
         // Don't save empty chats
-=======
-        // Don't save empty chat
->>>>>>> 009d2fc7
         if (chat.interactions.length > 0) {
             const history = localStorage.getChatHistory(authStatus)
             history.chat[chat.id] = chat
