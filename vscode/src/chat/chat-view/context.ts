import * as vscode from 'vscode'

import {
    type ConfigurationUseContext,
    type ContextItem,
    type ContextItemRepository,
    ContextItemSource,
    type ContextItemTree,
    MAX_BYTES_PER_FILE,
    NUM_CODE_RESULTS,
    NUM_TEXT_RESULTS,
    type PromptString,
    type Result,
<<<<<<< HEAD
    graphqlClient,
=======
    featureFlagProvider,
>>>>>>> cdbc3a53
    isAbortError,
    isFileURI,
    truncateTextNearestLine,
    uriBasename,
    wrapInActiveSpan,
} from '@sourcegraph/cody-shared'
import type { RemoteSearch } from '../../context/remote-search'
import { resolveContextItems } from '../../editor/utils/editor-context'
import type { VSCodeEditor } from '../../editor/vscode-editor'
import type { LocalEmbeddingsController } from '../../local-context/local-embeddings'
import type { SymfRunner } from '../../local-context/symf'
import { logDebug, logError } from '../../log'
import { repoNameResolver } from '../../repository/repo-name-resolver'

export interface HumanInput {
    text: PromptString
    mentions: ContextItem[]
}

export async function remoteRepositoryURIsForLocalTrees(input: HumanInput): Promise<string[]> {
    const trees: ContextItemTree[] = input.mentions.filter(
        (item): item is ContextItemTree => item.type === 'tree'
    )

    const groups = await Promise.all(
        trees.map(tree => repoNameResolver.getRepoNamesFromWorkspaceUri(tree.uri))
    )
    return Array.from(new Set(groups.flat()))
}

/**
 * Resolve all @-mentions, including special @-mentions that refer to corpuses (not individual
 * documents) like `@repository` and `@directory`, for which context search is performed.
 */
export async function resolveContext({
    strategy,
    editor,
    input,
    providers: { remoteSearch, symf, localEmbeddings },
    signal,
}: {
    strategy: ConfigurationUseContext
    editor: VSCodeEditor
    input: HumanInput
    providers: {
        localEmbeddings: LocalEmbeddingsController | null
        symf: SymfRunner | null
        remoteSearch: RemoteSearch | null
    }
    signal?: AbortSignal
}): Promise<ContextItem[]> {
    return wrapInActiveSpan('chat.resolveCorpusContextMentions', async () => {
        // use user attention context only if config is set to none
        if (strategy === 'none') {
            logDebug('ChatController', 'resolveContext > none')
            return getVisibleEditorContext(editor)
        }

        const repoMentions = input.mentions.filter(
            (item): item is ContextItemRepository => item.type === 'repository'
        )
        const treeMentions = input.mentions.filter(
            (item): item is ContextItemTree => item.type === 'tree'
        )
        const otherMentions = input.mentions.filter(
            (item): item is Exclude<ContextItem, ContextItemRepository | ContextItemTree> =>
                item.type !== 'repository' && item.type !== 'tree'
        )

        // Right now, repo mentions are always remote (remoteSearch), and tree mentions are always
        // local (symf or embeddings).

        // Remote search:
        const repoContextSearchResults =
            remoteSearch && repoMentions.length > 0
                ? retrieveContextGracefully(
                      searchRemote(
                          remoteSearch,
                          input.text,
                          repoMentions.map(m => m.repoID),
                          signal
                      ),
                      'remote-search'
                  )
                : []

        // Symf search:
        const treeContextSymfSearchResults =
            symf && strategy !== 'embeddings' && treeMentions.length > 0
                ? Promise.all(
                      treeMentions.map(tree =>
                          retrieveContextGracefully(
                              searchSymf(symf, editor, tree.uri, input.text),
                              `symf ${tree.name}`
                          )
                      )
                  ).then(v => v.flat())
                : Promise.resolve([])

        // Embeddings search. Note that this is hard-coded to only work on a single workspace root
        // and is not scoped to a dir, so we just run it once. TODO: Make it scoped to a dir.
        const treeContextEmbeddingsSearchResults =
            localEmbeddings && strategy !== 'keyword' && treeMentions.length > 0
                ? retrieveContextGracefully(
                      searchEmbeddingsLocal(localEmbeddings, input.text),
                      'local-embeddings'
                  )
                : Promise.resolve([])

        // Other @-mentions:
        const otherMentionsResolved = resolveContextItems(editor, otherMentions, input.text, signal)

        const allContext: ContextItem[] = (
            await Promise.all([
                repoContextSearchResults,
                treeContextSymfSearchResults,
                treeContextEmbeddingsSearchResults,
                otherMentionsResolved,
            ])
        ).flat()
        const priorityContext = await getPriorityContext(input.text, editor, allContext)
        return priorityContext.concat(allContext)
    })
}

async function searchRemote(
    remoteSearch: RemoteSearch,
    input: PromptString,
    repoIDs: string[],
    signal?: AbortSignal
): Promise<ContextItem[]> {
    return wrapInActiveSpan('chat.context.search.remote', async () => {
        if (!remoteSearch) {
            return []
        }
        return (await remoteSearch.query(input, repoIDs, signal)).map(result => {
            return {
                type: 'file',
                content: result.content,
                range: new vscode.Range(result.startLine, 0, result.endLine, 0),
                uri: result.uri,
                source: ContextItemSource.Unified,
                repoName: result.repoName,
                title: result.path,
                revision: result.commit,
            } satisfies ContextItem
        })
    })
}

/**
 * Uses symf to conduct a local search within the current workspace folder
 */
export async function searchSymf(
    symf: SymfRunner | null,
    editor: VSCodeEditor,
    workspaceRoot: vscode.Uri,
    userText: PromptString,
    blockOnIndex = false
): Promise<ContextItem[]> {
    return wrapInActiveSpan('chat.context.symf', async () => {
        if (!symf) {
            return []
        }
        if (!isFileURI(workspaceRoot)) {
            return []
        }

        const indexExists = await symf.getIndexStatus(workspaceRoot)
        if (indexExists !== 'ready' && !blockOnIndex) {
            void symf.ensureIndex(workspaceRoot, {
                retryIfLastAttemptFailed: false,
                ignoreExisting: false,
            })
            return []
        }

        // trigger background reindex if the index is stale
        void symf?.reindexIfStale(workspaceRoot)

        const r0 = (await symf.getResults(userText, [workspaceRoot])).flatMap(async results => {
            const items = (await results).flatMap(
                async (result: Result): Promise<ContextItem[] | ContextItem> => {
                    const range = new vscode.Range(
                        result.range.startPoint.row,
                        result.range.startPoint.col,
                        result.range.endPoint.row,
                        result.range.endPoint.col
                    )

                    let text: string | undefined
                    try {
                        text = await editor.getTextEditorContentForFile(result.file, range)
                        text = truncateSymfResult(text)
                    } catch (error) {
                        logError('ChatController.searchSymf', `Error getting file contents: ${error}`)
                        return []
                    }

                    const metadata: string[] = [
                        'source:symf-index',
                        'score:' + result.blugeScore.toFixed(0),
                    ]
                    if (result.heuristicBoostID) {
                        metadata.push('boost:' + result.heuristicBoostID)
                    }
                    return {
                        type: 'file',
                        uri: result.file,
                        range,
                        source: ContextItemSource.Search,
                        content: text,
                        metadata,
                    }
                }
            )
            return (await Promise.all(items)).flat()
        })

        return (await Promise.all(r0)).flat()
    })
}

async function searchEmbeddingsLocal(
    localEmbeddings: LocalEmbeddingsController,
    text: PromptString,
    numResults: number = NUM_CODE_RESULTS + NUM_TEXT_RESULTS
): Promise<ContextItem[]> {
    return wrapInActiveSpan('chat.context.embeddings.local', async span => {
        logDebug('ChatController', 'resolveContext > searching local embeddings')
        const contextItems: ContextItem[] = []
        const embeddingsResults = await localEmbeddings.getContext(text, numResults)
        span.setAttribute('numResults', embeddingsResults.length)

        for (const result of embeddingsResults) {
            const range = new vscode.Range(
                new vscode.Position(result.startLine, 0),
                new vscode.Position(result.endLine, 0)
            )

            contextItems.push({
                type: 'file',
                uri: result.uri,
                range,
                content: result.content,
                source: ContextItemSource.Embeddings,
            })
        }
        return contextItems
    })
}

const userAttentionRegexps: RegExp[] = [
    /editor/,
    /(open|current|this|entire)\s+file/,
    /current(ly)?\s+open/,
    /have\s+open/,
]

function getVisibleEditorContext(editor: VSCodeEditor): ContextItem[] {
    return wrapInActiveSpan('chat.context.visibleEditorContext', () => {
        const visible = editor.getActiveTextEditorVisibleContent()
        const fileUri = visible?.fileUri
        if (!visible || !fileUri) {
            return []
        }
        if (!visible.content.trim()) {
            return []
        }
        return [
            {
                type: 'file',
                content: visible.content,
                uri: fileUri,
                source: ContextItemSource.Editor,
            },
        ] satisfies ContextItem[]
    })
}

export async function getPriorityContext(
    text: PromptString,
    editor: VSCodeEditor,
    retrievedContext: ContextItem[]
): Promise<ContextItem[]> {
    return wrapInActiveSpan('chat.context.priority', async () => {
        const priorityContext: ContextItem[] = []
        if (needsUserAttentionContext(text)) {
            // Query refers to current editor
            priorityContext.push(...getVisibleEditorContext(editor))
        } else if (needsReadmeContext(editor, text)) {
            // Query refers to project, so include the README
            let containsREADME = false
            for (const contextItem of retrievedContext) {
                const basename = uriBasename(contextItem.uri)
                if (
                    basename.toLocaleLowerCase() === 'readme' ||
                    basename.toLocaleLowerCase().startsWith('readme.')
                ) {
                    containsREADME = true
                    break
                }
            }
            if (!containsREADME) {
                priorityContext.push(...(await getReadmeContext()))
            }
        }
        return priorityContext
    })
}

function needsUserAttentionContext(input: PromptString): boolean {
    const inputLowerCase = input.toString().toLowerCase()
    // If the input matches any of the `editorRegexps` we assume that we have to include
    // the editor context (e.g., currently open file) to the overall message context.
    for (const regexp of userAttentionRegexps) {
        if (inputLowerCase.match(regexp)) {
            return true
        }
    }
    return false
}

function needsReadmeContext(editor: VSCodeEditor, input: PromptString): boolean {
    const stringInput = input.toString().toLowerCase()
    const question = extractQuestion(stringInput)
    if (!question) {
        return false
    }

    // split input into words, discarding spaces and punctuation
    const words = stringInput.split(/\W+/).filter(w => w.length > 0)
    const bagOfWords = Object.fromEntries(words.map(w => [w, true]))

    let containsProjectSignifier = false
    const workspaceName = vscode.workspace.workspaceFolders?.[0]?.name
    if (workspaceName && stringInput.includes('@' + workspaceName)) {
        containsProjectSignifier = true
    } else {
        const projectSignifiers = [
            'project',
            'repository',
            'repo',
            'library',
            'package',
            'module',
            'codebase',
        ]
        for (const p of projectSignifiers) {
            if (bagOfWords[p]) {
                containsProjectSignifier = true
                break
            }
        }
    }

    let containsQuestionIndicator = false
    for (const q of ['what', 'how', 'describe', 'explain']) {
        if (bagOfWords[q]) {
            containsQuestionIndicator = true
            break
        }
    }

    return containsQuestionIndicator && containsProjectSignifier
}
async function getReadmeContext(): Promise<ContextItem[]> {
    // global pattern for readme file
    const readmeGlobalPattern = '{README,README.,readme.,Readm.}*'
    const readmeUri = (await vscode.workspace.findFiles(readmeGlobalPattern, undefined, 1)).at(0)
    if (!readmeUri?.path) {
        return []
    }
    const readmeDoc = await vscode.workspace.openTextDocument(readmeUri)
    const readmeText = readmeDoc.getText()
    const { truncated: truncatedReadmeText, range } = truncateTextNearestLine(
        readmeText,
        MAX_BYTES_PER_FILE
    )
    if (truncatedReadmeText.length === 0) {
        return []
    }

    return [
        {
            type: 'file',
            uri: readmeUri,
            content: truncatedReadmeText,
            range,
            source: ContextItemSource.Editor,
        },
    ]
}

function extractQuestion(input: string): string | undefined {
    input = input.trim()
    const q = input.indexOf('?')
    if (q !== -1) {
        return input.slice(0, q + 1).trim()
    }
    if (input.length < 100) {
        return input
    }
    return undefined
}

export async function retrieveContextGracefully<T>(
    promise: Promise<T[]>,
    strategy: string
): Promise<T[]> {
    try {
        logDebug('ChatController', `resolveContext > ${strategy} (start)`)
        return await promise
    } catch (error) {
        if (isAbortError(error)) {
            logError('ChatController', `resolveContext > ${strategy}' (aborted)`)
            throw error
        }
        logError('ChatController', `resolveContext > ${strategy}' (error)`, error)
        return []
    } finally {
        logDebug('ChatController', `resolveContext > ${strategy} (end)`)
    }
}

const maxSymfBytes = 2_048
export function truncateSymfResult(text: string): string {
    if (text.length >= maxSymfBytes) {
        text = text.slice(0, maxSymfBytes)
        const j = text.lastIndexOf('\n')
        if (j !== -1) {
            text = text.slice(0, j)
        }
    }
    return text
}<|MERGE_RESOLUTION|>--- conflicted
+++ resolved
@@ -6,16 +6,13 @@
     type ContextItemRepository,
     ContextItemSource,
     type ContextItemTree,
+    FeatureFlag,
     MAX_BYTES_PER_FILE,
     NUM_CODE_RESULTS,
     NUM_TEXT_RESULTS,
     type PromptString,
     type Result,
-<<<<<<< HEAD
-    graphqlClient,
-=======
     featureFlagProvider,
->>>>>>> cdbc3a53
     isAbortError,
     isFileURI,
     truncateTextNearestLine,
@@ -139,6 +136,36 @@
         const priorityContext = await getPriorityContext(input.text, editor, allContext)
         return priorityContext.concat(allContext)
     })
+}
+
+export async function getContextStrategy(
+    defaultStrategy: ConfigurationUseContext
+): Promise<ConfigurationUseContext> {
+    // Only run experiment if we're in VS Code
+    if (vscode.workspace.getConfiguration().get<boolean>('cody.advanced.agent.running', false)) {
+        return defaultStrategy
+    }
+
+    const [isEnhancedContextExperiment, useEmbeddings, useSymf] = await Promise.all([
+        featureFlagProvider.evaluateFeatureFlag(FeatureFlag.CodyEnhancedContextExperiment),
+        featureFlagProvider.evaluateFeatureFlag(FeatureFlag.CodyEnhancedContexUseEmbeddings),
+        featureFlagProvider.evaluateFeatureFlag(FeatureFlag.CodyEnhancedContextUseSymf),
+    ])
+
+    if (!isEnhancedContextExperiment) {
+        return defaultStrategy
+    }
+
+    if (useEmbeddings && useSymf) {
+        return 'blended'
+    }
+    if (useEmbeddings) {
+        return 'embeddings'
+    }
+    if (useSymf) {
+        return 'keyword'
+    }
+    return 'none'
 }
 
 async function searchRemote(
