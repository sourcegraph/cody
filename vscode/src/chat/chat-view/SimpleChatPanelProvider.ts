--- conflicted
+++ resolved
@@ -2,20 +2,17 @@
 import * as vscode from 'vscode'
 
 import {
-    ANSWER_TOKENS,
     type ChatClient,
     type ChatEventSource,
     type ChatMessage,
     ConfigFeaturesSingleton,
     type ContextItem,
-    type ContextItemWithContent,
     FeatureFlag,
     type FeatureFlagProvider,
     type Guardrails,
     MAX_BYTES_PER_FILE,
     type Message,
     ModelProvider,
-    ModelUsage,
     type SerializedChatInteraction,
     type SerializedChatTranscript,
     Typewriter,
@@ -25,10 +22,7 @@
     isError,
     isFileURI,
     isRateLimitError,
-    recordErrorToSpan,
     reformatBotMessageForChat,
-    tokensToChars,
-    tracer,
 } from '@sourcegraph/cody-shared'
 
 import type { View } from '../../../webviews/NavBar'
@@ -55,7 +49,6 @@
 
 import type { Span } from '@opentelemetry/api'
 import { captureException } from '@sentry/core'
-<<<<<<< HEAD
 import type {
     ContextItemFile,
     ContextItemWithContent,
@@ -64,8 +57,6 @@
 import { ANSWER_TOKENS, tokensToChars } from '@sourcegraph/cody-shared/src/prompt/constants'
 import { recordErrorToSpan, tracer } from '@sourcegraph/cody-shared/src/tracing'
 import { getContextFileFromCursor } from '../../commands/context/selection'
-=======
->>>>>>> f8c06e88
 import type { EnterpriseContextFactory } from '../../context/enterprise-context-factory'
 import type { Repo } from '../../context/repo-fetcher'
 import type { RemoteRepoPicker } from '../../context/repo-picker'
