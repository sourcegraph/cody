import * as uuid from 'uuid'
import * as vscode from 'vscode'

import {
    type BillingCategory,
    type BillingProduct,
    CHAT_INPUT_TOKEN_BUDGET,
    CHAT_OUTPUT_TOKEN_BUDGET,
    type ChatClient,
    type ChatMessage,
    ConfigFeaturesSingleton,
    type ContextItem,
    ContextItemSource,
    type ContextItemWithContent,
    type DefaultChatCommands,
    type EventSource,
    type FeatureFlagProvider,
    type Guardrails,
    type MentionQuery,
    type Message,
    type Model,
    ModelUsage,
    ModelsService,
    PromptString,
    type SerializedChatInteraction,
    type SerializedChatTranscript,
    TokenCounter,
    type SerializedPromptEditorState,
    Typewriter,
    allMentionProvidersMetadata,
    hydrateAfterPostMessage,
    isAbortError,
    isDefined,
    isError,
    isFileURI,
    isRateLimitError,
    parseMentionQuery,
    recordErrorToSpan,
    reformatBotMessageForChat,
    serializeChatMessage,
    tracer,
    truncatePromptString,
} from '@sourcegraph/cody-shared'

import { telemetryRecorder } from '@sourcegraph/cody-shared'
import type { View } from '../../../webviews/NavBar'
import { getFullConfig } from '../../configuration'
import { type RemoteSearch, RepoInclusion } from '../../context/remote-search'
import { resolveContextItems } from '../../editor/utils/editor-context'
import type { VSCodeEditor } from '../../editor/vscode-editor'
import { ContextStatusAggregator } from '../../local-context/enhanced-context-status'
import type { LocalEmbeddingsController } from '../../local-context/local-embeddings'
import type { SymfRunner } from '../../local-context/symf'
import { logDebug } from '../../log'
import type { AuthProvider } from '../../services/AuthProvider'
// biome-ignore lint/nursery/noRestrictedImports: Deprecated v1 telemetry used temporarily to support existing analytics.
import { telemetryService } from '../../services/telemetry'
import type { TreeViewProvider } from '../../services/tree-views/TreeViewProvider'
import {
    handleCodeFromInsertAtCursor,
    handleCodeFromSaveToNewFile,
    handleCopiedCode,
} from '../../services/utils/codeblock-action-tracker'
import { openExternalLinks, openLocalFileWithRange } from '../../services/utils/workspace-action'
import { TestSupport } from '../../test-support'
import { countGeneratedCode } from '../utils'

import type { Span } from '@opentelemetry/api'
import { captureException } from '@sentry/core'
import type { TelemetryEventParameters } from '@sourcegraph/telemetry'
import type { URI } from 'vscode-uri'
import { getContextFileFromUri } from '../../commands/context/file-path'
import { getContextFileFromCursor, getContextFileFromSelection } from '../../commands/context/selection'
import type { EnterpriseContextFactory } from '../../context/enterprise-context-factory'
import type { Repo } from '../../context/repo-fetcher'
import type { RemoteRepoPicker } from '../../context/repo-picker'
import type { ContextRankingController } from '../../local-context/context-ranking'
import { chatModel } from '../../models'
import { migrateAndNotifyForOutdatedModels } from '../../models/modelMigrator'
import { gitCommitIdFromGitExtension } from '../../repository/git-extension-api'
import { recordExposedExperimentsToSpan } from '../../services/open-telemetry/utils'
import type { MessageErrorType } from '../MessageProvider'
import { startClientStateBroadcaster } from '../clientStateBroadcaster'
import { getChatContextItemsForMention } from '../context/chatContext'
import type {
    ChatSubmitType,
    ConfigurationSubsetForWebview,
    ExtensionMessage,
    LocalEnv,
    WebviewMessage,
} from '../protocol'
import { ChatHistoryManager } from './ChatHistoryManager'
import { CodyChatPanelViewType, addWebviewViewHTML } from './ChatManager'
import type { ChatPanelConfig, ChatViewProviderWebview } from './ChatPanelsManager'
import { CodebaseStatusProvider } from './CodebaseStatusProvider'
import { InitDoer } from './InitDoer'
import { SimpleChatModel, prepareChatMessage } from './SimpleChatModel'
import { getChatPanelTitle, openFile } from './chat-helpers'
import { getEnhancedContext } from './context'
import { DefaultPrompter } from './prompt'

interface SimpleChatPanelProviderOptions {
    config: ChatPanelConfig
    extensionUri: vscode.Uri
    authProvider: AuthProvider
    chatClient: ChatClient
    localEmbeddings: LocalEmbeddingsController | null
    contextRanking: ContextRankingController | null
    symf: SymfRunner | null
    enterpriseContext: EnterpriseContextFactory | null
    editor: VSCodeEditor
    treeView: TreeViewProvider
    featureFlagProvider: FeatureFlagProvider
    models: Model[]
    guardrails: Guardrails
}

export interface ChatSession {
    webviewPanel?: vscode.WebviewPanel
    sessionID: string
}
/**
 * SimpleChatPanelProvider is the view controller class for the chat panel.
 * It handles all events sent from the view, keeps track of the underlying chat model,
 * and interacts with the rest of the extension.
 *
 * Its methods are grouped into the following sections, each of which is demarcated
 * by a comment block (search for "// #region "):
 *
 * 1. top-level view action handlers
 * 2. view updaters
 * 3. chat request lifecycle methods
 * 4. session management
 * 5. webview container management
 * 6. other public accessors and mutators
 *
 * The following invariants should be maintained:
 * 1. top-level view action handlers
 *    a. should all follow the handle$ACTION naming convention
 *    b. should be private (with the existing exceptions)
 * 2. view updaters
 *    a. should all follow the post$ACTION naming convention
 *    b. should NOT mutate model state
 * 3. Keep the public interface of this class small in order to
 *    avoid tight coupling with other classes. If communication
 *    with other components outside the model and view is needed,
 *    use a broadcast/subscription design.
 */
export class SimpleChatPanelProvider implements vscode.Disposable, ChatSession {
    private chatModel: SimpleChatModel

    private config: ChatPanelConfig
    private readonly authProvider: AuthProvider
    private readonly chatClient: ChatClient
    private readonly codebaseStatusProvider: CodebaseStatusProvider
    private readonly localEmbeddings: LocalEmbeddingsController | null
    private readonly contextRanking: ContextRankingController | null
    private readonly symf: SymfRunner | null
    private readonly contextStatusAggregator = new ContextStatusAggregator()
    private readonly editor: VSCodeEditor
    private readonly treeView: TreeViewProvider
    private readonly guardrails: Guardrails
    private readonly remoteSearch: RemoteSearch | null
    private readonly repoPicker: RemoteRepoPicker | null

    private history = new ChatHistoryManager()
    private contextFilesQueryCancellation?: vscode.CancellationTokenSource
    private allMentionProvidersMetadataQueryCancellation?: vscode.CancellationTokenSource

    private disposables: vscode.Disposable[] = []
    public dispose(): void {
        vscode.Disposable.from(...this.disposables).dispose()
        this.disposables = []
    }

    constructor({
        config,
        extensionUri,
        authProvider,
        chatClient,
        localEmbeddings,
        contextRanking,
        symf,
        editor,
        treeView,
        models,
        guardrails,
        enterpriseContext,
    }: SimpleChatPanelProviderOptions) {
        this.config = config
        this.extensionUri = extensionUri
        this.authProvider = authProvider
        this.chatClient = chatClient
        this.localEmbeddings = localEmbeddings
        this.contextRanking = contextRanking
        this.symf = symf
        this.repoPicker = enterpriseContext?.repoPicker || null
        this.remoteSearch = enterpriseContext?.createRemoteSearch() || null
        this.editor = editor
        this.treeView = treeView
        this.chatModel = new SimpleChatModel(chatModel.get(authProvider, models))
        this.guardrails = guardrails

        if (TestSupport.instance) {
            TestSupport.instance.chatPanelProvider.set(this)
        }

        // Advise local embeddings to start up if necessary.
        void this.localEmbeddings?.start()

        // Start the context Ranking module
        void this.contextRanking?.start()

        // Push context status to the webview when it changes.
        this.disposables.push(
            this.contextStatusAggregator.onDidChangeStatus(() => this.postContextStatus())
        )
        this.disposables.push(this.contextStatusAggregator)
        if (this.localEmbeddings) {
            this.disposables.push(this.contextStatusAggregator.addProvider(this.localEmbeddings))
        }
        this.codebaseStatusProvider = new CodebaseStatusProvider(
            this.editor,
            this.symf,
            enterpriseContext ? enterpriseContext.getCodebaseRepoIdMapper() : null
        )
        this.disposables.push(this.contextStatusAggregator.addProvider(this.codebaseStatusProvider))

        if (this.remoteSearch) {
            this.disposables.push(
                // Display enhanced context status from the remote search provider
                this.contextStatusAggregator.addProvider(this.remoteSearch),

                // When the codebase has a remote ID, include it automatically
                this.codebaseStatusProvider.onDidChangeStatus(async () => {
                    const codebase = await this.codebaseStatusProvider.currentCodebase()
                    if (codebase?.remote && codebase.remoteRepoId) {
                        this.remoteSearch?.setRepos(
                            [
                                {
                                    name: codebase.remote,
                                    id: codebase.remoteRepoId,
                                },
                            ],
                            RepoInclusion.Automatic
                        )
                    }
                })
            )
        }

        this.disposables.push(
            startClientStateBroadcaster({
                remoteSearch: this.remoteSearch,
                postMessage: (message: ExtensionMessage) => this.postMessage(message),
            })
        )
    }

    /**
     * onDidReceiveMessage handles all user actions sent from the chat panel view.
     * @param message is the message from the view.
     */
    private async onDidReceiveMessage(message: WebviewMessage): Promise<void> {
        switch (message.command) {
            case 'ready':
                await this.handleReady()
                break
            case 'initialized':
                await this.handleInitialized()
                break
            case 'submit': {
                await this.handleUserMessageSubmission(
                    uuid.v4(),
                    PromptString.unsafe_fromUserQuery(message.text),
                    message.submitType,
                    message.contextFiles ?? [],
                    message.editorState as SerializedPromptEditorState,
                    message.addEnhancedContext ?? false,
                    this.startNewSubmitOrEditOperation(),
                    'chat'
                )
                break
            }
            case 'edit': {
                await this.handleEdit(
                    uuid.v4(),
                    PromptString.unsafe_fromUserQuery(message.text),
                    message.index ?? undefined,
                    message.contextFiles ?? [],
                    message.editorState as SerializedPromptEditorState,
                    message.addEnhancedContext || false
                )
                break
            }
            case 'abort':
                this.handleAbort()
                break
            case 'chatModel':
                this.handleSetChatModel(message.model)
                break
            case 'get-chat-models':
                this.postChatModels()
                break
            case 'getUserContext':
                await this.handleGetUserContextFilesCandidates(parseMentionQuery(message.query, null))
                break
            case 'getAllMentionProvidersMetadata':
                await this.handleGetAllMentionProvidersMetadata()
                break
            case 'queryContextItems':
                await this.handleGetUserContextFilesCandidates(message.query)
                break
            case 'insert':
                await handleCodeFromInsertAtCursor(message.text)
                break
            case 'copy':
                await handleCopiedCode(message.text, message.eventType === 'Button')
                break
            case 'links':
                void openExternalLinks(message.value)
                break
            case 'openFile':
                await openFile(message.uri, message.range ?? undefined, this.webviewPanel?.viewColumn)
                break
            case 'openLocalFileWithRange':
                await openLocalFileWithRange(message.filePath, message.range ?? undefined)
                break
            case 'newFile':
                handleCodeFromSaveToNewFile(message.text)
                await this.editor.createWorkspaceFile(message.text)
                break
            case 'context/get-remote-search-repos': {
                await this.postMessage({
                    type: 'context/remote-repos',
                    repos: this.chatModel.getSelectedRepos() ?? [],
                })
                break
            }
            case 'context/choose-remote-search-repo': {
                await this.handleChooseRemoteSearchRepo(message.explicitRepos ?? undefined)
                break
            }
            case 'context/remove-remote-search-repo':
                void this.handleRemoveRemoteSearchRepo(message.repoId)
                break
            case 'embeddings/index':
                void this.localEmbeddings?.index()
                break
            case 'symf/index': {
                void this.handleSymfIndex()
                break
            }
            case 'show-page':
                await vscode.commands.executeCommand('cody.show-page', message.page)
                break
            case 'attribution-search':
                await this.handleAttributionSearch(message.snippet)
                break
            case 'restoreHistory':
                await this.restoreSession(message.chatID)
                break
            case 'reset':
                await this.clearAndRestartSession()
                break
            case 'event':
                telemetryService.log(message.eventName, message.properties ?? undefined)
                break
            case 'recordEvent':
                telemetryRecorder.recordEvent(
                    // 👷 HACK: We have no control over what gets sent over JSON RPC,
                    // so we depend on client implementations to give type guidance
                    // to ensure that we don't accidentally share arbitrary,
                    // potentially sensitive string values. In this RPC handler,
                    // when passing the provided event to the TelemetryRecorder
                    // implementation, we forcibly cast all the inputs below
                    // (feature, action, parameters) into known types (strings
                    // 'feature', 'action', 'key') so that the recorder will accept
                    // it. DO NOT do this elsewhere!
                    message.feature as 'feature',
                    message.action as 'action',
                    message.parameters as TelemetryEventParameters<
                        { key: number },
                        BillingProduct,
                        BillingCategory
                    >
                )
                break
            default:
                this.postError(new Error(`Invalid request type from Webview Panel: ${message.command}`))
        }
    }

    private async getConfigForWebview(): Promise<ConfigurationSubsetForWebview & LocalEnv> {
        const config = await getFullConfig()
        return {
            uiKindIsWeb: vscode.env.uiKind === vscode.UIKind.Web,
            serverEndpoint: config.serverEndpoint,
            experimentalNoodle: config.experimentalNoodle,
        }
    }

    // =======================================================================
    // #region top-level view action handlers
    // =======================================================================

    // When the webview sends the 'ready' message, respond by posting the view config
    private async handleReady(): Promise<void> {
        const authStatus = this.authProvider.getAuthStatus()
        const configForWebview = await this.getConfigForWebview()
        const workspaceFolderUris =
            vscode.workspace.workspaceFolders?.map(folder => folder.uri.toString()) ?? []
        await this.postMessage({
            type: 'config',
            config: configForWebview,
            authStatus,
            workspaceFolderUris,
        })
        logDebug('SimpleChatPanelProvider', 'updateViewConfig', {
            verbose: configForWebview,
        })
        // Update the chat model providers again to ensure the correct token limit is set on ready
        this.handleSetChatModel(this.chatModel.modelID)
    }

    private initDoer = new InitDoer<boolean | undefined>()
    private async handleInitialized(): Promise<void> {
        logDebug('SimpleChatPanelProvider', 'handleInitialized')
        // HACK: this call is necessary to get the webview to set the chatID state,
        // which is necessary on deserialization. It should be invoked before the
        // other initializers run (otherwise, it might interfere with other view
        // state)
        await this.webview?.postMessage({
            type: 'transcript',
            messages: [],
            isMessageInProgress: false,
            chatID: this.chatModel.sessionID,
        })

        this.postChatModels()
        await this.saveSession()
        this.postRemainingTokensToWebview(new TokenCounter(this.chatModel.contextWindow))
        this.initDoer.signalInitialized()
    }

    private async getRepoMetadataIfPublic(): Promise<string> {
        const currentCodebase = await this.codebaseStatusProvider.currentCodebase()
        if (currentCodebase?.isPublic) {
            const gitMetadata = {
                githubUrl: currentCodebase?.remote,
                commit: gitCommitIdFromGitExtension(currentCodebase?.localFolder),
            }
            return JSON.stringify(gitMetadata)
        }
        return ''
    }

    /**
     * Handles user input text for both new and edit submissions
     */
    public async handleUserMessageSubmission(
        requestID: string,
        inputText: PromptString,
        submitType: ChatSubmitType,
        mentions: ContextItem[],
        editorState: SerializedPromptEditorState | null,
        addEnhancedContext: boolean,
        abortSignal: AbortSignal,
        source?: EventSource,
        command?: DefaultChatCommands
    ): Promise<void> {
        return tracer.startActiveSpan('chat.submit', async (span): Promise<void> => {
            span.setAttribute('sampled', true)
            const authStatus = this.authProvider.getAuthStatus()
            const sharedProperties = {
                requestID,
                chatModel: this.chatModel.modelID,
                source,
                command,
                traceId: span.spanContext().traceId,
                sessionID: this.chatModel.sessionID,
                addEnhancedContext,
            }
            telemetryService.log('CodyVSCodeExtension:chat-question:submitted', sharedProperties)
            const mentionsInInitialContext = mentions.filter(
                item => item.source !== ContextItemSource.User
            )
            const mentionsByUser = mentions.filter(item => item.source === ContextItemSource.User)
            telemetryRecorder.recordEvent('cody.chat-question', 'submitted', {
                metadata: {
                    // Flag indicating this is a transcript event to go through ML data pipeline. Only for DotCom users
                    // See https://github.com/sourcegraph/sourcegraph/pull/59524
                    recordsPrivateMetadataTranscript: authStatus.endpoint && authStatus.isDotCom ? 1 : 0,
                    addEnhancedContext: addEnhancedContext ? 1 : 0,

                    // All mentions
                    mentionsTotal: mentions.length,
                    mentionsOfRepository: mentions.filter(item => item.type === 'repository').length,
                    mentionsOfTree: mentions.filter(item => item.type === 'tree').length,
                    mentionsOfWorkspaceRootTree: mentions.filter(
                        item => item.type === 'tree' && item.isWorkspaceRoot
                    ).length,
                    mentionsOfFile: mentions.filter(item => item.type === 'file').length,

                    // Initial context mentions
                    mentionsInInitialContext: mentionsInInitialContext.length,
                    mentionsInInitialContextOfRepository: mentionsInInitialContext.filter(
                        item => item.type === 'repository'
                    ).length,
                    mentionsInInitialContextOfTree: mentionsInInitialContext.filter(
                        item => item.type === 'tree'
                    ).length,
                    mentionsInInitialContextOfWorkspaceRootTree: mentionsInInitialContext.filter(
                        item => item.type === 'tree' && item.isWorkspaceRoot
                    ).length,
                    mentionsInInitialContextOfFile: mentionsInInitialContext.filter(
                        item => item.type === 'file'
                    ).length,

                    // Explicit mentions by user
                    mentionsByUser: mentionsByUser.length,
                    mentionsByUserOfRepository: mentionsByUser.filter(item => item.type === 'repository')
                        .length,
                    mentionsByUserOfTree: mentionsByUser.filter(item => item.type === 'tree').length,
                    mentionsByUserOfWorkspaceRootTree: mentionsByUser.filter(
                        item => item.type === 'tree' && item.isWorkspaceRoot
                    ).length,
                    mentionsByUserOfFile: mentionsByUser.filter(item => item.type === 'file').length,
                },
                privateMetadata: {
                    ...sharedProperties,
                    // 🚨 SECURITY: chat transcripts are to be included only for DotCom users AND for V2 telemetry
                    // V2 telemetry exports privateMetadata only for DotCom users
                    // the condition below is an additional safeguard measure
                    promptText:
                        authStatus.isDotCom && truncatePromptString(inputText, CHAT_INPUT_TOKEN_BUDGET),
                    gitMetadata:
                        authStatus.isDotCom && addEnhancedContext
                            ? await this.getRepoMetadataIfPublic()
                            : '',
                },
            })

            tracer.startActiveSpan('chat.submit.firstToken', async (firstTokenSpan): Promise<void> => {
                if (inputText.toString().match(/^\/reset$/)) {
                    span.addEvent('clearAndRestartSession')
                    span.end()
                    return this.clearAndRestartSession()
                }

                if (submitType === 'user-newchat' && !this.chatModel.isEmpty()) {
                    span.addEvent('clearAndRestartSession')
                    await this.clearAndRestartSession()
                    abortSignal.throwIfAborted()
                }

                this.chatModel.addHumanMessage({ text: inputText, editorState })
                await this.saveSession()
                abortSignal.throwIfAborted()

                this.postEmptyMessageInProgress()

                // Add user's current selection as context for chat messages.
                const selectionContext = source === 'chat' ? await getContextFileFromSelection() : []
                abortSignal.throwIfAborted()

                const userContextItems: ContextItemWithContent[] = await resolveContextItems(
                    this.editor,
                    [...mentions, ...selectionContext],
                    inputText
                )
                abortSignal.throwIfAborted()

                /**
                 * Whether the input has repository or tree mentions that need large-corpus
                 * context-fetching (embeddings, symf, and/or context search).
                 */
                const corpusMentions = mentions.filter(
                    item => item.type === 'repository' || item.type === 'tree'
                )
                const hasCorpusMentions = corpusMentions.length > 0

                span.setAttribute('strategy', this.config.useContext)
                const prompter = new DefaultPrompter(
                    userContextItems,
                    addEnhancedContext || hasCorpusMentions
                        ? async text =>
                              getEnhancedContext({
                                  strategy: this.config.useContext,
                                  editor: this.editor,
                                  input: { text, mentions },
                                  addEnhancedContext,
                                  providers: {
                                      localEmbeddings: this.localEmbeddings,
                                      symf: this.symf,
                                      remoteSearch: this.remoteSearch,
                                  },
                                  contextRanking: this.contextRanking,
                              })
                        : undefined
                )
                const sendTelemetry = (contextSummary: any, privateContextStats?: any): void => {
                    const properties = {
                        ...sharedProperties,
                        traceId: span.spanContext().traceId,
                    }
                    span.setAttributes(properties)
                    firstTokenSpan.setAttributes(properties)

                    telemetryService.log('CodyVSCodeExtension:chat-question:executed', properties, {
                        hasV2Event: true,
                    })
                    telemetryRecorder.recordEvent('cody.chat-question', 'executed', {
                        metadata: {
                            ...contextSummary,
                            // Flag indicating this is a transcript event to go through ML data pipeline. Only for DotCom users
                            // See https://github.com/sourcegraph/sourcegraph/pull/59524
                            recordsPrivateMetadataTranscript: authStatus.isDotCom ? 1 : 0,
                        },
                        privateMetadata: {
                            properties,
                            privateContextStats,
                            // 🚨 SECURITY: chat transcripts are to be included only for DotCom users AND for V2 telemetry
                            // V2 telemetry exports privateMetadata only for DotCom users
                            // the condition below is an additional safeguard measure
                            promptText:
                                authStatus.isDotCom &&
                                truncatePromptString(inputText, CHAT_INPUT_TOKEN_BUDGET),
                        },
                    })
                }

                try {
                    const { prompt, tokenCounter } = await this.buildPrompt(
                        prompter,
                        abortSignal,
                        sendTelemetry
                    )
                    abortSignal.throwIfAborted()
                    this.streamAssistantResponse(requestID, prompt, span, firstTokenSpan, abortSignal)
                    this.postRemainingTokensToWebview(tokenCounter)
                } catch (error) {
                    if (isAbortErrorOrSocketHangUp(error as Error)) {
                        return
                    }
                    if (isRateLimitError(error)) {
                        this.postError(error, 'transcript')
                    } else {
                        this.postError(
                            isError(error)
                                ? error
                                : new Error(`Error generating assistant response: ${error}`)
                        )
                    }
                    recordErrorToSpan(span, error as Error)
                }
            })
        })
    }

    private submitOrEditOperation: AbortController | undefined
    public startNewSubmitOrEditOperation(): AbortSignal {
        this.submitOrEditOperation?.abort()
        this.submitOrEditOperation = new AbortController()
        return this.submitOrEditOperation.signal
    }
    private cancelSubmitOrEditOperation(): void {
        if (this.submitOrEditOperation) {
            this.submitOrEditOperation.abort()
            this.submitOrEditOperation = undefined
        }
    }

    /**
     * Handles editing a human chat message in current chat session.
     *
     * Removes any existing messages from the provided index,
     * before submitting the replacement text as a new question.
     * When no index is provided, default to the last human message.
     */
    private async handleEdit(
        requestID: string,
        text: PromptString,
        index: number | undefined,
        contextFiles: ContextItem[],
        editorState: SerializedPromptEditorState | null,
        addEnhancedContext = true
    ): Promise<void> {
        const abortSignal = this.startNewSubmitOrEditOperation()

        telemetryService.log('CodyVSCodeExtension:editChatButton:clicked', undefined, {
            hasV2Event: true,
        })
        telemetryRecorder.recordEvent('cody.editChatButton', 'clicked')

        try {
            const humanMessage = index ?? this.chatModel.getLastSpeakerMessageIndex('human')
            if (humanMessage === undefined) {
                return
            }
            this.chatModel.removeMessagesFromIndex(humanMessage, 'human')
            return await this.handleUserMessageSubmission(
                requestID,
                text,
                'user',
                contextFiles,
                editorState,
                addEnhancedContext,
                abortSignal,
                'chat'
            )
        } catch {
            this.postError(new Error('Failed to edit prompt'), 'transcript')
        }
    }

    private handleAbort(): void {
        this.cancelSubmitOrEditOperation()

        telemetryService.log('CodyVSCodeExtension:abortButton:clicked', { hasV2Event: true })
        telemetryRecorder.recordEvent('cody.sidebar.abortButton', 'clicked')
    }

    private async handleSetChatModel(modelID: string): Promise<void> {
        this.chatModel.updateModel(modelID)
        await chatModel.set(modelID)
        this.postRemainingTokensToWebview(new TokenCounter(this.chatModel.contextWindow))
    }

    private async handleGetAllMentionProvidersMetadata(): Promise<void> {
        // Cancel previously in-flight query.
        const cancellation = new vscode.CancellationTokenSource()
        this.allMentionProvidersMetadataQueryCancellation?.cancel()
        this.allMentionProvidersMetadataQueryCancellation = cancellation

        try {
            const providers = await allMentionProvidersMetadata()
            if (cancellation.token.isCancellationRequested) {
                return
            }
            void this.postMessage({
                type: 'allMentionProvidersMetadata',
                providers,
            })
        } catch (error) {
            if (cancellation.token.isCancellationRequested) {
                return
            }
            cancellation.cancel()
            this.postError(new Error(`Error retrieving context files: ${error}`))
        } finally {
            cancellation.dispose()
        }
    }

    private async handleGetUserContextFilesCandidates(query: MentionQuery): Promise<void> {
        // Cancel previously in-flight query.
        const cancellation = new vscode.CancellationTokenSource()
        this.contextFilesQueryCancellation?.cancel()
        this.contextFilesQueryCancellation = cancellation

        const source = 'chat'
        const scopedTelemetryRecorder: Parameters<typeof getChatContextItemsForMention>[2] = {
            empty: () => {
                telemetryService.log('CodyVSCodeExtension:at-mention:executed', {
                    source,
                })
                telemetryRecorder.recordEvent('cody.at-mention', 'executed', {
                    privateMetadata: { source },
                })
            },
            withProvider: (provider, providerMetadata) => {
                telemetryService.log(`CodyVSCodeExtension:at-mention:${provider}:executed`, {
                    source,
                    providerMetadata,
                })
                telemetryRecorder.recordEvent(`cody.at-mention.${provider}`, 'executed', {
                    privateMetadata: { source, providerMetadata },
                })
            },
        }

        try {
            const items = await getChatContextItemsForMention(
                query,
                cancellation.token,
                scopedTelemetryRecorder
            )
            if (cancellation.token.isCancellationRequested) {
                return
            }
            const { input, context } = this.chatModel.contextWindow
            const userContextFiles = items.map(f => ({
                ...f,
                isTooLarge: f.size ? f.size > (context?.user || input) : undefined,
            }))
            void this.postMessage({
                type: 'userContextFiles',
                userContextFiles,
            })
        } catch (error) {
            if (cancellation.token.isCancellationRequested) {
                return
            }
            cancellation.cancel()
            this.postError(new Error(`Error retrieving context files: ${error}`))
        } finally {
            cancellation.dispose()
        }
    }

    public async handleGetUserEditorContext(uri?: URI): Promise<void> {
        // Get selection from the active editor
        const selection = vscode.window.activeTextEditor?.selection

        // Determine context based on URI presence
        const contextItem = uri
            ? await getContextFileFromUri(uri, selection)
            : await getContextFileFromCursor()

        const { input, context } = this.chatModel.contextWindow
        const userContextSize = context?.user ?? input

        void this.postMessage({
            type: 'clientAction',
            addContextItemsToLastHumanInput: contextItem
                ? [
                      {
                          ...contextItem,
                          type: 'file',
                          // Remove content to avoid sending large data to the webview
                          content: undefined,
                          isTooLarge: contextItem.size ? contextItem.size > userContextSize : undefined,
                          source: ContextItemSource.User,
                          range: contextItem.range,
                      } satisfies ContextItem,
                  ]
                : [],
        })

        // Reveal the webview panel if it is hidden
        this.webviewPanel?.reveal()
    }

    private async handleSymfIndex(): Promise<void> {
        const codebase = await this.codebaseStatusProvider.currentCodebase()
        if (codebase && isFileURI(codebase.localFolder)) {
            await this.symf?.ensureIndex(codebase.localFolder, {
                retryIfLastAttemptFailed: true,
                ignoreExisting: false,
            })
        }
    }

    private async handleAttributionSearch(snippet: string): Promise<void> {
        try {
            const attribution = await this.guardrails.searchAttribution(snippet)
            if (isError(attribution)) {
                await this.postMessage({
                    type: 'attribution',
                    snippet,
                    error: attribution.message,
                })
                return
            }
            await this.postMessage({
                type: 'attribution',
                snippet,
                attribution: {
                    repositoryNames: attribution.repositories.map(r => r.name),
                    limitHit: attribution.limitHit,
                },
            })
        } catch (error) {
            await this.postMessage({
                type: 'attribution',
                snippet,
                error: `${error}`,
            })
        }
    }

    private async handleChooseRemoteSearchRepo(explicitRepos?: Repo[]): Promise<void> {
        if (!this.remoteSearch) {
            return
        }
        const repos =
            explicitRepos ??
            (await this.repoPicker?.show(this.remoteSearch.getRepos(RepoInclusion.Manual)))
        if (repos) {
            this.chatModel.setSelectedRepos(repos)
            this.remoteSearch.setRepos(repos, RepoInclusion.Manual)
        }
    }

    private handleRemoveRemoteSearchRepo(repoId: string): void {
        this.remoteSearch?.removeRepo(repoId)
    }

    // #endregion
    // =======================================================================
    // #region view updaters
    // =======================================================================

    private postEmptyMessageInProgress(): void {
        this.postViewTranscript({ speaker: 'assistant', model: this.chatModel.modelID })
    }

    private postViewTranscript(messageInProgress?: ChatMessage): void {
        const messages: ChatMessage[] = [...this.chatModel.getMessages()]
        if (messageInProgress) {
            messages.push(messageInProgress)
        }

        // We never await on postMessage, because it can sometimes hang indefinitely:
        // https://github.com/microsoft/vscode/issues/159431
        void this.postMessage({
            type: 'transcript',
            messages: messages.map(prepareChatMessage).map(serializeChatMessage),
            isMessageInProgress: !!messageInProgress,
            chatID: this.chatModel.sessionID,
        })

        // Update webview panel title
        this.postChatTitle()
    }

    /**
     * Display error message in webview as part of the chat transcript, or as a system banner alongside the chat.
     */
    private postError(error: Error, type?: MessageErrorType): void {
        logDebug('SimpleChatPanelProvider: postError', error.message)
        // Add error to transcript
        if (type === 'transcript') {
            this.chatModel.addErrorAsBotMessage(error)
            this.postViewTranscript()
            void this.postMessage({
                type: 'transcript-errors',
                isTranscriptError: true,
            })
            return
        }

        void this.postMessage({ type: 'errors', errors: error.message })
        captureException(error)
    }

    private postChatModels(): void {
        const authStatus = this.authProvider.getAuthStatus()
        if (!authStatus?.isLoggedIn) {
            return
        }
        const models = ModelsService.getModels(
            ModelUsage.Chat,
            authStatus.isDotCom && !authStatus.userCanUpgrade,
            this.chatModel.modelID
        )

        void this.postMessage({
            type: 'chatModels',
            models,
        })
    }

    private postContextStatus(): void {
        const { status } = this.contextStatusAggregator
        void this.postMessage({
            type: 'enhanced-context',
            enhancedContextStatus: { groups: status },
        })
        // Only log non-empty status to reduce noises.
        if (status.length > 0) {
            logDebug('SimpleChatPanelProvider', 'postContextStatus', JSON.stringify(status))
        }
    }

    private postRemainingTokensToWebview(tokenCounter: TokenCounter): void {
        // Get the remaining token counts
        const remainingTokens = tokenCounter.getRemainingTokens()
        const maxTokens = {
            maxChat: tokenCounter.maxChatTokens,
            maxUser: tokenCounter.maxContextTokens.user,
            maxEnhanced: tokenCounter.maxContextTokens.enhanced,
        }
        // Send the remaining token counts to the webview
        void this.postMessage({
            type: 'remainingTokens',
            remainingTokens: {
                ...remainingTokens,
                ...maxTokens,
            },
        })
        /* void this.webviewPanel?.webview.postMessage({
            type: 'remainingTokens',
            remainingTokens,
        }) */
    }

    /**
     * Low-level utility to post a message to the webview, pending initialization.
     *
     * cody-invariant: this.webview?.postMessage should never be invoked directly
     * except within this method.
     */
    private postMessage(message: ExtensionMessage): Thenable<boolean | undefined> {
        return this.initDoer.do(() => this.webview?.postMessage(message))
    }

    private postChatTitle(): void {
        if (this.webviewPanel) {
            this.webviewPanel.title = this.chatModel.getChatTitle()
        }
    }

    // #endregion
    // =======================================================================
    // #region chat request lifecycle methods
    // =======================================================================

    /**
     * Constructs the prompt and updates the UI with the context used in the prompt.
     */
    private async buildPrompt(
        prompter: DefaultPrompter,
        abortSignal: AbortSignal,
        sendTelemetry?: (contextSummary: any, privateContextStats?: any) => void
    ): Promise<{ prompt: Message[]; tokenCounter: TokenCounter }> {
        const { promptInfo, tokenCounter } = await prompter.makePrompt(
            this.chatModel,
            this.authProvider.getAuthStatus().codyApiVersion
        )
        abortSignal.throwIfAborted()

        // Update UI based on prompt construction
        // Includes the excluded context items to display in the UI
        this.chatModel.setLastMessageContext([...promptInfo.context.used, ...promptInfo.context.ignored])

        if (sendTelemetry) {
            // Create a summary of how many code snippets of each context source are being
            // included in the prompt
            const contextSummary: { [key: string]: number } = {}
            for (const { source } of promptInfo.context.used) {
                if (!source) {
                    continue
                }
                if (contextSummary[source]) {
                    contextSummary[source] += 1
                } else {
                    contextSummary[source] = 1
                }
            }

            // Log the size of all user context items (e.g., @-mentions)
            // Includes the count of files and the size of each file
            const getContextStats = (files: ContextItem[]) =>
                files.length && {
                    countFiles: files.length,
                    fileSizes: files.map(f => f.size).filter(isDefined),
                }
            // NOTE: The private context stats are only logged for DotCom users
            const privateContextStats = {
                included: getContextStats(promptInfo.context.used.filter(f => f.source === 'user')),
                excluded: getContextStats(promptInfo.context.ignored.filter(f => f.source === 'user')),
            }
            sendTelemetry(contextSummary, privateContextStats)
        }
        const prompt = promptInfo.prompt
        return {
            prompt,
            tokenCounter: tokenCounter,
        }
    }

    private streamAssistantResponse(
        requestID: string,
        prompt: Message[],
        span: Span,
        firstTokenSpan: Span,
        abortSignal: AbortSignal
    ): void {
        logDebug('SimpleChatPanelProvider', 'streamAssistantResponse', {
            verbose: { requestID, prompt },
        })
        let firstTokenMeasured = false
        function measureFirstToken() {
            if (firstTokenMeasured) {
                return
            }
            firstTokenMeasured = true
            span.addEvent('firstToken')
            firstTokenSpan.end()
        }

        abortSignal.throwIfAborted()
        this.postEmptyMessageInProgress()
        this.sendLLMRequest(
            prompt,
            {
                update: content => {
                    abortSignal.throwIfAborted()
                    measureFirstToken()
                    span.addEvent('update')
                    this.postViewTranscript({
                        speaker: 'assistant',
                        text: PromptString.unsafe_fromLLMResponse(content),
                        model: this.chatModel.modelID,
                    })
                },
                close: content => {
                    abortSignal.throwIfAborted()
                    measureFirstToken()
                    recordExposedExperimentsToSpan(span)
                    span.end()
                    this.addBotMessage(requestID, PromptString.unsafe_fromLLMResponse(content))
                },
                error: (partialResponse, error) => {
                    if (isAbortErrorOrSocketHangUp(error)) {
                        throw error
                    }
                    this.postError(error, 'transcript')
                    try {
                        // We should still add the partial response if there was an error
                        // This'd throw an error if one has already been added
                        this.addBotMessage(
                            requestID,
                            PromptString.unsafe_fromLLMResponse(partialResponse)
                        )
                    } catch {
                        console.error('Streaming Error', error)
                    }
                    recordErrorToSpan(span, error)
                },
            },
            abortSignal
        )
    }

    /**
     * Issue the chat request and stream the results back, updating the model and view
     * with the response.
     */
    private async sendLLMRequest(
        prompt: Message[],
        callbacks: {
            update: (response: string) => void
            close: (finalResponse: string) => void
            error: (completedResponse: string, error: Error) => void
        },
        abortSignal: AbortSignal
    ): Promise<void> {
        let lastContent = ''
        const typewriter = new Typewriter({
            update: content => {
                lastContent = content
                callbacks.update(content)
            },
            close: () => {
                callbacks.close(lastContent)
            },
            error: error => {
                callbacks.error(lastContent, error)
            },
        })

        try {
            const stream = this.chatClient.chat(
                prompt,
                {
                    model: this.chatModel.modelID,
                    maxTokensToSample: this.chatModel.contextWindow.output,
                },
                abortSignal
            )

            for await (const message of stream) {
                switch (message.type) {
                    case 'change': {
                        typewriter.update(message.text)
                        break
                    }
                    case 'complete': {
                        typewriter.close()
                        typewriter.stop()
                        break
                    }
                    case 'error': {
                        typewriter.close()
                        typewriter.stop(message.error)
                    }
                }
            }
        } catch (error: unknown) {
            typewriter.close()
            typewriter.stop(isAbortErrorOrSocketHangUp(error as Error) ? undefined : (error as Error))
        }
    }

    /**
     * Finalizes adding a bot message to the chat model and triggers an update to the view.
     */
    private addBotMessage(requestID: string, rawResponse: PromptString): void {
        const messageText = reformatBotMessageForChat(rawResponse)
        this.chatModel.addBotMessage({ text: messageText })
        void this.saveSession()
        this.postViewTranscript()

        const authStatus = this.authProvider.getAuthStatus()

        // Count code generated from response
        const generatedCode = countGeneratedCode(messageText.toString())
        const responseEventAction = generatedCode.charCount > 0 ? 'hasCode' : 'noCode'
        telemetryService.log(
            `CodyVSCodeExtension:chatResponse:${responseEventAction}`,
            { ...generatedCode, requestID, chatModel: this.chatModel.modelID },
            { hasV2Event: true }
        )
        telemetryRecorder.recordEvent('cody.chatResponse', responseEventAction, {
            version: 2, // increment for major changes to this event
            interactionID: requestID,
            metadata: {
                ...generatedCode,
                // Flag indicating this is a transcript event to go through ML data pipeline. Only for dotcom users
                // See https://github.com/sourcegraph/sourcegraph/pull/59524
                recordsPrivateMetadataTranscript: authStatus.isDotCom ? 1 : 0,
            },
            privateMetadata: {
                // 🚨 SECURITY: chat transcripts are to be included only for DotCom users AND for V2 telemetry
                // V2 telemetry exports privateMetadata only for DotCom users
                // the condition below is an aditional safegaurd measure
                responseText:
                    authStatus.isDotCom && truncatePromptString(messageText, CHAT_OUTPUT_TOKEN_BUDGET),
                chatModel: this.chatModel.modelID,
            },
        })
    }

    // #endregion
    // =======================================================================
    // #region session management
    // =======================================================================

    // A unique identifier for this SimpleChatPanelProvider instance used to identify
    // it when a handle to this specific panel provider is needed.
    public get sessionID(): string {
        return this.chatModel.sessionID
    }

    // Sets the provider up for a new chat that is not being restored from a
    // saved session.
    public async newSession(): Promise<void> {
        // Set the remote search's selected repos to the workspace repo list
        // by default.
        this.remoteSearch?.setRepos(
            (await this.repoPicker?.getDefaultRepos()) || [],
            RepoInclusion.Manual
        )
    }

    // Attempts to restore the chat to the given sessionID, if it exists in
    // history. If it does, then saves the current session and cancels the
    // current in-progress completion. If the chat does not exist, then this
    // is a no-op.
    public async restoreSession(sessionID: string): Promise<void> {
        const oldTranscript = this.history.getChat(this.authProvider.getAuthStatus(), sessionID)
        if (!oldTranscript) {
            return this.newSession()
        }
        this.cancelSubmitOrEditOperation()
        const newModel = newChatModelFromSerializedChatTranscript(oldTranscript, this.chatModel.modelID)
        this.chatModel = newModel

        // Restore per-chat enhanced context settings
        if (this.remoteSearch) {
            const repos =
                this.chatModel.getSelectedRepos() || (await this.repoPicker?.getDefaultRepos()) || []
            this.remoteSearch.setRepos(repos, RepoInclusion.Manual)
        }

        this.postViewTranscript()
    }

    private async saveSession(): Promise<void> {
        const allHistory = await this.history.saveChat(
            this.authProvider.getAuthStatus(),
            this.chatModel.toSerializedChatTranscript()
        )
        if (allHistory) {
            void this.postMessage({
                type: 'history',
                localHistory: allHistory,
            })
        }
        await this.treeView.updateTree(this.authProvider.getAuthStatus())
    }

    public async clearAndRestartSession(): Promise<void> {
        if (this.chatModel.isEmpty()) {
            return
        }

        this.cancelSubmitOrEditOperation()
        await this.saveSession()

        this.chatModel = new SimpleChatModel(this.chatModel.modelID)
        this.postViewTranscript()
<<<<<<< HEAD
        this.postRemainingTokensToWebview(new TokenCounter(this.chatModel.contextWindow))

        vscode.commands.executeCommand('setContext', 'cody.hasNewChatOpened', true)
=======
>>>>>>> 1538dd2a
    }

    // #endregion
    // =======================================================================
    // #region webview container management
    // =======================================================================

    private extensionUri: vscode.Uri
    private _webviewPanel?: vscode.WebviewPanel
    public get webviewPanel(): vscode.WebviewPanel | undefined {
        return this._webviewPanel
    }
    private _webview?: ChatViewProviderWebview
    public get webview(): ChatViewProviderWebview | undefined {
        return this._webview
    }

    /**
     * Creates the webview panel for the Cody chat interface if it doesn't already exist.
     */
    public async createWebviewPanel(
        activePanelViewColumn?: vscode.ViewColumn,
        _chatId?: string,
        lastQuestion?: string
    ): Promise<vscode.WebviewPanel> {
        // Checks if the webview panel already exists and is visible.
        // If so, returns early to avoid creating a duplicate.
        if (this.webviewPanel) {
            return this.webviewPanel
        }

        const viewType = CodyChatPanelViewType
        const panelTitle =
            this.history.getChat(this.authProvider.getAuthStatus(), this.chatModel.sessionID)
                ?.chatTitle || getChatPanelTitle(lastQuestion)
        const viewColumn = activePanelViewColumn || vscode.ViewColumn.Beside
        const webviewPath = vscode.Uri.joinPath(this.extensionUri, 'dist', 'webviews')
        const panel = vscode.window.createWebviewPanel(
            viewType,
            panelTitle,
            { viewColumn, preserveFocus: true },
            {
                enableScripts: true,
                retainContextWhenHidden: true,
                enableFindWidget: true,
                localResourceRoots: [webviewPath],
                enableCommandUris: true,
            }
        )

        return this.registerWebviewPanel(panel)
    }

    /**
     * Revives the chat panel when the extension is reactivated.
     */
    public async revive(webviewPanel: vscode.WebviewPanel): Promise<void> {
        logDebug('SimpleChatPanelProvider:revive', 'registering webview panel')
        await this.registerWebviewPanel(webviewPanel)
    }

    /**
     * Registers the given webview panel by setting up its options, icon, and handlers.
     * Also stores the panel reference and disposes it when closed.
     */
    private async registerWebviewPanel(panel: vscode.WebviewPanel): Promise<vscode.WebviewPanel> {
        logDebug('SimpleChatPanelProvider:registerWebviewPanel', 'registering webview panel')
        if (this.webviewPanel || this.webview) {
            throw new Error('Webview or webview panel already registered')
        }

        const webviewPath = vscode.Uri.joinPath(this.extensionUri, 'dist', 'webviews')
        panel.iconPath = vscode.Uri.joinPath(this.extensionUri, 'resources', 'active-chat-icon.svg')

        // Reset the webview options to ensure localResourceRoots is up-to-date
        panel.webview.options = {
            enableScripts: true,
            localResourceRoots: [webviewPath],
            enableCommandUris: true,
        }

        await addWebviewViewHTML(this.extensionUri, panel)

        // Register webview
        this._webviewPanel = panel
        this._webview = panel.webview
        this.postContextStatus()

        // Dispose panel when the panel is closed
        panel.onDidDispose(() => {
            this.cancelSubmitOrEditOperation()
            this._webviewPanel = undefined
            this._webview = undefined
            panel.dispose()
        })

        this.disposables.push(
            panel.webview.onDidReceiveMessage(message =>
                this.onDidReceiveMessage(
                    hydrateAfterPostMessage(message, uri => vscode.Uri.from(uri as any))
                )
            )
        )

        // Used for keeping sidebar chat view closed when webview panel is enabled
        await vscode.commands.executeCommand('setContext', CodyChatPanelViewType, true)

        const configFeatures = await ConfigFeaturesSingleton.getInstance().getConfigFeatures()
        void this.postMessage({
            type: 'setConfigFeatures',
            configFeatures: {
                chat: configFeatures.chat,
                attribution: configFeatures.attribution,
            },
        })

        return panel
    }

    public async setWebviewView(view: View): Promise<void> {
        if (view !== 'chat') {
            // Only chat view is supported in the webview panel.
            // When a different view is requested,
            // Set context to notifiy the webview panel to close.
            // This should close the webview panel and open the login view in the sidebar.
            await vscode.commands.executeCommand('setContext', CodyChatPanelViewType, false)
            await vscode.commands.executeCommand('setContext', 'cody.activated', false)
            return
        }
        if (!this.webviewPanel) {
            await this.createWebviewPanel()
        }
        this.webviewPanel?.reveal()

        await this.postMessage({
            type: 'view',
            view: view,
        })
    }

    // #endregion
    // =======================================================================
    // #region other public accessors and mutators
    // =======================================================================

    // Convenience function for tests
    public getViewTranscript(): readonly ChatMessage[] {
        return this.chatModel.getMessages().map(prepareChatMessage)
    }
}

function newChatModelFromSerializedChatTranscript(
    json: SerializedChatTranscript,
    modelID: string
): SimpleChatModel {
    return new SimpleChatModel(
        migrateAndNotifyForOutdatedModels(json.chatModel || modelID)!,
        json.interactions.flatMap((interaction: SerializedChatInteraction): ChatMessage[] =>
            [
                PromptString.unsafe_deserializeChatMessage(interaction.humanMessage),
                interaction.assistantMessage
                    ? PromptString.unsafe_deserializeChatMessage(interaction.assistantMessage)
                    : null,
            ].filter(isDefined)
        ),
        json.id,
        json.chatTitle,
        json.enhancedContext?.selectedRepos
    )
}

function isAbortErrorOrSocketHangUp(error: unknown): error is Error {
    return Boolean(isAbortError(error) || (error && (error as any).message === 'socket hang up'))
}<|MERGE_RESOLUTION|>--- conflicted
+++ resolved
@@ -1303,12 +1303,9 @@
 
         this.chatModel = new SimpleChatModel(this.chatModel.modelID)
         this.postViewTranscript()
-<<<<<<< HEAD
         this.postRemainingTokensToWebview(new TokenCounter(this.chatModel.contextWindow))
 
         vscode.commands.executeCommand('setContext', 'cody.hasNewChatOpened', true)
-=======
->>>>>>> 1538dd2a
     }
 
     // #endregion
