--- conflicted
+++ resolved
@@ -50,12 +50,7 @@
 import { localStorage } from '../../services/LocalStorageProvider'
 import { telemetryService } from '../../services/telemetry'
 import { telemetryRecorder } from '../../services/telemetry-v2'
-<<<<<<< HEAD
-import { type TreeViewProvider } from '../../services/TreeViewProvider'
-=======
-import { createCodyChatTreeItems } from '../../services/treeViewItems'
 import type { TreeViewProvider } from '../../services/TreeViewProvider'
->>>>>>> 7dd0fdc6
 import {
     handleCodeFromInsertAtCursor,
     handleCodeFromSaveToNewFile,
@@ -387,16 +382,6 @@
             userContextFiles || [],
             true
         )
-<<<<<<< HEAD
-        if (allHistory) {
-            void this.postMessage({
-                type: 'history',
-                messages: allHistory,
-            })
-        }
-        await this.treeView.updateTree(this.authProvider.getAuthStatus())
-    }
-=======
         const prompter = new DefaultPrompter(
             userContextItems,
             addEnhancedContext
@@ -419,7 +404,6 @@
                 chatModel: this.chatModel.modelID,
                 contextSummary,
             }
->>>>>>> 7dd0fdc6
 
             telemetryService.log('CodyVSCodeExtension:chat-question:executed', properties, {
                 hasV2Event: true,
@@ -975,7 +959,7 @@
                 messages: allHistory,
             })
         }
-        await this.treeView.updateTree(createCodyChatTreeItems(this.authProvider.getAuthStatus()))
+        await this.treeView.updateTree((this.authProvider.getAuthStatus()))
     }
 
     public async clearAndRestartSession(): Promise<void> {
