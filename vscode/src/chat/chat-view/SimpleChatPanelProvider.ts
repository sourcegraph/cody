import * as uuid from 'uuid'
import * as vscode from 'vscode'

import {
    ChatModelProvider,
    ConfigFeaturesSingleton,
    hydrateAfterPostMessage,
    isDefined,
    isDotCom,
    isError,
    isFileURI,
    isRateLimitError,
    reformatBotMessageForChat,
    Typewriter,
    type ChatClient,
    type ChatInputHistory,
    type ChatMessage,
    type ContextFile,
    type ContextMessage,
    type Editor,
    type FeatureFlagProvider,
    type Guardrails,
    type InteractionJSON,
    type Message,
    type TranscriptJSON,
} from '@sourcegraph/cody-shared'

import type { View } from '../../../webviews/NavBar'
import { createDisplayTextWithFileLinks } from '../../commands/utils/display-text'
import { getFullConfig } from '../../configuration'
import { type RemoteSearch, RepoInclusion } from '../../context/remote-search'
import {
    getFileContextFiles,
    getOpenTabsContextFile,
    getSymbolContextFiles,
} from '../../editor/utils/editor-context'
import type { VSCodeEditor } from '../../editor/vscode-editor'
import { ContextStatusAggregator } from '../../local-context/enhanced-context-status'
import type { LocalEmbeddingsController } from '../../local-context/local-embeddings'
import type { SymfRunner } from '../../local-context/symf'
import { logDebug } from '../../log'
import type { AuthProvider } from '../../services/AuthProvider'
import { getProcessInfo } from '../../services/LocalAppDetector'
import { localStorage } from '../../services/LocalStorageProvider'
import { telemetryService } from '../../services/telemetry'
import { telemetryRecorder } from '../../services/telemetry-v2'
import type { TreeViewProvider } from '../../services/TreeViewProvider'
import {
    handleCodeFromInsertAtCursor,
    handleCodeFromSaveToNewFile,
    handleCopiedCode,
} from '../../services/utils/codeblock-action-tracker'
import { openExternalLinks, openLocalFileWithRange } from '../../services/utils/workspace-action'
import { TestSupport } from '../../test-support'
import { countGeneratedCode } from '../utils'

import type { MessageErrorType } from '../MessageProvider'
import type {
    AuthStatus,
    ChatSubmitType,
    ConfigurationSubsetForWebview,
    ExtensionMessage,
    LocalEnv,
    WebviewMessage,
} from '../protocol'
import { getChatPanelTitle, openFile, stripContextWrapper, viewRangeToRange } from './chat-helpers'
import { ChatHistoryManager } from './ChatHistoryManager'
import { addWebviewViewHTML, CodyChatPanelViewType } from './ChatManager'
import type { ChatPanelConfig, ChatViewProviderWebview } from './ChatPanelsManager'
import { CodebaseStatusProvider } from './CodebaseStatusProvider'
import { getEnhancedContext } from './context'
import { InitDoer } from './InitDoer'
import { DefaultPrompter, type IPrompter } from './prompt'
import {
    SimpleChatModel,
    toViewMessage,
    type ContextItem,
    type MessageWithContext,
} from './SimpleChatModel'
import type { EnterpriseContextFactory } from '../../context/enterprise-context-factory'
import type { RemoteRepoPicker } from '../../context/repo-picker'
import type { Repo } from '../../context/repo-fetcher'

interface SimpleChatPanelProviderOptions {
    config: ChatPanelConfig
    extensionUri: vscode.Uri
    authProvider: AuthProvider
    chatClient: ChatClient
    localEmbeddings: LocalEmbeddingsController | null
    symf: SymfRunner | null
    enterpriseContext: EnterpriseContextFactory | null
    editor: VSCodeEditor
    treeView: TreeViewProvider
    featureFlagProvider: FeatureFlagProvider
    models: ChatModelProvider[]
    guardrails: Guardrails
}

export interface ChatSession {
    webviewPanel?: vscode.WebviewPanel
    sessionID: string
}
/**
 * SimpleChatPanelProvider is the view controller class for the chat panel.
 * It handles all events sent from the view, keeps track of the underlying chat model,
 * and interacts with the rest of the extension.
 *
 * Its methods are grouped into the following sections, each of which is demarcated
 * by a comment block (search for "// #region "):
 *
 * 1. top-level view action handlers
 * 2. view updaters
 * 3. chat request lifecycle methods
 * 4. session management
 * 5. webview container management
 * 6. other public accessors and mutators
 *
 * The following invariants should be maintained:
 * 1. top-level view action handlers
 *    a. should all follow the handle$ACTION naming convention
 *    b. should be private (with the existing exceptions)
 * 2. view updaters
 *    a. should all follow the post$ACTION naming convention
 *    b. should NOT mutate model state
 * 3. Keep the public interface of this class small in order to
 *    avoid tight coupling with other classes. If communication
 *    with other components outside the model and view is needed,
 *    use a broadcast/subscription design.
 */
export class SimpleChatPanelProvider implements vscode.Disposable, ChatSession {
    private chatModel: SimpleChatModel

    private config: ChatPanelConfig
    private readonly authProvider: AuthProvider
    private readonly chatClient: ChatClient
    private readonly codebaseStatusProvider: CodebaseStatusProvider
    private readonly localEmbeddings: LocalEmbeddingsController | null
    private readonly symf: SymfRunner | null
    private readonly contextStatusAggregator = new ContextStatusAggregator()
    private readonly editor: VSCodeEditor
    private readonly treeView: TreeViewProvider
    private readonly guardrails: Guardrails
    private readonly remoteSearch: RemoteSearch | null
    private readonly repoPicker: RemoteRepoPicker | null

    private history = new ChatHistoryManager()
    private contextFilesQueryCancellation?: vscode.CancellationTokenSource

    private disposables: vscode.Disposable[] = []
    public dispose(): void {
        vscode.Disposable.from(...this.disposables).dispose()
        this.disposables = []
    }

    constructor({
        config,
        extensionUri,
        authProvider,
        chatClient,
        localEmbeddings,
        symf,
        editor,
        treeView,
        models,
        guardrails,
        enterpriseContext,
    }: SimpleChatPanelProviderOptions) {
        this.config = config
        this.extensionUri = extensionUri
        this.authProvider = authProvider
        this.chatClient = chatClient
        this.localEmbeddings = localEmbeddings
        this.symf = symf
        this.repoPicker = enterpriseContext?.repoPicker || null
        this.remoteSearch = enterpriseContext?.createRemoteSearch() || null
        this.editor = editor
        this.treeView = treeView
        this.chatModel = new SimpleChatModel(selectModel(authProvider, models))
        this.guardrails = guardrails

        if (TestSupport.instance) {
            TestSupport.instance.chatPanelProvider.set(this)
        }

        // Advise local embeddings to start up if necessary.
        void this.localEmbeddings?.start()

        // Push context status to the webview when it changes.
        this.disposables.push(
            this.contextStatusAggregator.onDidChangeStatus(() => this.postContextStatus())
        )
        this.disposables.push(this.contextStatusAggregator)
        if (this.localEmbeddings) {
            this.disposables.push(this.contextStatusAggregator.addProvider(this.localEmbeddings))
        }
        this.codebaseStatusProvider = new CodebaseStatusProvider(
            this.editor,
            this.config.experimentalSymfContext ? this.symf : null,
            enterpriseContext ? enterpriseContext.getCodebaseRepoIdMapper() : null
        )
        this.disposables.push(this.contextStatusAggregator.addProvider(this.codebaseStatusProvider))

        if (this.remoteSearch) {
            this.disposables.push(
                // Display enhanced context status from the remote search provider
                this.contextStatusAggregator.addProvider(this.remoteSearch),

                // When the codebase has a remote ID, include it automatically
                this.codebaseStatusProvider.onDidChangeStatus(async () => {
                    const codebase = await this.codebaseStatusProvider.currentCodebase()
                    if (codebase?.remote && codebase.remoteRepoId) {
                        this.remoteSearch?.setRepos(
                            [
                                {
                                    name: codebase.remote,
                                    id: codebase.remoteRepoId,
                                },
                            ],
                            RepoInclusion.Automatic
                        )
                    }
                })
            )
        }
    }

    /**
     * onDidReceiveMessage handles all user actions sent from the chat panel view.
     * @param message is the message from the view.
     */
    private async onDidReceiveMessage(message: WebviewMessage): Promise<void> {
        switch (message.command) {
            case 'ready':
                await this.handleReady()
                break
            case 'initialized':
                await this.handleInitialized()
                break
            case 'submit': {
                await this.handleUserMessageSubmission(
                    uuid.v4(),
                    message.text,
                    message.submitType,
                    message.contextFiles ?? [],
                    message.addEnhancedContext ?? false
                )
                break
            }
            case 'edit': {
                await this.handleEdit(
                    uuid.v4(),
                    message.text,
                    message.index,
                    message.contextFiles ?? [],
                    message.addEnhancedContext || false
                )
                break
            }
            case 'abort':
                this.handleAbort()
                break
            case 'chatModel':
                this.handleSetChatModel(message.model)
                break
            case 'get-chat-models':
                this.postChatModels()
                break
            case 'getUserContext':
                await this.handleGetUserContextFilesCandidates(message.query)
                break
            case 'insert':
                await handleCodeFromInsertAtCursor(message.text, message.metadata)
                break
            case 'copy':
                await handleCopiedCode(message.text, message.eventType === 'Button', message.metadata)
                break
            case 'links':
                void openExternalLinks(message.value)
                break
            case 'openFile':
                await openFile(message.uri, message.range, this.webviewPanel?.viewColumn)
                break
            case 'openLocalFileWithRange':
                await openLocalFileWithRange(message.filePath, message.range)
                break
            case 'newFile':
                handleCodeFromSaveToNewFile(message.text, message.metadata)
                await this.editor.createWorkspaceFile(message.text)
                break
            case 'context/get-remote-search-repos': {
                await this.postMessage({
                    type: 'context/remote-repos',
                    repos: this.chatModel.getSelectedRepos() ?? [],
                })
                break
            }
            case 'context/choose-remote-search-repo': {
                await this.handleChooseRemoteSearchRepo(message.explicitRepos)
                break
            }
            case 'context/remove-remote-search-repo':
                void this.handleRemoveRemoteSearchRepo(message.repoId)
                break
            case 'embeddings/index':
                void this.localEmbeddings?.index()
                break
            case 'symf/index': {
                void this.handleSymfIndex()
                break
            }
            case 'show-page':
                await vscode.commands.executeCommand('cody.show-page', message.page)
                break
            case 'attribution-search':
                await this.handleAttributionSearch(message.snippet)
                break
            case 'restoreHistory':
                await this.restoreSession(message.chatID)
                break
            case 'reset':
                await this.clearAndRestartSession()
                break
            case 'event':
                telemetryService.log(message.eventName, message.properties)
                break
            default:
                this.postError(new Error(`Invalid request type from Webview Panel: ${message.command}`))
        }
    }

    // =======================================================================
    // #region top-level view action handlers
    // =======================================================================

    // When the webview sends the 'ready' message, respond by posting the view config
    private async handleReady(): Promise<void> {
        const config = await getFullConfig()
        const authStatus = this.authProvider.getAuthStatus()
        const localProcess = getProcessInfo()
        const configForWebview: ConfigurationSubsetForWebview & LocalEnv = {
            ...localProcess,
            debugEnable: config.debugEnable,
            serverEndpoint: config.serverEndpoint,
            experimentalGuardrails: config.experimentalGuardrails,
        }
        const workspaceFolderUris =
            vscode.workspace.workspaceFolders?.map(folder => folder.uri.toString()) ?? []
        await this.postMessage({
            type: 'config',
            config: configForWebview,
            authStatus,
            workspaceFolderUris,
        })
        logDebug('SimpleChatPanelProvider', 'updateViewConfig', {
            verbose: configForWebview,
        })
    }

    private initDoer = new InitDoer<boolean | undefined>()
    private async handleInitialized(): Promise<void> {
        logDebug('SimpleChatPanelProvider', 'handleInitialized')
        // HACK: this call is necessary to get the webview to set the chatID state,
        // which is necessary on deserialization. It should be invoked before the
        // other initializers run (otherwise, it might interfere with other view
        // state)
        await this.webview?.postMessage({
            type: 'transcript',
            messages: [],
            isMessageInProgress: false,
            chatID: this.chatModel.sessionID,
        })

        this.postChatModels()
        await this.saveSession()
        this.initDoer.signalInitialized()
    }

    /**
     * Handles user input text for both new and edit submissions
     */
    public async handleUserMessageSubmission(
        requestID: string,
        inputText: string,
        submitType: ChatSubmitType,
        userContextFiles: ContextFile[],
        addEnhancedContext: boolean
    ): Promise<void> {
        if (inputText.match(/^\/reset$/)) {
            return this.clearAndRestartSession()
        }

        if (submitType === 'user-newchat' && !this.chatModel.isEmpty()) {
            await this.clearAndRestartSession()
        }

        const displayText = userContextFiles?.length
            ? createDisplayTextWithFileLinks(inputText, userContextFiles)
            : inputText
        const promptText = inputText
        this.chatModel.addHumanMessage({ text: promptText }, displayText)
        await this.saveSession({ inputText, inputContextFiles: userContextFiles })

        this.postEmptyMessageInProgress()

        const userContextItems = await contextFilesToContextItems(
            this.editor,
            userContextFiles || [],
            true
        )
        const prompter = new DefaultPrompter(
            userContextItems,
            addEnhancedContext
                ? (text, maxChars) =>
                      getEnhancedContext({
                          strategy: this.config.useContext,
                          editor: this.editor,
                          text,
                          providers: {
                              localEmbeddings: this.localEmbeddings,
                              symf: this.config.experimentalSymfContext ? this.symf : null,
                              remoteSearch: this.remoteSearch,
                          },
                          featureFlags: this.config,
                          hints: { maxChars },
                      })
                : undefined
        )
        const sendTelemetry = (contextSummary: any): void => {
            const authStatus = this.authProvider.getAuthStatus()
            const properties = {
                requestID,
                chatModel: this.chatModel.modelID,
                contextSummary,
            }

            telemetryService.log('CodyVSCodeExtension:chat-question:executed', properties, {
                hasV2Event: true,
            })
            telemetryRecorder.recordEvent('cody.chat-question', 'executed', {
                metadata: {
                    ...contextSummary,
                    // Flag indicating this is a transcript event to go through ML data pipeline. Only for DotCom users
                    // See https://github.com/sourcegraph/sourcegraph/pull/59524
                    recordsPrivateMetadataTranscript:
                        authStatus.endpoint && isDotCom(authStatus.endpoint) ? 1 : 0,
                },
                privateMetadata: {
                    properties,
                    // 🚨 SECURITY: chat transcripts are to be included only for DotCom users AND for V2 telemetry
                    // V2 telemetry exports privateMetadata only for DotCom users
                    // the condition below is an aditional safeguard measure
                    promptText:
                        authStatus.endpoint && isDotCom(authStatus.endpoint) ? promptText : undefined,
                },
            })
        }

        try {
            const prompt = await this.buildPrompt(prompter, sendTelemetry)
            this.streamAssistantResponse(requestID, prompt)
        } catch (error) {
            if (isRateLimitError(error)) {
                this.postError(error, 'transcript')
            } else {
                this.postError(
                    isError(error) ? error : new Error(`Error generating assistant response: ${error}`)
                )
            }
        }
    }

    /**
     * Handles editing a human chat message in current chat session.
     *
     * Removes any existing messages from the provided index,
     * before submitting the replacement text as a new question.
     * When no index is provided, default to the last human message.
     */
    private async handleEdit(
        requestID: string,
        text: string,
        index?: number,
        contextFiles: ContextFile[] = [],
        addEnhancedContext = true
    ): Promise<void> {
        telemetryService.log('CodyVSCodeExtension:editChatButton:clicked', undefined, {
            hasV2Event: true,
        })
        telemetryRecorder.recordEvent('cody.editChatButton', 'clicked')

        try {
            const humanMessage = index ?? this.chatModel.getLastSpeakerMessageIndex('human')
            if (humanMessage === undefined) {
                return
            }
            this.chatModel.removeMessagesFromIndex(humanMessage, 'human')
            return await this.handleUserMessageSubmission(
                requestID,
                text,
                'user',
                contextFiles,
                addEnhancedContext
            )
        } catch {
            this.postError(new Error('Failed to edit prompt'), 'transcript')
        }
    }

<<<<<<< HEAD
    public async handleCommand(command: CodyCommand, args: CodyCommandArgs): Promise<void> {
        // It's a fixup command, so we can exit early.
        // This is because startCommand will start the CommandRunner,
        // which would send all fixup command requests to the FixupController
        if (isFixupCommand(command)) {
            return
        }

        if (!this.editor.getActiveTextEditorSelectionOrVisibleContent()) {
            if (
                command.context?.selection ||
                command.context?.currentFile ||
                command.context?.currentDir
            ) {
                return this.postError(
                    new Error('Command failed. Please open a file and try again.'),
                    'transcript'
                )
            }
        }

        const inputText = [command.slashCommand, command.additionalInput].join(' ')?.trim()
        const displayText = createDisplayTextWithFileSelection(
            inputText,
            this.editor.getActiveTextEditorSelectionOrEntireFile()
        )
        const promptText = command.prompt
        this.chatModel.addHumanMessage({ text: promptText }, displayText)
        await this.saveSession({ inputText, inputContextFiles: [] })

        this.postEmptyMessageInProgress()

        const prompt = await this.buildPrompt(
            new CommandPrompter(() => getCommandContext(this.editor, command))
        )
        this.streamAssistantResponse(args.requestID, prompt)
    }

=======
>>>>>>> 2228cd5c
    private handleAbort(): void {
        this.cancelInProgressCompletion()
        telemetryService.log(
            'CodyVSCodeExtension:abortButton:clicked',
            { source: 'sidebar' },
            { hasV2Event: true }
        )
        telemetryRecorder.recordEvent('cody.sidebar.abortButton', 'clicked')
    }

    private async handleSetChatModel(modelID: string): Promise<void> {
        this.chatModel.modelID = modelID
        // Store the selected model in local storage to retrieve later
        await localStorage.set('model', modelID)
    }

    private async handleGetUserContextFilesCandidates(query: string): Promise<void> {
        if (!query.length) {
            const tabs = getOpenTabsContextFile()
            await this.postMessage({
                type: 'userContextFiles',
                context: tabs,
            })
            return
        }

        const cancellation = new vscode.CancellationTokenSource()

        try {
            const MAX_RESULTS = 20
            if (query.startsWith('#')) {
                // It would be nice if the VS Code symbols API supports
                // cancellation, but it doesn't
                const symbolResults = await getSymbolContextFiles(query.slice(1), MAX_RESULTS)
                // Check if cancellation was requested while getFileContextFiles
                // was executing, which means a new request has already begun
                // (i.e. prevent race conditions where slow old requests get
                // processed after later faster requests)
                if (!cancellation.token.isCancellationRequested) {
                    await this.postMessage({
                        type: 'userContextFiles',
                        context: symbolResults,
                    })
                }
            } else {
                const fileResults = await getFileContextFiles(query, MAX_RESULTS, cancellation.token)
                // Check if cancellation was requested while getFileContextFiles
                // was executing, which means a new request has already begun
                // (i.e. prevent race conditions where slow old requests get
                // processed after later faster requests)
                if (!cancellation.token.isCancellationRequested) {
                    await this.postMessage({
                        type: 'userContextFiles',
                        context: fileResults,
                    })
                }
            }
        } catch (error) {
            this.postError(new Error(`Error retrieving context files: ${error}`))
        } finally {
            // Cancel any previous search request after we update the UI
            // to avoid a flash of empty results as you type
            this.contextFilesQueryCancellation?.cancel()
            this.contextFilesQueryCancellation = cancellation
        }
    }

    private async handleSymfIndex(): Promise<void> {
        const codebase = await this.codebaseStatusProvider.currentCodebase()
        if (codebase && isFileURI(codebase.localFolder)) {
            await this.symf?.ensureIndex(codebase.localFolder, { hard: true })
        }
    }

    private async handleAttributionSearch(snippet: string): Promise<void> {
        try {
            const attribution = await this.guardrails.searchAttribution(snippet)
            if (isError(attribution)) {
                await this.postMessage({
                    type: 'attribution',
                    snippet,
                    error: attribution.message,
                })
                return
            }
            await this.postMessage({
                type: 'attribution',
                snippet,
                attribution: {
                    repositoryNames: attribution.repositories.map(r => r.name),
                    limitHit: attribution.limitHit,
                },
            })
        } catch (error) {
            await this.postMessage({
                type: 'attribution',
                snippet,
                error: `${error}`,
            })
        }
    }

    private async handleChooseRemoteSearchRepo(explicitRepos?: Repo[]): Promise<void> {
        if (!this.remoteSearch) {
            return
        }
        const repos =
            explicitRepos ??
            (await this.repoPicker?.show(this.remoteSearch.getRepos(RepoInclusion.Manual)))
        if (repos) {
            this.chatModel.setSelectedRepos(repos)
            this.remoteSearch.setRepos(repos, RepoInclusion.Manual)
        }
    }

    private handleRemoveRemoteSearchRepo(repoId: string): void {
        this.remoteSearch?.removeRepo(repoId)
    }

    // #endregion
    // =======================================================================
    // #region view updaters
    // =======================================================================

    private postEmptyMessageInProgress(): void {
        this.postViewTranscript({ speaker: 'assistant' })
    }

    private postViewTranscript(messageInProgress?: ChatMessage): void {
        const messages: ChatMessage[] = this.chatModel
            .getMessagesWithContext()
            .map(m => toViewMessage(m))
        if (messageInProgress) {
            messages.push(messageInProgress)
        }

        // We never await on postMessage, because it can sometimes hang indefinitely:
        // https://github.com/microsoft/vscode/issues/159431
        void this.postMessage({
            type: 'transcript',
            messages,
            isMessageInProgress: !!messageInProgress,
            chatID: this.chatModel.sessionID,
        })

        // Update webview panel title
        this.postChatTitle()
    }

    /**
     * Display error message in webview as part of the chat transcript, or as a system banner alongside the chat.
     */
    private postError(error: Error, type?: MessageErrorType): void {
        logDebug('SimpleChatPanelProvider: postError', error.message)
        // Add error to transcript
        if (type === 'transcript') {
            this.chatModel.addErrorAsBotMessage(error)
            this.postViewTranscript()
            void this.postMessage({
                type: 'transcript-errors',
                isTranscriptError: true,
            })
            return
        }

        void this.postMessage({ type: 'errors', errors: error.message })
    }

    private postChatModels(): void {
        const authStatus = this.authProvider.getAuthStatus()
        if (!authStatus?.isLoggedIn) {
            return
        }
        if (authStatus?.configOverwrites?.chatModel) {
            ChatModelProvider.add(new ChatModelProvider(authStatus.configOverwrites.chatModel))
        }
        const models = ChatModelProvider.get(authStatus.endpoint, this.chatModel.modelID)

        void this.postMessage({
            type: 'chatModels',
            models,
        })
    }

    private postContextStatus(): void {
        logDebug(
            'SimpleChatPanelProvider',
            'postContextStatusToWebView',
            JSON.stringify(this.contextStatusAggregator.status)
        )
        void this.postMessage({
            type: 'enhanced-context',
            context: {
                groups: this.contextStatusAggregator.status,
            },
        })
    }

    /**
     * Low-level utility to post a message to the webview, pending initialization.
     *
     * cody-invariant: this.webview?.postMessage should never be invoked directly
     * except within this method.
     */
    private postMessage(message: ExtensionMessage): Thenable<boolean | undefined> {
        return this.initDoer.do(() => this.webview?.postMessage(message))
    }

    private postChatTitle(): void {
        if (this.webviewPanel) {
            this.webviewPanel.title = this.chatModel.getChatTitle()
        }
    }

    // #endregion
    // =======================================================================
    // #region chat request lifecycle methods
    // =======================================================================

    /**
     * Constructs the prompt and updates the UI with the context used in the prompt.
     */
    private async buildPrompt(
        prompter: IPrompter,
        sendTelemetry?: (contextSummary: any) => void
    ): Promise<Message[]> {
        const maxChars = getContextWindowForModel(
            this.authProvider.getAuthStatus(),
            this.chatModel.modelID
        )
        const { prompt, newContextUsed } = await prompter.makePrompt(this.chatModel, maxChars)

        // Update UI based on prompt construction
        this.chatModel.setNewContextUsed(newContextUsed)

        if (sendTelemetry) {
            // Create a summary of how many code snippets of each context source are being
            // included in the prompt
            const contextSummary: { [key: string]: number } = {}
            for (const { source } of newContextUsed) {
                if (!source) {
                    continue
                }
                if (contextSummary[source]) {
                    contextSummary[source] += 1
                } else {
                    contextSummary[source] = 1
                }
            }
            sendTelemetry(contextSummary)
        }

        return prompt
    }

    private streamAssistantResponse(requestID: string, prompt: Message[]): void {
        this.postEmptyMessageInProgress()
        this.sendLLMRequest(prompt, {
            update: content => {
                this.postViewTranscript(
                    toViewMessage({
                        message: {
                            speaker: 'assistant',
                            text: content,
                        },
                    })
                )
            },
            close: content => {
                this.addBotMessage(requestID, content)
            },
            error: (partialResponse, error) => {
                if (!isAbortError(error)) {
                    this.postError(error, 'transcript')
                }
                try {
                    // We should still add the partial response if there was an error
                    // This'd throw an error if one has already been added
                    this.addBotMessage(requestID, partialResponse)
                } catch {
                    console.error('Streaming Error', error)
                }
            },
        })
    }

    /**
     * Issue the chat request and stream the results back, updating the model and view
     * with the response.
     */
    private async sendLLMRequest(
        prompt: Message[],
        callbacks: {
            update: (response: string) => void
            close: (finalResponse: string) => void
            error: (completedResponse: string, error: Error) => void
        }
    ): Promise<void> {
        let lastContent = ''
        const typewriter = new Typewriter({
            update: content => {
                lastContent = content
                callbacks.update(content)
            },
            close: () => {
                callbacks.close(lastContent)
            },
            error: error => {
                callbacks.error(lastContent, error)
            },
        })

        this.cancelInProgressCompletion()
        const abortController = new AbortController()
        this.completionCanceller = () => abortController.abort()
        const stream = this.chatClient.chat(
            prompt,
            { model: this.chatModel.modelID },
            abortController.signal
        )

        for await (const message of stream) {
            switch (message.type) {
                case 'change': {
                    typewriter.update(message.text)
                    break
                }
                case 'complete': {
                    this.completionCanceller = undefined
                    typewriter.close()
                    typewriter.stop()
                    break
                }
                case 'error': {
                    this.cancelInProgressCompletion()
                    typewriter.close()
                    typewriter.stop(message.error)
                }
            }
        }
    }

    private completionCanceller?: () => void
    private cancelInProgressCompletion(): void {
        if (this.completionCanceller) {
            this.completionCanceller()
            this.completionCanceller = undefined
        }
    }

    /**
     * Finalizes adding a bot message to the chat model and triggers an update to the view.
     */
    private addBotMessage(requestID: string, rawResponse: string): void {
        const displayText = reformatBotMessageForChat(rawResponse, '')
        this.chatModel.addBotMessage({ text: rawResponse }, displayText)
        void this.saveSession()
        this.postViewTranscript()

        const authStatus = this.authProvider.getAuthStatus()

        // Count code generated from response
        const codeCount = countGeneratedCode(rawResponse)
        if (codeCount?.charCount) {
            // const metadata = lastInteraction?.getHumanMessage().metadata
            telemetryService.log(
                'CodyVSCodeExtension:chatResponse:hasCode',
                { ...codeCount, requestID },
                { hasV2Event: true }
            )
            telemetryRecorder.recordEvent('cody.chatResponse.new', 'hasCode', {
                metadata: {
                    ...codeCount,
                    // Flag indicating this is a transcript event to go through ML data pipeline. Only for dotcom users
                    // See https://github.com/sourcegraph/sourcegraph/pull/59524
                    recordsPrivateMetadataTranscript:
                        authStatus.endpoint && isDotCom(authStatus.endpoint) ? 1 : 0,
                },
                privateMetadata: {
                    requestID,
                    // 🚨 SECURITY: chat transcripts are to be included only for DotCom users AND for V2 telemetry
                    // V2 telemetry exports privateMetadata only for DotCom users
                    // the condition below is an aditional safegaurd measure
                    responseText:
                        authStatus.endpoint && isDotCom(authStatus.endpoint) ? rawResponse : undefined,
                },
            })
        }
    }

    // #endregion
    // =======================================================================
    // #region session management
    // =======================================================================

    // A unique identifier for this SimpleChatPanelProvider instance used to identify
    // it when a handle to this specific panel provider is needed.
    public get sessionID(): string {
        return this.chatModel.sessionID
    }

    // Sets the provider up for a new chat that is not being restored from a
    // saved session.
    public async newSession(): Promise<void> {
        // Set the remote search's selected repos to the workspace repo list
        // by default.
        this.remoteSearch?.setRepos(
            (await this.repoPicker?.getDefaultRepos()) || [],
            RepoInclusion.Manual
        )
    }

    // Attempts to restore the chat to the given sessionID, if it exists in
    // history. If it does, then saves the current session and cancels the
    // current in-progress completion. If the chat does not exist, then this
    // is a no-op.
    public async restoreSession(sessionID: string): Promise<void> {
        const oldTranscript = this.history.getChat(this.authProvider.getAuthStatus(), sessionID)
        if (!oldTranscript) {
            return this.newSession()
        }
        this.cancelInProgressCompletion()
        const newModel = await newChatModelfromTranscriptJSON(oldTranscript, this.chatModel.modelID)
        this.chatModel = newModel

        // Restore per-chat enhanced context settings
        if (this.remoteSearch) {
            const repos =
                this.chatModel.getSelectedRepos() || (await this.repoPicker?.getDefaultRepos()) || []
            this.remoteSearch.setRepos(repos, RepoInclusion.Manual)
        }

        this.postViewTranscript()
    }

    private async saveSession(humanInput?: ChatInputHistory): Promise<void> {
        const allHistory = await this.history.saveChat(
            this.authProvider.getAuthStatus(),
            this.chatModel.toTranscriptJSON(),
            humanInput
        )
        if (allHistory) {
            void this.postMessage({
                type: 'history',
                messages: allHistory,
            })
        }
        await this.treeView.updateTree(this.authProvider.getAuthStatus())
    }

    public async clearAndRestartSession(): Promise<void> {
        if (this.chatModel.isEmpty()) {
            return
        }

        this.cancelInProgressCompletion()
        await this.saveSession()

        this.chatModel = new SimpleChatModel(this.chatModel.modelID)
        this.postViewTranscript()
    }

    // #endregion
    // =======================================================================
    // #region webview container management
    // =======================================================================

    private extensionUri: vscode.Uri
    private _webviewPanel?: vscode.WebviewPanel
    public get webviewPanel(): vscode.WebviewPanel | undefined {
        return this._webviewPanel
    }
    private _webview?: ChatViewProviderWebview
    public get webview(): ChatViewProviderWebview | undefined {
        return this._webview
    }

    /**
     * Creates the webview panel for the Cody chat interface if it doesn't already exist.
     */
    public async createWebviewPanel(
        activePanelViewColumn?: vscode.ViewColumn,
        _chatId?: string,
        lastQuestion?: string
    ): Promise<vscode.WebviewPanel> {
        // Checks if the webview panel already exists and is visible.
        // If so, returns early to avoid creating a duplicate.
        if (this.webviewPanel) {
            return this.webviewPanel
        }

        const viewType = CodyChatPanelViewType
        const panelTitle =
            this.history.getChat(this.authProvider.getAuthStatus(), this.chatModel.sessionID)
                ?.chatTitle || getChatPanelTitle(lastQuestion)
        const viewColumn = activePanelViewColumn || vscode.ViewColumn.Beside
        const webviewPath = vscode.Uri.joinPath(this.extensionUri, 'dist', 'webviews')
        const panel = vscode.window.createWebviewPanel(
            viewType,
            panelTitle,
            { viewColumn, preserveFocus: true },
            {
                enableScripts: true,
                retainContextWhenHidden: true,
                enableFindWidget: true,
                localResourceRoots: [webviewPath],
                enableCommandUris: true,
            }
        )

        return this.registerWebviewPanel(panel)
    }

    /**
     * Revives the chat panel when the extension is reactivated.
     */
    public async revive(webviewPanel: vscode.WebviewPanel): Promise<void> {
        logDebug('SimpleChatPanelProvider:revive', 'registering webview panel')
        await this.registerWebviewPanel(webviewPanel)
    }

    /**
     * Registers the given webview panel by setting up its options, icon, and handlers.
     * Also stores the panel reference and disposes it when closed.
     */
    private async registerWebviewPanel(panel: vscode.WebviewPanel): Promise<vscode.WebviewPanel> {
        logDebug('SimpleChatPanelProvider:registerWebviewPanel', 'registering webview panel')
        if (this.webviewPanel || this.webview) {
            throw new Error('Webview or webview panel already registered')
        }

        const webviewPath = vscode.Uri.joinPath(this.extensionUri, 'dist', 'webviews')
        panel.iconPath = vscode.Uri.joinPath(this.extensionUri, 'resources', 'active-chat-icon.svg')

        // Reset the webview options to ensure localResourceRoots is up-to-date
        panel.webview.options = {
            enableScripts: true,
            localResourceRoots: [webviewPath],
            enableCommandUris: true,
        }

        await addWebviewViewHTML(this.extensionUri, panel)

        // Register webview
        this._webviewPanel = panel
        this._webview = panel.webview
        this.postContextStatus()

        // Dispose panel when the panel is closed
        panel.onDidDispose(() => {
            this.cancelInProgressCompletion()
            this._webviewPanel = undefined
            this._webview = undefined
            panel.dispose()
        })

        // Let the webview know if it is active
        panel.onDidChangeViewState(event =>
            this.postMessage({ type: 'webview-state', isActive: event.webviewPanel.active })
        )

        this.disposables.push(
            panel.webview.onDidReceiveMessage(message =>
                this.onDidReceiveMessage(
                    hydrateAfterPostMessage(message, uri => vscode.Uri.from(uri as any))
                )
            )
        )

        // Used for keeping sidebar chat view closed when webview panel is enabled
        await vscode.commands.executeCommand('setContext', CodyChatPanelViewType, true)

        const configFeatures = await ConfigFeaturesSingleton.getInstance().getConfigFeatures()
        void this.postMessage({
            type: 'setConfigFeatures',
            configFeatures: {
                chat: configFeatures.chat,
                attribution: configFeatures.attribution,
            },
        })

        return panel
    }

    public async setWebviewView(view: View): Promise<void> {
        if (view !== 'chat') {
            // Only chat view is supported in the webview panel.
            // When a different view is requested,
            // Set context to notifiy the webview panel to close.
            // This should close the webview panel and open the login view in the sidebar.
            await vscode.commands.executeCommand('setContext', CodyChatPanelViewType, false)
            await vscode.commands.executeCommand('setContext', 'cody.activated', false)
            return
        }
        if (!this.webviewPanel) {
            await this.createWebviewPanel()
        }
        this.webviewPanel?.reveal()

        await this.postMessage({
            type: 'view',
            messages: view,
        })
    }

    // #endregion
    // =======================================================================
    // #region other public accessors and mutators
    // =======================================================================

    public setChatTitle(title: string): void {
        // Skip storing default chat title
        if (title !== 'New Chat') {
            this.chatModel.setCustomChatTitle(title)
        }
        this.postChatTitle()
    }

    // Convenience function for tests
    public getViewTranscript(): ChatMessage[] {
        return this.chatModel.getMessagesWithContext().map(m => toViewMessage(m))
    }
}

async function newChatModelfromTranscriptJSON(
    json: TranscriptJSON,
    modelID: string
): Promise<SimpleChatModel> {
    const messages: MessageWithContext[][] = json.interactions.map(
        (interaction: InteractionJSON): MessageWithContext[] => {
            return [
                {
                    message: {
                        speaker: 'human',
                        text: interaction.humanMessage.text,
                    },
                    displayText: interaction.humanMessage.displayText,
                    newContextUsed: deserializedContextFilesToContextItems(
                        interaction.usedContextFiles,
                        interaction.fullContext
                    ),
                },
                {
                    message: {
                        speaker: 'assistant',
                        text: interaction.assistantMessage.text,
                    },
                    displayText: interaction.assistantMessage.displayText,
                },
            ]
        }
    )
    return new SimpleChatModel(
        json.chatModel || modelID,
        (await Promise.all(messages)).flat(),
        json.id,
        json.chatTitle,
        json.enhancedContext?.selectedRepos
    )
}

export async function contextFilesToContextItems(
    editor: Editor,
    files: ContextFile[],
    fetchContent?: boolean
): Promise<ContextItem[]> {
    return (
        await Promise.all(
            files.map(async (file: ContextFile): Promise<ContextItem | null> => {
                const range = viewRangeToRange(file.range)
                let text = file.content
                if (!text && fetchContent) {
                    try {
                        text = await editor.getTextEditorContentForFile(file.uri, range)
                    } catch (error) {
                        void vscode.window.showErrorMessage(
                            `Cody could not include context from ${file.uri}. (Reason: ${error})`
                        )
                        return null
                    }
                }
                return {
                    uri: file.uri,
                    range,
                    text: text || '',
                    source: file.source,
                }
            })
        )
    ).filter(isDefined)
}

function deserializedContextFilesToContextItems(
    files: ContextFile[],
    contextMessages: ContextMessage[]
): ContextItem[] {
    const contextByFile = new Map<string /* uri.toString() */, ContextMessage>()
    for (const contextMessage of contextMessages) {
        if (!contextMessage.file) {
            continue
        }
        contextByFile.set(contextMessage.file.uri.toString(), contextMessage)
    }

    return files.map((file: ContextFile): ContextItem => {
        const range = viewRangeToRange(file.range)
        let text = file.content
        if (!text) {
            const contextMessage = contextByFile.get(file.uri.toString())
            if (contextMessage) {
                text = stripContextWrapper(contextMessage.text || '')
            }
        }
        return {
            uri: file.uri,
            range,
            text: text || '',
            source: file.source,
            repoName: file.repoName,
            revision: file.revision,
            title: file.title,
        }
    })
}

function isAbortError(error: Error): boolean {
    return error.message === 'aborted' || error.message === 'socket hang up'
}

function getContextWindowForModel(authStatus: AuthStatus, modelID: string): number {
    // In enterprise mode, we let the sg instance dictate the token limits and allow users to
    // overwrite it locally (for debugging purposes).
    //
    // This is similiar to the behavior we had before introducing the new chat and allows BYOK
    // customers to set a model of their choice without us having to map it to a known model on
    // the client.
    if (authStatus.endpoint && !isDotCom(authStatus.endpoint)) {
        const codyConfig = vscode.workspace.getConfiguration('cody')
        const tokenLimit = codyConfig.get<number>('provider.limit.prompt')
        if (tokenLimit) {
            return tokenLimit * 4 // bytes per token
        }

        if (authStatus.configOverwrites?.chatModelMaxTokens) {
            return authStatus.configOverwrites.chatModelMaxTokens * 4 // butes per token
        }

        return 28000 // 7000 tokens * 4 bytes per token
    }

    if (modelID.includes('openai/gpt-4-1106-preview')) {
        return 28000 // 7000 tokens * 4 bytes per token
    }
    if (modelID.endsWith('openai/gpt-3.5-turbo')) {
        return 10000 // 4,096 tokens * < 4 bytes per token
    }
    if (modelID.includes('mixtral-8x7b-instruct') && modelID.includes('fireworks')) {
        return 28000 // 7000 tokens * 4 bytes per token
    }
    return 28000 // assume default to Claude-2-like model
}

// Select the chat model to use in Chat
function selectModel(authProvider: AuthProvider, models: ChatModelProvider[]): string {
    const authStatus = authProvider.getAuthStatus()
    // Free user can only use the default model
    if (authStatus.isDotCom && authStatus.userCanUpgrade) {
        return models[0].model
    }
    // Check for the last selected model
    const lastSelectedModelID = localStorage.get('model')
    if (lastSelectedModelID) {
        // If the last selected model exists in the list of models then we return it
        const model = models.find(m => m.model === lastSelectedModelID)
        if (model) {
            return lastSelectedModelID
        }
    }
    // If the user has not selected a model before then we return the default model
    const defaultModel = models.find(m => m.default) || models[0]
    if (!defaultModel) {
        throw new Error('No chat model found in server-provided config')
    }
    return defaultModel.model
}<|MERGE_RESOLUTION|>--- conflicted
+++ resolved
@@ -506,47 +506,6 @@
         }
     }
 
-<<<<<<< HEAD
-    public async handleCommand(command: CodyCommand, args: CodyCommandArgs): Promise<void> {
-        // It's a fixup command, so we can exit early.
-        // This is because startCommand will start the CommandRunner,
-        // which would send all fixup command requests to the FixupController
-        if (isFixupCommand(command)) {
-            return
-        }
-
-        if (!this.editor.getActiveTextEditorSelectionOrVisibleContent()) {
-            if (
-                command.context?.selection ||
-                command.context?.currentFile ||
-                command.context?.currentDir
-            ) {
-                return this.postError(
-                    new Error('Command failed. Please open a file and try again.'),
-                    'transcript'
-                )
-            }
-        }
-
-        const inputText = [command.slashCommand, command.additionalInput].join(' ')?.trim()
-        const displayText = createDisplayTextWithFileSelection(
-            inputText,
-            this.editor.getActiveTextEditorSelectionOrEntireFile()
-        )
-        const promptText = command.prompt
-        this.chatModel.addHumanMessage({ text: promptText }, displayText)
-        await this.saveSession({ inputText, inputContextFiles: [] })
-
-        this.postEmptyMessageInProgress()
-
-        const prompt = await this.buildPrompt(
-            new CommandPrompter(() => getCommandContext(this.editor, command))
-        )
-        this.streamAssistantResponse(args.requestID, prompt)
-    }
-
-=======
->>>>>>> 2228cd5c
     private handleAbort(): void {
         this.cancelInProgressCompletion()
         telemetryService.log(
