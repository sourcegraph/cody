import * as uuid from 'uuid'
import * as vscode from 'vscode'

import {
<<<<<<< HEAD
    type BillingCategory,
    type BillingProduct,
=======
    CHAT_INPUT_TOKEN_BUDGET,
    CHAT_OUTPUT_TOKEN_BUDGET,
>>>>>>> 95e52be8
    type ChatClient,
    type ChatMessage,
    ConfigFeaturesSingleton,
    type ContextItem,
    type ContextItemFile,
    ContextItemSource,
    type ContextItemWithContent,
    type DefaultChatCommands,
    type EventSource,
    type FeatureFlagProvider,
    type Guardrails,
    type Message,
    ModelProvider,
    ModelUsage,
    PromptString,
    type RangeData,
    type SerializedChatInteraction,
    type SerializedChatTranscript,
    Typewriter,
    hydrateAfterPostMessage,
    isDefined,
    isError,
    isFileURI,
    isRateLimitError,
    recordErrorToSpan,
    reformatBotMessageForChat,
    serializeChatMessage,
    tracer,
    truncatePromptString,
} from '@sourcegraph/cody-shared'

import { telemetryRecorder } from '@sourcegraph/cody-shared'
import type { View } from '../../../webviews/NavBar'
import { getFullConfig } from '../../configuration'
import { type RemoteSearch, RepoInclusion } from '../../context/remote-search'
import { resolveContextItems } from '../../editor/utils/editor-context'
import type { VSCodeEditor } from '../../editor/vscode-editor'
import { ContextStatusAggregator } from '../../local-context/enhanced-context-status'
import type { LocalEmbeddingsController } from '../../local-context/local-embeddings'
import type { SymfRunner } from '../../local-context/symf'
import { logDebug } from '../../log'
import type { AuthProvider } from '../../services/AuthProvider'
import { telemetryService } from '../../services/telemetry'
import type { TreeViewProvider } from '../../services/tree-views/TreeViewProvider'
import {
    handleCodeFromInsertAtCursor,
    handleCodeFromSaveToNewFile,
    handleCopiedCode,
} from '../../services/utils/codeblock-action-tracker'
import { openExternalLinks, openLocalFileWithRange } from '../../services/utils/workspace-action'
import { TestSupport } from '../../test-support'
import { countGeneratedCode } from '../utils'

import type { Span } from '@opentelemetry/api'
import { captureException } from '@sentry/core'
<<<<<<< HEAD
import type {
    ContextItemFile,
    ContextItemWithContent,
} from '@sourcegraph/cody-shared/src/codebase-context/messages'
import { ModelUsage } from '@sourcegraph/cody-shared/src/models/types'
import {
    CHAT_INPUT_TOKEN_BUDGET,
    CHAT_OUTPUT_TOKEN_BUDGET,
} from '@sourcegraph/cody-shared/src/token/constants'
import { recordErrorToSpan, tracer } from '@sourcegraph/cody-shared/src/tracing'
import type { TelemetryEventParameters } from '@sourcegraph/telemetry'
=======
>>>>>>> 95e52be8
import { getContextFileFromCursor } from '../../commands/context/selection'
import type { EnterpriseContextFactory } from '../../context/enterprise-context-factory'
import type { Repo } from '../../context/repo-fetcher'
import type { RemoteRepoPicker } from '../../context/repo-picker'
import type { ContextRankingController } from '../../local-context/context-ranking'
import { chatModel } from '../../models'
import { recordExposedExperimentsToSpan } from '../../services/open-telemetry/utils'
import type { MessageErrorType } from '../MessageProvider'
import { getChatContextItemsForMention } from '../context/chatContext'
import type {
    ChatSubmitType,
    ConfigurationSubsetForWebview,
    ExtensionMessage,
    LocalEnv,
    WebviewMessage,
} from '../protocol'
import { ChatHistoryManager } from './ChatHistoryManager'
import { CodyChatPanelViewType, addWebviewViewHTML } from './ChatManager'
import type { ChatPanelConfig, ChatViewProviderWebview } from './ChatPanelsManager'
import { CodebaseStatusProvider } from './CodebaseStatusProvider'
import { InitDoer } from './InitDoer'
import { SimpleChatModel, prepareChatMessage } from './SimpleChatModel'
import { getChatPanelTitle, openFile } from './chat-helpers'
import { getEnhancedContext } from './context'
import { DefaultPrompter, type IPrompter } from './prompt'

interface SimpleChatPanelProviderOptions {
    config: ChatPanelConfig
    extensionUri: vscode.Uri
    authProvider: AuthProvider
    chatClient: ChatClient
    localEmbeddings: LocalEmbeddingsController | null
    contextRanking: ContextRankingController | null
    symf: SymfRunner | null
    enterpriseContext: EnterpriseContextFactory | null
    editor: VSCodeEditor
    treeView: TreeViewProvider
    featureFlagProvider: FeatureFlagProvider
    models: ModelProvider[]
    guardrails: Guardrails
}

export interface ChatSession {
    webviewPanel?: vscode.WebviewPanel
    sessionID: string
}
/**
 * SimpleChatPanelProvider is the view controller class for the chat panel.
 * It handles all events sent from the view, keeps track of the underlying chat model,
 * and interacts with the rest of the extension.
 *
 * Its methods are grouped into the following sections, each of which is demarcated
 * by a comment block (search for "// #region "):
 *
 * 1. top-level view action handlers
 * 2. view updaters
 * 3. chat request lifecycle methods
 * 4. session management
 * 5. webview container management
 * 6. other public accessors and mutators
 *
 * The following invariants should be maintained:
 * 1. top-level view action handlers
 *    a. should all follow the handle$ACTION naming convention
 *    b. should be private (with the existing exceptions)
 * 2. view updaters
 *    a. should all follow the post$ACTION naming convention
 *    b. should NOT mutate model state
 * 3. Keep the public interface of this class small in order to
 *    avoid tight coupling with other classes. If communication
 *    with other components outside the model and view is needed,
 *    use a broadcast/subscription design.
 */
export class SimpleChatPanelProvider implements vscode.Disposable, ChatSession {
    private chatModel: SimpleChatModel

    private config: ChatPanelConfig
    private readonly authProvider: AuthProvider
    private readonly chatClient: ChatClient
    private readonly codebaseStatusProvider: CodebaseStatusProvider
    private readonly localEmbeddings: LocalEmbeddingsController | null
    private readonly contextRanking: ContextRankingController | null
    private readonly symf: SymfRunner | null
    private readonly contextStatusAggregator = new ContextStatusAggregator()
    private readonly editor: VSCodeEditor
    private readonly treeView: TreeViewProvider
    private readonly guardrails: Guardrails
    private readonly remoteSearch: RemoteSearch | null
    private readonly repoPicker: RemoteRepoPicker | null

    private history = new ChatHistoryManager()
    private contextFilesQueryCancellation?: vscode.CancellationTokenSource

    private disposables: vscode.Disposable[] = []
    public dispose(): void {
        vscode.Disposable.from(...this.disposables).dispose()
        this.disposables = []
    }

    constructor({
        config,
        extensionUri,
        authProvider,
        chatClient,
        localEmbeddings,
        contextRanking,
        symf,
        editor,
        treeView,
        models,
        guardrails,
        enterpriseContext,
    }: SimpleChatPanelProviderOptions) {
        this.config = config
        this.extensionUri = extensionUri
        this.authProvider = authProvider
        this.chatClient = chatClient
        this.localEmbeddings = localEmbeddings
        this.contextRanking = contextRanking
        this.symf = symf
        this.repoPicker = enterpriseContext?.repoPicker || null
        this.remoteSearch = enterpriseContext?.createRemoteSearch() || null
        this.editor = editor
        this.treeView = treeView
        this.chatModel = new SimpleChatModel(chatModel.get(authProvider, models))
        this.guardrails = guardrails

        if (TestSupport.instance) {
            TestSupport.instance.chatPanelProvider.set(this)
        }

        // Advise local embeddings to start up if necessary.
        void this.localEmbeddings?.start()

        // Start the context Ranking module
        void this.contextRanking?.start()

        // Push context status to the webview when it changes.
        this.disposables.push(
            this.contextStatusAggregator.onDidChangeStatus(() => this.postContextStatus())
        )
        this.disposables.push(this.contextStatusAggregator)
        if (this.localEmbeddings) {
            this.disposables.push(this.contextStatusAggregator.addProvider(this.localEmbeddings))
        }
        this.codebaseStatusProvider = new CodebaseStatusProvider(
            this.editor,
            this.config.experimentalSymfContext ? this.symf : null,
            enterpriseContext ? enterpriseContext.getCodebaseRepoIdMapper() : null
        )
        this.disposables.push(this.contextStatusAggregator.addProvider(this.codebaseStatusProvider))

        if (this.remoteSearch) {
            this.disposables.push(
                // Display enhanced context status from the remote search provider
                this.contextStatusAggregator.addProvider(this.remoteSearch),

                // When the codebase has a remote ID, include it automatically
                this.codebaseStatusProvider.onDidChangeStatus(async () => {
                    const codebase = await this.codebaseStatusProvider.currentCodebase()
                    if (codebase?.remote && codebase.remoteRepoId) {
                        this.remoteSearch?.setRepos(
                            [
                                {
                                    name: codebase.remote,
                                    id: codebase.remoteRepoId,
                                },
                            ],
                            RepoInclusion.Automatic
                        )
                    }
                })
            )
        }
    }

    /**
     * onDidReceiveMessage handles all user actions sent from the chat panel view.
     * @param message is the message from the view.
     */
    private async onDidReceiveMessage(message: WebviewMessage): Promise<void> {
        switch (message.command) {
            case 'ready':
                await this.handleReady()
                break
            case 'initialized':
                await this.handleInitialized()
                break
            case 'submit': {
                await this.handleUserMessageSubmission(
                    uuid.v4(),
                    PromptString.unsafe_fromUserQuery(message.text),
                    message.submitType,
                    message.contextFiles ?? [],
                    message.editorState,
                    message.addEnhancedContext ?? false,
                    'chat'
                )
                break
            }
            case 'edit': {
                await this.handleEdit(
                    uuid.v4(),
                    PromptString.unsafe_fromUserQuery(message.text),
                    message.index,
                    message.contextFiles ?? [],
                    message.editorState,
                    message.addEnhancedContext || false
                )
                break
            }
            case 'abort':
                this.handleAbort()
                break
            case 'chatModel':
                this.handleSetChatModel(message.model)
                break
            case 'get-chat-models':
                this.postChatModels()
                break
            case 'getUserContext':
                await this.handleGetUserContextFilesCandidates(message.query, message.range)
                break
            case 'insert':
                await handleCodeFromInsertAtCursor(message.text)
                break
            case 'copy':
                await handleCopiedCode(message.text, message.eventType === 'Button')
                break
            case 'links':
                void openExternalLinks(message.value)
                break
            case 'openFile':
                await openFile(message.uri, message.range, this.webviewPanel?.viewColumn)
                break
            case 'openLocalFileWithRange':
                await openLocalFileWithRange(message.filePath, message.range)
                break
            case 'newFile':
                handleCodeFromSaveToNewFile(message.text)
                await this.editor.createWorkspaceFile(message.text)
                break
            case 'context/get-remote-search-repos': {
                await this.postMessage({
                    type: 'context/remote-repos',
                    repos: this.chatModel.getSelectedRepos() ?? [],
                })
                break
            }
            case 'context/choose-remote-search-repo': {
                await this.handleChooseRemoteSearchRepo(message.explicitRepos)
                break
            }
            case 'context/remove-remote-search-repo':
                void this.handleRemoveRemoteSearchRepo(message.repoId)
                break
            case 'embeddings/index':
                void this.localEmbeddings?.index()
                break
            case 'symf/index': {
                void this.handleSymfIndex()
                break
            }
            case 'show-page':
                await vscode.commands.executeCommand('cody.show-page', message.page)
                break
            case 'attribution-search':
                await this.handleAttributionSearch(message.snippet)
                break
            case 'restoreHistory':
                await this.restoreSession(message.chatID)
                break
            case 'reset':
                await this.clearAndRestartSession()
                break
            case 'event':
                telemetryService.log(message.eventName, message.properties)
                break
            case 'recordEvent':
                telemetryRecorder.recordEvent(
                    // 👷 HACK: We have no control over what gets sent over JSON RPC,
                    // so we depend on client implementations to give type guidance
                    // to ensure that we don't accidentally share arbitrary,
                    // potentially sensitive string values. In this RPC handler,
                    // when passing the provided event to the TelemetryRecorder
                    // implementation, we forcibly cast all the inputs below
                    // (feature, action, parameters) into known types (strings
                    // 'feature', 'action', 'key') so that the recorder will accept
                    // it. DO NOT do this elsewhere!
                    message.feature as 'feature',
                    message.action as 'action',
                    message.parameters as TelemetryEventParameters<
                        { key: number },
                        BillingProduct,
                        BillingCategory
                    >
                )
                break
            default:
                this.postError(new Error(`Invalid request type from Webview Panel: ${message.command}`))
        }
    }

    // =======================================================================
    // #region top-level view action handlers
    // =======================================================================

    // When the webview sends the 'ready' message, respond by posting the view config
    private async handleReady(): Promise<void> {
        const config = await getFullConfig()
        const authStatus = this.authProvider.getAuthStatus()
        const configForWebview: ConfigurationSubsetForWebview & LocalEnv = {
            uiKindIsWeb: vscode.env.uiKind === vscode.UIKind.Web,
            serverEndpoint: config.serverEndpoint,
            experimentalGuardrails: config.experimentalGuardrails,
        }
        const workspaceFolderUris =
            vscode.workspace.workspaceFolders?.map(folder => folder.uri.toString()) ?? []
        await this.postMessage({
            type: 'config',
            config: configForWebview,
            authStatus,
            workspaceFolderUris,
        })
        logDebug('SimpleChatPanelProvider', 'updateViewConfig', {
            verbose: configForWebview,
        })
        // Update the chat model providers again to ensure the correct token limit is set on ready
        this.handleSetChatModel(this.chatModel.modelID)
    }

    private initDoer = new InitDoer<boolean | undefined>()
    private async handleInitialized(): Promise<void> {
        logDebug('SimpleChatPanelProvider', 'handleInitialized')
        // HACK: this call is necessary to get the webview to set the chatID state,
        // which is necessary on deserialization. It should be invoked before the
        // other initializers run (otherwise, it might interfere with other view
        // state)
        await this.webview?.postMessage({
            type: 'transcript',
            messages: [],
            isMessageInProgress: false,
            chatID: this.chatModel.sessionID,
        })

        this.postChatModels()
        await this.saveSession()
        this.initDoer.signalInitialized()
    }

    /**
     * Handles user input text for both new and edit submissions
     */
    public async handleUserMessageSubmission(
        requestID: string,
        inputText: PromptString,
        submitType: ChatSubmitType,
        userContextFiles: ContextItem[],
        editorState: ChatMessage['editorState'],
        addEnhancedContext: boolean,
        source?: EventSource,
        command?: DefaultChatCommands
    ): Promise<void> {
        return tracer.startActiveSpan('chat.submit', async (span): Promise<void> => {
            span.setAttribute('sampled', true)

            const authStatus = this.authProvider.getAuthStatus()
            const sharedProperties = {
                requestID,
                chatModel: this.chatModel.modelID,
                source,
                command,
                traceId: span.spanContext().traceId,
                sessionID: this.chatModel.sessionID,
            }
            telemetryService.log('CodyVSCodeExtension:chat-question:submitted', sharedProperties)
            telemetryRecorder.recordEvent('cody.chat-question', 'submitted', {
                metadata: {
                    // Flag indicating this is a transcript event to go through ML data pipeline. Only for DotCom users
                    // See https://github.com/sourcegraph/sourcegraph/pull/59524
                    recordsPrivateMetadataTranscript: authStatus.endpoint && authStatus.isDotCom ? 1 : 0,
                },
                privateMetadata: {
                    ...sharedProperties,
                    // 🚨 SECURITY: chat transcripts are to be included only for DotCom users AND for V2 telemetry
                    // V2 telemetry exports privateMetadata only for DotCom users
                    // the condition below is an additional safeguard measure
                    promptText:
                        authStatus.isDotCom && truncatePromptString(inputText, CHAT_INPUT_TOKEN_BUDGET),
                },
            })

            tracer.startActiveSpan('chat.submit.firstToken', async (firstTokenSpan): Promise<void> => {
                if (inputText.toString().match(/^\/reset$/)) {
                    span.addEvent('clearAndRestartSession')
                    span.end()
                    return this.clearAndRestartSession()
                }

                if (submitType === 'user-newchat' && !this.chatModel.isEmpty()) {
                    span.addEvent('clearAndRestartSession')
                    await this.clearAndRestartSession()
                }

                this.chatModel.addHumanMessage({ text: inputText, editorState })
                await this.saveSession()

                this.postEmptyMessageInProgress()

                const userContextItems: ContextItemWithContent[] = await resolveContextItems(
                    this.editor,
                    userContextFiles || [],
                    inputText
                )
                span.setAttribute('strategy', this.config.useContext)
                const prompter = new DefaultPrompter(
                    userContextItems,
                    addEnhancedContext
                        ? async text =>
                              getEnhancedContext({
                                  strategy: this.config.useContext,
                                  editor: this.editor,
                                  text,
                                  providers: {
                                      localEmbeddings: this.localEmbeddings,
                                      symf: this.config.experimentalSymfContext ? this.symf : null,
                                      remoteSearch: this.remoteSearch,
                                  },
                                  contextRanking: this.contextRanking,
                              })
                        : undefined
                )
                const sendTelemetry = (contextSummary: any, privateContextStats?: any): void => {
                    const properties = {
                        ...sharedProperties,
                        traceId: span.spanContext().traceId,
                    }
                    span.setAttributes(properties)
                    firstTokenSpan.setAttributes(properties)

                    telemetryService.log('CodyVSCodeExtension:chat-question:executed', properties, {
                        hasV2Event: true,
                    })
                    telemetryRecorder.recordEvent('cody.chat-question', 'executed', {
                        metadata: {
                            ...contextSummary,
                            // Flag indicating this is a transcript event to go through ML data pipeline. Only for DotCom users
                            // See https://github.com/sourcegraph/sourcegraph/pull/59524
                            recordsPrivateMetadataTranscript: authStatus.isDotCom ? 1 : 0,
                        },
                        privateMetadata: {
                            properties,
                            privateContextStats,
                            // 🚨 SECURITY: chat transcripts are to be included only for DotCom users AND for V2 telemetry
                            // V2 telemetry exports privateMetadata only for DotCom users
                            // the condition below is an additional safeguard measure
                            promptText:
                                authStatus.isDotCom &&
                                truncatePromptString(inputText, CHAT_INPUT_TOKEN_BUDGET),
                        },
                    })
                }

                try {
                    const prompt = await this.buildPrompt(prompter, sendTelemetry)
                    this.streamAssistantResponse(requestID, prompt, span, firstTokenSpan)
                } catch (error) {
                    if (isRateLimitError(error)) {
                        this.postError(error, 'transcript')
                    } else {
                        this.postError(
                            isError(error)
                                ? error
                                : new Error(`Error generating assistant response: ${error}`)
                        )
                    }
                    recordErrorToSpan(span, error as Error)
                }
            })
        })
    }

    /**
     * Handles editing a human chat message in current chat session.
     *
     * Removes any existing messages from the provided index,
     * before submitting the replacement text as a new question.
     * When no index is provided, default to the last human message.
     */
    private async handleEdit(
        requestID: string,
        text: PromptString,
        index: number | undefined,
        contextFiles: ContextItem[],
        editorState: ChatMessage['editorState'],
        addEnhancedContext = true
    ): Promise<void> {
        telemetryService.log('CodyVSCodeExtension:editChatButton:clicked', undefined, {
            hasV2Event: true,
        })
        telemetryRecorder.recordEvent('cody.editChatButton', 'clicked')

        try {
            const humanMessage = index ?? this.chatModel.getLastSpeakerMessageIndex('human')
            if (humanMessage === undefined) {
                return
            }
            this.chatModel.removeMessagesFromIndex(humanMessage, 'human')
            return await this.handleUserMessageSubmission(
                requestID,
                text,
                'user',
                contextFiles,
                editorState,
                addEnhancedContext
            )
        } catch {
            this.postError(new Error('Failed to edit prompt'), 'transcript')
        }
    }

    private handleAbort(): void {
        this.cancelInProgressCompletion()
        telemetryService.log('CodyVSCodeExtension:abortButton:clicked', { hasV2Event: true })
        telemetryRecorder.recordEvent('cody.sidebar.abortButton', 'clicked')
    }

    private async handleSetChatModel(modelID: string): Promise<void> {
        this.chatModel.updateModel(modelID)
        await chatModel.set(modelID)
    }

    private async handleGetUserContextFilesCandidates(query: string, range?: RangeData): Promise<void> {
        // Cancel previously in-flight query.
        const cancellation = new vscode.CancellationTokenSource()
        this.contextFilesQueryCancellation?.cancel()
        this.contextFilesQueryCancellation = cancellation

        const source = 'chat'
        const scopedTelemetryRecorder: Parameters<typeof getChatContextItemsForMention>[2] = {
            empty: () => {
                telemetryService.log('CodyVSCodeExtension:at-mention:executed', {
                    source,
                })
                telemetryRecorder.recordEvent('cody.at-mention', 'executed', {
                    privateMetadata: { source },
                })
            },
            withProvider: provider => {
                telemetryService.log(`CodyVSCodeExtension:at-mention:${provider}:executed`, { source })
                telemetryRecorder.recordEvent(`cody.at-mention.${provider}`, 'executed', {
                    privateMetadata: { source },
                })
            },
        }

        try {
            const items = await getChatContextItemsForMention(
                query,
                cancellation.token,
                scopedTelemetryRecorder,
                range
            )
            if (cancellation.token.isCancellationRequested) {
                return
            }
            const { input, context } = this.chatModel.contextWindow
            const userContextFiles = items.map(f => ({
                ...f,
                isTooLarge: f.size ? f.size > (context?.user || input) : undefined,
            }))
            void this.postMessage({
                type: 'userContextFiles',
                userContextFiles,
            })
        } catch (error) {
            if (cancellation.token.isCancellationRequested) {
                return
            }
            cancellation.cancel()
            this.postError(new Error(`Error retrieving context files: ${error}`))
        } finally {
            cancellation.dispose()
        }
    }

    public async handleGetUserEditorContext(): Promise<void> {
        const selectionFiles = (await getContextFileFromCursor()) as ContextItemFile[]
        const { input, context } = this.chatModel.contextWindow
        const contextItems = selectionFiles.map(f => ({
            ...f,
            content: undefined,
            isTooLarge: f.size ? f.size > (context?.user ?? input) : undefined,
            source: ContextItemSource.User,
        }))
        void this.postMessage({
            type: 'chat-input-context',
            items: contextItems,
        })
        // Makes sure to reveal the webview panel in case the panel is hidden.
        this.webviewPanel?.reveal()
    }

    private async handleSymfIndex(): Promise<void> {
        const codebase = await this.codebaseStatusProvider.currentCodebase()
        if (codebase && isFileURI(codebase.localFolder)) {
            await this.symf?.ensureIndex(codebase.localFolder, {
                retryIfLastAttemptFailed: true,
                ignoreExisting: false,
            })
        }
    }

    private async handleAttributionSearch(snippet: string): Promise<void> {
        try {
            const attribution = await this.guardrails.searchAttribution(snippet)
            if (isError(attribution)) {
                await this.postMessage({
                    type: 'attribution',
                    snippet,
                    error: attribution.message,
                })
                return
            }
            await this.postMessage({
                type: 'attribution',
                snippet,
                attribution: {
                    repositoryNames: attribution.repositories.map(r => r.name),
                    limitHit: attribution.limitHit,
                },
            })
        } catch (error) {
            await this.postMessage({
                type: 'attribution',
                snippet,
                error: `${error}`,
            })
        }
    }

    private async handleChooseRemoteSearchRepo(explicitRepos?: Repo[]): Promise<void> {
        if (!this.remoteSearch) {
            return
        }
        const repos =
            explicitRepos ??
            (await this.repoPicker?.show(this.remoteSearch.getRepos(RepoInclusion.Manual)))
        if (repos) {
            this.chatModel.setSelectedRepos(repos)
            this.remoteSearch.setRepos(repos, RepoInclusion.Manual)
        }
    }

    private handleRemoveRemoteSearchRepo(repoId: string): void {
        this.remoteSearch?.removeRepo(repoId)
    }

    // #endregion
    // =======================================================================
    // #region view updaters
    // =======================================================================

    private postEmptyMessageInProgress(): void {
        this.postViewTranscript({ speaker: 'assistant' })
    }

    private postViewTranscript(messageInProgress?: ChatMessage): void {
        const messages: ChatMessage[] = [...this.chatModel.getMessages()]
        if (messageInProgress) {
            messages.push(messageInProgress)
        }

        // We never await on postMessage, because it can sometimes hang indefinitely:
        // https://github.com/microsoft/vscode/issues/159431
        void this.postMessage({
            type: 'transcript',
            messages: messages.map(prepareChatMessage).map(serializeChatMessage),
            isMessageInProgress: !!messageInProgress,
            chatID: this.chatModel.sessionID,
        })

        // Update webview panel title
        this.postChatTitle()
    }

    /**
     * Display error message in webview as part of the chat transcript, or as a system banner alongside the chat.
     */
    private postError(error: Error, type?: MessageErrorType): void {
        logDebug('SimpleChatPanelProvider: postError', error.message)
        // Add error to transcript
        if (type === 'transcript') {
            this.chatModel.addErrorAsBotMessage(error)
            this.postViewTranscript()
            void this.postMessage({
                type: 'transcript-errors',
                isTranscriptError: true,
            })
            return
        }

        void this.postMessage({ type: 'errors', errors: error.message })
        captureException(error)
    }

    private postChatModels(): void {
        const authStatus = this.authProvider.getAuthStatus()
        if (!authStatus?.isLoggedIn) {
            return
        }
        const models = ModelProvider.getProviders(
            ModelUsage.Chat,
            authStatus.isDotCom && !authStatus.userCanUpgrade,
            this.chatModel.modelID
        )

        void this.postMessage({
            type: 'chatModels',
            models,
        })
    }

    private postContextStatus(): void {
        logDebug(
            'SimpleChatPanelProvider',
            'postContextStatusToWebView',
            JSON.stringify(this.contextStatusAggregator.status)
        )
        void this.postMessage({
            type: 'enhanced-context',
            enhancedContextStatus: {
                groups: this.contextStatusAggregator.status,
            },
        })
    }

    /**
     * Low-level utility to post a message to the webview, pending initialization.
     *
     * cody-invariant: this.webview?.postMessage should never be invoked directly
     * except within this method.
     */
    private postMessage(message: ExtensionMessage): Thenable<boolean | undefined> {
        return this.initDoer.do(() => this.webview?.postMessage(message))
    }

    private postChatTitle(): void {
        if (this.webviewPanel) {
            this.webviewPanel.title = this.chatModel.getChatTitle()
        }
    }

    // #endregion
    // =======================================================================
    // #region chat request lifecycle methods
    // =======================================================================

    /**
     * Constructs the prompt and updates the UI with the context used in the prompt.
     */
    private async buildPrompt(
        prompter: IPrompter,
        sendTelemetry?: (contextSummary: any, privateContextStats?: any) => void
    ): Promise<Message[]> {
        const { prompt, newContextUsed, newContextIgnored } = await prompter.makePrompt(
            this.chatModel,
            this.authProvider.getAuthStatus().codyApiVersion
        )

        // Update UI based on prompt construction
        // Includes the excluded context items to display in the UI
        this.chatModel.setLastMessageContext([...newContextUsed, ...newContextIgnored])

        if (sendTelemetry) {
            // Create a summary of how many code snippets of each context source are being
            // included in the prompt
            const contextSummary: { [key: string]: number } = {}
            for (const { source } of newContextUsed) {
                if (!source) {
                    continue
                }
                if (contextSummary[source]) {
                    contextSummary[source] += 1
                } else {
                    contextSummary[source] = 1
                }
            }

            // Log the size of all user context items (e.g., @-mentions)
            // Includes the count of files and the size of each file
            const getContextStats = (files: ContextItem[]) =>
                files.length && {
                    countFiles: files.length,
                    fileSizes: files.map(f => f.size).filter(isDefined),
                }
            // NOTE: The private context stats are only logged for DotCom users
            const privateContextStats = {
                included: getContextStats(newContextUsed.filter(f => f.source === 'user')),
                excluded: getContextStats(newContextIgnored.filter(f => f.source === 'user')),
            }

            sendTelemetry(contextSummary, privateContextStats)
        }

        return prompt
    }

    private streamAssistantResponse(
        requestID: string,
        prompt: Message[],
        span: Span,
        firstTokenSpan: Span
    ): void {
        logDebug('SimpleChatPanelProvider', 'streamAssistantResponse', {
            verbose: { requestID, prompt },
        })
        let firstTokenMeasured = false
        function measureFirstToken() {
            if (firstTokenMeasured) {
                return
            }
            firstTokenMeasured = true
            span.addEvent('firstToken')
            firstTokenSpan.end()
        }

        this.postEmptyMessageInProgress()
        this.sendLLMRequest(prompt, {
            update: content => {
                measureFirstToken()
                span.addEvent('update')
                this.postViewTranscript({
                    speaker: 'assistant',
                    text: PromptString.unsafe_fromLLMResponse(content),
                })
            },
            close: content => {
                measureFirstToken()
                recordExposedExperimentsToSpan(span)
                span.end()
                this.addBotMessage(requestID, PromptString.unsafe_fromLLMResponse(content))
            },
            error: (partialResponse, error) => {
                if (!isAbortError(error)) {
                    this.postError(error, 'transcript')
                }
                try {
                    // We should still add the partial response if there was an error
                    // This'd throw an error if one has already been added
                    this.addBotMessage(requestID, PromptString.unsafe_fromLLMResponse(partialResponse))
                } catch {
                    console.error('Streaming Error', error)
                }
                recordErrorToSpan(span, error)
            },
        })
    }

    /**
     * Issue the chat request and stream the results back, updating the model and view
     * with the response.
     */
    private async sendLLMRequest(
        prompt: Message[],
        callbacks: {
            update: (response: string) => void
            close: (finalResponse: string) => void
            error: (completedResponse: string, error: Error) => void
        }
    ): Promise<void> {
        let lastContent = ''
        const typewriter = new Typewriter({
            update: content => {
                lastContent = content
                callbacks.update(content)
            },
            close: () => {
                callbacks.close(lastContent)
            },
            error: error => {
                callbacks.error(lastContent, error)
            },
        })

        this.cancelInProgressCompletion()
        const abortController = new AbortController()
        this.completionCanceller = () => abortController.abort()
        try {
            const stream = this.chatClient.chat(
                prompt,
                {
                    model: this.chatModel.modelID,
                    maxTokensToSample: this.chatModel.contextWindow.output,
                },
                abortController.signal
            )

            for await (const message of stream) {
                switch (message.type) {
                    case 'change': {
                        typewriter.update(message.text)
                        break
                    }
                    case 'complete': {
                        this.completionCanceller = undefined
                        typewriter.close()
                        typewriter.stop()
                        break
                    }
                    case 'error': {
                        this.cancelInProgressCompletion()
                        typewriter.close()
                        typewriter.stop(message.error)
                    }
                }
            }
        } catch (error: unknown) {
            if (!isAbortError(error as Error)) {
                this.cancelInProgressCompletion()
                typewriter.close()
                typewriter.stop(error as Error)
            }
        }
    }

    private completionCanceller?: () => void
    private cancelInProgressCompletion(): void {
        if (this.completionCanceller) {
            this.completionCanceller()
            this.completionCanceller = undefined
        }
    }

    /**
     * Finalizes adding a bot message to the chat model and triggers an update to the view.
     */
    private addBotMessage(requestID: string, rawResponse: PromptString): void {
        const messageText = reformatBotMessageForChat(rawResponse)
        this.chatModel.addBotMessage({ text: messageText })
        void this.saveSession()
        this.postViewTranscript()

        const authStatus = this.authProvider.getAuthStatus()

        // Count code generated from response
        const hasCode = countGeneratedCode(messageText.toString())
        const responeEventName = hasCode?.charCount ? 'hasCode' : 'noCode'
        telemetryService.log(
            `CodyVSCodeExtension:chatResponse:${responeEventName}`,
            { ...hasCode, requestID, chatModel: this.chatModel.modelID },
            { hasV2Event: true }
        )
        telemetryRecorder.recordEvent('cody.chatResponse', responeEventName, {
            metadata: {
                // Flag indicating this is a transcript event to go through ML data pipeline. Only for dotcom users
                // See https://github.com/sourcegraph/sourcegraph/pull/59524
                recordsPrivateMetadataTranscript: authStatus.isDotCom ? 1 : 0,
            },
            privateMetadata: {
                ...hasCode,
                requestID,
                // 🚨 SECURITY: chat transcripts are to be included only for DotCom users AND for V2 telemetry
                // V2 telemetry exports privateMetadata only for DotCom users
                // the condition below is an aditional safegaurd measure
                responseText:
                    authStatus.isDotCom && truncatePromptString(messageText, CHAT_OUTPUT_TOKEN_BUDGET),
                chatModel: this.chatModel.modelID,
            },
        })
    }

    // #endregion
    // =======================================================================
    // #region session management
    // =======================================================================

    // A unique identifier for this SimpleChatPanelProvider instance used to identify
    // it when a handle to this specific panel provider is needed.
    public get sessionID(): string {
        return this.chatModel.sessionID
    }

    // Sets the provider up for a new chat that is not being restored from a
    // saved session.
    public async newSession(): Promise<void> {
        // Set the remote search's selected repos to the workspace repo list
        // by default.
        this.remoteSearch?.setRepos(
            (await this.repoPicker?.getDefaultRepos()) || [],
            RepoInclusion.Manual
        )
    }

    // Attempts to restore the chat to the given sessionID, if it exists in
    // history. If it does, then saves the current session and cancels the
    // current in-progress completion. If the chat does not exist, then this
    // is a no-op.
    public async restoreSession(sessionID: string): Promise<void> {
        const oldTranscript = this.history.getChat(this.authProvider.getAuthStatus(), sessionID)
        if (!oldTranscript) {
            return this.newSession()
        }
        this.cancelInProgressCompletion()
        const newModel = newChatModelFromSerializedChatTranscript(oldTranscript, this.chatModel.modelID)
        this.chatModel = newModel

        // Restore per-chat enhanced context settings
        if (this.remoteSearch) {
            const repos =
                this.chatModel.getSelectedRepos() || (await this.repoPicker?.getDefaultRepos()) || []
            this.remoteSearch.setRepos(repos, RepoInclusion.Manual)
        }

        this.postViewTranscript()
    }

    private async saveSession(): Promise<void> {
        const allHistory = await this.history.saveChat(
            this.authProvider.getAuthStatus(),
            this.chatModel.toSerializedChatTranscript()
        )
        if (allHistory) {
            void this.postMessage({
                type: 'history',
                localHistory: allHistory,
            })
        }
        await this.treeView.updateTree(this.authProvider.getAuthStatus())
    }

    public async clearAndRestartSession(): Promise<void> {
        if (this.chatModel.isEmpty()) {
            return
        }

        this.cancelInProgressCompletion()
        await this.saveSession()

        this.chatModel = new SimpleChatModel(this.chatModel.modelID)
        this.postViewTranscript()
    }

    // #endregion
    // =======================================================================
    // #region webview container management
    // =======================================================================

    private extensionUri: vscode.Uri
    private _webviewPanel?: vscode.WebviewPanel
    public get webviewPanel(): vscode.WebviewPanel | undefined {
        return this._webviewPanel
    }
    private _webview?: ChatViewProviderWebview
    public get webview(): ChatViewProviderWebview | undefined {
        return this._webview
    }

    /**
     * Creates the webview panel for the Cody chat interface if it doesn't already exist.
     */
    public async createWebviewPanel(
        activePanelViewColumn?: vscode.ViewColumn,
        _chatId?: string,
        lastQuestion?: string
    ): Promise<vscode.WebviewPanel> {
        // Checks if the webview panel already exists and is visible.
        // If so, returns early to avoid creating a duplicate.
        if (this.webviewPanel) {
            return this.webviewPanel
        }

        const viewType = CodyChatPanelViewType
        const panelTitle =
            this.history.getChat(this.authProvider.getAuthStatus(), this.chatModel.sessionID)
                ?.chatTitle || getChatPanelTitle(lastQuestion)
        const viewColumn = activePanelViewColumn || vscode.ViewColumn.Beside
        const webviewPath = vscode.Uri.joinPath(this.extensionUri, 'dist', 'webviews')
        const panel = vscode.window.createWebviewPanel(
            viewType,
            panelTitle,
            { viewColumn, preserveFocus: true },
            {
                enableScripts: true,
                retainContextWhenHidden: true,
                enableFindWidget: true,
                localResourceRoots: [webviewPath],
                enableCommandUris: true,
            }
        )

        return this.registerWebviewPanel(panel)
    }

    /**
     * Revives the chat panel when the extension is reactivated.
     */
    public async revive(webviewPanel: vscode.WebviewPanel): Promise<void> {
        logDebug('SimpleChatPanelProvider:revive', 'registering webview panel')
        await this.registerWebviewPanel(webviewPanel)
    }

    /**
     * Registers the given webview panel by setting up its options, icon, and handlers.
     * Also stores the panel reference and disposes it when closed.
     */
    private async registerWebviewPanel(panel: vscode.WebviewPanel): Promise<vscode.WebviewPanel> {
        logDebug('SimpleChatPanelProvider:registerWebviewPanel', 'registering webview panel')
        if (this.webviewPanel || this.webview) {
            throw new Error('Webview or webview panel already registered')
        }

        const webviewPath = vscode.Uri.joinPath(this.extensionUri, 'dist', 'webviews')
        panel.iconPath = vscode.Uri.joinPath(this.extensionUri, 'resources', 'active-chat-icon.svg')

        // Reset the webview options to ensure localResourceRoots is up-to-date
        panel.webview.options = {
            enableScripts: true,
            localResourceRoots: [webviewPath],
            enableCommandUris: true,
        }

        await addWebviewViewHTML(this.extensionUri, panel)

        // Register webview
        this._webviewPanel = panel
        this._webview = panel.webview
        this.postContextStatus()

        // Dispose panel when the panel is closed
        panel.onDidDispose(() => {
            this.cancelInProgressCompletion()
            this._webviewPanel = undefined
            this._webview = undefined
            panel.dispose()
        })

        // Let the webview know if it is active
        panel.onDidChangeViewState(event =>
            this.postMessage({
                type: 'webview-state',
                isActive: event.webviewPanel.active,
            })
        )

        this.disposables.push(
            panel.webview.onDidReceiveMessage(message =>
                this.onDidReceiveMessage(
                    hydrateAfterPostMessage(message, uri => vscode.Uri.from(uri as any))
                )
            )
        )

        // Used for keeping sidebar chat view closed when webview panel is enabled
        await vscode.commands.executeCommand('setContext', CodyChatPanelViewType, true)

        const configFeatures = await ConfigFeaturesSingleton.getInstance().getConfigFeatures()
        void this.postMessage({
            type: 'setConfigFeatures',
            configFeatures: {
                chat: configFeatures.chat,
                attribution: configFeatures.attribution,
            },
        })

        return panel
    }

    public async setWebviewView(view: View): Promise<void> {
        if (view !== 'chat') {
            // Only chat view is supported in the webview panel.
            // When a different view is requested,
            // Set context to notifiy the webview panel to close.
            // This should close the webview panel and open the login view in the sidebar.
            await vscode.commands.executeCommand('setContext', CodyChatPanelViewType, false)
            await vscode.commands.executeCommand('setContext', 'cody.activated', false)
            return
        }
        if (!this.webviewPanel) {
            await this.createWebviewPanel()
        }
        this.webviewPanel?.reveal()

        await this.postMessage({
            type: 'view',
            view: view,
        })
    }

    // #endregion
    // =======================================================================
    // #region other public accessors and mutators
    // =======================================================================

    public setChatTitle(title: string): void {
        // Skip storing default chat title
        if (title !== 'New Chat') {
            this.chatModel.setCustomChatTitle(title)
        }
        this.postChatTitle()
    }

    // Convenience function for tests
    public getViewTranscript(): readonly ChatMessage[] {
        return this.chatModel.getMessages().map(prepareChatMessage)
    }
}

function newChatModelFromSerializedChatTranscript(
    json: SerializedChatTranscript,
    modelID: string
): SimpleChatModel {
    return new SimpleChatModel(
        json.chatModel || modelID,
        json.interactions.flatMap((interaction: SerializedChatInteraction): ChatMessage[] =>
            [
                PromptString.unsafe_deserializeChatMessage(interaction.humanMessage),
                interaction.assistantMessage
                    ? PromptString.unsafe_deserializeChatMessage(interaction.assistantMessage)
                    : null,
            ].filter(isDefined)
        ),
        json.id,
        json.chatTitle,
        json.enhancedContext?.selectedRepos
    )
}

function isAbortError(error: Error): boolean {
    return error.message === 'aborted' || error.message === 'socket hang up'
}<|MERGE_RESOLUTION|>--- conflicted
+++ resolved
@@ -2,13 +2,10 @@
 import * as vscode from 'vscode'
 
 import {
-<<<<<<< HEAD
     type BillingCategory,
     type BillingProduct,
-=======
     CHAT_INPUT_TOKEN_BUDGET,
     CHAT_OUTPUT_TOKEN_BUDGET,
->>>>>>> 95e52be8
     type ChatClient,
     type ChatMessage,
     ConfigFeaturesSingleton,
@@ -64,7 +61,6 @@
 
 import type { Span } from '@opentelemetry/api'
 import { captureException } from '@sentry/core'
-<<<<<<< HEAD
 import type {
     ContextItemFile,
     ContextItemWithContent,
@@ -76,8 +72,6 @@
 } from '@sourcegraph/cody-shared/src/token/constants'
 import { recordErrorToSpan, tracer } from '@sourcegraph/cody-shared/src/tracing'
 import type { TelemetryEventParameters } from '@sourcegraph/telemetry'
-=======
->>>>>>> 95e52be8
 import { getContextFileFromCursor } from '../../commands/context/selection'
 import type { EnterpriseContextFactory } from '../../context/enterprise-context-factory'
 import type { Repo } from '../../context/repo-fetcher'
