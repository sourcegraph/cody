--- conflicted
+++ resolved
@@ -212,172 +212,6 @@
         this.disposables.push(this.contextStatusAggregator.addProvider(this.codebaseStatusProvider))
     }
 
-<<<<<<< HEAD
-    public get sessionID(): string {
-        return this.chatModel.sessionID
-    }
-
-    // Select the chat model to use in Chat
-    private selectModel(models: ChatModelProvider[]): string {
-        const authStatus = this.authProvider.getAuthStatus()
-        // Free user can only use the default model
-        if (authStatus.isDotCom && authStatus.userCanUpgrade) {
-            return models[0].model
-        }
-        // Check for the last selected model
-        const lastSelectedModelID = localStorage.get('model')
-        if (lastSelectedModelID) {
-            // If the last selected model exists in the list of models then we return it
-            const model = models.find(m => m.model === lastSelectedModelID)
-            if (model) {
-                return lastSelectedModelID
-            }
-        }
-        // If the user has not selected a model before then we return the default model
-        const defaultModel = models.find(m => m.default) || models[0]
-        if (!defaultModel) {
-            throw new Error('No chat model found in server-provided config')
-        }
-        return defaultModel.model
-    }
-
-    private completionCanceller?: () => void
-
-    private cancelInProgressCompletion(): void {
-        if (this.completionCanceller) {
-            this.completionCanceller()
-            this.completionCanceller = undefined
-        }
-    }
-
-    /**
-     * Creates the webview panel for the Cody chat interface if it doesn't already exist.
-     */
-    public async createWebviewPanel(
-        activePanelViewColumn?: vscode.ViewColumn,
-        _chatId?: string,
-        lastQuestion?: string
-    ): Promise<vscode.WebviewPanel> {
-        // Checks if the webview panel already exists and is visible.
-        // If so, returns early to avoid creating a duplicate.
-        if (this.webviewPanel) {
-            return this.webviewPanel
-        }
-
-        const viewType = CodyChatPanelViewType
-        const panelTitle =
-            this.history.getChat(this.authProvider.getAuthStatus(), this.sessionID)?.chatTitle ||
-            getChatPanelTitle(lastQuestion)
-        const viewColumn = activePanelViewColumn || vscode.ViewColumn.Beside
-        const webviewPath = vscode.Uri.joinPath(this.extensionUri, 'dist', 'webviews')
-        const panel = vscode.window.createWebviewPanel(
-            viewType,
-            panelTitle,
-            { viewColumn, preserveFocus: true },
-            {
-                enableScripts: true,
-                retainContextWhenHidden: true,
-                enableFindWidget: true,
-                localResourceRoots: [webviewPath],
-                enableCommandUris: true,
-            }
-        )
-
-        return this.registerWebviewPanel(panel)
-    }
-
-    /**
-     * Revives the chat panel when the extension is reactivated.
-     */
-    public async revive(webviewPanel: vscode.WebviewPanel): Promise<void> {
-        logDebug('SimpleChatPanelProvider:revive', 'registering webview panel')
-        await this.registerWebviewPanel(webviewPanel)
-    }
-
-    /**
-     * Registers the given webview panel by setting up its options, icon, and handlers.
-     * Also stores the panel reference and disposes it when closed.
-     */
-    private async registerWebviewPanel(panel: vscode.WebviewPanel): Promise<vscode.WebviewPanel> {
-        logDebug('SimpleChatPanelProvider:registerWebviewPanel', 'registering webview panel')
-        if (this.webviewPanel || this.webview) {
-            throw new Error('Webview or webview panel already registered')
-        }
-
-        const webviewPath = vscode.Uri.joinPath(this.extensionUri, 'dist', 'webviews')
-        panel.iconPath = vscode.Uri.joinPath(this.extensionUri, 'resources', 'active-chat-icon.svg')
-
-        // Reset the webview options to ensure localResourceRoots is up-to-date
-        panel.webview.options = {
-            enableScripts: true,
-            localResourceRoots: [webviewPath],
-            enableCommandUris: true,
-        }
-
-        await addWebviewViewHTML(this.extensionUri, panel)
-
-        // Register webview
-        this._webviewPanel = panel
-        this._webview = panel.webview
-        this.postContextStatusToWebView()
-
-        // Dispose panel when the panel is closed
-        panel.onDidDispose(() => {
-            this.cancelInProgressCompletion()
-            this._webviewPanel = undefined
-            this._webview = undefined
-            panel.dispose()
-        })
-
-        this.disposables.push(
-            panel.webview.onDidReceiveMessage(message =>
-                this.onDidReceiveMessage(hydrateAfterPostMessage(message, uri => vscode.Uri.from(uri as any)))
-            )
-        )
-
-        // Used for keeping sidebar chat view closed when webview panel is enabled
-        await vscode.commands.executeCommand('setContext', CodyChatPanelViewType, true)
-
-        const configFeatures = await ConfigFeaturesSingleton.getInstance().getConfigFeatures()
-        void this.postMessage({
-            type: 'setConfigFeatures',
-            configFeatures: {
-                chat: configFeatures.chat,
-                attribution: configFeatures.attribution,
-            },
-        })
-
-        return panel
-    }
-
-    private postContextStatusToWebView(): void {
-        logDebug(
-            'SimpleChatPanelProvider',
-            'postContextStatusToWebView',
-            JSON.stringify(this.contextStatusAggregator.status)
-        )
-        void this.postMessage({
-            type: 'enhanced-context',
-            context: {
-                groups: this.contextStatusAggregator.status,
-            },
-        })
-    }
-
-    public async setWebviewView(view: View): Promise<void> {
-        if (!this.webviewPanel) {
-            await this.createWebviewPanel()
-        }
-        this.webviewPanel?.reveal()
-
-        await this.postMessage({
-            type: 'view',
-            messages: view,
-        })
-    }
-
-=======
->>>>>>> 67e0387e
     /**
      * onDidReceiveMessage handles all user actions sent from the chat panel view.
      * @param message is the message from the view.
@@ -1244,8 +1078,11 @@
 
         const configFeatures = await ConfigFeaturesSingleton.getInstance().getConfigFeatures()
         void this.postMessage({
-            type: 'setChatEnabledConfigFeature',
-            data: configFeatures.chat,
+            type: 'setConfigFeatures',
+            configFeatures: {
+                chat: configFeatures.chat,
+                attribution: configFeatures.attribution,
+            },
         })
 
         return panel
