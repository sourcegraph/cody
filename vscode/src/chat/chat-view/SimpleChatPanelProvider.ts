--- conflicted
+++ resolved
@@ -28,13 +28,9 @@
     isRateLimitError,
     recordErrorToSpan,
     reformatBotMessageForChat,
-<<<<<<< HEAD
-    tokensToChars,
-=======
     serializeChatMessage,
     tokensToChars,
     tracer,
->>>>>>> 801dcdc2
 } from '@sourcegraph/cody-shared'
 
 import type { View } from '../../../webviews/NavBar'
@@ -61,15 +57,6 @@
 
 import type { Span } from '@opentelemetry/api'
 import { captureException } from '@sentry/core'
-<<<<<<< HEAD
-import type {
-    ContextItemFile,
-    ContextItemWithContent,
-} from '@sourcegraph/cody-shared/src/codebase-context/messages'
-import { ModelUsage } from '@sourcegraph/cody-shared/src/models/types'
-import { recordErrorToSpan, tracer } from '@sourcegraph/cody-shared/src/tracing'
-=======
->>>>>>> 801dcdc2
 import { getContextFileFromCursor } from '../../commands/context/selection'
 import type { EnterpriseContextFactory } from '../../context/enterprise-context-factory'
 import type { Repo } from '../../context/repo-fetcher'
