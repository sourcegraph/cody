--- conflicted
+++ resolved
@@ -781,15 +781,9 @@
         prompter: IPrompter,
         sendTelemetry?: (contextSummary: any) => void
     ): Promise<Message[]> {
-<<<<<<< HEAD
-        const { prompt, newContextUsed } = await prompter.makePrompt(
+        const { prompt, newContextUsed, newContextIgnored } = await prompter.makePrompt(
             this.chatModel,
             this.chatModel.maxChars
-=======
-        const { prompt, newContextUsed, newContextIgnored } = await prompter.makePrompt(
-            this.chatModel,
-            ModelProvider.getMaxCharsByModel(this.chatModel.modelID)
->>>>>>> 7e064375
         )
 
         // Update UI based on prompt construction
