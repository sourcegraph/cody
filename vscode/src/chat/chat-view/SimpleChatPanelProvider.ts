import * as path from 'path'

import * as uuid from 'uuid'
import * as vscode from 'vscode'

import { ActiveTextEditorSelectionRange, ChatMessage, ContextFile } from '@sourcegraph/cody-shared'
import { ChatModelProvider } from '@sourcegraph/cody-shared/src/chat-models'
import { ChatClient } from '@sourcegraph/cody-shared/src/chat/chat'
import {
    createDisplayTextWithFileLinks,
    createDisplayTextWithFileSelection,
} from '@sourcegraph/cody-shared/src/chat/prompts/display-text'
import { RecipeID } from '@sourcegraph/cody-shared/src/chat/recipes/recipe'
import { TranscriptJSON } from '@sourcegraph/cody-shared/src/chat/transcript'
import { InteractionJSON } from '@sourcegraph/cody-shared/src/chat/transcript/interaction'
import { ChatEventSource } from '@sourcegraph/cody-shared/src/chat/transcript/messages'
import { Typewriter } from '@sourcegraph/cody-shared/src/chat/typewriter'
import { reformatBotMessageForChat } from '@sourcegraph/cody-shared/src/chat/viewHelpers'
import { ContextMessage } from '@sourcegraph/cody-shared/src/codebase-context/messages'
import { Editor } from '@sourcegraph/cody-shared/src/editor'
import { FeatureFlag, FeatureFlagProvider } from '@sourcegraph/cody-shared/src/experimentation/FeatureFlagProvider'
import { annotateAttribution, Guardrails } from '@sourcegraph/cody-shared/src/guardrails'
import { MAX_BYTES_PER_FILE, NUM_CODE_RESULTS, NUM_TEXT_RESULTS } from '@sourcegraph/cody-shared/src/prompt/constants'
import { truncateTextNearestLine } from '@sourcegraph/cody-shared/src/prompt/truncation'
import { Message } from '@sourcegraph/cody-shared/src/sourcegraph-api'
import { isError } from '@sourcegraph/cody-shared/src/utils'

import { View } from '../../../webviews/NavBar'
import { getFullConfig } from '../../configuration'
import { getFileContextFiles, getOpenTabsContextFile, getSymbolContextFiles } from '../../editor/utils/editor-context'
import { VSCodeEditor } from '../../editor/vscode-editor'
import { ContextStatusAggregator } from '../../local-context/enhanced-context-status'
import { LocalEmbeddingsController } from '../../local-context/local-embeddings'
import { logDebug } from '../../log'
import { AuthProvider } from '../../services/AuthProvider'
import { getProcessInfo } from '../../services/LocalAppDetector'
import { telemetryService } from '../../services/telemetry'
import { telemetryRecorder } from '../../services/telemetry-v2'
import { createCodyChatTreeItems } from '../../services/treeViewItems'
import { TreeViewProvider } from '../../services/TreeViewProvider'
import {
    handleCodeFromInsertAtCursor,
    handleCodeFromSaveToNewFile,
    handleCopiedCode,
} from '../../services/utils/codeblock-action-tracker'
import { openExternalLinks, openFilePath, openLocalFileWithRange } from '../../services/utils/workspace-action'
import { CachedRemoteEmbeddingsClient } from '../CachedRemoteEmbeddingsClient'
import { MessageErrorType } from '../MessageProvider'
import { ConfigurationSubsetForWebview, LocalEnv, WebviewMessage } from '../protocol'
import { countGeneratedCode } from '../utils'

import {
    CodebaseStatusProvider,
    embeddingsUrlScheme,
    getChatPanelTitle,
    relativeFileUrl,
    stripContextWrapper,
} from './chat-helpers'
import { ChatHistoryManager } from './ChatHistoryManager'
import { addWebviewViewHTML, CodyChatPanelViewType } from './ChatManager'
import { ChatViewProviderWebview } from './ChatPanelProvider'
import { Config, IChatPanelProvider } from './ChatPanelsManager'
import { DefaultPrompter, IContextProvider, IPrompter } from './prompt'
import { ContextItem, MessageWithContext, SimpleChatModel, toViewMessage } from './SimpleChatModel'
import { SimpleChatRecipeAdapter } from './SimpleChatRecipeAdapter'

interface SimpleChatPanelProviderOptions {
    config: Config
    extensionUri: vscode.Uri
    authProvider: AuthProvider
    guardrails: Guardrails
    chatClient: ChatClient
    embeddingsClient: CachedRemoteEmbeddingsClient
    localEmbeddings: LocalEmbeddingsController | null
    editor: VSCodeEditor
    treeView: TreeViewProvider
    featureFlagProvider: FeatureFlagProvider
    recipeAdapter: SimpleChatRecipeAdapter
    defaultModelID: string
}

export class SimpleChatPanelProvider implements vscode.Disposable, IChatPanelProvider {
    public webviewPanel?: vscode.WebviewPanel
    public webview?: ChatViewProviderWebview

    private chatModel: SimpleChatModel

    private extensionUri: vscode.Uri
    private disposables: vscode.Disposable[] = []

    private config: Config
    private readonly authProvider: AuthProvider
    private readonly guardrails: Guardrails
    private readonly chatClient: ChatClient
    private readonly embeddingsClient: CachedRemoteEmbeddingsClient
    private readonly codebaseStatusProvider: CodebaseStatusProvider
    private readonly localEmbeddings: LocalEmbeddingsController | null
    private readonly contextStatusAggregator = new ContextStatusAggregator()
    private readonly editor: VSCodeEditor
    private readonly treeView: TreeViewProvider
    private readonly defaultModelID: string

    private history = new ChatHistoryManager()
    private prompter: IPrompter = new DefaultPrompter()

    private contextFilesQueryCancellation?: vscode.CancellationTokenSource

    private readonly featureFlagProvider: FeatureFlagProvider

    // HACK: for now, we awkwardly need to keep this in sync with chatModel.sessionID,
    // as it is necessary to satisfy the IChatPanelProvider interface.
    public sessionID: string

    private recipeAdapter: SimpleChatRecipeAdapter

    constructor({
        config,
        extensionUri,
        featureFlagProvider,
        authProvider,
        guardrails,
        chatClient,
        embeddingsClient,
        localEmbeddings,
        editor,
        treeView,
        defaultModelID,
        recipeAdapter,
    }: SimpleChatPanelProviderOptions) {
        this.config = config
        this.extensionUri = extensionUri
        this.featureFlagProvider = featureFlagProvider
        this.authProvider = authProvider
        this.chatClient = chatClient
        this.embeddingsClient = embeddingsClient
        this.localEmbeddings = localEmbeddings
        this.editor = editor
        this.treeView = treeView
        this.guardrails = guardrails
        this.recipeAdapter = recipeAdapter
        this.defaultModelID = defaultModelID

        this.chatModel = new SimpleChatModel(defaultModelID)
        this.sessionID = this.chatModel.sessionID

        // Advise local embeddings to start up if necessary.
        void this.localEmbeddings?.start()

        // Push context status to the webview when it changes.
        this.disposables.push(this.contextStatusAggregator.onDidChangeStatus(() => this.postContextStatusToWebView()))
        this.disposables.push(this.contextStatusAggregator)
        if (this.localEmbeddings) {
            this.disposables.push(this.contextStatusAggregator.addProvider(this.localEmbeddings))
        }
        this.codebaseStatusProvider = new CodebaseStatusProvider(this.editor, embeddingsClient)
        this.disposables.push(this.contextStatusAggregator.addProvider(this.codebaseStatusProvider))
    }

    private completionCanceller?: () => void

    private cancelInProgressCompletion(): void {
        if (this.completionCanceller) {
            this.completionCanceller()
            this.completionCanceller = undefined
        }
    }

    /**
     * Creates the webview panel for the Cody chat interface if it doesn't already exist.
     */
    public async createWebviewPanel(
        activePanelViewColumn?: vscode.ViewColumn,
        lastQuestion?: string
    ): Promise<vscode.WebviewPanel> {
        // Checks if the webview panel already exists and is visible.
        // If so, returns early to avoid creating a duplicate.
        if (this.webviewPanel) {
            return this.webviewPanel
        }

        const viewType = CodyChatPanelViewType
        const panelTitle = getChatPanelTitle(lastQuestion)
        const viewColumn = activePanelViewColumn || vscode.ViewColumn.Beside
        const webviewPath = vscode.Uri.joinPath(this.extensionUri, 'dist', 'webviews')
        const panel = vscode.window.createWebviewPanel(
            viewType,
            panelTitle,
            { viewColumn, preserveFocus: true },
            {
                enableScripts: true,
                retainContextWhenHidden: true,
                enableFindWidget: true,
                localResourceRoots: [webviewPath],
                enableCommandUris: true,
            }
        )

        return this.registerWebviewPanel(panel)
    }

    /**
     * Revives the chat panel when the extension is reactivated.
     */
    public async revive(webviewPanel: vscode.WebviewPanel): Promise<void> {
        logDebug('SimpleChatPanelProvider:revive', 'registering webview panel')
        await this.registerWebviewPanel(webviewPanel)
    }

    /**
     * Registers the given webview panel by setting up its options, icon, and handlers.
     * Also stores the panel reference and disposes it when closed.
     */
    private async registerWebviewPanel(panel: vscode.WebviewPanel): Promise<vscode.WebviewPanel> {
        logDebug('SimpleChatPanelProvider:registerWebviewPanel', 'registering webview panel')
        const webviewPath = vscode.Uri.joinPath(this.extensionUri, 'dist', 'webviews')
        panel.iconPath = vscode.Uri.joinPath(this.extensionUri, 'resources', 'cody.png')

        // Reset the webview options to ensure localResourceRoots is up-to-date
        panel.webview.options = {
            enableScripts: true,
            localResourceRoots: [webviewPath],
            enableCommandUris: true,
        }

        await addWebviewViewHTML(this.extensionUri, panel)

        // Register webview
        this.webviewPanel = panel
        this.webview = panel.webview
        this.postContextStatusToWebView()

        // Dispose panel when the panel is closed
        panel.onDidDispose(() => {
            this.cancelInProgressCompletion()
            this.webviewPanel = undefined
            this.webview = undefined
            panel.dispose()
        })

        this.disposables.push(panel.webview.onDidReceiveMessage(message => this.onDidReceiveMessage(message)))

        // Used for keeping sidebar chat view closed when webview panel is enabled
        await vscode.commands.executeCommand('setContext', CodyChatPanelViewType, true)

        return panel
    }

    private postContextStatusToWebView(): void {
        logDebug(
            'SimpleChatPanelProvider',
            'postContextStatusToWebView',
            JSON.stringify(this.contextStatusAggregator.status)
        )
        void this.webview?.postMessage({
            type: 'enhanced-context',
            context: {
                groups: this.contextStatusAggregator.status,
            },
        })
    }

    public async setWebviewView(view: View): Promise<void> {
        if (!this.webviewPanel) {
            await this.createWebviewPanel()
        }
        this.webviewPanel?.reveal()

        await this.webview?.postMessage({
            type: 'view',
            messages: view,
        })
    }

    /**
     * This is the entrypoint for handling messages from the webview.
     */
    private async onDidReceiveMessage(message: WebviewMessage): Promise<void> {
        switch (message.command) {
            case 'ready':
                // The web view is ready to receive events. We need to make sure that it has an up
                // to date config, even if it was already published
                await this.authProvider.announceNewAuthStatus()
                await this.postViewConfig()
                break
            case 'initialized':
                logDebug('SimpleChatPanelProvider:onDidReceiveMessage', 'initialized')
<<<<<<< HEAD
                await this.onInitialized()
=======
                await this.postChatModels()
                void this.restoreSession(this.sessionID)

                // HACK: this call is necessary to get the webview to set the chatID state,
                // which is necessary on deserialization
                this.postViewTranscript()
>>>>>>> ff9e1c61
                break
            case 'submit': {
                const requestID = uuid.v4()
                await this.handleHumanMessageSubmitted(
                    requestID,
                    message.text,
                    message.submitType,
                    message.contextFiles || [],
                    message.addEnhancedContext || false
                )
                break
            }
            case 'edit': {
                const requestID = uuid.v4()
                await this.handleEdit(requestID, message.text)
                telemetryService.log('CodyVSCodeExtension:editChatButton:clicked', undefined, { hasV2Event: true })
                telemetryRecorder.recordEvent('cody.editChatButton', 'clicked')
                break
            }
            case 'abort':
                this.cancelInProgressCompletion()
                telemetryService.log(
                    'CodyVSCodeExtension:abortButton:clicked',
                    { source: 'sidebar' },
                    { hasV2Event: true }
                )
                telemetryRecorder.recordEvent('cody.sidebar.abortButton', 'clicked')
                break
            case 'chatModel':
                this.chatModel.modelID = message.model
                break
            case 'get-chat-models':
                await this.postChatModels()
                break
            case 'executeRecipe':
                void this.executeRecipe(message.recipe)
                break
            case 'getUserContext':
                await this.handleContextFiles(message.query)
                break
            case 'custom-prompt':
                await this.executeCustomCommand(message.title)
                break
            case 'insert':
                await handleCodeFromInsertAtCursor(message.text, message.metadata)
                break
            case 'newFile':
                handleCodeFromSaveToNewFile(message.text, message.metadata)
                await this.editor.createWorkspaceFile(message.text)
                break
            case 'copy':
                await handleCopiedCode(message.text, message.eventType === 'Button', message.metadata)
                break
            case 'event':
                telemetryService.log(message.eventName, message.properties)
                break
            case 'links':
                void openExternalLinks(message.value)
                break
            case 'openFile':
                await openFilePath(message.filePath, this.webviewPanel?.viewColumn, message.range)
                break
            case 'openLocalFileWithRange':
                await openLocalFileWithRange(message.filePath, message.range)
                break
            case 'embeddings/index':
                void this.localEmbeddings?.index()
                break
            case 'show-page':
                await vscode.commands.executeCommand('cody.show-page', message.page)
                break
            default:
                this.postError(new Error('Invalid request type from Webview Panel'))
        }
    }

    private async onInitialized(): Promise<void> {
        await this.restoreSession(this.sessionID)
        await this.postChatModels()
        await this.saveAndPostHistory()
        await this.postCodyCommands()
    }

    public dispose(): void {
        this.disposables.forEach(disposable => disposable.dispose())
        this.disposables = []
    }

    /**
     * Attempts to restore the chat to the given sessionID, if it exists in
     * history. If it does, then saves the current session and cancels the
     * current in-progress completion. If the chat does not exist, then this
     * is a no-op.
     */
    public async restoreSession(sessionID: string): Promise<void> {
        const oldTranscript = this.history.getChat(sessionID)
        if (!oldTranscript) {
            return
        }

        if (sessionID !== this.sessionID) {
            await this.saveSession()
        }
        this.cancelInProgressCompletion()
        const newModel = await newChatModelfromTranscriptJSON(oldTranscript, this.defaultModelID)
        this.chatModel = newModel
        this.sessionID = newModel.sessionID

        this.postViewTranscript()
    }

    public async saveSession(): Promise<void> {
        if (this.chatModel.isEmpty()) {
            return
        }
        const allHistory = await this.history.saveChat(this.chatModel.toTranscriptJSON())
        void this.webview?.postMessage({
            type: 'history',
            messages: allHistory,
        })
        await this.treeView.updateTree(createCodyChatTreeItems())
    }

    public async clearAndRestartSession(): Promise<void> {
        if (this.chatModel.isEmpty()) {
            return
        }
        await this.saveSession()
        this.chatModel = new SimpleChatModel(this.chatModel.modelID)
        this.sessionID = this.chatModel.sessionID
        this.postViewTranscript()
    }

    public clearChatHistory(): Promise<void> {
        // HACK: this is a no-op now. This exists only to satisfy the IChatPanelProvider interface
        // and can be removed once we retire the old ChatPanelProvider
        return Promise.resolve()
    }

    public triggerNotice(notice: { key: string }): void {
        void this.webview?.postMessage({
            type: 'notice',
            notice,
        })
    }

    private async postChatModels(): Promise<void> {
        const authStatus = this.authProvider.getAuthStatus()
        if (!authStatus?.isLoggedIn) {
            return
        }
        if (authStatus?.configOverwrites?.chatModel) {
            ChatModelProvider.add(new ChatModelProvider(authStatus.configOverwrites.chatModel))
        }
        // selection is available to pro only at Dec GA
        const isCodyProFeatureFlagEnabled = await this.featureFlagProvider.evaluateFeatureFlag(FeatureFlag.CodyPro)
        const models = ChatModelProvider.get(authStatus.endpoint, this.chatModel.modelID)?.map(model => {
            return {
                ...model,
                codyProOnly: isCodyProFeatureFlagEnabled ? model.codyProOnly : false,
            }
        })

        void this.webview?.postMessage({
            type: 'chatModels',
            models,
        })
    }

    private async handleHumanMessageSubmitted(
        requestID: string,
        text: string,
        submitType: 'user' | 'suggestion' | 'example',
        userContextFiles: ContextFile[],
        addEnhancedContext: boolean
    ): Promise<void> {
        if (submitType === 'suggestion') {
            const args = { requestID }
            telemetryService.log('CodyVSCodeExtension:chatPredictions:used', args, { hasV2Event: true })
        }
        // If this is a slash command, run it with custom prompt recipe instead
        if (text.startsWith('/')) {
            return this.executeRecipe('custom-prompt', text.trim(), 'chat', userContextFiles, addEnhancedContext)
        }
        const displayText = userContextFiles?.length
            ? createDisplayTextWithFileLinks(userContextFiles, text)
            : createDisplayTextWithFileSelection(text, this.editor.getActiveTextEditorSelection())
        this.chatModel.addHumanMessage({ text }, displayText)
        // trigger the context progress indicator
        this.postViewTranscript({ speaker: 'assistant', text: '' })
        await this.generateAssistantResponse(requestID, userContextFiles, addEnhancedContext)
    }

    private async handleEdit(requestID: string, text: string): Promise<void> {
        this.chatModel.updateLastHumanMessage({ text })
        this.postViewTranscript()
        await this.generateAssistantResponse(requestID)
    }

    private async postViewConfig(): Promise<void> {
        const config = await getFullConfig()
        const authStatus = this.authProvider.getAuthStatus()
        const localProcess = getProcessInfo()
        const configForWebview: ConfigurationSubsetForWebview & LocalEnv = {
            ...localProcess,
            debugEnable: config.debugEnable,
            serverEndpoint: config.serverEndpoint,
        }
        await this.webview?.postMessage({ type: 'config', config: configForWebview, authStatus })
        logDebug('SimpleChatPanelProvider', 'updateViewConfig', { verbose: configForWebview })
    }

    private async generateAssistantResponse(
        requestID: string,
        userContextFiles?: ContextFile[],
        addEnhancedContext = true
    ): Promise<void> {
        try {
            const contextWindowBytes = 28000 // 7000 tokens * 4 bytes per token

            const userContextItems = await contextFilesToContextItems(this.editor, userContextFiles || [], true)
            const contextProvider = new ContextProvider(
                userContextItems,
                this.editor,
                this.embeddingsClient,
                this.localEmbeddings,
                this.codebaseStatusProvider
            )
            const { prompt, warnings, newContextUsed } = await this.prompter.makePrompt(
                this.chatModel,
                contextProvider,
                addEnhancedContext,
                contextWindowBytes
            )

            this.chatModel.setNewContextUsed(newContextUsed)

            if (warnings.length > 0) {
                const warningMsg =
                    'Warning: ' + warnings.map(w => (w.trim().endsWith('.') ? w.trim() : w.trim() + '.')).join(' ')
                this.postError(new Error(warningMsg))
            }

            this.postViewTranscript({ speaker: 'assistant', text: '' })

            this.sendLLMRequest(prompt, {
                update: content => {
                    this.postViewTranscript(
                        toViewMessage({
                            message: {
                                speaker: 'assistant',
                                text: content,
                            },
                            newContextUsed,
                        })
                    )
                },
                close: content => {
                    this.addBotMessageWithGuardrails(requestID, content)
                },
                error: (partialResponse, error) => {
                    if (isAbortError(error)) {
                        this.chatModel.addBotMessage({ text: partialResponse })
                    }
                    this.postError(error, 'transcript')
                    this.postViewTranscript()
                },
            })
        } catch (error) {
            this.postError(new Error(`Error generating assistant response: ${error}`))
        }
    }

    /**
     * Issue the chat request and stream the results back, updating the model and view
     * with the response.
     */
    private sendLLMRequest(
        prompt: Message[],
        callbacks: {
            update: (response: string) => void
            close: (finalResponse: string) => void
            error: (completedResponse: string, error: Error) => void
        }
    ): void {
        let lastContent = ''
        const typewriter = new Typewriter({
            update: content => {
                lastContent = content
                callbacks.update(content)
            },
            close: () => {
                callbacks.close(lastContent)
            },
        })

        this.cancelInProgressCompletion()
        this.completionCanceller = this.chatClient.chat(
            prompt,
            {
                onChange: (content: string) => {
                    typewriter.update(content)
                },
                onComplete: () => {
                    this.completionCanceller = undefined
                    typewriter.close()
                    typewriter.stop()
                },
                onError: error => {
                    this.cancelInProgressCompletion()
                    typewriter.stop()
                    callbacks.error(lastContent, error)
                },
            },
            { model: this.chatModel.modelID }
        )
    }

    // Handler to fetch context files candidates
    private async handleContextFiles(query: string): Promise<void> {
        if (!query.length) {
            const tabs = getOpenTabsContextFile()
            await this.webview?.postMessage({
                type: 'userContextFiles',
                context: tabs,
            })
            return
        }

        const cancellation = new vscode.CancellationTokenSource()

        try {
            const MAX_RESULTS = 20
            if (query.startsWith('#')) {
                // It would be nice if the VS Code symbols API supports
                // cancellation, but it doesn't
                const symbolResults = await getSymbolContextFiles(query.slice(1), MAX_RESULTS)
                // Check if cancellation was requested while getFileContextFiles
                // was executing, which means a new request has already begun
                // (i.e. prevent race conditions where slow old requests get
                // processed after later faster requests)
                if (!cancellation.token.isCancellationRequested) {
                    await this.webview?.postMessage({
                        type: 'userContextFiles',
                        context: symbolResults,
                    })
                }
            } else {
                const fileResults = await getFileContextFiles(query, MAX_RESULTS, cancellation.token)
                // Check if cancellation was requested while getFileContextFiles
                // was executing, which means a new request has already begun
                // (i.e. prevent race conditions where slow old requests get
                // processed after later faster requests)
                if (!cancellation.token.isCancellationRequested) {
                    await this.webview?.postMessage({
                        type: 'userContextFiles',
                        context: fileResults,
                    })
                }
            }
        } catch (error) {
            this.postError(new Error(`Error retrieving context files: ${error}`))
        } finally {
            // Cancel any previous search request after we update the UI
            // to avoid a flash of empty results as you type
            this.contextFilesQueryCancellation?.cancel()
            this.contextFilesQueryCancellation = cancellation
        }
    }

    private postViewTranscript(messageInProgress?: ChatMessage): void {
        const messages: ChatMessage[] = this.chatModel.getMessagesWithContext().map(m => toViewMessage(m))
        if (messageInProgress) {
            messages.push(messageInProgress)
        }

        // We never await on postMessage, because it can sometimes hang indefinitely:
        // https://github.com/microsoft/vscode/issues/159431
        void this.webview?.postMessage({
            type: 'transcript',
            messages,
            isMessageInProgress: !!messageInProgress,
            chatID: this.sessionID,
        })

        // Update webview panel title to match the last message
        const text = this.chatModel.getLastHumanMessages()?.displayText
        if (this.webviewPanel && text) {
            this.webviewPanel.title = getChatPanelTitle(text)
        }
    }

    /**
     * Display error message in webview as part of the chat transcript, or as a system banner alongside the chat.
     */
    private postError(error: Error, type?: MessageErrorType): void {
        // Add error to transcript
        if (type === 'transcript') {
            this.chatModel.addErrorAsBotMessage(error)
            void this.webview?.postMessage({ type: 'transcript-errors', isTranscriptError: true })
            return
        }

        void this.webview?.postMessage({ type: 'errors', errors: error.message })
    }

    /**
     * Send user history to webview, which included chat history and chat input history.
     */
    private async saveAndPostHistory(humanInput?: string): Promise<void> {
        if (humanInput) {
            await this.history.saveHumanInputHistory(humanInput)
        }
        void this.webview?.postMessage({
            type: 'history',
            messages: this.history.localHistory,
        })
    }

    /**
     * Finalizes adding a bot message to the chat model, with guardrails, and triggers an
     * update to the view.
     */
    private addBotMessageWithGuardrails(requestID: string, rawResponse: string): void {
        this.guardrailsAnnotateAttributions(reformatBotMessageForChat(rawResponse, ''))
            .then(displayText => {
                this.chatModel.addBotMessage({ text: rawResponse }, displayText)
                void this.saveSession()
                this.postViewTranscript()

                // Count code generated from response
                const codeCount = countGeneratedCode(rawResponse)
                if (codeCount?.charCount) {
                    // const metadata = lastInteraction?.getHumanMessage().metadata
                    telemetryService.log(
                        'CodyVSCodeExtension:chatResponse:hasCode',
                        { ...codeCount, requestID },
                        { hasV2Event: true }
                    )
                    telemetryRecorder.recordEvent('cody.chatResponse.new', 'hasCode', {
                        metadata: {
                            ...codeCount,
                        },
                    })
                }
            })
            .catch(error => {
                throw error
            })
    }

    private async guardrailsAnnotateAttributions(text: string): Promise<string> {
        if (!this.config.experimentalGuardrails) {
            return text
        }

        const result = await annotateAttribution(this.guardrails, text)

        // Only log telemetry if we did work (ie had to annotate something).
        if (result.codeBlocks > 0) {
            telemetryService.log(
                'CodyVSCodeExtension:guardrails:annotate',
                {
                    codeBlocks: result.codeBlocks,
                    duration: result.duration,
                },
                { hasV2Event: true }
            )
            telemetryRecorder.recordEvent('cody.guardrails.annotate', 'executed', {
                // Convert nanoseconds to milliseconds to match other telemetry.
                metadata: { codeBlocks: result.codeBlocks, durationMs: result.duration / 1000000 },
            })
        }

        return result.text
    }

    public setConfiguration(newConfig: Config): void {
        this.config = newConfig
    }

    public async executeRecipe(
        recipeID: RecipeID,
        humanChatInput = '',
        _source?: ChatEventSource,
        userInputContextFiles?: ContextFile[],
        addEnhancedContext = true
    ): Promise<void> {
        try {
            const requestID = uuid.v4()
            const recipeMessages = await this.recipeAdapter.computeRecipeMessages(
                requestID,
                recipeID,
                humanChatInput,
                userInputContextFiles,
                addEnhancedContext
            )
            if (!recipeMessages) {
                return
            }
            await this.clearAndRestartSession()
            const { humanMessage, prompt } = recipeMessages
            const displayText = this.editor.getActiveTextEditorSelection()
                ? createDisplayTextWithFileSelection(humanChatInput, this.editor.getActiveTextEditorSelection())
                : humanChatInput
            this.chatModel.addHumanMessage(humanMessage.message, displayText)
            if (humanMessage.newContextUsed) {
                this.chatModel.setNewContextUsed(humanMessage.newContextUsed)
            }
            this.postViewTranscript()

            this.sendLLMRequest(prompt, {
                update: (responseText: string) => {
                    this.postViewTranscript(
                        toViewMessage({
                            message: {
                                speaker: 'assistant',
                                text: responseText,
                            },
                            newContextUsed: humanMessage.newContextUsed,
                        })
                    )
                },
                close: (responseText: string) => {
                    this.addBotMessageWithGuardrails(requestID, responseText)
                },
                error: (partialResponse: string, error: Error) => {
                    if (isAbortError(error)) {
                        this.chatModel.addBotMessage({ text: partialResponse })
                    }
                    this.postError(error, 'transcript')
                    this.postViewTranscript()
                },
            })
        } catch (error) {
            this.postError(new Error(`command ${recipeID} failed: ${error}`))
        }
    }

    public async executeCustomCommand(title: string): Promise<void> {
        await this.executeRecipe('custom-prompt', title)
    }

    /**
     * Send a list of commands to webview that can be triggered via chat input box with slash
     */
    private async postCodyCommands(): Promise<void> {
        const send = async (): Promise<void> => {
            await this.editor.controllers.command?.refresh()
            const prompts = (await this.editor.controllers.command?.getAllCommands(true)) || []
            void this.webview?.postMessage({
                type: 'custom-prompts',
                prompts,
            })
        }
        this.editor.controllers.command?.setMessenger(send)
        await send()
    }
}

class ContextProvider implements IContextProvider {
    constructor(
        private userContext: ContextItem[],
        private editor: Editor,
        private embeddingsClient: CachedRemoteEmbeddingsClient | null,
        private localEmbeddings: LocalEmbeddingsController | null,
        private codebaseStatusProvider: CodebaseStatusProvider
    ) {}

    public getExplicitContext(): ContextItem[] {
        return this.userContext
    }

    private getUserAttentionContext(): ContextItem[] {
        const selectionContext = this.getCurrentSelectionContext()
        if (selectionContext.length > 0) {
            return selectionContext
        }
        return this.getVisibleEditorContext()
    }

    private getCurrentSelectionContext(): ContextItem[] {
        const selection = this.editor.getActiveTextEditorSelection()
        if (!selection) {
            return []
        }
        let range: vscode.Range | undefined
        if (selection.selectionRange) {
            range = new vscode.Range(
                selection.selectionRange.start.line,
                selection.selectionRange.start.character,
                selection.selectionRange.end.line,
                selection.selectionRange.end.character
            )
        }

        return [
            {
                text: selection.selectedText,
                uri: selection.fileUri || vscode.Uri.file(selection.fileName),
                range,
            },
        ]
    }

    private getVisibleEditorContext(): ContextItem[] {
        const visible = this.editor.getActiveTextEditorVisibleContent()
        if (!visible) {
            return []
        }
        return [
            {
                text: visible.content,
                uri: visible.fileUri || vscode.Uri.file(visible.fileName),
            },
        ]
    }

    public async getEnhancedContext(text: string): Promise<ContextItem[]> {
        const searchContext: ContextItem[] = []
        let localEmbeddingsError
        let remoteEmbeddingsError

        logDebug('SimpleChatPanelProvider', 'getEnhancedContext > embeddings (start)')
        const localEmbeddingsResults = this.searchEmbeddingsLocal(text)
        const remoteEmbeddingsResults = this.searchEmbeddingsRemote(text)
        try {
            searchContext.push(...(await localEmbeddingsResults))
        } catch (error) {
            logDebug('SimpleChatPanelProvider', 'getEnhancedContext > local embeddings', error)
            localEmbeddingsError = error
        }
        try {
            searchContext.push(...(await remoteEmbeddingsResults))
        } catch (error) {
            logDebug('SimpleChatPanelProvider', 'getEnhancedContext > remote embeddings', error)
            remoteEmbeddingsError = error
        }
        logDebug('SimpleChatPanelProvider', 'getEnhancedContext > embeddings (end)')
        if (localEmbeddingsError && remoteEmbeddingsError) {
            throw new Error(
                `local and remote embeddings search failed (local: ${getErrorMessage(
                    localEmbeddingsError
                )}) (remote: ${getErrorMessage(remoteEmbeddingsError)})`
            )
        }

        const priorityContext: ContextItem[] = []
        if (this.needsUserAttentionContext(text)) {
            // Query refers to current editor
            priorityContext.push(...this.getUserAttentionContext())
        } else if (this.needsReadmeContext(text)) {
            // Query refers to project, so include the README
            let containsREADME = false
            for (const contextItem of searchContext) {
                const basename = path.basename(contextItem.uri.fsPath)
                if (basename.toLocaleLowerCase() === 'readme' || basename.toLocaleLowerCase().startsWith('readme.')) {
                    containsREADME = true
                    break
                }
            }
            if (!containsREADME) {
                priorityContext.push(...(await this.getReadmeContext()))
            }
        }

        return priorityContext.concat(searchContext)
    }

    private async searchEmbeddingsLocal(text: string): Promise<ContextItem[]> {
        if (!this.localEmbeddings) {
            return []
        }
        logDebug('SimpleChatPanelProvider', 'getEnhancedContext > searching local embeddings')
        const contextItems = []
        const embeddingsResults = await this.localEmbeddings.getContext(text, NUM_CODE_RESULTS + NUM_TEXT_RESULTS)
        for (const result of embeddingsResults) {
            const uri = vscode.Uri.from({
                scheme: 'file',
                path: result.fileName,
                fragment: `${result.startLine}:${result.endLine}`,
            })
            const range = new vscode.Range(
                new vscode.Position(result.startLine, 0),
                new vscode.Position(result.endLine, 0)
            )
            contextItems.push({
                uri,
                range,
                text: result.content,
            })
        }
        return contextItems
    }

    // Note: does not throw error if remote embeddings are not available, just returns empty array
    private async searchEmbeddingsRemote(text: string): Promise<ContextItem[]> {
        if (!this.embeddingsClient) {
            return []
        }
        const codebase = await this.codebaseStatusProvider?.currentCodebase()
        if (!codebase?.remote) {
            return []
        }
        const repoId = await this.embeddingsClient.getRepoIdIfEmbeddingExists(codebase.remote)
        if (isError(repoId)) {
            throw new Error(`Error retrieving repo ID: ${repoId}`)
        } else if (!repoId) {
            return []
        }

        logDebug('SimpleChatPanelProvider', 'getEnhancedContext > searching remote embeddings')
        const contextItems = []
        const embeddings = await this.embeddingsClient.search([repoId], text, NUM_CODE_RESULTS, NUM_TEXT_RESULTS)
        if (isError(embeddings)) {
            throw new Error(`Error retrieving embeddings: ${embeddings}`)
        }
        for (const codeResult of embeddings.codeResults) {
            const uri = vscode.Uri.from({
                scheme: embeddingsUrlScheme,
                authority: codebase.remote,
                path: '/' + codeResult.fileName,
                fragment: `L${codeResult.startLine}-${codeResult.endLine}`,
            })

            const range = new vscode.Range(
                new vscode.Position(codeResult.startLine, 0),
                new vscode.Position(codeResult.endLine, 0)
            )
            contextItems.push({
                uri,
                range,
                text: codeResult.content,
            })
        }

        for (const textResult of embeddings.textResults) {
            const uri = vscode.Uri.from({
                scheme: 'file',
                path: textResult.fileName,
                fragment: `${textResult.startLine}:${textResult.endLine}`,
            })
            const range = new vscode.Range(
                new vscode.Position(textResult.startLine, 0),
                new vscode.Position(textResult.endLine, 0)
            )
            contextItems.push({
                uri,
                range,
                text: textResult.content,
            })
        }

        return contextItems
    }

    private needsReadmeContext(input: string): boolean {
        input = input.toLowerCase()
        const question = extractQuestion(input)
        if (!question) {
            return false
        }

        // split input into words, discarding spaces and punctuation
        const words = input.split(/\W+/).filter(w => w.length > 0)
        const bagOfWords = Object.fromEntries(words.map(w => [w, true]))

        const projectSignifiers = ['project', 'repository', 'repo', 'library', 'package', 'module', 'codebase']
        const questionIndicators = ['what', 'how', 'describe', 'explain', '?']

        const workspaceUri = this.editor.getWorkspaceRootUri()
        if (workspaceUri) {
            const rootBase = workspaceUri.toString().split('/').at(-1)
            if (rootBase) {
                projectSignifiers.push(rootBase.toLowerCase())
            }
        }

        let containsProjectSignifier = false
        for (const p of projectSignifiers) {
            if (bagOfWords[p]) {
                containsProjectSignifier = true
                break
            }
        }

        let containsQuestionIndicator = false
        for (const q of questionIndicators) {
            if (bagOfWords[q]) {
                containsQuestionIndicator = true
                break
            }
        }

        return containsQuestionIndicator && containsProjectSignifier
    }

    private static userAttentionRegexps: RegExp[] = [
        /editor/,
        /(open|current|this|entire)\s+file/,
        /current(ly)?\s+open/,
        /have\s+open/,
    ]

    private needsUserAttentionContext(input: string): boolean {
        const inputLowerCase = input.toLowerCase()
        // If the input matches any of the `editorRegexps` we assume that we have to include
        // the editor context (e.g., currently open file) to the overall message context.
        for (const regexp of ContextProvider.userAttentionRegexps) {
            if (inputLowerCase.match(regexp)) {
                return true
            }
        }
        return false
    }

    private async getReadmeContext(): Promise<ContextItem[]> {
        let readmeUri
        const patterns = ['README', 'README.*', 'Readme.*', 'readme.*']
        for (const pattern of patterns) {
            const files = await vscode.workspace.findFiles(pattern)
            if (files.length > 0) {
                readmeUri = files[0]
            }
        }
        if (!readmeUri) {
            return []
        }
        const readmeDoc = await vscode.workspace.openTextDocument(readmeUri)
        const readmeText = readmeDoc.getText()
        const { truncated: truncatedReadmeText, range } = truncateTextNearestLine(readmeText, MAX_BYTES_PER_FILE)
        if (truncatedReadmeText.length === 0) {
            return []
        }

        let readmeDisplayUri = readmeUri
        const wsFolder = vscode.workspace.getWorkspaceFolder(readmeUri)
        if (wsFolder) {
            const readmeRelPath = path.relative(wsFolder.uri.fsPath, readmeUri.fsPath)
            if (readmeRelPath) {
                readmeDisplayUri = relativeFileUrl(readmeRelPath)
            }
        }

        return [
            {
                uri: readmeDisplayUri,
                text: truncatedReadmeText,
                range: viewRangeToRange(range),
            },
        ]
    }
}

function contextFilesToContextItems(
    editor: Editor,
    files: ContextFile[],
    fetchContent?: boolean
): Promise<ContextItem[]> {
    return Promise.all(
        files.map(async (file: ContextFile): Promise<ContextItem> => {
            const range = viewRangeToRange(file.range)
            const uri = file.uri || vscode.Uri.file(file.fileName)
            let text = file.content
            if (!text && fetchContent) {
                text = await editor.getTextEditorContentForFile(uri, range)
            }
            return {
                uri,
                range,
                text: text || '',
            }
        })
    )
}

function viewRangeToRange(range?: ActiveTextEditorSelectionRange): vscode.Range | undefined {
    if (!range) {
        return undefined
    }
    return new vscode.Range(range.start.line, range.start.character, range.end.line, range.end.character)
}

async function newChatModelfromTranscriptJSON(json: TranscriptJSON, defaultModelID: string): Promise<SimpleChatModel> {
    const messages: MessageWithContext[][] = json.interactions.map(
        (interaction: InteractionJSON): MessageWithContext[] => {
            return [
                {
                    message: {
                        speaker: 'human',
                        text: interaction.humanMessage.text,
                    },
                    displayText: interaction.humanMessage.displayText,
                    newContextUsed: deserializedContextFilesToContextItems(
                        interaction.usedContextFiles,
                        interaction.fullContext
                    ),
                },
                {
                    message: {
                        speaker: 'assistant',
                        text: interaction.assistantMessage.text,
                    },
                    displayText: interaction.assistantMessage.displayText,
                },
            ]
        }
    )
    return new SimpleChatModel(json.chatModel || defaultModelID, (await Promise.all(messages)).flat(), json.id)
}

export function deserializedContextFilesToContextItems(
    files: ContextFile[],
    contextMessages: ContextMessage[]
): ContextItem[] {
    const contextByFile = new Map<string, ContextMessage>()
    for (const contextMessage of contextMessages) {
        if (!contextMessage.file?.fileName) {
            continue
        }
        contextByFile.set(contextMessage.file.fileName, contextMessage)
    }

    return files.map((file: ContextFile): ContextItem => {
        const range = viewRangeToRange(file.range)
        const fallbackURI = relativeFileUrl(file.fileName, range)
        const uri = file.uri || fallbackURI
        let text = file.content
        if (!text) {
            const contextMessage = contextByFile.get(file.fileName)
            if (contextMessage) {
                text = stripContextWrapper(contextMessage.text || '')
            }
        }
        return {
            uri,
            range,
            text: text || '',
        }
    })
}

function extractQuestion(input: string): string | undefined {
    input = input.trim()
    const q = input.indexOf('?')
    if (q !== -1) {
        return input.slice(0, q + 1).trim()
    }
    if (input.length < 100) {
        return input
    }
    return undefined
}

function isAbortError(error: Error): boolean {
    return error.message === 'aborted' || error.message === 'socket hang up'
}

function getErrorMessage(error: unknown): string {
    if (error instanceof Error) {
        return error.message
    }
    return String(error)
}<|MERGE_RESOLUTION|>--- conflicted
+++ resolved
@@ -284,16 +284,11 @@
                 break
             case 'initialized':
                 logDebug('SimpleChatPanelProvider:onDidReceiveMessage', 'initialized')
-<<<<<<< HEAD
                 await this.onInitialized()
-=======
-                await this.postChatModels()
-                void this.restoreSession(this.sessionID)
 
                 // HACK: this call is necessary to get the webview to set the chatID state,
                 // which is necessary on deserialization
                 this.postViewTranscript()
->>>>>>> ff9e1c61
                 break
             case 'submit': {
                 const requestID = uuid.v4()
