--- conflicted
+++ resolved
@@ -27,11 +27,7 @@
 import type { View } from '../../../webviews/NavBar'
 import { createDisplayTextWithFileLinks } from '../../commands/utils/display-text'
 import { getFullConfig } from '../../configuration'
-<<<<<<< HEAD
-=======
 import { type RemoteSearch, RepoInclusion } from '../../context/remote-search'
-import { executeEdit } from '../../edit/execute'
->>>>>>> 9cb9d75a
 import {
     getFileContextFiles,
     getOpenTabsContextFile,
@@ -143,12 +139,8 @@
     private readonly editor: VSCodeEditor
     private readonly treeView: TreeViewProvider
     private readonly guardrails: Guardrails
-<<<<<<< HEAD
-=======
-    private readonly commandsController?: CommandsController
     private readonly remoteSearch: RemoteSearch | null
     private readonly repoPicker: RemoteRepoPicker | null
->>>>>>> 9cb9d75a
 
     private history = new ChatHistoryManager()
     private contextFilesQueryCancellation?: vscode.CancellationTokenSource
@@ -178,12 +170,8 @@
         this.chatClient = chatClient
         this.localEmbeddings = localEmbeddings
         this.symf = symf
-<<<<<<< HEAD
-=======
         this.repoPicker = enterpriseContext?.repoPicker || null
         this.remoteSearch = enterpriseContext?.createRemoteSearch() || null
-        this.commandsController = commandsController
->>>>>>> 9cb9d75a
         this.editor = editor
         this.treeView = treeView
         this.chatModel = new SimpleChatModel(selectModel(authProvider, models))
