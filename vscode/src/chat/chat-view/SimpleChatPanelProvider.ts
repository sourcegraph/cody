import * as path from 'path'

import * as uuid from 'uuid'
import * as vscode from 'vscode'

import {
    hydrateAfterPostMessage,
    isDefined,
    type ActiveTextEditorSelectionRange,
    type ChatMessage,
    type CodyCommand,
    type ContextFile,
    type Guardrails,
} from '@sourcegraph/cody-shared'
import { ChatModelProvider } from '@sourcegraph/cody-shared/src/chat-models'
import { type ChatClient } from '@sourcegraph/cody-shared/src/chat/chat'
import { isCodyIgnoredFile } from '@sourcegraph/cody-shared/src/chat/context-filter'
import { type TranscriptJSON } from '@sourcegraph/cody-shared/src/chat/transcript'
import { type InteractionJSON } from '@sourcegraph/cody-shared/src/chat/transcript/interaction'
import { type ChatEventSource } from '@sourcegraph/cody-shared/src/chat/transcript/messages'
import { Typewriter } from '@sourcegraph/cody-shared/src/chat/typewriter'
import { reformatBotMessageForChat } from '@sourcegraph/cody-shared/src/chat/viewHelpers'
import { type ContextMessage } from '@sourcegraph/cody-shared/src/codebase-context/messages'
import { type CustomCommandType } from '@sourcegraph/cody-shared/src/commands'
import { type Editor } from '@sourcegraph/cody-shared/src/editor'
import { FeatureFlag, type FeatureFlagProvider } from '@sourcegraph/cody-shared/src/experimentation/FeatureFlagProvider'
import { type Result } from '@sourcegraph/cody-shared/src/local-context'
import { MAX_BYTES_PER_FILE, NUM_CODE_RESULTS, NUM_TEXT_RESULTS } from '@sourcegraph/cody-shared/src/prompt/constants'
import { truncateTextNearestLine } from '@sourcegraph/cody-shared/src/prompt/truncation'
import { type Message } from '@sourcegraph/cody-shared/src/sourcegraph-api'
import { isDotCom } from '@sourcegraph/cody-shared/src/sourcegraph-api/environments'
import { ContextWindowLimitError, isRateLimitError } from '@sourcegraph/cody-shared/src/sourcegraph-api/errors'
import { isError } from '@sourcegraph/cody-shared/src/utils'

import { type View } from '../../../webviews/NavBar'
import { type CommandsController } from '../../commands/CommandsController'
import { createDisplayTextWithFileLinks, createDisplayTextWithFileSelection } from '../../commands/prompt/display-text'
import { getContextForCommand } from '../../commands/utils/get-context'
import { getFullConfig } from '../../configuration'
import { executeEdit } from '../../edit/execute'
import { getFileContextFiles, getOpenTabsContextFile, getSymbolContextFiles } from '../../editor/utils/editor-context'
import { type VSCodeEditor } from '../../editor/vscode-editor'
import { ContextStatusAggregator } from '../../local-context/enhanced-context-status'
import { type LocalEmbeddingsController } from '../../local-context/local-embeddings'
import { type SymfRunner } from '../../local-context/symf'
import { logDebug, logError } from '../../log'
import { type AuthProvider } from '../../services/AuthProvider'
import { getProcessInfo } from '../../services/LocalAppDetector'
import { localStorage } from '../../services/LocalStorageProvider'
import { telemetryService } from '../../services/telemetry'
import { telemetryRecorder } from '../../services/telemetry-v2'
import { createCodyChatTreeItems } from '../../services/treeViewItems'
import { type TreeViewProvider } from '../../services/TreeViewProvider'
import {
    handleCodeFromInsertAtCursor,
    handleCodeFromSaveToNewFile,
    handleCopiedCode,
} from '../../services/utils/codeblock-action-tracker'
import { openExternalLinks, openLocalFileWithRange } from '../../services/utils/workspace-action'
import { TestSupport } from '../../test-support'
import { type CachedRemoteEmbeddingsClient } from '../CachedRemoteEmbeddingsClient'
import { type MessageErrorType } from '../MessageProvider'
import {
    type AuthStatus,
    type ConfigurationSubsetForWebview,
    type ExtensionMessage,
    type LocalEnv,
    type WebviewMessage,
} from '../protocol'
import { countGeneratedCode } from '../utils'

import { getChatPanelTitle, openFile, stripContextWrapper } from './chat-helpers'
import { ChatHistoryManager } from './ChatHistoryManager'
import { addWebviewViewHTML, CodyChatPanelViewType } from './ChatManager'
import { type ChatViewProviderWebview, type Config } from './ChatPanelsManager'
import { CodebaseStatusProvider } from './CodebaseStatusProvider'
import { InitDoer } from './InitDoer'
import { DefaultPrompter, type IContextProvider, type IPrompter } from './prompt'
import { SimpleChatModel, toViewMessage, type ContextItem, type MessageWithContext } from './SimpleChatModel'

interface SimpleChatPanelProviderOptions {
    config: Config
    extensionUri: vscode.Uri
    authProvider: AuthProvider
    chatClient: ChatClient
    embeddingsClient: CachedRemoteEmbeddingsClient
    localEmbeddings: LocalEmbeddingsController | null
    symf: SymfRunner | null
    editor: VSCodeEditor
    treeView: TreeViewProvider
    featureFlagProvider: FeatureFlagProvider
    models: ChatModelProvider[]
<<<<<<< HEAD
    commandsController?: CommandsController
=======
    guardrails: Guardrails
>>>>>>> b2712f69
}

export interface ChatSession {
    webviewPanel?: vscode.WebviewPanel
    sessionID: string
}

export class SimpleChatPanelProvider implements vscode.Disposable, ChatSession {
    private _webviewPanel?: vscode.WebviewPanel
    public get webviewPanel(): vscode.WebviewPanel | undefined {
        return this._webviewPanel
    }
    private _webview?: ChatViewProviderWebview
    public get webview(): ChatViewProviderWebview | undefined {
        return this._webview
    }
    private initDoer = new InitDoer<boolean | undefined>()

    private chatModel: SimpleChatModel

    private extensionUri: vscode.Uri
    private disposables: vscode.Disposable[] = []

    private config: Config
    private readonly authProvider: AuthProvider
    private readonly chatClient: ChatClient
    private readonly embeddingsClient: CachedRemoteEmbeddingsClient
    private readonly codebaseStatusProvider: CodebaseStatusProvider
    private readonly localEmbeddings: LocalEmbeddingsController | null
    private readonly symf: SymfRunner | null
    private readonly contextStatusAggregator = new ContextStatusAggregator()
    private readonly editor: VSCodeEditor
    private readonly treeView: TreeViewProvider
<<<<<<< HEAD
    private readonly commandsController?: CommandsController
=======
    private readonly guardrails: Guardrails
>>>>>>> b2712f69

    private history = new ChatHistoryManager()
    private prompter: IPrompter = new DefaultPrompter()

    private contextFilesQueryCancellation?: vscode.CancellationTokenSource

    private readonly featureFlagProvider: FeatureFlagProvider

    // HACK: for now, we awkwardly need to keep this in sync with chatModel.sessionID,
    // as it is necessary to satisfy the IChatPanelProvider interface.
    public sessionID: string

    constructor({
        config,
        extensionUri,
        featureFlagProvider,
        authProvider,
        chatClient,
        embeddingsClient,
        localEmbeddings,
        symf,
        editor,
        treeView,
        models,
<<<<<<< HEAD
        commandsController,
=======
        guardrails,
>>>>>>> b2712f69
    }: SimpleChatPanelProviderOptions) {
        this.config = config
        this.extensionUri = extensionUri
        this.featureFlagProvider = featureFlagProvider
        this.authProvider = authProvider
        this.chatClient = chatClient
        this.embeddingsClient = embeddingsClient
        this.localEmbeddings = localEmbeddings
        this.symf = symf
        this.editor = editor
        this.treeView = treeView
        this.chatModel = new SimpleChatModel(this.selectModel(models))
        this.sessionID = this.chatModel.sessionID
<<<<<<< HEAD
        this.commandsController = commandsController
        commandsController?.setEnableExperimentalCommands(config.internalUnstable)
=======
        this.guardrails = guardrails
>>>>>>> b2712f69

        if (TestSupport.instance) {
            TestSupport.instance.chatPanelProvider.set(this)
        }

        // Advise local embeddings to start up if necessary.
        void this.localEmbeddings?.start()

        // Push context status to the webview when it changes.
        this.disposables.push(this.contextStatusAggregator.onDidChangeStatus(() => this.postContextStatusToWebView()))
        this.disposables.push(this.contextStatusAggregator)
        if (this.localEmbeddings) {
            this.disposables.push(this.contextStatusAggregator.addProvider(this.localEmbeddings))
        }
        this.codebaseStatusProvider = new CodebaseStatusProvider(
            this.editor,
            embeddingsClient,
            this.config.experimentalSymfContext ? this.symf : null
        )
        this.disposables.push(this.contextStatusAggregator.addProvider(this.codebaseStatusProvider))
    }

    // Select the chat model to use in Chat
    private selectModel(models: ChatModelProvider[]): string {
        const authStatus = this.authProvider.getAuthStatus()
        // Free user can only use the default model
        if (authStatus.isDotCom && authStatus.userCanUpgrade) {
            return models[0].model
        }
        // Check for the last selected model
        const lastSelectedModelID = localStorage.get('model')
        if (lastSelectedModelID) {
            // If the last selected model exists in the list of models then we return it
            const model = models.find(m => m.model === lastSelectedModelID)
            if (model) {
                return lastSelectedModelID
            }
        }
        // If the user has not selected a model before then we return the default model
        const defaultModel = models.find(m => m.default) || models[0]
        if (!defaultModel) {
            throw new Error('No chat model found in server-provided config')
        }
        return defaultModel.model
    }

    private completionCanceller?: () => void

    private cancelInProgressCompletion(): void {
        if (this.completionCanceller) {
            this.completionCanceller()
            this.completionCanceller = undefined
        }
    }

    /**
     * Creates the webview panel for the Cody chat interface if it doesn't already exist.
     */
    public async createWebviewPanel(
        activePanelViewColumn?: vscode.ViewColumn,
        _chatId?: string,
        lastQuestion?: string
    ): Promise<vscode.WebviewPanel> {
        // Checks if the webview panel already exists and is visible.
        // If so, returns early to avoid creating a duplicate.
        if (this.webviewPanel) {
            return this.webviewPanel
        }

        const viewType = CodyChatPanelViewType
        const panelTitle =
            this.history.getChat(this.authProvider.getAuthStatus(), this.sessionID)?.chatTitle ||
            getChatPanelTitle(lastQuestion)
        const viewColumn = activePanelViewColumn || vscode.ViewColumn.Beside
        const webviewPath = vscode.Uri.joinPath(this.extensionUri, 'dist', 'webviews')
        const panel = vscode.window.createWebviewPanel(
            viewType,
            panelTitle,
            { viewColumn, preserveFocus: true },
            {
                enableScripts: true,
                retainContextWhenHidden: true,
                enableFindWidget: true,
                localResourceRoots: [webviewPath],
                enableCommandUris: true,
            }
        )

        return this.registerWebviewPanel(panel)
    }

    /**
     * Revives the chat panel when the extension is reactivated.
     */
    public async revive(webviewPanel: vscode.WebviewPanel): Promise<void> {
        logDebug('SimpleChatPanelProvider:revive', 'registering webview panel')
        await this.registerWebviewPanel(webviewPanel)
    }

    /**
     * Registers the given webview panel by setting up its options, icon, and handlers.
     * Also stores the panel reference and disposes it when closed.
     */
    private async registerWebviewPanel(panel: vscode.WebviewPanel): Promise<vscode.WebviewPanel> {
        logDebug('SimpleChatPanelProvider:registerWebviewPanel', 'registering webview panel')
        if (this.webviewPanel || this.webview) {
            throw new Error('Webview or webview panel already registered')
        }

        const webviewPath = vscode.Uri.joinPath(this.extensionUri, 'dist', 'webviews')
        panel.iconPath = vscode.Uri.joinPath(this.extensionUri, 'resources', 'active-chat-icon.svg')

        // Reset the webview options to ensure localResourceRoots is up-to-date
        panel.webview.options = {
            enableScripts: true,
            localResourceRoots: [webviewPath],
            enableCommandUris: true,
        }

        await addWebviewViewHTML(this.extensionUri, panel)

        // Register webview
        this._webviewPanel = panel
        this._webview = panel.webview
        this.postContextStatusToWebView()

        // Dispose panel when the panel is closed
        panel.onDidDispose(() => {
            this.cancelInProgressCompletion()
            this._webviewPanel = undefined
            this._webview = undefined
            panel.dispose()
        })

        this.disposables.push(
            panel.webview.onDidReceiveMessage(message =>
                this.onDidReceiveMessage(hydrateAfterPostMessage(message, uri => vscode.Uri.from(uri as any)))
            )
        )

        // Used for keeping sidebar chat view closed when webview panel is enabled
        await vscode.commands.executeCommand('setContext', CodyChatPanelViewType, true)

        return panel
    }

    private postContextStatusToWebView(): void {
        logDebug(
            'SimpleChatPanelProvider',
            'postContextStatusToWebView',
            JSON.stringify(this.contextStatusAggregator.status)
        )
        void this.postMessage({
            type: 'enhanced-context',
            context: {
                groups: this.contextStatusAggregator.status,
            },
        })
    }

    public async setWebviewView(view: View): Promise<void> {
        if (!this.webviewPanel) {
            await this.createWebviewPanel()
        }
        this.webviewPanel?.reveal()

        await this.postMessage({
            type: 'view',
            messages: view,
        })
    }

    /**
     * This is the entrypoint for handling messages from the webview.
     */
    private async onDidReceiveMessage(message: WebviewMessage): Promise<void> {
        switch (message.command) {
            case 'ready':
                await this.postViewConfig()
                break
            case 'initialized':
                logDebug('SimpleChatPanelProvider:onDidReceiveMessage', 'initialized')
                await this.onInitialized()
                break
            case 'reset':
                await this.clearAndRestartSession()
                break
            case 'submit': {
                const requestID = uuid.v4()
                await this.handleHumanMessageSubmitted(
                    requestID,
                    message.text,
                    message.submitType,
                    message.contextFiles ?? [],
                    message.addEnhancedContext || false
                )
                break
            }
            case 'edit': {
                const requestID = uuid.v4()
                await this.handleEdit(requestID, message.text)
                telemetryService.log('CodyVSCodeExtension:editChatButton:clicked', undefined, { hasV2Event: true })
                telemetryRecorder.recordEvent('cody.editChatButton', 'clicked')
                break
            }
            case 'abort':
                this.cancelInProgressCompletion()
                telemetryService.log(
                    'CodyVSCodeExtension:abortButton:clicked',
                    { source: 'sidebar' },
                    { hasV2Event: true }
                )
                telemetryRecorder.recordEvent('cody.sidebar.abortButton', 'clicked')
                break
            case 'chatModel':
                this.chatModel.modelID = message.model
                // Store the selected model in local storage to retrieve later
                await localStorage.set('model', message.model)
                break
            case 'get-chat-models':
                await this.postChatModels()
                break
            case 'getUserContext':
                await this.handleContextFiles(message.query)
                break
            case 'custom-prompt':
                await this.executeCustomCommand(message.title)
                break
            case 'insert':
                await handleCodeFromInsertAtCursor(message.text, message.metadata)
                break
            case 'newFile':
                handleCodeFromSaveToNewFile(message.text, message.metadata)
                await this.editor.createWorkspaceFile(message.text)
                break
            case 'copy':
                await handleCopiedCode(message.text, message.eventType === 'Button', message.metadata)
                break
            case 'event':
                telemetryService.log(message.eventName, message.properties)
                break
            case 'links':
                void openExternalLinks(message.value)
                break
            case 'openFile':
                await openFile(message.uri, message.range, this.webviewPanel?.viewColumn)
                break
            case 'openLocalFileWithRange':
                await openLocalFileWithRange(message.filePath, message.range)
                break
            case 'embeddings/index':
                void this.localEmbeddings?.index()
                break
            case 'symf/index': {
                void this.codebaseStatusProvider.currentCodebase().then((codebase): void => {
                    if (codebase) {
                        void this.symf?.ensureIndex(codebase.local, { hard: true })
                    }
                })
                break
            }
            case 'show-page':
                await vscode.commands.executeCommand('cody.show-page', message.page)
                break
            case 'attribution-search':
                this.guardrails
                    .searchAttribution(message.snippet)
                    .then((attribution): void => {
                        if (isError(attribution)) {
                            void this.postMessage({
                                type: 'attribution',
                                snippet: message.snippet,
                                error: attribution.message,
                            })
                            return
                        }
                        void this.postMessage({
                            type: 'attribution',
                            snippet: message.snippet,
                            attribution: {
                                repositoryNames: attribution.repositories.map(r => r.name),
                                limitHit: attribution.limitHit,
                            },
                        })
                    })
                    .catch(error => {
                        void this.postMessage({
                            type: 'attribution',
                            snippet: message.snippet,
                            error: `${error}`,
                        })
                    })

                break
            default:
                this.postError(new Error(`Invalid request type from Webview Panel: ${message.command}`))
        }
    }

    private async onInitialized(): Promise<void> {
        // HACK: this call is necessary to get the webview to set the chatID state,
        // which is necessary on deserialization. It should be invoked before the
        // other initializers run (otherwise, it might interfere with other view
        // state)
        await this.webview?.postMessage({
            type: 'transcript',
            messages: [],
            isMessageInProgress: false,
            chatID: this.sessionID,
        })

        await this.postChatModels()
        await this.saveSession()
        await this.postCodyCommands()
        this.initDoer.signalInitialized()
    }

    public dispose(): void {
        this.disposables.forEach(disposable => disposable.dispose())
        this.disposables = []
    }

    /**
     * Attempts to restore the chat to the given sessionID, if it exists in
     * history. If it does, then saves the current session and cancels the
     * current in-progress completion. If the chat does not exist, then this
     * is a no-op.
     */
    public async restoreSession(sessionID: string): Promise<void> {
        const oldTranscript = this.history.getChat(this.authProvider.getAuthStatus(), sessionID)
        if (!oldTranscript) {
            return
        }
        this.cancelInProgressCompletion()
        const newModel = await newChatModelfromTranscriptJSON(oldTranscript, this.chatModel.modelID)
        this.chatModel = newModel
        this.sessionID = newModel.sessionID

        this.postViewTranscript()
    }

    public async saveSession(humanInput?: string): Promise<void> {
        const allHistory = await this.history.saveChat(
            this.authProvider.getAuthStatus(),
            this.chatModel.toTranscriptJSON(),
            humanInput
        )
        if (allHistory) {
            void this.postMessage({
                type: 'history',
                messages: allHistory,
            })
        }
        await this.treeView.updateTree(createCodyChatTreeItems(this.authProvider.getAuthStatus()))
    }

    public async clearAndRestartSession(): Promise<void> {
        if (this.chatModel.isEmpty()) {
            return
        }

        this.cancelInProgressCompletion()
        await this.saveSession()

        this.chatModel = new SimpleChatModel(this.chatModel.modelID)
        this.sessionID = this.chatModel.sessionID
        this.postViewTranscript()
    }

    public handleChatTitle(title: string): void {
        this.chatModel.setChatTitle(title)
        if (this.webviewPanel) {
            this.webviewPanel.title = title
        }
    }

    private async postChatModels(): Promise<void> {
        const authStatus = this.authProvider.getAuthStatus()
        if (!authStatus?.isLoggedIn) {
            return
        }
        if (authStatus?.configOverwrites?.chatModel) {
            ChatModelProvider.add(new ChatModelProvider(authStatus.configOverwrites.chatModel))
        }
        // selection is available to pro only at Dec GA
        const isCodyProFeatureFlagEnabled = await this.featureFlagProvider.evaluateFeatureFlag(FeatureFlag.CodyPro)
        const models = ChatModelProvider.get(authStatus.endpoint, this.chatModel.modelID)?.map(model => {
            return {
                ...model,
                codyProOnly: isCodyProFeatureFlagEnabled ? model.codyProOnly : false,
            }
        })

        void this.postMessage({
            type: 'chatModels',
            models,
        })
    }

    /**
     * Handles a message submitted by the user.
     *
     * Validates the message, checks for slash commands, edit commands,
     * and sends the message to be handled like a regular chat request.
     */
    public async handleHumanMessageSubmitted(
        requestID: string,
        text: string,
        submitType: 'user' | 'suggestion' | 'example',
        userContextFiles: ContextFile[],
        addEnhancedContext: boolean
    ): Promise<void> {
        if (submitType === 'suggestion') {
            const args = { requestID }
            telemetryService.log('CodyVSCodeExtension:chatPredictions:used', args, { hasV2Event: true })
        }
        // If this is a slash command, run it with custom command instead
        if (text.startsWith('/')) {
            if (text.match(/^\/r(eset)?$/)) {
                return this.clearAndRestartSession()
            }
            if (text.match(/^\/edit(\s)?/)) {
                return executeEdit({ instruction: text.replace(/^\/(edit)/, '').trim() }, 'chat')
            }
            if (text === '/commands-settings') {
                // User has clicked the settings button for commands
                return vscode.commands.executeCommand('cody.settings.commands')
            }
            const command = await this.commandsController?.findCommand(text)
            if (command) {
                return this.handleCommands(command, 'chat', requestID)
            }
        }

        await this.handleChatRequest(requestID, text, submitType, userContextFiles, addEnhancedContext)
    }

    /**
     * Handles executing a chat command from the user.
     *
     * Validates the command, checks for edit commands,
     * generates a chat request from the command,
     * and sends it to be handled like a regular chat request.
     */
    public async handleCommands(command: CodyCommand, source: ChatEventSource, requestID = uuid.v4()): Promise<void> {
        if (command && !this.editor.getActiveTextEditorSelectionOrVisibleContent()) {
            if (command.context?.selection || command.context?.currentFile || command.context?.currentDir) {
                return this.postError(new Error('Command failed. Please open a file and try again.'), 'transcript')
            }
        }
        // Returns early if it's an edit command as edit command is redirected to edits in findCommand
        if (command.mode !== 'ask') {
            return
        }
        const inputText = [command.slashCommand, command.additionalInput].join(' ')?.trim()

        await this.handleChatRequest(requestID, inputText, 'user', [], false, command)
    }

    /**
     * Handles a chat request from chat input or a command.
     *
     * Saves the chat session, posts a transcript update, generates the
     * assistant's response, logs telemetry, and updates the panel title.
     */
    private async handleChatRequest(
        requestID: string,
        inputText: string,
        submitType: 'user' | 'suggestion' | 'example',
        userContextFiles: ContextFile[],
        addEnhancedContext: boolean,
        command?: CodyCommand
    ): Promise<void> {
        // Display text is the text we will display to the user in the Chat UI
        // - Append @-files to the display text if we have any
        // - Append @-file selection for commands
        // Otherwise, use the input text
        const displayText = userContextFiles?.length
            ? createDisplayTextWithFileLinks(inputText, userContextFiles)
            : command
            ? createDisplayTextWithFileSelection(inputText, this.editor.getActiveTextEditorSelectionOrEntireFile())
            : inputText
        // The text we will use to send to LLM
        const promptText = command ? [command.prompt, command.additionalInput].join(' ')?.trim() : inputText
        this.chatModel.addHumanMessage({ text: promptText }, displayText)

        await this.saveSession(inputText)
        // trigger the context progress indicator
        this.postViewTranscript({ speaker: 'assistant' })
        await this.generateAssistantResponse(
            requestID,
            userContextFiles,
            addEnhancedContext,
            contextSummary => {
                if (submitType !== 'user') {
                    return
                }

                const authStatus = this.authProvider.getAuthStatus()

                const properties = {
                    requestID,
                    chatModel: this.chatModel.modelID,
                    // 🚨 SECURITY: included only for DotCom users.
                    promptText: authStatus.endpoint && isDotCom(authStatus.endpoint) ? promptText : undefined,
                    contextSummary,
                }

                // Only log chat-question event if it is not a command to avoid double logging for commands
                if (!command) {
                    telemetryService.log('CodyVSCodeExtension:chat-question:executed', properties, {
                        hasV2Event: true,
                    })
                    telemetryRecorder.recordEvent('cody.chat-question', 'executed', {
                        metadata: { ...contextSummary },
                    })
                }
            },
            command
        )
        // Set the title of the webview panel
        this.updateWebviewPanelTitle(inputText)
    }

    private async handleEdit(requestID: string, text: string): Promise<void> {
        this.chatModel.updateLastHumanMessage({ text })
        this.postViewTranscript()
        await this.generateAssistantResponse(requestID)
    }

    private async postViewConfig(): Promise<void> {
        const config = await getFullConfig()
        const authStatus = this.authProvider.getAuthStatus()
        const localProcess = getProcessInfo()
        const configForWebview: ConfigurationSubsetForWebview & LocalEnv = {
            ...localProcess,
            debugEnable: config.debugEnable,
            serverEndpoint: config.serverEndpoint,
            experimentalGuardrails: config.experimentalGuardrails,
        }
        const workspaceFolderUris = vscode.workspace.workspaceFolders?.map(folder => folder.uri.toString()) ?? []
        await this.postMessage({ type: 'config', config: configForWebview, authStatus, workspaceFolderUris })
        logDebug('SimpleChatPanelProvider', 'updateViewConfig', { verbose: configForWebview })
    }

    private async generateAssistantResponse(
        requestID: string,
        userContextFiles?: ContextFile[],
        addEnhancedContext = true,
        sendTelemetry?: (contextSummary: {}) => void,
        command?: CodyCommand
    ): Promise<void> {
        try {
            const contextWindowBytes = getContextWindowForModel(
                this.authProvider.getAuthStatus(),
                this.chatModel.modelID
            )

            const userContextItems = await contextFilesToContextItems(this.editor, userContextFiles || [], true)
            const contextProvider = new ContextProvider(
                userContextItems,
                this.editor,
                this.embeddingsClient,
                this.localEmbeddings,
                this.config.experimentalSymfContext ? this.symf : null,
                this.codebaseStatusProvider
            )
            const { prompt, contextLimitWarnings, newContextUsed } = await this.prompter.makePrompt(
                this.chatModel,
                contextProvider,
                addEnhancedContext,
                contextWindowBytes,
                command
            )

            this.chatModel.setNewContextUsed(newContextUsed)

            if (contextLimitWarnings.length > 0) {
                const warningMsg = contextLimitWarnings
                    .map(w => (w.trim().endsWith('.') ? w.trim() : w.trim() + '.'))
                    .join(' ')
                this.postError(new ContextWindowLimitError(warningMsg), 'transcript')
            }

            if (sendTelemetry) {
                // Create a summary of how many code snippets of each context source are being
                // included in the prompt
                const contextSummary: { [key: string]: number } = {}
                for (const { source } of newContextUsed) {
                    if (!source) {
                        continue
                    }
                    if (contextSummary[source]) {
                        contextSummary[source] += 1
                    } else {
                        contextSummary[source] = 1
                    }
                }
                sendTelemetry(contextSummary)
            }

            this.postViewTranscript({ speaker: 'assistant' })

            this.sendLLMRequest(prompt, {
                update: content => {
                    this.postViewTranscript(
                        toViewMessage({
                            message: {
                                speaker: 'assistant',
                                text: content,
                            },
                            newContextUsed,
                        })
                    )
                },
                close: content => {
                    this.addBotMessage(requestID, content)
                },
                error: (partialResponse, error) => {
                    if (!isAbortError(error)) {
                        this.postError(error, 'transcript')
                    }
                    try {
                        // We should still add the partial response if there was an error
                        // This'd throw an error if one has already been added
                        this.addBotMessage(requestID, partialResponse)
                    } catch {
                        console.error('Streaming Error', error)
                    }
                },
            })
        } catch (error) {
            if (isRateLimitError(error)) {
                this.postError(error, 'transcript')
            } else {
                this.postError(isError(error) ? error : new Error(`Error generating assistant response: ${error}`))
            }
        }
    }

    /**
     * Issue the chat request and stream the results back, updating the model and view
     * with the response.
     */
    private sendLLMRequest(
        prompt: Message[],
        callbacks: {
            update: (response: string) => void
            close: (finalResponse: string) => void
            error: (completedResponse: string, error: Error) => void
        }
    ): void {
        let lastContent = ''
        const typewriter = new Typewriter({
            update: content => {
                lastContent = content
                callbacks.update(content)
            },
            close: () => {
                callbacks.close(lastContent)
            },
            error: error => {
                callbacks.error(lastContent, error)
            },
        })

        this.cancelInProgressCompletion()
        this.completionCanceller = this.chatClient.chat(
            prompt,
            {
                onChange: (content: string) => {
                    typewriter.update(content)
                },
                onComplete: () => {
                    this.completionCanceller = undefined
                    typewriter.close()
                    typewriter.stop()
                },
                onError: error => {
                    this.cancelInProgressCompletion()
                    typewriter.close()
                    typewriter.stop(error)
                },
            },
            { model: this.chatModel.modelID }
        )
    }

    // Handler to fetch context files candidates
    private async handleContextFiles(query: string): Promise<void> {
        if (!query.length) {
            const tabs = getOpenTabsContextFile()
            await this.postMessage({
                type: 'userContextFiles',
                context: tabs,
            })
            return
        }

        const cancellation = new vscode.CancellationTokenSource()

        try {
            const MAX_RESULTS = 20
            if (query.startsWith('#')) {
                // It would be nice if the VS Code symbols API supports
                // cancellation, but it doesn't
                const symbolResults = await getSymbolContextFiles(query.slice(1), MAX_RESULTS)
                // Check if cancellation was requested while getFileContextFiles
                // was executing, which means a new request has already begun
                // (i.e. prevent race conditions where slow old requests get
                // processed after later faster requests)
                if (!cancellation.token.isCancellationRequested) {
                    await this.postMessage({
                        type: 'userContextFiles',
                        context: symbolResults,
                    })
                }
            } else {
                const fileResults = await getFileContextFiles(query, MAX_RESULTS, cancellation.token)
                // Check if cancellation was requested while getFileContextFiles
                // was executing, which means a new request has already begun
                // (i.e. prevent race conditions where slow old requests get
                // processed after later faster requests)
                if (!cancellation.token.isCancellationRequested) {
                    await this.postMessage({
                        type: 'userContextFiles',
                        context: fileResults,
                    })
                }
            }
        } catch (error) {
            this.postError(new Error(`Error retrieving context files: ${error}`))
        } finally {
            // Cancel any previous search request after we update the UI
            // to avoid a flash of empty results as you type
            this.contextFilesQueryCancellation?.cancel()
            this.contextFilesQueryCancellation = cancellation
        }
    }

    private postViewTranscript(messageInProgress?: ChatMessage): void {
        const messages: ChatMessage[] = this.chatModel.getMessagesWithContext().map(m => toViewMessage(m))
        if (messageInProgress) {
            messages.push(messageInProgress)
        }

        // We never await on postMessage, because it can sometimes hang indefinitely:
        // https://github.com/microsoft/vscode/issues/159431
        void this.postMessage({
            type: 'transcript',
            messages,
            isMessageInProgress: !!messageInProgress,
            chatID: this.sessionID,
        })

        const chatTitle = this.history.getChat(this.authProvider.getAuthStatus(), this.sessionID)?.chatTitle
        if (chatTitle) {
            this.handleChatTitle(chatTitle)
            return
        }
        // Update webview panel title to match the last message
        const text = this.chatModel.getLastHumanMessage()?.displayText
        if (this.webviewPanel && text) {
            this.webviewPanel.title = getChatPanelTitle(text)
        }
    }

    /**
     * Display error message in webview as part of the chat transcript, or as a system banner alongside the chat.
     */
    private postError(error: Error, type?: MessageErrorType): void {
        logDebug('SimpleChatPanelProvider: postError', error.message)
        // Add error to transcript
        if (type === 'transcript') {
            this.chatModel.addErrorAsBotMessage(error)
            this.postViewTranscript()
            void this.postMessage({ type: 'transcript-errors', isTranscriptError: true })
            return
        }

        void this.postMessage({ type: 'errors', errors: error.message })
    }

    /**
     * Finalizes adding a bot message to the chat model and triggers an update to the view.
     */
    private addBotMessage(requestID: string, rawResponse: string): void {
        const displayText = reformatBotMessageForChat(rawResponse, '')
        this.chatModel.addBotMessage({ text: rawResponse }, displayText)
        void this.saveSession()
        this.postViewTranscript()

        // Count code generated from response
        const codeCount = countGeneratedCode(rawResponse)
        if (codeCount?.charCount) {
            // const metadata = lastInteraction?.getHumanMessage().metadata
            telemetryService.log(
                'CodyVSCodeExtension:chatResponse:hasCode',
                { ...codeCount, requestID },
                { hasV2Event: true }
            )
            telemetryRecorder.recordEvent('cody.chatResponse.new', 'hasCode', {
                metadata: {
                    ...codeCount,
                },
            })
        }
    }

    public async executeCustomCommand(title: string, type?: CustomCommandType): Promise<void> {
        const customPromptActions = ['add', 'get', 'menu']
        if (customPromptActions.includes(title)) {
            title = title.trim()
            switch (title) {
                case 'menu':
                    await this.commandsController?.menu('custom')
                    break
                case 'add':
                    if (!type) {
                        break
                    }
                    await this.commandsController?.configFileAction('add', type)
                    telemetryService.log('CodyVSCodeExtension:addCommandButton:clicked', undefined, {
                        hasV2Event: true,
                    })
                    telemetryRecorder.recordEvent('cody.addCommandButton', 'clicked')
                    break
            }
            await this.postCodyCommands()
            return
        }

        await vscode.commands.executeCommand('cody.action.commands.exec', title)
    }

    /**
     * Send a list of commands to webview that can be triggered via chat input box with slash
     */
    private async postCodyCommands(): Promise<void> {
        const send = async (): Promise<void> => {
            await this.commandsController?.refresh()
            const allCommands = await this.commandsController?.getAllCommands(true)
            // HACK: filter out commands that make inline changes and /ask (synonymous with a generic question)
            const prompts =
                allCommands?.filter(([id, { mode }]) => {
                    /** The /ask command is only useful outside of chat */
                    const isRedundantCommand = id === '/ask'
                    /**
                     * Hack: Custom edit commands are currently broken in this chat.
                     * We filter our anything that has this mode, apart from our own internal doc command - which we override ourselves
                     */
                    const isCustomEdit = (mode === 'edit' || mode === 'insert') && id !== '/doc'
                    return !isRedundantCommand && !isCustomEdit
                }) || []

            console.log(prompts, 'prompts')
            void this.postMessage({
                type: 'custom-prompts',
                prompts,
            })
        }
        this.commandsController?.setMessenger(send)
        await send()
    }

    /**
     * Posts a message to the webview, pending initialization.
     *
     * cody-invariant: this.webview?.postMessage should never be invoked directly
     * except within this method.
     */
    private postMessage(message: ExtensionMessage): Thenable<boolean | undefined> {
        return this.initDoer.do(() => this.webview?.postMessage(message))
    }

    private updateWebviewPanelTitle(title: string): void {
        if (this.webviewPanel) {
            this.webviewPanel.title =
                this.history.getChat(this.authProvider.getAuthStatus(), this.sessionID)?.chatTitle ||
                getChatPanelTitle(title)
        }
    }

    public transcriptForTesting(testing: TestSupport): ChatMessage[] {
        if (!testing) {
            console.error('used ForTesting method without test support object')
            return []
        }
        const messages: ChatMessage[] = this.chatModel.getMessagesWithContext().map(m => toViewMessage(m))
        return messages
    }
}

class ContextProvider implements IContextProvider {
    constructor(
        private userContext: ContextItem[],
        private editor: VSCodeEditor,
        private embeddingsClient: CachedRemoteEmbeddingsClient | null,
        private localEmbeddings: LocalEmbeddingsController | null,
        private symf: SymfRunner | null,
        private codebaseStatusProvider: CodebaseStatusProvider
    ) {}

    public getExplicitContext(): ContextItem[] {
        return this.userContext
    }

    private getUserAttentionContext(): ContextItem[] {
        return this.getVisibleEditorContext()
    }

    public async getSmartSelectionContext(): Promise<ContextItem[]> {
        const smartSelection = await this.editor.getActiveTextEditorSmartSelection()
        const selection = smartSelection || this.editor.getActiveTextEditorSelectionOrVisibleContent()
        if (!selection?.selectedText || isCodyIgnoredFile(selection.fileUri)) {
            return []
        }
        let range: vscode.Range | undefined
        if (selection.selectionRange) {
            range = new vscode.Range(
                selection.selectionRange.start.line,
                selection.selectionRange.start.character,
                selection.selectionRange.end.line,
                selection.selectionRange.end.character
            )
        }

        return [
            {
                text: selection.selectedText,
                uri: selection.fileUri,
                range,
                source: 'selection',
            },
        ]
    }

    public getCurrentSelectionContext(): ContextItem[] {
        const selection = this.editor.getActiveTextEditorSelection()
        if (!selection?.selectedText || isCodyIgnoredFile(selection.fileUri)) {
            return []
        }
        let range: vscode.Range | undefined
        if (selection.selectionRange) {
            range = new vscode.Range(
                selection.selectionRange.start.line,
                selection.selectionRange.start.character,
                selection.selectionRange.end.line,
                selection.selectionRange.end.character
            )
        }

        return [
            {
                text: selection.selectedText,
                uri: selection.fileUri,
                range,
                source: 'selection',
            },
        ]
    }

    private getVisibleEditorContext(): ContextItem[] {
        const visible = this.editor.getActiveTextEditorVisibleContent()
        const fileUri = visible?.fileUri
        if (!visible || !fileUri) {
            return []
        }
        if (isCodyIgnoredFile(fileUri) || !visible.content.trim()) {
            return []
        }
        return [
            {
                text: visible.content,
                uri: fileUri,
                source: 'editor',
            },
        ]
    }

    public async getEnhancedContext(text: string): Promise<ContextItem[]> {
        const config = vscode.workspace.getConfiguration('cody')
        const useContextConfig = config.get('useContext')

        const searchContext: ContextItem[] = []

        // use user attention context only if config is set to none
        if (useContextConfig === 'none') {
            logDebug('SimpleChatPanelProvider', 'getEnhancedContext > none')
            searchContext.push(...this.getUserAttentionContext())
            return searchContext
        }

        let hasEmbeddingsContext = false
        // Get embeddings context if useContext Config is not set to 'keyword' only
        if (useContextConfig !== 'keyword') {
            logDebug('SimpleChatPanelProvider', 'getEnhancedContext > embeddings (start)')
            const localEmbeddingsResults = this.searchEmbeddingsLocal(text)
            const remoteEmbeddingsResults = this.searchEmbeddingsRemote(text)
            try {
                const r = await localEmbeddingsResults
                hasEmbeddingsContext = hasEmbeddingsContext || r.length > 0
                searchContext.push(...r)
            } catch (error) {
                logDebug('SimpleChatPanelProvider', 'getEnhancedContext > local embeddings', error)
            }
            try {
                const r = await remoteEmbeddingsResults
                hasEmbeddingsContext = hasEmbeddingsContext || r.length > 0
                searchContext.push(...r)
            } catch (error) {
                logDebug('SimpleChatPanelProvider', 'getEnhancedContext > remote embeddings', error)
            }
            logDebug('SimpleChatPanelProvider', 'getEnhancedContext > embeddings (end)')
        }

        // Fallback to symf if embeddings provided no results or if useContext is set to 'keyword' specifically
        if (!hasEmbeddingsContext && this.symf) {
            logDebug('SimpleChatPanelProvider', 'getEnhancedContext > search')
            try {
                searchContext.push(...(await this.searchSymf(text)))
            } catch (error) {
                // TODO(beyang): handle this error better
                logDebug('SimpleChatPanelProvider.getEnhancedContext', 'searchSymf error', error)
            }
        }

        const priorityContext: ContextItem[] = []
        const selectionContext = this.getCurrentSelectionContext()
        if (selectionContext.length > 0) {
            priorityContext.push(...selectionContext)
        } else if (this.needsUserAttentionContext(text)) {
            // Query refers to current editor
            priorityContext.push(...this.getUserAttentionContext())
        } else if (this.needsReadmeContext(text)) {
            // Query refers to project, so include the README
            let containsREADME = false
            for (const contextItem of searchContext) {
                const basename = path.basename(contextItem.uri.fsPath)
                if (basename.toLocaleLowerCase() === 'readme' || basename.toLocaleLowerCase().startsWith('readme.')) {
                    containsREADME = true
                    break
                }
            }
            if (!containsREADME) {
                priorityContext.push(...(await this.getReadmeContext()))
            }
        }

        return priorityContext.concat(searchContext)
    }

    public async getCommandContext(command: CodyCommand): Promise<ContextItem[]> {
        logDebug('SimpleChatPanelProvider.getCommandContext', command.slashCommand)

        const contextMessages: ContextMessage[] = []
        const contextItems: ContextItem[] = []

        contextMessages.push(...(await getContextForCommand(this.editor, command)))
        // Turn ContextMessages to ContextItems
        for (const msg of contextMessages) {
            if (msg.file?.uri && msg.file?.content) {
                contextItems.push({
                    uri: msg.file?.uri,
                    text: msg.file?.content,
                    range: viewRangeToRange(msg.file?.range),
                    source: msg.file?.source || 'editor',
                })
            }
        }
        // Add codebase ContextItems last
        if (command.context?.codebase) {
            contextItems.push(...(await this.getEnhancedContext(command.prompt)))
        }

        return contextItems
    }

    /**
     * Uses symf to conduct a local search within the current workspace folder
     */
    private async searchSymf(userText: string, blockOnIndex = false): Promise<ContextItem[]> {
        if (!this.symf) {
            return []
        }
        const workspaceRoot = this.editor.getWorkspaceRootUri()?.fsPath
        if (!workspaceRoot) {
            return []
        }

        const indexExists = await this.symf.getIndexStatus(workspaceRoot)
        if (indexExists !== 'ready' && !blockOnIndex) {
            void this.symf.ensureIndex(workspaceRoot, { hard: false })
            return []
        }

        const r0 = (await this.symf.getResults(userText, [workspaceRoot])).flatMap(async results => {
            const items = (await results).flatMap(async (result: Result): Promise<ContextItem[] | ContextItem> => {
                const uri = vscode.Uri.file(result.file)
                if (isCodyIgnoredFile(uri)) {
                    return []
                }
                const range = new vscode.Range(
                    result.range.startPoint.row,
                    result.range.startPoint.col,
                    result.range.endPoint.row,
                    result.range.endPoint.col
                )

                let text: string | undefined
                try {
                    text = await this.editor.getTextEditorContentForFile(uri, range)
                    if (!text) {
                        return []
                    }
                } catch (error) {
                    logError('SimpleChatPanelProvider.searchSymf', `Error getting file contents: ${error}`)
                    return []
                }
                return {
                    uri,
                    range,
                    source: 'search',
                    text,
                }
            })
            return (await Promise.all(items)).flat()
        })
        return (await Promise.all(r0)).flat()
    }

    private async searchEmbeddingsLocal(text: string): Promise<ContextItem[]> {
        if (!this.localEmbeddings) {
            return []
        }

        const workspaceFolder = vscode.workspace.workspaceFolders?.at(0)
        if (!workspaceFolder) {
            return []
        }

        logDebug('SimpleChatPanelProvider', 'getEnhancedContext > searching local embeddings')
        const contextItems: ContextItem[] = []
        const embeddingsResults = await this.localEmbeddings.getContext(text, NUM_CODE_RESULTS + NUM_TEXT_RESULTS)

        for (const result of embeddingsResults) {
            const range = new vscode.Range(
                new vscode.Position(result.startLine, 0),
                new vscode.Position(result.endLine, 0)
            )

            // TODO(sqs): this is broken for multi-root workspaces because it assumes that the file
            // exists in the first workspaceFolder and that the file still exists.
            const uri = vscode.Uri.joinPath(workspaceFolder.uri, result.fileName)

            // Filter out ignored files
            if (!isCodyIgnoredFile(vscode.Uri.file(result.fileName))) {
                contextItems.push({
                    uri,
                    range,
                    text: result.content,
                    source: 'embeddings',
                })
            }
        }
        return contextItems
    }

    // Note: does not throw error if remote embeddings are not available, just returns empty array
    private async searchEmbeddingsRemote(text: string): Promise<ContextItem[]> {
        if (!this.embeddingsClient) {
            return []
        }
        const codebase = await this.codebaseStatusProvider?.currentCodebase()
        if (!codebase?.remote) {
            return []
        }
        const repoId = await this.embeddingsClient.getRepoIdIfEmbeddingExists(codebase.remote)
        if (isError(repoId)) {
            throw new Error(`Error retrieving repo ID: ${repoId}`)
        } else if (!repoId) {
            return []
        }

        const workspaceFolder = vscode.workspace.workspaceFolders?.at(0)
        if (!workspaceFolder) {
            return []
        }

        logDebug('SimpleChatPanelProvider', 'getEnhancedContext > searching remote embeddings')
        const contextItems: ContextItem[] = []
        const embeddings = await this.embeddingsClient.search([repoId], text, NUM_CODE_RESULTS, NUM_TEXT_RESULTS)
        if (isError(embeddings)) {
            throw new Error(`Error retrieving embeddings: ${embeddings}`)
        }
        for (const codeResult of embeddings.codeResults) {
            // TODO(sqs): this is broken for multi-root workspaces because it assumes that the file
            // exists in the first workspaceFolder and that the file still exists.
            const uri = vscode.Uri.joinPath(workspaceFolder.uri, codeResult.fileName)
            const range = new vscode.Range(
                new vscode.Position(codeResult.startLine, 0),
                new vscode.Position(codeResult.endLine, 0)
            )
            if (!isCodyIgnoredFile(uri)) {
                contextItems.push({
                    uri,
                    range,
                    text: codeResult.content,
                    source: 'embeddings',
                })
            }
        }

        for (const textResult of embeddings.textResults) {
            // TODO(sqs): this is broken for multi-root workspaces because it assumes that the file
            // exists in the first workspaceFolder and that the file still exists.
            const uri = vscode.Uri.joinPath(workspaceFolder.uri, textResult.fileName)
            const range = new vscode.Range(
                new vscode.Position(textResult.startLine, 0),
                new vscode.Position(textResult.endLine, 0)
            )
            if (!isCodyIgnoredFile(uri)) {
                contextItems.push({
                    uri,
                    range,
                    text: textResult.content,
                    source: 'embeddings',
                })
            }
        }

        return contextItems
    }

    private needsReadmeContext(input: string): boolean {
        input = input.toLowerCase()
        const question = extractQuestion(input)
        if (!question) {
            return false
        }

        // split input into words, discarding spaces and punctuation
        const words = input.split(/\W+/).filter(w => w.length > 0)
        const bagOfWords = Object.fromEntries(words.map(w => [w, true]))

        const projectSignifiers = ['project', 'repository', 'repo', 'library', 'package', 'module', 'codebase']
        const questionIndicators = ['what', 'how', 'describe', 'explain', '?']

        const workspaceUri = this.editor.getWorkspaceRootUri()
        if (workspaceUri) {
            const rootBase = workspaceUri.toString().split('/').at(-1)
            if (rootBase) {
                projectSignifiers.push(rootBase.toLowerCase())
            }
        }

        let containsProjectSignifier = false
        for (const p of projectSignifiers) {
            if (bagOfWords[p]) {
                containsProjectSignifier = true
                break
            }
        }

        let containsQuestionIndicator = false
        for (const q of questionIndicators) {
            if (bagOfWords[q]) {
                containsQuestionIndicator = true
                break
            }
        }

        return containsQuestionIndicator && containsProjectSignifier
    }

    private static userAttentionRegexps: RegExp[] = [
        /editor/,
        /(open|current|this|entire)\s+file/,
        /current(ly)?\s+open/,
        /have\s+open/,
    ]

    private needsUserAttentionContext(input: string): boolean {
        const inputLowerCase = input.toLowerCase()
        // If the input matches any of the `editorRegexps` we assume that we have to include
        // the editor context (e.g., currently open file) to the overall message context.
        for (const regexp of ContextProvider.userAttentionRegexps) {
            if (inputLowerCase.match(regexp)) {
                return true
            }
        }
        return false
    }

    private async getReadmeContext(): Promise<ContextItem[]> {
        // global pattern for readme file
        const readmeGlobalPattern = '{README,README.,readme.,Readm.}*'
        const readmeUri = (await vscode.workspace.findFiles(readmeGlobalPattern, undefined, 1)).at(0)
        if (!readmeUri || isCodyIgnoredFile(readmeUri)) {
            return []
        }
        const readmeDoc = await vscode.workspace.openTextDocument(readmeUri)
        const readmeText = readmeDoc.getText()
        const { truncated: truncatedReadmeText, range } = truncateTextNearestLine(readmeText, MAX_BYTES_PER_FILE)
        if (truncatedReadmeText.length === 0) {
            return []
        }

        return [
            {
                uri: readmeUri,
                text: truncatedReadmeText,
                range: viewRangeToRange(range),
                source: 'editor',
            },
        ]
    }
}

export async function contextFilesToContextItems(
    editor: Editor,
    files: ContextFile[],
    fetchContent?: boolean
): Promise<ContextItem[]> {
    return (
        await Promise.all(
            files.map(async (file: ContextFile): Promise<ContextItem | null> => {
                const range = viewRangeToRange(file.range)
                let text = file.content
                if (!text && fetchContent) {
                    try {
                        text = await editor.getTextEditorContentForFile(file.uri, range)
                    } catch (error) {
                        void vscode.window.showErrorMessage(
                            `Cody could not include context from ${file.uri}. (Reason: ${error})`
                        )
                        return null
                    }
                }
                return {
                    uri: file.uri,
                    range,
                    text: text || '',
                    source: file.source,
                }
            })
        )
    ).filter(isDefined)
}

function viewRangeToRange(range?: ActiveTextEditorSelectionRange): vscode.Range | undefined {
    if (!range) {
        return undefined
    }
    return new vscode.Range(range.start.line, range.start.character, range.end.line, range.end.character)
}

async function newChatModelfromTranscriptJSON(json: TranscriptJSON, modelID: string): Promise<SimpleChatModel> {
    const messages: MessageWithContext[][] = json.interactions.map(
        (interaction: InteractionJSON): MessageWithContext[] => {
            return [
                {
                    message: {
                        speaker: 'human',
                        text: interaction.humanMessage.text,
                    },
                    displayText: interaction.humanMessage.displayText,
                    newContextUsed: deserializedContextFilesToContextItems(
                        interaction.usedContextFiles,
                        interaction.fullContext
                    ),
                },
                {
                    message: {
                        speaker: 'assistant',
                        text: interaction.assistantMessage.text,
                    },
                    displayText: interaction.assistantMessage.displayText,
                },
            ]
        }
    )
    return new SimpleChatModel(json.chatModel || modelID, (await Promise.all(messages)).flat(), json.id, json.chatTitle)
}

function deserializedContextFilesToContextItems(
    files: ContextFile[],
    contextMessages: ContextMessage[]
): ContextItem[] {
    const contextByFile = new Map<string /* uri.toString() */, ContextMessage>()
    for (const contextMessage of contextMessages) {
        if (!contextMessage.file) {
            continue
        }
        contextByFile.set(contextMessage.file.uri.toString(), contextMessage)
    }

    return files.map((file: ContextFile): ContextItem => {
        const range = viewRangeToRange(file.range)
        let text = file.content
        if (!text) {
            const contextMessage = contextByFile.get(file.uri.toString())
            if (contextMessage) {
                text = stripContextWrapper(contextMessage.text || '')
            }
        }
        return {
            uri: file.uri,
            range,
            text: text || '',
            source: file.source,
        }
    })
}

function extractQuestion(input: string): string | undefined {
    input = input.trim()
    const q = input.indexOf('?')
    if (q !== -1) {
        return input.slice(0, q + 1).trim()
    }
    if (input.length < 100) {
        return input
    }
    return undefined
}

function isAbortError(error: Error): boolean {
    return error.message === 'aborted' || error.message === 'socket hang up'
}

function getContextWindowForModel(authStatus: AuthStatus, modelID: string): number {
    // In enterprise mode, we let the sg instance dictate the token limits and allow users to
    // overwrite it locally (for debugging purposes).
    //
    // This is similiar to the behavior we had before introducing the new chat and allows BYOK
    // customers to set a model of their choice without us having to map it to a known model on
    // the client.
    if (authStatus.endpoint && !isDotCom(authStatus.endpoint)) {
        const codyConfig = vscode.workspace.getConfiguration('cody')
        const tokenLimit = codyConfig.get<number>('provider.limit.prompt')
        if (tokenLimit) {
            return tokenLimit * 4 // bytes per token
        }

        if (authStatus.configOverwrites?.chatModelMaxTokens) {
            return authStatus.configOverwrites.chatModelMaxTokens * 4 // butes per token
        }

        return 28000 // 7000 tokens * 4 bytes per token
    }

    if (modelID.includes('openai/gpt-4-1106-preview')) {
        return 28000 // 7000 tokens * 4 bytes per token
    }
    if (modelID.endsWith('openai/gpt-3.5-turbo')) {
        return 10000 // 4,096 tokens * < 4 bytes per token
    }
    if (modelID.includes('mixtral-8x7b-instruct') && modelID.includes('fireworks')) {
        return 28000 // 7000 tokens * 4 bytes per token
    }
    return 28000 // assume default to Claude-2-like model
}<|MERGE_RESOLUTION|>--- conflicted
+++ resolved
@@ -90,11 +90,8 @@
     treeView: TreeViewProvider
     featureFlagProvider: FeatureFlagProvider
     models: ChatModelProvider[]
-<<<<<<< HEAD
+    guardrails: Guardrails
     commandsController?: CommandsController
-=======
-    guardrails: Guardrails
->>>>>>> b2712f69
 }
 
 export interface ChatSession {
@@ -128,11 +125,8 @@
     private readonly contextStatusAggregator = new ContextStatusAggregator()
     private readonly editor: VSCodeEditor
     private readonly treeView: TreeViewProvider
-<<<<<<< HEAD
+    private readonly guardrails: Guardrails
     private readonly commandsController?: CommandsController
-=======
-    private readonly guardrails: Guardrails
->>>>>>> b2712f69
 
     private history = new ChatHistoryManager()
     private prompter: IPrompter = new DefaultPrompter()
@@ -157,11 +151,8 @@
         editor,
         treeView,
         models,
-<<<<<<< HEAD
         commandsController,
-=======
         guardrails,
->>>>>>> b2712f69
     }: SimpleChatPanelProviderOptions) {
         this.config = config
         this.extensionUri = extensionUri
@@ -171,16 +162,14 @@
         this.embeddingsClient = embeddingsClient
         this.localEmbeddings = localEmbeddings
         this.symf = symf
+        this.commandsController = commandsController
         this.editor = editor
         this.treeView = treeView
         this.chatModel = new SimpleChatModel(this.selectModel(models))
         this.sessionID = this.chatModel.sessionID
-<<<<<<< HEAD
-        this.commandsController = commandsController
+        this.guardrails = guardrails
+
         commandsController?.setEnableExperimentalCommands(config.internalUnstable)
-=======
-        this.guardrails = guardrails
->>>>>>> b2712f69
 
         if (TestSupport.instance) {
             TestSupport.instance.chatPanelProvider.set(this)
