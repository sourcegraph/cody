--- conflicted
+++ resolved
@@ -6,12 +6,8 @@
     type ChatMessage,
     ConfigFeaturesSingleton,
     type ContextItem,
-<<<<<<< HEAD
-=======
-    type ContextItemWithContent,
     type DefaultChatCommands,
     type EventSource,
->>>>>>> e727fa02
     FeatureFlag,
     type FeatureFlagProvider,
     type Guardrails,
