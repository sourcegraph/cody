--- conflicted
+++ resolved
@@ -1,103 +1,115 @@
-import * as uuid from 'uuid'
-import * as vscode from 'vscode'
+import * as uuid from "uuid";
+import * as vscode from "vscode";
 
 import {
-    type ChatClient,
-    type ChatEventSource,
-    type ChatMessage,
-    ConfigFeaturesSingleton,
-    type ContextItem,
-    FeatureFlag,
-    type FeatureFlagProvider,
-    type Guardrails,
-    type Message,
-    ModelProvider,
-    type SerializedChatInteraction,
-    type SerializedChatTranscript,
-    Typewriter,
-    featureFlagProvider,
-    hydrateAfterPostMessage,
-    isDefined,
-    isDotCom,
-    isError,
-    isFileURI,
-    isRateLimitError,
-    reformatBotMessageForChat,
-} from '@sourcegraph/cody-shared'
-
-import type { View } from '../../../webviews/NavBar'
-import { getFullConfig } from '../../configuration'
-import { type RemoteSearch, RepoInclusion } from '../../context/remote-search'
-import { fillInContextItemContent } from '../../editor/utils/editor-context'
-import type { VSCodeEditor } from '../../editor/vscode-editor'
-import { ContextStatusAggregator } from '../../local-context/enhanced-context-status'
-import type { LocalEmbeddingsController } from '../../local-context/local-embeddings'
-import type { SymfRunner } from '../../local-context/symf'
-import { logDebug } from '../../log'
-import type { AuthProvider } from '../../services/AuthProvider'
-import { getProcessInfo } from '../../services/LocalAppDetector'
-import { telemetryService } from '../../services/telemetry'
-import { telemetryRecorder } from '../../services/telemetry-v2'
-import type { TreeViewProvider } from '../../services/tree-views/TreeViewProvider'
+	type ChatClient,
+	type ChatEventSource,
+	type ChatMessage,
+	ConfigFeaturesSingleton,
+	type ContextItem,
+	FeatureFlag,
+	type FeatureFlagProvider,
+	type Guardrails,
+	type Message,
+	ModelProvider,
+	type SerializedChatInteraction,
+	type SerializedChatTranscript,
+	Typewriter,
+	featureFlagProvider,
+	hydrateAfterPostMessage,
+	isDefined,
+	isDotCom,
+	isError,
+	isFileURI,
+	isRateLimitError,
+	reformatBotMessageForChat,
+} from "@sourcegraph/cody-shared";
+
+import type { View } from "../../../webviews/NavBar";
+import { getFullConfig } from "../../configuration";
+import { type RemoteSearch, RepoInclusion } from "../../context/remote-search";
+import { fillInContextItemContent } from "../../editor/utils/editor-context";
+import type { VSCodeEditor } from "../../editor/vscode-editor";
+import { ContextStatusAggregator } from "../../local-context/enhanced-context-status";
+import type { LocalEmbeddingsController } from "../../local-context/local-embeddings";
+import type { SymfRunner } from "../../local-context/symf";
+import { logDebug } from "../../log";
+import type { AuthProvider } from "../../services/AuthProvider";
+import { getProcessInfo } from "../../services/LocalAppDetector";
+import { telemetryService } from "../../services/telemetry";
+import { telemetryRecorder } from "../../services/telemetry-v2";
+import type { TreeViewProvider } from "../../services/tree-views/TreeViewProvider";
 import {
-    handleCodeFromInsertAtCursor,
-    handleCodeFromSaveToNewFile,
-    handleCopiedCode,
-} from '../../services/utils/codeblock-action-tracker'
-import { openExternalLinks, openLocalFileWithRange } from '../../services/utils/workspace-action'
-import { TestSupport } from '../../test-support'
-import { countGeneratedCode, getContextWindowLimitInBytes } from '../utils'
-
-import type { Span } from '@opentelemetry/api'
-import { captureException } from '@sentry/core'
-import type { ContextItemWithContent } from '@sourcegraph/cody-shared/src/codebase-context/messages'
-import { ModelUsage } from '@sourcegraph/cody-shared/src/models/types'
-import { ANSWER_TOKENS, tokensToChars } from '@sourcegraph/cody-shared/src/prompt/constants'
-import { recordErrorToSpan, tracer } from '@sourcegraph/cody-shared/src/tracing'
-import type { EnterpriseContextFactory } from '../../context/enterprise-context-factory'
-import type { Repo } from '../../context/repo-fetcher'
-import type { RemoteRepoPicker } from '../../context/repo-picker'
-import type { ContextRankingController } from '../../local-context/context-ranking'
-import { chatModel } from '../../models'
-import { recordExposedExperimentsToSpan } from '../../services/open-telemetry/utils'
-import type { MessageErrorType } from '../MessageProvider'
-import { getChatContextItemsForMention } from '../context/chatContext'
+	handleCodeFromInsertAtCursor,
+	handleCodeFromSaveToNewFile,
+	handleCopiedCode,
+} from "../../services/utils/codeblock-action-tracker";
+import {
+	openExternalLinks,
+	openLocalFileWithRange,
+} from "../../services/utils/workspace-action";
+import { TestSupport } from "../../test-support";
+import { countGeneratedCode, getContextWindowLimitInBytes } from "../utils";
+
+import type { Span } from "@opentelemetry/api";
+import { captureException } from "@sentry/core";
+import type { ContextItemWithContent } from "@sourcegraph/cody-shared/src/codebase-context/messages";
+import { ModelUsage } from "@sourcegraph/cody-shared/src/models/types";
+import {
+	ANSWER_TOKENS,
+	tokensToChars,
+} from "@sourcegraph/cody-shared/src/prompt/constants";
+import {
+	recordErrorToSpan,
+	tracer,
+} from "@sourcegraph/cody-shared/src/tracing";
+import type { EnterpriseContextFactory } from "../../context/enterprise-context-factory";
+import type { Repo } from "../../context/repo-fetcher";
+import type { RemoteRepoPicker } from "../../context/repo-picker";
+import type { ContextRankingController } from "../../local-context/context-ranking";
+import { chatModel } from "../../models";
+import { recordExposedExperimentsToSpan } from "../../services/open-telemetry/utils";
+import type { MessageErrorType } from "../MessageProvider";
+import { getChatContextItemsForMention } from "../context/chatContext";
 import type {
-    ChatSubmitType,
-    ConfigurationSubsetForWebview,
-    ExtensionMessage,
-    LocalEnv,
-    WebviewMessage,
-} from '../protocol'
-import { ChatHistoryManager } from './ChatHistoryManager'
-import { CodyChatPanelViewType, addWebviewViewHTML } from './ChatManager'
-import type { ChatPanelConfig, ChatViewProviderWebview } from './ChatPanelsManager'
-import { CodebaseStatusProvider } from './CodebaseStatusProvider'
-import { InitDoer } from './InitDoer'
-import { SimpleChatModel, prepareChatMessage } from './SimpleChatModel'
-import { getChatPanelTitle, openFile } from './chat-helpers'
-import { getEnhancedContext } from './context'
-import { DefaultPrompter, type IPrompter } from './prompt'
+	ChatSubmitType,
+	ConfigurationSubsetForWebview,
+	ExtensionMessage,
+	LocalEnv,
+	WebviewMessage,
+} from "../protocol";
+import { ChatHistoryManager } from "./ChatHistoryManager";
+import { CodyChatPanelViewType, addWebviewViewHTML } from "./ChatManager";
+import type {
+	ChatPanelConfig,
+	ChatViewProviderWebview,
+} from "./ChatPanelsManager";
+import { CodebaseStatusProvider } from "./CodebaseStatusProvider";
+import { InitDoer } from "./InitDoer";
+import { SimpleChatModel, prepareChatMessage } from "./SimpleChatModel";
+import { getChatPanelTitle, openFile } from "./chat-helpers";
+import { getEnhancedContext } from "./context";
+import { DefaultPrompter, type IPrompter } from "./prompt";
 
 interface SimpleChatPanelProviderOptions {
-    config: ChatPanelConfig
-    extensionUri: vscode.Uri
-    authProvider: AuthProvider
-    chatClient: ChatClient
-    localEmbeddings: LocalEmbeddingsController | null
-    contextRanking: ContextRankingController | null
-    symf: SymfRunner | null
-    enterpriseContext: EnterpriseContextFactory | null
-    editor: VSCodeEditor
-    treeView: TreeViewProvider
-    featureFlagProvider: FeatureFlagProvider
-    models: ModelProvider[]
-    guardrails: Guardrails
+	config: ChatPanelConfig;
+	extensionUri: vscode.Uri;
+	authProvider: AuthProvider;
+	chatClient: ChatClient;
+	localEmbeddings: LocalEmbeddingsController | null;
+	contextRanking: ContextRankingController | null;
+	symf: SymfRunner | null;
+	enterpriseContext: EnterpriseContextFactory | null;
+	editor: VSCodeEditor;
+	treeView: TreeViewProvider;
+	featureFlagProvider: FeatureFlagProvider;
+	models: ModelProvider[];
+	guardrails: Guardrails;
 }
 
 export interface ChatSession {
-    webviewPanel?: vscode.WebviewPanel
-    sessionID: string
+	webviewPanel?: vscode.WebviewPanel;
+	sessionID: string;
 }
 /**
  * SimpleChatPanelProvider is the view controller class for the chat panel.
@@ -127,1112 +139,1229 @@
  *    use a broadcast/subscription design.
  */
 export class SimpleChatPanelProvider implements vscode.Disposable, ChatSession {
-    private chatModel: SimpleChatModel
-
-    private config: ChatPanelConfig
-    private readonly authProvider: AuthProvider
-    private readonly chatClient: ChatClient
-    private readonly codebaseStatusProvider: CodebaseStatusProvider
-    private readonly localEmbeddings: LocalEmbeddingsController | null
-    private readonly contextRanking: ContextRankingController | null
-    private readonly symf: SymfRunner | null
-    private readonly contextStatusAggregator = new ContextStatusAggregator()
-    private readonly editor: VSCodeEditor
-    private readonly treeView: TreeViewProvider
-    private readonly guardrails: Guardrails
-    private readonly remoteSearch: RemoteSearch | null
-    private readonly repoPicker: RemoteRepoPicker | null
-
-    private history = new ChatHistoryManager()
-    private contextFilesQueryCancellation?: vscode.CancellationTokenSource
-
-    private disposables: vscode.Disposable[] = []
-    public dispose(): void {
-        vscode.Disposable.from(...this.disposables).dispose()
-        this.disposables = []
-    }
-
-    constructor({
-        config,
-        extensionUri,
-        authProvider,
-        chatClient,
-        localEmbeddings,
-        contextRanking,
-        symf,
-        editor,
-        treeView,
-        models,
-        guardrails,
-        enterpriseContext,
-    }: SimpleChatPanelProviderOptions) {
-        this.config = config
-        this.extensionUri = extensionUri
-        this.authProvider = authProvider
-        this.chatClient = chatClient
-        this.localEmbeddings = localEmbeddings
-        this.contextRanking = contextRanking
-        this.symf = symf
-        this.repoPicker = enterpriseContext?.repoPicker || null
-        this.remoteSearch = enterpriseContext?.createRemoteSearch() || null
-        this.editor = editor
-        this.treeView = treeView
-        this.chatModel = new SimpleChatModel(chatModel.get(authProvider, models))
-        this.guardrails = guardrails
-
-        if (TestSupport.instance) {
-            TestSupport.instance.chatPanelProvider.set(this)
-        }
-
-        // Advise local embeddings to start up if necessary.
-        void this.localEmbeddings?.start()
-
-        // Start the context Ranking module
-        void this.contextRanking?.start()
-
-        // Push context status to the webview when it changes.
-        this.disposables.push(
-            this.contextStatusAggregator.onDidChangeStatus(() => this.postContextStatus())
-        )
-        this.disposables.push(this.contextStatusAggregator)
-        if (this.localEmbeddings) {
-            this.disposables.push(this.contextStatusAggregator.addProvider(this.localEmbeddings))
-        }
-        this.codebaseStatusProvider = new CodebaseStatusProvider(
-            this.editor,
-            this.config.experimentalSymfContext ? this.symf : null,
-            enterpriseContext ? enterpriseContext.getCodebaseRepoIdMapper() : null
-        )
-        this.disposables.push(this.contextStatusAggregator.addProvider(this.codebaseStatusProvider))
-
-        if (this.remoteSearch) {
-            this.disposables.push(
-                // Display enhanced context status from the remote search provider
-                this.contextStatusAggregator.addProvider(this.remoteSearch),
-
-                // When the codebase has a remote ID, include it automatically
-                this.codebaseStatusProvider.onDidChangeStatus(async () => {
-                    const codebase = await this.codebaseStatusProvider.currentCodebase()
-                    if (codebase?.remote && codebase.remoteRepoId) {
-                        this.remoteSearch?.setRepos(
-                            [
-                                {
-                                    name: codebase.remote,
-                                    id: codebase.remoteRepoId,
-                                },
-                            ],
-                            RepoInclusion.Automatic
-                        )
-                    }
-                })
-            )
-        }
-    }
-
-    /**
-     * onDidReceiveMessage handles all user actions sent from the chat panel view.
-     * @param message is the message from the view.
-     */
-    private async onDidReceiveMessage(message: WebviewMessage): Promise<void> {
-        switch (message.command) {
-            case 'ready':
-                await this.handleReady()
-                break
-            case 'initialized':
-                await this.handleInitialized()
-                break
-            case 'submit': {
-                await this.handleUserMessageSubmission(
-                    uuid.v4(),
-                    message.text,
-                    message.submitType,
-                    message.contextFiles ?? [],
-                    message.editorState,
-                    message.addEnhancedContext ?? false,
-                    'chat'
-                )
-                break
-            }
-            case 'edit': {
-                await this.handleEdit(
-                    uuid.v4(),
-                    message.text,
-                    message.index,
-                    message.contextFiles ?? [],
-                    message.editorState,
-                    message.addEnhancedContext || false
-                )
-                break
-            }
-            case 'abort':
-                this.handleAbort()
-                break
-            case 'chatModel':
-                this.handleSetChatModel(message.model)
-                break
-            case 'get-chat-models':
-                this.postChatModels()
-                break
-            case 'getUserContext':
-                await this.handleGetUserContextFilesCandidates(message.query)
-                break
-            case 'insert':
-                await handleCodeFromInsertAtCursor(message.text)
-                break
-            case 'copy':
-                await handleCopiedCode(message.text, message.eventType === 'Button')
-                break
-            case 'links':
-                void openExternalLinks(message.value)
-                break
-            case 'openFile':
-                await openFile(message.uri, message.range, this.webviewPanel?.viewColumn)
-                break
-            case 'openLocalFileWithRange':
-                await openLocalFileWithRange(message.filePath, message.range)
-                break
-            case 'newFile':
-                handleCodeFromSaveToNewFile(message.text)
-                await this.editor.createWorkspaceFile(message.text)
-                break
-            case 'context/get-remote-search-repos': {
-                await this.postMessage({
-                    type: 'context/remote-repos',
-                    repos: this.chatModel.getSelectedRepos() ?? [],
-                })
-                break
-            }
-            case 'context/choose-remote-search-repo': {
-                await this.handleChooseRemoteSearchRepo(message.explicitRepos)
-                break
-            }
-            case 'context/remove-remote-search-repo':
-                void this.handleRemoveRemoteSearchRepo(message.repoId)
-                break
-            case 'embeddings/index':
-                void this.localEmbeddings?.index()
-                break
-            case 'symf/index': {
-                void this.handleSymfIndex()
-                break
-            }
-            case 'show-page':
-                await vscode.commands.executeCommand('cody.show-page', message.page)
-                break
-            case 'attribution-search':
-                await this.handleAttributionSearch(message.snippet)
-                break
-            case 'restoreHistory':
-                await this.restoreSession(message.chatID)
-                break
-            case 'reset':
-                await this.clearAndRestartSession()
-                break
-            case 'event':
-                telemetryService.log(message.eventName, message.properties)
-                break
-            default:
-                this.postError(new Error(`Invalid request type from Webview Panel: ${message.command}`))
-        }
-    }
-
-    // =======================================================================
-    // #region top-level view action handlers
-    // =======================================================================
-
-    // When the webview sends the 'ready' message, respond by posting the view config
-    private async handleReady(): Promise<void> {
-        const config = await getFullConfig()
-        const authStatus = this.authProvider.getAuthStatus()
-        const localProcess = getProcessInfo()
-        const configForWebview: ConfigurationSubsetForWebview & LocalEnv = {
-            ...localProcess,
-            debugEnable: config.debugEnable,
-            serverEndpoint: config.serverEndpoint,
-            experimentalGuardrails: config.experimentalGuardrails,
-        }
-        const workspaceFolderUris =
-            vscode.workspace.workspaceFolders?.map(folder => folder.uri.toString()) ?? []
-        await this.postMessage({
-            type: 'config',
-            config: configForWebview,
-            authStatus,
-            workspaceFolderUris,
-        })
-        logDebug('SimpleChatPanelProvider', 'updateViewConfig', {
-            verbose: configForWebview,
-        })
-    }
-
-    private initDoer = new InitDoer<boolean | undefined>()
-    private async handleInitialized(): Promise<void> {
-        logDebug('SimpleChatPanelProvider', 'handleInitialized')
-        // HACK: this call is necessary to get the webview to set the chatID state,
-        // which is necessary on deserialization. It should be invoked before the
-        // other initializers run (otherwise, it might interfere with other view
-        // state)
-        await this.webview?.postMessage({
-            type: 'transcript',
-            messages: [],
-            isMessageInProgress: false,
-            chatID: this.chatModel.sessionID,
-        })
-
-        this.postChatModels()
-        await this.saveSession()
-        this.initDoer.signalInitialized()
-    }
-
-    /**
-     * Handles user input text for both new and edit submissions
-     */
-    public async handleUserMessageSubmission(
-        requestID: string,
-        inputText: string,
-        submitType: ChatSubmitType,
-        userContextFiles: ContextItem[],
-        editorState: ChatMessage['editorState'],
-        addEnhancedContext: boolean,
-        source?: ChatEventSource
-    ): Promise<void> {
-        return tracer.startActiveSpan('chat.submit', async (span): Promise<void> => {
-            const useFusedContextPromise = featureFlagProvider.evaluateFeatureFlag(
-                FeatureFlag.CodyChatFusedContext
-            )
-
-            const authStatus = this.authProvider.getAuthStatus()
-            const sharedProperties = {
-                requestID,
-                chatModel: this.chatModel.modelID,
-                source,
-                traceId: span.spanContext().traceId,
-            }
-            telemetryService.log('CodyVSCodeExtension:chat-question:submitted', sharedProperties)
-            telemetryRecorder.recordEvent('cody.chat-question', 'submitted', {
-                metadata: {
-                    // Flag indicating this is a transcript event to go through ML data pipeline. Only for DotCom users
-                    // See https://github.com/sourcegraph/sourcegraph/pull/59524
-                    recordsPrivateMetadataTranscript:
-                        authStatus.endpoint && isDotCom(authStatus.endpoint) ? 1 : 0,
-                },
-                privateMetadata: {
-                    ...sharedProperties,
-                    // 🚨 SECURITY: chat transcripts are to be included only for DotCom users AND for V2 telemetry
-                    // V2 telemetry exports privateMetadata only for DotCom users
-                    // the condition below is an additional safeguard measure
-                    promptText:
-                        authStatus.endpoint && isDotCom(authStatus.endpoint) ? inputText : undefined,
-                },
-            })
-
-            tracer.startActiveSpan('chat.submit.firstToken', async (firstTokenSpan): Promise<void> => {
-                span.setAttribute('sampled', true)
-
-                if (inputText.match(/^\/reset$/)) {
-                    span.addEvent('clearAndRestartSession')
-                    span.end()
-                    return this.clearAndRestartSession()
-                }
-
-                if (submitType === 'user-newchat' && !this.chatModel.isEmpty()) {
-                    span.addEvent('clearAndRestartSession')
-                    await this.clearAndRestartSession()
-                }
-
-                this.chatModel.addHumanMessage({ text: inputText, editorState })
-                await this.saveSession()
-
-                this.postEmptyMessageInProgress()
-
-                const userContextItems: ContextItemWithContent[] = await fillInContextItemContent(
-                    this.editor,
-                    userContextFiles || []
-                )
-                span.setAttribute('strategy', this.config.useContext)
-                const prompter = new DefaultPrompter(
-                    userContextItems,
-                    addEnhancedContext
-                        ? async (text, maxChars) =>
-                              getEnhancedContext({
-                                  strategy: this.config.useContext,
-                                  editor: this.editor,
-                                  text,
-                                  providers: {
-                                      localEmbeddings: this.localEmbeddings,
-                                      symf: this.config.experimentalSymfContext ? this.symf : null,
-                                      remoteSearch: this.remoteSearch,
-                                  },
-                                  featureFlags: {
-                                      fusedContext:
-                                          this.config.internalUnstable || (await useFusedContextPromise),
-                                  },
-                                  hints: { maxChars },
-                                  contextRanking: this.contextRanking,
-                              })
-                        : undefined
-                )
-                const sendTelemetry = (contextSummary: any): void => {
-                    const properties = {
-                        ...sharedProperties,
-                        contextSummary,
-                        traceId: span.spanContext().traceId,
-                    }
-                    span.setAttributes(properties)
-
-                    telemetryService.log('CodyVSCodeExtension:chat-question:executed', properties, {
-                        hasV2Event: true,
-                    })
-                    telemetryRecorder.recordEvent('cody.chat-question', 'executed', {
-                        metadata: {
-                            ...contextSummary,
-                            // Flag indicating this is a transcript event to go through ML data pipeline. Only for DotCom users
-                            // See https://github.com/sourcegraph/sourcegraph/pull/59524
-                            recordsPrivateMetadataTranscript:
-                                authStatus.endpoint && isDotCom(authStatus.endpoint) ? 1 : 0,
-                        },
-                        privateMetadata: {
-                            properties,
-                            // 🚨 SECURITY: chat transcripts are to be included only for DotCom users AND for V2 telemetry
-                            // V2 telemetry exports privateMetadata only for DotCom users
-                            // the condition below is an additional safeguard measure
-                            promptText:
-                                authStatus.endpoint && isDotCom(authStatus.endpoint)
-                                    ? inputText
-                                    : undefined,
-                        },
-                    })
-                }
-
-                try {
-                    const prompt = await this.buildPrompt(prompter, sendTelemetry)
-                    this.streamAssistantResponse(requestID, prompt, span, firstTokenSpan)
-                } catch (error) {
-                    if (isRateLimitError(error)) {
-                        this.postError(error, 'transcript')
-                    } else {
-                        this.postError(
-                            isError(error)
-                                ? error
-                                : new Error(`Error generating assistant response: ${error}`)
-                        )
-                    }
-                    recordErrorToSpan(span, error as Error)
-                }
-            })
-        })
-    }
-
-    /**
-     * Handles editing a human chat message in current chat session.
-     *
-     * Removes any existing messages from the provided index,
-     * before submitting the replacement text as a new question.
-     * When no index is provided, default to the last human message.
-     */
-    private async handleEdit(
-        requestID: string,
-        text: string,
-        index: number | undefined,
-        contextFiles: ContextItem[],
-        editorState: ChatMessage['editorState'],
-        addEnhancedContext = true
-    ): Promise<void> {
-        telemetryService.log('CodyVSCodeExtension:editChatButton:clicked', undefined, {
-            hasV2Event: true,
-        })
-        telemetryRecorder.recordEvent('cody.editChatButton', 'clicked')
-
-        try {
-            const humanMessage = index ?? this.chatModel.getLastSpeakerMessageIndex('human')
-            if (humanMessage === undefined) {
-                return
-            }
-            this.chatModel.removeMessagesFromIndex(humanMessage, 'human')
-            return await this.handleUserMessageSubmission(
-                requestID,
-                text,
-                'user',
-                contextFiles,
-                editorState,
-                addEnhancedContext
-            )
-        } catch {
-            this.postError(new Error('Failed to edit prompt'), 'transcript')
-        }
-    }
-
-    private handleAbort(): void {
-        this.cancelInProgressCompletion()
-        telemetryService.log(
-            'CodyVSCodeExtension:abortButton:clicked',
-            { source: 'sidebar' },
-            { hasV2Event: true }
-        )
-        telemetryRecorder.recordEvent('cody.sidebar.abortButton', 'clicked')
-    }
-
-    private async handleSetChatModel(modelID: string): Promise<void> {
-        this.chatModel.modelID = modelID
-        await chatModel.set(modelID)
-    }
-
-    private async handleGetUserContextFilesCandidates(query: string): Promise<void> {
-        // Cancel previously in-flight query.
-        const cancellation = new vscode.CancellationTokenSource()
-        this.contextFilesQueryCancellation?.cancel()
-        this.contextFilesQueryCancellation = cancellation
-
-        const source = 'chat'
-        const scopedTelemetryRecorder: Parameters<typeof getChatContextItemsForMention>[2] = {
-            empty: () => {
-                telemetryService.log('CodyVSCodeExtension:at-mention:executed', { source })
-                telemetryRecorder.recordEvent('cody.at-mention', 'executed', {
-                    privateMetadata: { source },
-                })
-            },
-            withType: type => {
-                telemetryService.log(`CodyVSCodeExtension:at-mention:${type}:executed`, { source })
-                telemetryRecorder.recordEvent(`cody.at-mention.${type}`, 'executed', {
-                    privateMetadata: { source },
-                })
-            },
-        }
-        // Use the number of characters left in the chat model as the limit
-        // for adding user context files to the chat.
-        const contextLimit = getContextWindowLimitInBytes(
-            [...this.chatModel.getMessages()],
-            // Minus the character limit reserved for the answer token
-            this.chatModel.maxChars - tokensToChars(ANSWER_TOKENS)
-        )
-
-        try {
-            const items = await getChatContextItemsForMention(
-                query,
-                cancellation.token,
-                scopedTelemetryRecorder,
-                contextLimit
-            )
-            if (cancellation.token.isCancellationRequested) {
-                return
-            }
-            void this.postMessage({
-                type: 'userContextFiles',
-                userContextFiles: items,
-            })
-        } catch (error) {
-            if (cancellation.token.isCancellationRequested) {
-                return
-            }
-            cancellation.cancel()
-            this.postError(new Error(`Error retrieving context files: ${error}`))
-        } finally {
-            cancellation.dispose()
-        }
-    }
-
-    private async handleSymfIndex(): Promise<void> {
-        const codebase = await this.codebaseStatusProvider.currentCodebase()
-        if (codebase && isFileURI(codebase.localFolder)) {
-            await this.symf?.ensureIndex(codebase.localFolder, {
-                retryIfLastAttemptFailed: true,
-                ignoreExisting: false,
-            })
-        }
-    }
-
-    private async handleAttributionSearch(snippet: string): Promise<void> {
-        try {
-            const attribution = await this.guardrails.searchAttribution(snippet)
-            if (isError(attribution)) {
-                await this.postMessage({
-                    type: 'attribution',
-                    snippet,
-                    error: attribution.message,
-                })
-                return
-            }
-            await this.postMessage({
-                type: 'attribution',
-                snippet,
-                attribution: {
-                    repositoryNames: attribution.repositories.map(r => r.name),
-                    limitHit: attribution.limitHit,
-                },
-            })
-        } catch (error) {
-            await this.postMessage({
-                type: 'attribution',
-                snippet,
-                error: `${error}`,
-            })
-        }
-    }
-
-    private async handleChooseRemoteSearchRepo(explicitRepos?: Repo[]): Promise<void> {
-        if (!this.remoteSearch) {
-            return
-        }
-        const repos =
-            explicitRepos ??
-            (await this.repoPicker?.show(this.remoteSearch.getRepos(RepoInclusion.Manual)))
-        if (repos) {
-            this.chatModel.setSelectedRepos(repos)
-            this.remoteSearch.setRepos(repos, RepoInclusion.Manual)
-        }
-    }
-
-    private handleRemoveRemoteSearchRepo(repoId: string): void {
-        this.remoteSearch?.removeRepo(repoId)
-    }
-
-    // #endregion
-    // =======================================================================
-    // #region view updaters
-    // =======================================================================
-
-    private postEmptyMessageInProgress(): void {
-        this.postViewTranscript({ speaker: 'assistant' })
-    }
-
-    private postViewTranscript(messageInProgress?: ChatMessage): void {
-        const messages: ChatMessage[] = [...this.chatModel.getMessages()]
-        if (messageInProgress) {
-            messages.push(messageInProgress)
-        }
-
-        // We never await on postMessage, because it can sometimes hang indefinitely:
-        // https://github.com/microsoft/vscode/issues/159431
-        void this.postMessage({
-            type: 'transcript',
-            messages: messages.map(prepareChatMessage),
-            isMessageInProgress: !!messageInProgress,
-            chatID: this.chatModel.sessionID,
-        })
-
-        // Update webview panel title
-        this.postChatTitle()
-    }
-
-    /**
-     * Display error message in webview as part of the chat transcript, or as a system banner alongside the chat.
-     */
-    private postError(error: Error, type?: MessageErrorType): void {
-        logDebug('SimpleChatPanelProvider: postError', error.message)
-        // Add error to transcript
-        if (type === 'transcript') {
-            this.chatModel.addErrorAsBotMessage(error)
-            this.postViewTranscript()
-            void this.postMessage({
-                type: 'transcript-errors',
-                isTranscriptError: true,
-            })
-            return
-        }
-
-        void this.postMessage({ type: 'errors', errors: error.message })
-        captureException(error)
-    }
-
-    private postChatModels(): void {
-        const authStatus = this.authProvider.getAuthStatus()
-        if (!authStatus?.isLoggedIn) {
-            return
-        }
-        const models = ModelProvider.getProviders(ModelUsage.Chat, this.chatModel.modelID)
-
-        void this.postMessage({
-            type: 'chatModels',
-            models,
-        })
-    }
-
-    private postContextStatus(): void {
-        logDebug(
-            'SimpleChatPanelProvider',
-            'postContextStatusToWebView',
-            JSON.stringify(this.contextStatusAggregator.status)
-        )
-        void this.postMessage({
-            type: 'enhanced-context',
-            enhancedContextStatus: {
-                groups: this.contextStatusAggregator.status,
-            },
-        })
-    }
-
-    /**
-     * Low-level utility to post a message to the webview, pending initialization.
-     *
-     * cody-invariant: this.webview?.postMessage should never be invoked directly
-     * except within this method.
-     */
-    private postMessage(message: ExtensionMessage): Thenable<boolean | undefined> {
-        return this.initDoer.do(() => this.webview?.postMessage(message))
-    }
-
-    private postChatTitle(): void {
-        if (this.webviewPanel) {
-            this.webviewPanel.title = this.chatModel.getChatTitle()
-        }
-    }
-
-    // #endregion
-    // =======================================================================
-    // #region chat request lifecycle methods
-    // =======================================================================
-
-    /**
-     * Constructs the prompt and updates the UI with the context used in the prompt.
-     */
-    private async buildPrompt(
-        prompter: IPrompter,
-        sendTelemetry?: (contextSummary: any) => void
-    ): Promise<Message[]> {
-        const { prompt, newContextUsed, newContextIgnored } = await prompter.makePrompt(
-            this.chatModel,
-<<<<<<< HEAD
-            this.authProvider.getAuthStatus().codyApiVersion,
-            ModelProvider.getMaxCharsByModel(this.chatModel.modelID)
-=======
-            this.chatModel.maxChars
->>>>>>> 3830c3ad
-        )
-
-        // Update UI based on prompt construction
-        // Includes the excluded context items to display in the UI
-        this.chatModel.setLastMessageContext([...newContextUsed, ...(newContextIgnored ?? [])])
-
-        if (sendTelemetry) {
-            // Create a summary of how many code snippets of each context source are being
-            // included in the prompt
-            const contextSummary: { [key: string]: number } = {}
-            for (const { source } of newContextUsed) {
-                if (!source) {
-                    continue
-                }
-                if (contextSummary[source]) {
-                    contextSummary[source] += 1
-                } else {
-                    contextSummary[source] = 1
-                }
-            }
-            sendTelemetry(contextSummary)
-        }
-
-        return prompt
-    }
-
-    private streamAssistantResponse(
-        requestID: string,
-        prompt: Message[],
-        span: Span,
-        firstTokenSpan: Span
-    ): void {
-        logDebug('SimpleChatPanelProvider', 'streamAssistantResponse', {
-            verbose: { requestID, prompt },
-        })
-        let firstTokenMeasured = false
-        function measureFirstToken() {
-            if (firstTokenMeasured) {
-                return
-            }
-            firstTokenMeasured = true
-            span.addEvent('firstToken')
-            firstTokenSpan.end()
-        }
-
-        this.postEmptyMessageInProgress()
-        this.sendLLMRequest(prompt, {
-            update: content => {
-                measureFirstToken()
-                span.addEvent('update')
-                this.postViewTranscript({
-                    speaker: 'assistant',
-                    text: content,
-                })
-            },
-            close: content => {
-                measureFirstToken()
-                recordExposedExperimentsToSpan(span)
-                span.end()
-                this.addBotMessage(requestID, content)
-            },
-            error: (partialResponse, error) => {
-                if (!isAbortError(error)) {
-                    this.postError(error, 'transcript')
-                }
-                try {
-                    // We should still add the partial response if there was an error
-                    // This'd throw an error if one has already been added
-                    this.addBotMessage(requestID, partialResponse)
-                } catch {
-                    console.error('Streaming Error', error)
-                }
-                recordErrorToSpan(span, error)
-            },
-        })
-    }
-
-    /**
-     * Issue the chat request and stream the results back, updating the model and view
-     * with the response.
-     */
-    private async sendLLMRequest(
-        prompt: Message[],
-        callbacks: {
-            update: (response: string) => void
-            close: (finalResponse: string) => void
-            error: (completedResponse: string, error: Error) => void
-        }
-    ): Promise<void> {
-        let lastContent = ''
-        const typewriter = new Typewriter({
-            update: content => {
-                lastContent = content
-                callbacks.update(content)
-            },
-            close: () => {
-                callbacks.close(lastContent)
-            },
-            error: error => {
-                callbacks.error(lastContent, error)
-            },
-        })
-
-        this.cancelInProgressCompletion()
-        const abortController = new AbortController()
-        this.completionCanceller = () => abortController.abort()
-        try {
-            const stream = this.chatClient.chat(
-                prompt,
-                { model: this.chatModel.modelID },
-                abortController.signal
-            )
-
-            for await (const message of stream) {
-                switch (message.type) {
-                    case 'change': {
-                        typewriter.update(message.text)
-                        break
-                    }
-                    case 'complete': {
-                        this.completionCanceller = undefined
-                        typewriter.close()
-                        typewriter.stop()
-                        break
-                    }
-                    case 'error': {
-                        this.cancelInProgressCompletion()
-                        typewriter.close()
-                        typewriter.stop(message.error)
-                    }
-                }
-            }
-        } catch (error: unknown) {
-            if (!isAbortError(error as Error)) {
-                this.cancelInProgressCompletion()
-                typewriter.close()
-                typewriter.stop(error as Error)
-            }
-        }
-    }
-
-    private completionCanceller?: () => void
-    private cancelInProgressCompletion(): void {
-        if (this.completionCanceller) {
-            this.completionCanceller()
-            this.completionCanceller = undefined
-        }
-    }
-
-    /**
-     * Finalizes adding a bot message to the chat model and triggers an update to the view.
-     */
-    private addBotMessage(requestID: string, rawResponse: string): void {
-        const messageText = reformatBotMessageForChat(rawResponse)
-        this.chatModel.addBotMessage({ text: messageText })
-        void this.saveSession()
-        this.postViewTranscript()
-
-        const authStatus = this.authProvider.getAuthStatus()
-
-        // Count code generated from response
-        const codeCount = countGeneratedCode(messageText)
-        if (codeCount?.charCount) {
-            // const metadata = lastInteraction?.getHumanMessage().metadata
-            telemetryService.log(
-                'CodyVSCodeExtension:chatResponse:hasCode',
-                { ...codeCount, requestID },
-                { hasV2Event: true }
-            )
-            telemetryRecorder.recordEvent('cody.chatResponse.new', 'hasCode', {
-                metadata: {
-                    ...codeCount,
-                    // Flag indicating this is a transcript event to go through ML data pipeline. Only for dotcom users
-                    // See https://github.com/sourcegraph/sourcegraph/pull/59524
-                    recordsPrivateMetadataTranscript:
-                        authStatus.endpoint && isDotCom(authStatus.endpoint) ? 1 : 0,
-                },
-                privateMetadata: {
-                    requestID,
-                    // 🚨 SECURITY: chat transcripts are to be included only for DotCom users AND for V2 telemetry
-                    // V2 telemetry exports privateMetadata only for DotCom users
-                    // the condition below is an aditional safegaurd measure
-                    responseText:
-                        authStatus.endpoint && isDotCom(authStatus.endpoint) ? messageText : undefined,
-                },
-            })
-        }
-    }
-
-    // #endregion
-    // =======================================================================
-    // #region session management
-    // =======================================================================
-
-    // A unique identifier for this SimpleChatPanelProvider instance used to identify
-    // it when a handle to this specific panel provider is needed.
-    public get sessionID(): string {
-        return this.chatModel.sessionID
-    }
-
-    // Sets the provider up for a new chat that is not being restored from a
-    // saved session.
-    public async newSession(): Promise<void> {
-        // Set the remote search's selected repos to the workspace repo list
-        // by default.
-        this.remoteSearch?.setRepos(
-            (await this.repoPicker?.getDefaultRepos()) || [],
-            RepoInclusion.Manual
-        )
-    }
-
-    // Attempts to restore the chat to the given sessionID, if it exists in
-    // history. If it does, then saves the current session and cancels the
-    // current in-progress completion. If the chat does not exist, then this
-    // is a no-op.
-    public async restoreSession(sessionID: string): Promise<void> {
-        const oldTranscript = this.history.getChat(this.authProvider.getAuthStatus(), sessionID)
-        if (!oldTranscript) {
-            return this.newSession()
-        }
-        this.cancelInProgressCompletion()
-        const newModel = newChatModelFromSerializedChatTranscript(oldTranscript, this.chatModel.modelID)
-        this.chatModel = newModel
-
-        // Restore per-chat enhanced context settings
-        if (this.remoteSearch) {
-            const repos =
-                this.chatModel.getSelectedRepos() || (await this.repoPicker?.getDefaultRepos()) || []
-            this.remoteSearch.setRepos(repos, RepoInclusion.Manual)
-        }
-
-        this.postViewTranscript()
-    }
-
-    private async saveSession(): Promise<void> {
-        const allHistory = await this.history.saveChat(
-            this.authProvider.getAuthStatus(),
-            this.chatModel.toSerializedChatTranscript()
-        )
-        if (allHistory) {
-            void this.postMessage({
-                type: 'history',
-                localHistory: allHistory,
-            })
-        }
-        await this.treeView.updateTree(this.authProvider.getAuthStatus())
-    }
-
-    public async clearAndRestartSession(): Promise<void> {
-        if (this.chatModel.isEmpty()) {
-            return
-        }
-
-        this.cancelInProgressCompletion()
-        await this.saveSession()
-
-        this.chatModel = new SimpleChatModel(this.chatModel.modelID)
-        this.postViewTranscript()
-    }
-
-    // #endregion
-    // =======================================================================
-    // #region webview container management
-    // =======================================================================
-
-    private extensionUri: vscode.Uri
-    private _webviewPanel?: vscode.WebviewPanel
-    public get webviewPanel(): vscode.WebviewPanel | undefined {
-        return this._webviewPanel
-    }
-    private _webview?: ChatViewProviderWebview
-    public get webview(): ChatViewProviderWebview | undefined {
-        return this._webview
-    }
-
-    /**
-     * Creates the webview panel for the Cody chat interface if it doesn't already exist.
-     */
-    public async createWebviewPanel(
-        activePanelViewColumn?: vscode.ViewColumn,
-        _chatId?: string,
-        lastQuestion?: string
-    ): Promise<vscode.WebviewPanel> {
-        // Checks if the webview panel already exists and is visible.
-        // If so, returns early to avoid creating a duplicate.
-        if (this.webviewPanel) {
-            return this.webviewPanel
-        }
-
-        const viewType = CodyChatPanelViewType
-        const panelTitle =
-            this.history.getChat(this.authProvider.getAuthStatus(), this.chatModel.sessionID)
-                ?.chatTitle || getChatPanelTitle(lastQuestion)
-        const viewColumn = activePanelViewColumn || vscode.ViewColumn.Beside
-        const webviewPath = vscode.Uri.joinPath(this.extensionUri, 'dist', 'webviews')
-        const panel = vscode.window.createWebviewPanel(
-            viewType,
-            panelTitle,
-            { viewColumn, preserveFocus: true },
-            {
-                enableScripts: true,
-                retainContextWhenHidden: true,
-                enableFindWidget: true,
-                localResourceRoots: [webviewPath],
-                enableCommandUris: true,
-            }
-        )
-
-        return this.registerWebviewPanel(panel)
-    }
-
-    /**
-     * Revives the chat panel when the extension is reactivated.
-     */
-    public async revive(webviewPanel: vscode.WebviewPanel): Promise<void> {
-        logDebug('SimpleChatPanelProvider:revive', 'registering webview panel')
-        await this.registerWebviewPanel(webviewPanel)
-    }
-
-    /**
-     * Registers the given webview panel by setting up its options, icon, and handlers.
-     * Also stores the panel reference and disposes it when closed.
-     */
-    private async registerWebviewPanel(panel: vscode.WebviewPanel): Promise<vscode.WebviewPanel> {
-        logDebug('SimpleChatPanelProvider:registerWebviewPanel', 'registering webview panel')
-        if (this.webviewPanel || this.webview) {
-            throw new Error('Webview or webview panel already registered')
-        }
-
-        const webviewPath = vscode.Uri.joinPath(this.extensionUri, 'dist', 'webviews')
-        panel.iconPath = vscode.Uri.joinPath(this.extensionUri, 'resources', 'active-chat-icon.svg')
-
-        // Reset the webview options to ensure localResourceRoots is up-to-date
-        panel.webview.options = {
-            enableScripts: true,
-            localResourceRoots: [webviewPath],
-            enableCommandUris: true,
-        }
-
-        await addWebviewViewHTML(this.extensionUri, panel)
-
-        // Register webview
-        this._webviewPanel = panel
-        this._webview = panel.webview
-        this.postContextStatus()
-
-        // Dispose panel when the panel is closed
-        panel.onDidDispose(() => {
-            this.cancelInProgressCompletion()
-            this._webviewPanel = undefined
-            this._webview = undefined
-            panel.dispose()
-        })
-
-        // Let the webview know if it is active
-        panel.onDidChangeViewState(event =>
-            this.postMessage({ type: 'webview-state', isActive: event.webviewPanel.active })
-        )
-
-        this.disposables.push(
-            panel.webview.onDidReceiveMessage(message =>
-                this.onDidReceiveMessage(
-                    hydrateAfterPostMessage(message, uri => vscode.Uri.from(uri as any))
-                )
-            )
-        )
-
-        // Used for keeping sidebar chat view closed when webview panel is enabled
-        await vscode.commands.executeCommand('setContext', CodyChatPanelViewType, true)
-
-        const configFeatures = await ConfigFeaturesSingleton.getInstance().getConfigFeatures()
-        void this.postMessage({
-            type: 'setConfigFeatures',
-            configFeatures: {
-                chat: configFeatures.chat,
-                attribution: configFeatures.attribution,
-            },
-        })
-
-        return panel
-    }
-
-    public async setWebviewView(view: View): Promise<void> {
-        if (view !== 'chat') {
-            // Only chat view is supported in the webview panel.
-            // When a different view is requested,
-            // Set context to notifiy the webview panel to close.
-            // This should close the webview panel and open the login view in the sidebar.
-            await vscode.commands.executeCommand('setContext', CodyChatPanelViewType, false)
-            await vscode.commands.executeCommand('setContext', 'cody.activated', false)
-            return
-        }
-        if (!this.webviewPanel) {
-            await this.createWebviewPanel()
-        }
-        this.webviewPanel?.reveal()
-
-        await this.postMessage({
-            type: 'view',
-            view: view,
-        })
-    }
-
-    // #endregion
-    // =======================================================================
-    // #region other public accessors and mutators
-    // =======================================================================
-
-    public setChatTitle(title: string): void {
-        // Skip storing default chat title
-        if (title !== 'New Chat') {
-            this.chatModel.setCustomChatTitle(title)
-        }
-        this.postChatTitle()
-    }
-
-    // Convenience function for tests
-    public getViewTranscript(): readonly ChatMessage[] {
-        return this.chatModel.getMessages().map(prepareChatMessage)
-    }
+	private chatModel: SimpleChatModel;
+
+	private config: ChatPanelConfig;
+	private readonly authProvider: AuthProvider;
+	private readonly chatClient: ChatClient;
+	private readonly codebaseStatusProvider: CodebaseStatusProvider;
+	private readonly localEmbeddings: LocalEmbeddingsController | null;
+	private readonly contextRanking: ContextRankingController | null;
+	private readonly symf: SymfRunner | null;
+	private readonly contextStatusAggregator = new ContextStatusAggregator();
+	private readonly editor: VSCodeEditor;
+	private readonly treeView: TreeViewProvider;
+	private readonly guardrails: Guardrails;
+	private readonly remoteSearch: RemoteSearch | null;
+	private readonly repoPicker: RemoteRepoPicker | null;
+
+	private history = new ChatHistoryManager();
+	private contextFilesQueryCancellation?: vscode.CancellationTokenSource;
+
+	private disposables: vscode.Disposable[] = [];
+	public dispose(): void {
+		vscode.Disposable.from(...this.disposables).dispose();
+		this.disposables = [];
+	}
+
+	constructor({
+		config,
+		extensionUri,
+		authProvider,
+		chatClient,
+		localEmbeddings,
+		contextRanking,
+		symf,
+		editor,
+		treeView,
+		models,
+		guardrails,
+		enterpriseContext,
+	}: SimpleChatPanelProviderOptions) {
+		this.config = config;
+		this.extensionUri = extensionUri;
+		this.authProvider = authProvider;
+		this.chatClient = chatClient;
+		this.localEmbeddings = localEmbeddings;
+		this.contextRanking = contextRanking;
+		this.symf = symf;
+		this.repoPicker = enterpriseContext?.repoPicker || null;
+		this.remoteSearch = enterpriseContext?.createRemoteSearch() || null;
+		this.editor = editor;
+		this.treeView = treeView;
+		this.chatModel = new SimpleChatModel(chatModel.get(authProvider, models));
+		this.guardrails = guardrails;
+
+		if (TestSupport.instance) {
+			TestSupport.instance.chatPanelProvider.set(this);
+		}
+
+		// Advise local embeddings to start up if necessary.
+		void this.localEmbeddings?.start();
+
+		// Start the context Ranking module
+		void this.contextRanking?.start();
+
+		// Push context status to the webview when it changes.
+		this.disposables.push(
+			this.contextStatusAggregator.onDidChangeStatus(() =>
+				this.postContextStatus(),
+			),
+		);
+		this.disposables.push(this.contextStatusAggregator);
+		if (this.localEmbeddings) {
+			this.disposables.push(
+				this.contextStatusAggregator.addProvider(this.localEmbeddings),
+			);
+		}
+		this.codebaseStatusProvider = new CodebaseStatusProvider(
+			this.editor,
+			this.config.experimentalSymfContext ? this.symf : null,
+			enterpriseContext ? enterpriseContext.getCodebaseRepoIdMapper() : null,
+		);
+		this.disposables.push(
+			this.contextStatusAggregator.addProvider(this.codebaseStatusProvider),
+		);
+
+		if (this.remoteSearch) {
+			this.disposables.push(
+				// Display enhanced context status from the remote search provider
+				this.contextStatusAggregator.addProvider(this.remoteSearch),
+
+				// When the codebase has a remote ID, include it automatically
+				this.codebaseStatusProvider.onDidChangeStatus(async () => {
+					const codebase = await this.codebaseStatusProvider.currentCodebase();
+					if (codebase?.remote && codebase.remoteRepoId) {
+						this.remoteSearch?.setRepos(
+							[
+								{
+									name: codebase.remote,
+									id: codebase.remoteRepoId,
+								},
+							],
+							RepoInclusion.Automatic,
+						);
+					}
+				}),
+			);
+		}
+	}
+
+	/**
+	 * onDidReceiveMessage handles all user actions sent from the chat panel view.
+	 * @param message is the message from the view.
+	 */
+	private async onDidReceiveMessage(message: WebviewMessage): Promise<void> {
+		switch (message.command) {
+			case "ready":
+				await this.handleReady();
+				break;
+			case "initialized":
+				await this.handleInitialized();
+				break;
+			case "submit": {
+				await this.handleUserMessageSubmission(
+					uuid.v4(),
+					message.text,
+					message.submitType,
+					message.contextFiles ?? [],
+					message.editorState,
+					message.addEnhancedContext ?? false,
+					"chat",
+				);
+				break;
+			}
+			case "edit": {
+				await this.handleEdit(
+					uuid.v4(),
+					message.text,
+					message.index,
+					message.contextFiles ?? [],
+					message.editorState,
+					message.addEnhancedContext || false,
+				);
+				break;
+			}
+			case "abort":
+				this.handleAbort();
+				break;
+			case "chatModel":
+				this.handleSetChatModel(message.model);
+				break;
+			case "get-chat-models":
+				this.postChatModels();
+				break;
+			case "getUserContext":
+				await this.handleGetUserContextFilesCandidates(message.query);
+				break;
+			case "insert":
+				await handleCodeFromInsertAtCursor(message.text);
+				break;
+			case "copy":
+				await handleCopiedCode(message.text, message.eventType === "Button");
+				break;
+			case "links":
+				void openExternalLinks(message.value);
+				break;
+			case "openFile":
+				await openFile(
+					message.uri,
+					message.range,
+					this.webviewPanel?.viewColumn,
+				);
+				break;
+			case "openLocalFileWithRange":
+				await openLocalFileWithRange(message.filePath, message.range);
+				break;
+			case "newFile":
+				handleCodeFromSaveToNewFile(message.text);
+				await this.editor.createWorkspaceFile(message.text);
+				break;
+			case "context/get-remote-search-repos": {
+				await this.postMessage({
+					type: "context/remote-repos",
+					repos: this.chatModel.getSelectedRepos() ?? [],
+				});
+				break;
+			}
+			case "context/choose-remote-search-repo": {
+				await this.handleChooseRemoteSearchRepo(message.explicitRepos);
+				break;
+			}
+			case "context/remove-remote-search-repo":
+				void this.handleRemoveRemoteSearchRepo(message.repoId);
+				break;
+			case "embeddings/index":
+				void this.localEmbeddings?.index();
+				break;
+			case "symf/index": {
+				void this.handleSymfIndex();
+				break;
+			}
+			case "show-page":
+				await vscode.commands.executeCommand("cody.show-page", message.page);
+				break;
+			case "attribution-search":
+				await this.handleAttributionSearch(message.snippet);
+				break;
+			case "restoreHistory":
+				await this.restoreSession(message.chatID);
+				break;
+			case "reset":
+				await this.clearAndRestartSession();
+				break;
+			case "event":
+				telemetryService.log(message.eventName, message.properties);
+				break;
+			default:
+				this.postError(
+					new Error(
+						`Invalid request type from Webview Panel: ${message.command}`,
+					),
+				);
+		}
+	}
+
+	// =======================================================================
+	// #region top-level view action handlers
+	// =======================================================================
+
+	// When the webview sends the 'ready' message, respond by posting the view config
+	private async handleReady(): Promise<void> {
+		const config = await getFullConfig();
+		const authStatus = this.authProvider.getAuthStatus();
+		const localProcess = getProcessInfo();
+		const configForWebview: ConfigurationSubsetForWebview & LocalEnv = {
+			...localProcess,
+			debugEnable: config.debugEnable,
+			serverEndpoint: config.serverEndpoint,
+			experimentalGuardrails: config.experimentalGuardrails,
+		};
+		const workspaceFolderUris =
+			vscode.workspace.workspaceFolders?.map((folder) =>
+				folder.uri.toString(),
+			) ?? [];
+		await this.postMessage({
+			type: "config",
+			config: configForWebview,
+			authStatus,
+			workspaceFolderUris,
+		});
+		logDebug("SimpleChatPanelProvider", "updateViewConfig", {
+			verbose: configForWebview,
+		});
+	}
+
+	private initDoer = new InitDoer<boolean | undefined>();
+	private async handleInitialized(): Promise<void> {
+		logDebug("SimpleChatPanelProvider", "handleInitialized");
+		// HACK: this call is necessary to get the webview to set the chatID state,
+		// which is necessary on deserialization. It should be invoked before the
+		// other initializers run (otherwise, it might interfere with other view
+		// state)
+		await this.webview?.postMessage({
+			type: "transcript",
+			messages: [],
+			isMessageInProgress: false,
+			chatID: this.chatModel.sessionID,
+		});
+
+		this.postChatModels();
+		await this.saveSession();
+		this.initDoer.signalInitialized();
+	}
+
+	/**
+	 * Handles user input text for both new and edit submissions
+	 */
+	public async handleUserMessageSubmission(
+		requestID: string,
+		inputText: string,
+		submitType: ChatSubmitType,
+		userContextFiles: ContextItem[],
+		editorState: ChatMessage["editorState"],
+		addEnhancedContext: boolean,
+		source?: ChatEventSource,
+	): Promise<void> {
+		return tracer.startActiveSpan(
+			"chat.submit",
+			async (span): Promise<void> => {
+				const useFusedContextPromise = featureFlagProvider.evaluateFeatureFlag(
+					FeatureFlag.CodyChatFusedContext,
+				);
+
+				const authStatus = this.authProvider.getAuthStatus();
+				const sharedProperties = {
+					requestID,
+					chatModel: this.chatModel.modelID,
+					source,
+					traceId: span.spanContext().traceId,
+				};
+				telemetryService.log(
+					"CodyVSCodeExtension:chat-question:submitted",
+					sharedProperties,
+				);
+				telemetryRecorder.recordEvent("cody.chat-question", "submitted", {
+					metadata: {
+						// Flag indicating this is a transcript event to go through ML data pipeline. Only for DotCom users
+						// See https://github.com/sourcegraph/sourcegraph/pull/59524
+						recordsPrivateMetadataTranscript:
+							authStatus.endpoint && isDotCom(authStatus.endpoint) ? 1 : 0,
+					},
+					privateMetadata: {
+						...sharedProperties,
+						// 🚨 SECURITY: chat transcripts are to be included only for DotCom users AND for V2 telemetry
+						// V2 telemetry exports privateMetadata only for DotCom users
+						// the condition below is an additional safeguard measure
+						promptText:
+							authStatus.endpoint && isDotCom(authStatus.endpoint)
+								? inputText
+								: undefined,
+					},
+				});
+
+				tracer.startActiveSpan(
+					"chat.submit.firstToken",
+					async (firstTokenSpan): Promise<void> => {
+						span.setAttribute("sampled", true);
+
+						if (inputText.match(/^\/reset$/)) {
+							span.addEvent("clearAndRestartSession");
+							span.end();
+							return this.clearAndRestartSession();
+						}
+
+						if (submitType === "user-newchat" && !this.chatModel.isEmpty()) {
+							span.addEvent("clearAndRestartSession");
+							await this.clearAndRestartSession();
+						}
+
+						this.chatModel.addHumanMessage({ text: inputText, editorState });
+						await this.saveSession();
+
+						this.postEmptyMessageInProgress();
+
+						const userContextItems: ContextItemWithContent[] =
+							await fillInContextItemContent(
+								this.editor,
+								userContextFiles || [],
+							);
+						span.setAttribute("strategy", this.config.useContext);
+						const prompter = new DefaultPrompter(
+							userContextItems,
+							addEnhancedContext
+								? async (text, maxChars) =>
+										getEnhancedContext({
+											strategy: this.config.useContext,
+											editor: this.editor,
+											text,
+											providers: {
+												localEmbeddings: this.localEmbeddings,
+												symf: this.config.experimentalSymfContext
+													? this.symf
+													: null,
+												remoteSearch: this.remoteSearch,
+											},
+											featureFlags: {
+												fusedContext:
+													this.config.internalUnstable ||
+													(await useFusedContextPromise),
+											},
+											hints: { maxChars },
+											contextRanking: this.contextRanking,
+										})
+								: undefined,
+						);
+						const sendTelemetry = (contextSummary: any): void => {
+							const properties = {
+								...sharedProperties,
+								contextSummary,
+								traceId: span.spanContext().traceId,
+							};
+							span.setAttributes(properties);
+
+							telemetryService.log(
+								"CodyVSCodeExtension:chat-question:executed",
+								properties,
+								{
+									hasV2Event: true,
+								},
+							);
+							telemetryRecorder.recordEvent("cody.chat-question", "executed", {
+								metadata: {
+									...contextSummary,
+									// Flag indicating this is a transcript event to go through ML data pipeline. Only for DotCom users
+									// See https://github.com/sourcegraph/sourcegraph/pull/59524
+									recordsPrivateMetadataTranscript:
+										authStatus.endpoint && isDotCom(authStatus.endpoint)
+											? 1
+											: 0,
+								},
+								privateMetadata: {
+									properties,
+									// 🚨 SECURITY: chat transcripts are to be included only for DotCom users AND for V2 telemetry
+									// V2 telemetry exports privateMetadata only for DotCom users
+									// the condition below is an additional safeguard measure
+									promptText:
+										authStatus.endpoint && isDotCom(authStatus.endpoint)
+											? inputText
+											: undefined,
+								},
+							});
+						};
+
+						try {
+							const prompt = await this.buildPrompt(prompter, sendTelemetry);
+							this.streamAssistantResponse(
+								requestID,
+								prompt,
+								span,
+								firstTokenSpan,
+							);
+						} catch (error) {
+							if (isRateLimitError(error)) {
+								this.postError(error, "transcript");
+							} else {
+								this.postError(
+									isError(error)
+										? error
+										: new Error(
+												`Error generating assistant response: ${error}`,
+										  ),
+								);
+							}
+							recordErrorToSpan(span, error as Error);
+						}
+					},
+				);
+			},
+		);
+	}
+
+	/**
+	 * Handles editing a human chat message in current chat session.
+	 *
+	 * Removes any existing messages from the provided index,
+	 * before submitting the replacement text as a new question.
+	 * When no index is provided, default to the last human message.
+	 */
+	private async handleEdit(
+		requestID: string,
+		text: string,
+		index: number | undefined,
+		contextFiles: ContextItem[],
+		editorState: ChatMessage["editorState"],
+		addEnhancedContext = true,
+	): Promise<void> {
+		telemetryService.log(
+			"CodyVSCodeExtension:editChatButton:clicked",
+			undefined,
+			{
+				hasV2Event: true,
+			},
+		);
+		telemetryRecorder.recordEvent("cody.editChatButton", "clicked");
+
+		try {
+			const humanMessage =
+				index ?? this.chatModel.getLastSpeakerMessageIndex("human");
+			if (humanMessage === undefined) {
+				return;
+			}
+			this.chatModel.removeMessagesFromIndex(humanMessage, "human");
+			return await this.handleUserMessageSubmission(
+				requestID,
+				text,
+				"user",
+				contextFiles,
+				editorState,
+				addEnhancedContext,
+			);
+		} catch {
+			this.postError(new Error("Failed to edit prompt"), "transcript");
+		}
+	}
+
+	private handleAbort(): void {
+		this.cancelInProgressCompletion();
+		telemetryService.log(
+			"CodyVSCodeExtension:abortButton:clicked",
+			{ source: "sidebar" },
+			{ hasV2Event: true },
+		);
+		telemetryRecorder.recordEvent("cody.sidebar.abortButton", "clicked");
+	}
+
+	private async handleSetChatModel(modelID: string): Promise<void> {
+		this.chatModel.modelID = modelID;
+		await chatModel.set(modelID);
+	}
+
+	private async handleGetUserContextFilesCandidates(
+		query: string,
+	): Promise<void> {
+		// Cancel previously in-flight query.
+		const cancellation = new vscode.CancellationTokenSource();
+		this.contextFilesQueryCancellation?.cancel();
+		this.contextFilesQueryCancellation = cancellation;
+
+		const source = "chat";
+		const scopedTelemetryRecorder: Parameters<
+			typeof getChatContextItemsForMention
+		>[2] = {
+			empty: () => {
+				telemetryService.log("CodyVSCodeExtension:at-mention:executed", {
+					source,
+				});
+				telemetryRecorder.recordEvent("cody.at-mention", "executed", {
+					privateMetadata: { source },
+				});
+			},
+			withType: (type) => {
+				telemetryService.log(
+					`CodyVSCodeExtension:at-mention:${type}:executed`,
+					{ source },
+				);
+				telemetryRecorder.recordEvent(`cody.at-mention.${type}`, "executed", {
+					privateMetadata: { source },
+				});
+			},
+		};
+		// Use the number of characters left in the chat model as the limit
+		// for adding user context files to the chat.
+		const contextLimit = getContextWindowLimitInBytes(
+			[...this.chatModel.getMessages()],
+			// Minus the character limit reserved for the answer token
+			this.chatModel.maxChars - tokensToChars(ANSWER_TOKENS),
+		);
+
+		try {
+			const items = await getChatContextItemsForMention(
+				query,
+				cancellation.token,
+				scopedTelemetryRecorder,
+				contextLimit,
+			);
+			if (cancellation.token.isCancellationRequested) {
+				return;
+			}
+			void this.postMessage({
+				type: "userContextFiles",
+				userContextFiles: items,
+			});
+		} catch (error) {
+			if (cancellation.token.isCancellationRequested) {
+				return;
+			}
+			cancellation.cancel();
+			this.postError(new Error(`Error retrieving context files: ${error}`));
+		} finally {
+			cancellation.dispose();
+		}
+	}
+
+	private async handleSymfIndex(): Promise<void> {
+		const codebase = await this.codebaseStatusProvider.currentCodebase();
+		if (codebase && isFileURI(codebase.localFolder)) {
+			await this.symf?.ensureIndex(codebase.localFolder, {
+				retryIfLastAttemptFailed: true,
+				ignoreExisting: false,
+			});
+		}
+	}
+
+	private async handleAttributionSearch(snippet: string): Promise<void> {
+		try {
+			const attribution = await this.guardrails.searchAttribution(snippet);
+			if (isError(attribution)) {
+				await this.postMessage({
+					type: "attribution",
+					snippet,
+					error: attribution.message,
+				});
+				return;
+			}
+			await this.postMessage({
+				type: "attribution",
+				snippet,
+				attribution: {
+					repositoryNames: attribution.repositories.map((r) => r.name),
+					limitHit: attribution.limitHit,
+				},
+			});
+		} catch (error) {
+			await this.postMessage({
+				type: "attribution",
+				snippet,
+				error: `${error}`,
+			});
+		}
+	}
+
+	private async handleChooseRemoteSearchRepo(
+		explicitRepos?: Repo[],
+	): Promise<void> {
+		if (!this.remoteSearch) {
+			return;
+		}
+		const repos =
+			explicitRepos ??
+			(await this.repoPicker?.show(
+				this.remoteSearch.getRepos(RepoInclusion.Manual),
+			));
+		if (repos) {
+			this.chatModel.setSelectedRepos(repos);
+			this.remoteSearch.setRepos(repos, RepoInclusion.Manual);
+		}
+	}
+
+	private handleRemoveRemoteSearchRepo(repoId: string): void {
+		this.remoteSearch?.removeRepo(repoId);
+	}
+
+	// #endregion
+	// =======================================================================
+	// #region view updaters
+	// =======================================================================
+
+	private postEmptyMessageInProgress(): void {
+		this.postViewTranscript({ speaker: "assistant" });
+	}
+
+	private postViewTranscript(messageInProgress?: ChatMessage): void {
+		const messages: ChatMessage[] = [...this.chatModel.getMessages()];
+		if (messageInProgress) {
+			messages.push(messageInProgress);
+		}
+
+		// We never await on postMessage, because it can sometimes hang indefinitely:
+		// https://github.com/microsoft/vscode/issues/159431
+		void this.postMessage({
+			type: "transcript",
+			messages: messages.map(prepareChatMessage),
+			isMessageInProgress: !!messageInProgress,
+			chatID: this.chatModel.sessionID,
+		});
+
+		// Update webview panel title
+		this.postChatTitle();
+	}
+
+	/**
+	 * Display error message in webview as part of the chat transcript, or as a system banner alongside the chat.
+	 */
+	private postError(error: Error, type?: MessageErrorType): void {
+		logDebug("SimpleChatPanelProvider: postError", error.message);
+		// Add error to transcript
+		if (type === "transcript") {
+			this.chatModel.addErrorAsBotMessage(error);
+			this.postViewTranscript();
+			void this.postMessage({
+				type: "transcript-errors",
+				isTranscriptError: true,
+			});
+			return;
+		}
+
+		void this.postMessage({ type: "errors", errors: error.message });
+		captureException(error);
+	}
+
+	private postChatModels(): void {
+		const authStatus = this.authProvider.getAuthStatus();
+		if (!authStatus?.isLoggedIn) {
+			return;
+		}
+		const models = ModelProvider.getProviders(
+			ModelUsage.Chat,
+			this.chatModel.modelID,
+		);
+
+		void this.postMessage({
+			type: "chatModels",
+			models,
+		});
+	}
+
+	private postContextStatus(): void {
+		logDebug(
+			"SimpleChatPanelProvider",
+			"postContextStatusToWebView",
+			JSON.stringify(this.contextStatusAggregator.status),
+		);
+		void this.postMessage({
+			type: "enhanced-context",
+			enhancedContextStatus: {
+				groups: this.contextStatusAggregator.status,
+			},
+		});
+	}
+
+	/**
+	 * Low-level utility to post a message to the webview, pending initialization.
+	 *
+	 * cody-invariant: this.webview?.postMessage should never be invoked directly
+	 * except within this method.
+	 */
+	private postMessage(
+		message: ExtensionMessage,
+	): Thenable<boolean | undefined> {
+		return this.initDoer.do(() => this.webview?.postMessage(message));
+	}
+
+	private postChatTitle(): void {
+		if (this.webviewPanel) {
+			this.webviewPanel.title = this.chatModel.getChatTitle();
+		}
+	}
+
+	// #endregion
+	// =======================================================================
+	// #region chat request lifecycle methods
+	// =======================================================================
+
+	/**
+	 * Constructs the prompt and updates the UI with the context used in the prompt.
+	 */
+	private async buildPrompt(
+		prompter: IPrompter,
+		sendTelemetry?: (contextSummary: any) => void,
+	): Promise<Message[]> {
+		const { prompt, newContextUsed, newContextIgnored } =
+			await prompter.makePrompt(
+				this.chatModel,
+				this.authProvider.getAuthStatus().codyApiVersion,
+				ModelProvider.getMaxCharsByModel(this.chatModel.modelID),
+			);
+
+		// Update UI based on prompt construction
+		// Includes the excluded context items to display in the UI
+		this.chatModel.setLastMessageContext([
+			...newContextUsed,
+			...(newContextIgnored ?? []),
+		]);
+
+		if (sendTelemetry) {
+			// Create a summary of how many code snippets of each context source are being
+			// included in the prompt
+			const contextSummary: { [key: string]: number } = {};
+			for (const { source } of newContextUsed) {
+				if (!source) {
+					continue;
+				}
+				if (contextSummary[source]) {
+					contextSummary[source] += 1;
+				} else {
+					contextSummary[source] = 1;
+				}
+			}
+			sendTelemetry(contextSummary);
+		}
+
+		return prompt;
+	}
+
+	private streamAssistantResponse(
+		requestID: string,
+		prompt: Message[],
+		span: Span,
+		firstTokenSpan: Span,
+	): void {
+		logDebug("SimpleChatPanelProvider", "streamAssistantResponse", {
+			verbose: { requestID, prompt },
+		});
+		let firstTokenMeasured = false;
+		function measureFirstToken() {
+			if (firstTokenMeasured) {
+				return;
+			}
+			firstTokenMeasured = true;
+			span.addEvent("firstToken");
+			firstTokenSpan.end();
+		}
+
+		this.postEmptyMessageInProgress();
+		this.sendLLMRequest(prompt, {
+			update: (content) => {
+				measureFirstToken();
+				span.addEvent("update");
+				this.postViewTranscript({
+					speaker: "assistant",
+					text: content,
+				});
+			},
+			close: (content) => {
+				measureFirstToken();
+				recordExposedExperimentsToSpan(span);
+				span.end();
+				this.addBotMessage(requestID, content);
+			},
+			error: (partialResponse, error) => {
+				if (!isAbortError(error)) {
+					this.postError(error, "transcript");
+				}
+				try {
+					// We should still add the partial response if there was an error
+					// This'd throw an error if one has already been added
+					this.addBotMessage(requestID, partialResponse);
+				} catch {
+					console.error("Streaming Error", error);
+				}
+				recordErrorToSpan(span, error);
+			},
+		});
+	}
+
+	/**
+	 * Issue the chat request and stream the results back, updating the model and view
+	 * with the response.
+	 */
+	private async sendLLMRequest(
+		prompt: Message[],
+		callbacks: {
+			update: (response: string) => void;
+			close: (finalResponse: string) => void;
+			error: (completedResponse: string, error: Error) => void;
+		},
+	): Promise<void> {
+		let lastContent = "";
+		const typewriter = new Typewriter({
+			update: (content) => {
+				lastContent = content;
+				callbacks.update(content);
+			},
+			close: () => {
+				callbacks.close(lastContent);
+			},
+			error: (error) => {
+				callbacks.error(lastContent, error);
+			},
+		});
+
+		this.cancelInProgressCompletion();
+		const abortController = new AbortController();
+		this.completionCanceller = () => abortController.abort();
+		try {
+			const stream = this.chatClient.chat(
+				prompt,
+				{ model: this.chatModel.modelID },
+				abortController.signal,
+			);
+
+			for await (const message of stream) {
+				switch (message.type) {
+					case "change": {
+						typewriter.update(message.text);
+						break;
+					}
+					case "complete": {
+						this.completionCanceller = undefined;
+						typewriter.close();
+						typewriter.stop();
+						break;
+					}
+					case "error": {
+						this.cancelInProgressCompletion();
+						typewriter.close();
+						typewriter.stop(message.error);
+					}
+				}
+			}
+		} catch (error: unknown) {
+			if (!isAbortError(error as Error)) {
+				this.cancelInProgressCompletion();
+				typewriter.close();
+				typewriter.stop(error as Error);
+			}
+		}
+	}
+
+	private completionCanceller?: () => void;
+	private cancelInProgressCompletion(): void {
+		if (this.completionCanceller) {
+			this.completionCanceller();
+			this.completionCanceller = undefined;
+		}
+	}
+
+	/**
+	 * Finalizes adding a bot message to the chat model and triggers an update to the view.
+	 */
+	private addBotMessage(requestID: string, rawResponse: string): void {
+		const messageText = reformatBotMessageForChat(rawResponse);
+		this.chatModel.addBotMessage({ text: messageText });
+		void this.saveSession();
+		this.postViewTranscript();
+
+		const authStatus = this.authProvider.getAuthStatus();
+
+		// Count code generated from response
+		const codeCount = countGeneratedCode(messageText);
+		if (codeCount?.charCount) {
+			// const metadata = lastInteraction?.getHumanMessage().metadata
+			telemetryService.log(
+				"CodyVSCodeExtension:chatResponse:hasCode",
+				{ ...codeCount, requestID },
+				{ hasV2Event: true },
+			);
+			telemetryRecorder.recordEvent("cody.chatResponse.new", "hasCode", {
+				metadata: {
+					...codeCount,
+					// Flag indicating this is a transcript event to go through ML data pipeline. Only for dotcom users
+					// See https://github.com/sourcegraph/sourcegraph/pull/59524
+					recordsPrivateMetadataTranscript:
+						authStatus.endpoint && isDotCom(authStatus.endpoint) ? 1 : 0,
+				},
+				privateMetadata: {
+					requestID,
+					// 🚨 SECURITY: chat transcripts are to be included only for DotCom users AND for V2 telemetry
+					// V2 telemetry exports privateMetadata only for DotCom users
+					// the condition below is an aditional safegaurd measure
+					responseText:
+						authStatus.endpoint && isDotCom(authStatus.endpoint)
+							? messageText
+							: undefined,
+				},
+			});
+		}
+	}
+
+	// #endregion
+	// =======================================================================
+	// #region session management
+	// =======================================================================
+
+	// A unique identifier for this SimpleChatPanelProvider instance used to identify
+	// it when a handle to this specific panel provider is needed.
+	public get sessionID(): string {
+		return this.chatModel.sessionID;
+	}
+
+	// Sets the provider up for a new chat that is not being restored from a
+	// saved session.
+	public async newSession(): Promise<void> {
+		// Set the remote search's selected repos to the workspace repo list
+		// by default.
+		this.remoteSearch?.setRepos(
+			(await this.repoPicker?.getDefaultRepos()) || [],
+			RepoInclusion.Manual,
+		);
+	}
+
+	// Attempts to restore the chat to the given sessionID, if it exists in
+	// history. If it does, then saves the current session and cancels the
+	// current in-progress completion. If the chat does not exist, then this
+	// is a no-op.
+	public async restoreSession(sessionID: string): Promise<void> {
+		const oldTranscript = this.history.getChat(
+			this.authProvider.getAuthStatus(),
+			sessionID,
+		);
+		if (!oldTranscript) {
+			return this.newSession();
+		}
+		this.cancelInProgressCompletion();
+		const newModel = newChatModelFromSerializedChatTranscript(
+			oldTranscript,
+			this.chatModel.modelID,
+		);
+		this.chatModel = newModel;
+
+		// Restore per-chat enhanced context settings
+		if (this.remoteSearch) {
+			const repos =
+				this.chatModel.getSelectedRepos() ||
+				(await this.repoPicker?.getDefaultRepos()) ||
+				[];
+			this.remoteSearch.setRepos(repos, RepoInclusion.Manual);
+		}
+
+		this.postViewTranscript();
+	}
+
+	private async saveSession(): Promise<void> {
+		const allHistory = await this.history.saveChat(
+			this.authProvider.getAuthStatus(),
+			this.chatModel.toSerializedChatTranscript(),
+		);
+		if (allHistory) {
+			void this.postMessage({
+				type: "history",
+				localHistory: allHistory,
+			});
+		}
+		await this.treeView.updateTree(this.authProvider.getAuthStatus());
+	}
+
+	public async clearAndRestartSession(): Promise<void> {
+		if (this.chatModel.isEmpty()) {
+			return;
+		}
+
+		this.cancelInProgressCompletion();
+		await this.saveSession();
+
+		this.chatModel = new SimpleChatModel(this.chatModel.modelID);
+		this.postViewTranscript();
+	}
+
+	// #endregion
+	// =======================================================================
+	// #region webview container management
+	// =======================================================================
+
+	private extensionUri: vscode.Uri;
+	private _webviewPanel?: vscode.WebviewPanel;
+	public get webviewPanel(): vscode.WebviewPanel | undefined {
+		return this._webviewPanel;
+	}
+	private _webview?: ChatViewProviderWebview;
+	public get webview(): ChatViewProviderWebview | undefined {
+		return this._webview;
+	}
+
+	/**
+	 * Creates the webview panel for the Cody chat interface if it doesn't already exist.
+	 */
+	public async createWebviewPanel(
+		activePanelViewColumn?: vscode.ViewColumn,
+		_chatId?: string,
+		lastQuestion?: string,
+	): Promise<vscode.WebviewPanel> {
+		// Checks if the webview panel already exists and is visible.
+		// If so, returns early to avoid creating a duplicate.
+		if (this.webviewPanel) {
+			return this.webviewPanel;
+		}
+
+		const viewType = CodyChatPanelViewType;
+		const panelTitle =
+			this.history.getChat(
+				this.authProvider.getAuthStatus(),
+				this.chatModel.sessionID,
+			)?.chatTitle || getChatPanelTitle(lastQuestion);
+		const viewColumn = activePanelViewColumn || vscode.ViewColumn.Beside;
+		const webviewPath = vscode.Uri.joinPath(
+			this.extensionUri,
+			"dist",
+			"webviews",
+		);
+		const panel = vscode.window.createWebviewPanel(
+			viewType,
+			panelTitle,
+			{ viewColumn, preserveFocus: true },
+			{
+				enableScripts: true,
+				retainContextWhenHidden: true,
+				enableFindWidget: true,
+				localResourceRoots: [webviewPath],
+				enableCommandUris: true,
+			},
+		);
+
+		return this.registerWebviewPanel(panel);
+	}
+
+	/**
+	 * Revives the chat panel when the extension is reactivated.
+	 */
+	public async revive(webviewPanel: vscode.WebviewPanel): Promise<void> {
+		logDebug("SimpleChatPanelProvider:revive", "registering webview panel");
+		await this.registerWebviewPanel(webviewPanel);
+	}
+
+	/**
+	 * Registers the given webview panel by setting up its options, icon, and handlers.
+	 * Also stores the panel reference and disposes it when closed.
+	 */
+	private async registerWebviewPanel(
+		panel: vscode.WebviewPanel,
+	): Promise<vscode.WebviewPanel> {
+		logDebug(
+			"SimpleChatPanelProvider:registerWebviewPanel",
+			"registering webview panel",
+		);
+		if (this.webviewPanel || this.webview) {
+			throw new Error("Webview or webview panel already registered");
+		}
+
+		const webviewPath = vscode.Uri.joinPath(
+			this.extensionUri,
+			"dist",
+			"webviews",
+		);
+		panel.iconPath = vscode.Uri.joinPath(
+			this.extensionUri,
+			"resources",
+			"active-chat-icon.svg",
+		);
+
+		// Reset the webview options to ensure localResourceRoots is up-to-date
+		panel.webview.options = {
+			enableScripts: true,
+			localResourceRoots: [webviewPath],
+			enableCommandUris: true,
+		};
+
+		await addWebviewViewHTML(this.extensionUri, panel);
+
+		// Register webview
+		this._webviewPanel = panel;
+		this._webview = panel.webview;
+		this.postContextStatus();
+
+		// Dispose panel when the panel is closed
+		panel.onDidDispose(() => {
+			this.cancelInProgressCompletion();
+			this._webviewPanel = undefined;
+			this._webview = undefined;
+			panel.dispose();
+		});
+
+		// Let the webview know if it is active
+		panel.onDidChangeViewState((event) =>
+			this.postMessage({
+				type: "webview-state",
+				isActive: event.webviewPanel.active,
+			}),
+		);
+
+		this.disposables.push(
+			panel.webview.onDidReceiveMessage((message) =>
+				this.onDidReceiveMessage(
+					hydrateAfterPostMessage(message, (uri) =>
+						vscode.Uri.from(uri as any),
+					),
+				),
+			),
+		);
+
+		// Used for keeping sidebar chat view closed when webview panel is enabled
+		await vscode.commands.executeCommand(
+			"setContext",
+			CodyChatPanelViewType,
+			true,
+		);
+
+		const configFeatures =
+			await ConfigFeaturesSingleton.getInstance().getConfigFeatures();
+		void this.postMessage({
+			type: "setConfigFeatures",
+			configFeatures: {
+				chat: configFeatures.chat,
+				attribution: configFeatures.attribution,
+			},
+		});
+
+		return panel;
+	}
+
+	public async setWebviewView(view: View): Promise<void> {
+		if (view !== "chat") {
+			// Only chat view is supported in the webview panel.
+			// When a different view is requested,
+			// Set context to notifiy the webview panel to close.
+			// This should close the webview panel and open the login view in the sidebar.
+			await vscode.commands.executeCommand(
+				"setContext",
+				CodyChatPanelViewType,
+				false,
+			);
+			await vscode.commands.executeCommand(
+				"setContext",
+				"cody.activated",
+				false,
+			);
+			return;
+		}
+		if (!this.webviewPanel) {
+			await this.createWebviewPanel();
+		}
+		this.webviewPanel?.reveal();
+
+		await this.postMessage({
+			type: "view",
+			view: view,
+		});
+	}
+
+	// #endregion
+	// =======================================================================
+	// #region other public accessors and mutators
+	// =======================================================================
+
+	public setChatTitle(title: string): void {
+		// Skip storing default chat title
+		if (title !== "New Chat") {
+			this.chatModel.setCustomChatTitle(title);
+		}
+		this.postChatTitle();
+	}
+
+	// Convenience function for tests
+	public getViewTranscript(): readonly ChatMessage[] {
+		return this.chatModel.getMessages().map(prepareChatMessage);
+	}
 }
 
 function newChatModelFromSerializedChatTranscript(
-    json: SerializedChatTranscript,
-    modelID: string
+	json: SerializedChatTranscript,
+	modelID: string,
 ): SimpleChatModel {
-    return new SimpleChatModel(
-        json.chatModel || modelID,
-        json.interactions.flatMap((interaction: SerializedChatInteraction): ChatMessage[] =>
-            [interaction.humanMessage, interaction.assistantMessage].filter(isDefined)
-        ),
-        json.id,
-        json.chatTitle,
-        json.enhancedContext?.selectedRepos
-    )
+	return new SimpleChatModel(
+		json.chatModel || modelID,
+		json.interactions.flatMap(
+			(interaction: SerializedChatInteraction): ChatMessage[] =>
+				[interaction.humanMessage, interaction.assistantMessage].filter(
+					isDefined,
+				),
+		),
+		json.id,
+		json.chatTitle,
+		json.enhancedContext?.selectedRepos,
+	);
 }
 
 function isAbortError(error: Error): boolean {
-    return error.message === 'aborted' || error.message === 'socket hang up'
+	return error.message === "aborted" || error.message === "socket hang up";
 }