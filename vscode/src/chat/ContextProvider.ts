--- conflicted
+++ resolved
@@ -298,11 +298,8 @@
             ? platform.createLocalKeywordContextFetcher?.(rgPath, editor, chatClient, telemetryService) ?? null
             : null,
         rgPath ? platform.createFilenameContextFetcher?.(rgPath, editor, chatClient) ?? null : null,
-<<<<<<< HEAD
         new GraphContextProvider(editor),
-=======
         symf ? new SymfRunner(symf.path, symf.anthropicKey) : null,
->>>>>>> d6671fa9
         undefined,
         getRerankWithLog(chatClient)
     )
