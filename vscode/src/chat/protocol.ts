--- conflicted
+++ resolved
@@ -141,17 +141,16 @@
           message: string
       }
     | {
-<<<<<<< HEAD
+
           command: 'chat/upload-image'
           image: string
       }
-=======
+    | {
           command: 'reevaluateSearchWithSelectedFilters'
           index: number
           selectedFilters: NLSSearchDynamicFilter[]
       }
 
->>>>>>> a713e5e5
 export interface SmartApplyResult {
     taskId: FixupTaskID
     taskState: CodyTaskState
