--- conflicted
+++ resolved
@@ -40,16 +40,10 @@
           range?: { startLine: number; startCharacter: number; endLine: number; endCharacter: number }
       }
     | { command: 'edit'; text: string }
-<<<<<<< HEAD
     | { command: 'fileMatch'; text: string }
-    | { command: 'insert'; text: string; source?: string }
-    | { command: 'newFile'; text: string; source?: string }
-    | { command: 'copy'; eventType: 'Button' | 'Keydown'; text: string; source?: string }
-=======
     | { command: 'insert'; text: string; metadata?: CodeBlockMeta }
     | { command: 'newFile'; text: string; metadata?: CodeBlockMeta }
     | { command: 'copy'; eventType: 'Button' | 'Keydown'; text: string; metadata?: CodeBlockMeta }
->>>>>>> 2021034a
     | {
           command: 'auth'
           type:
