import {
    type AgentToolboxSettings,
    FeatureFlag,
    authStatus,
    combineLatest,
    distinctUntilChanged,
    featureFlagProvider,
    isDotCom,
    logDebug,
    modelsService,
    pendingOperation,
    startWith,
    userProductSubscription,
} from '@sourcegraph/cody-shared'
import { type Observable, Subject, map } from 'observable-fns'
import { env } from 'vscode'
import { localStorage } from '../../services/LocalStorageProvider'
import { DeepCodyAgent } from './DeepCody'

// Using a readonly interface improves performance by preventing mutations
const DEFAULT_SHELL_CONFIG = Object.freeze({
    user: false,
    instance: false,
    client: false,
})

type StoredToolboxSettings = {
    readonly agent: string | undefined
    readonly shell: boolean
}

/**
 * ToolboxManager manages the toolbox settings for the Cody chat agents.
 * NOTE: This is a Singleton class.
 */
class ToolboxManager {
    private static readonly STORAGE_KEY = 'CODYAGENT_TOOLBOX_SETTINGS'
    private static instance?: ToolboxManager

    private constructor() {
        // Using private constructor for Singleton pattern
    }

    private isEnabled = false
    private isRateLimited = false
    private readonly changeNotifications = new Subject<void>()
    private shellConfig = { ...DEFAULT_SHELL_CONFIG }

    public static getInstance(): ToolboxManager {
        // Singleton pattern with lazy initialization
        return ToolboxManager.instance ? ToolboxManager.instance : new ToolboxManager()
    }

    private getStoredUserSettings(): StoredToolboxSettings {
        return (
            localStorage.get<StoredToolboxSettings>(ToolboxManager.STORAGE_KEY) ?? {
                agent: this.isEnabled ? 'deep-cody' : undefined,
                shell: false,
            }
        )
    }

    public getSettings(): AgentToolboxSettings | null {
        if (!this.isEnabled) {
            return null
        }
        const { agent, shell } = this.getStoredUserSettings()
        const shellError = this.getFeatureError('shell')
        return {
<<<<<<< HEAD
            agent: { name: agent },
            shell: {
                enabled: !!agent && !!shell && !shellError,
                error: shellError,
            },
=======
            agent: { name: this.isRateLimited ? undefined : agent },
            // Only show shell option if it's supported by instance and client.
            shell: { enabled: isShellEnabled ?? false },
>>>>>>> c245be83
        }
    }

    public setIsRateLimited(hasHitLimit: boolean): void {
        if (this.isEnabled && this.isRateLimited !== hasHitLimit) {
            this.isRateLimited = hasHitLimit
            this.changeNotifications.next()
        }
    }

    public async updateSettings(settings: AgentToolboxSettings): Promise<void> {
        logDebug('ToolboxManager', 'Updating toolbox settings', { verbose: settings })
        await localStorage.set(ToolboxManager.STORAGE_KEY, {
            agent: settings.agent?.name,
            shell: settings.shell?.enabled ?? false,
        })
        this.changeNotifications.next()
    }
    /**
     * Returns a real-time Observable stream of toolbox settings that updates when any of the following changes:
     * - Feature flags
     * - User subscription
     * - Available models
     * - Manual settings updates
     * Use this when you need to react to settings changes over time.
     */
    public readonly observable: Observable<AgentToolboxSettings | null> = combineLatest(
        authStatus,
        featureFlagProvider.evaluatedFeatureFlag(FeatureFlag.DeepCody),
        featureFlagProvider.evaluatedFeatureFlag(FeatureFlag.ContextAgentDefaultChatModel),
        featureFlagProvider.evaluatedFeatureFlag(FeatureFlag.DeepCodyShellContext),
        userProductSubscription.pipe(distinctUntilChanged()),
        modelsService.modelsChanges.pipe(
            map(models => (models === pendingOperation ? null : models)),
            distinctUntilChanged()
        ),
        this.changeNotifications.pipe(startWith(undefined))
    ).pipe(
        map(([auth, deepCodyEnabled, useDefaultChatModel, instanceShellContextFlag, sub, models]) => {
            // Return null if:
            // - Subscription is pending
            // - Users can upgrade (free user)
            // - Enterprise without deep-cody feature flag
            if (
                sub === pendingOperation ||
                sub?.userCanUpgrade ||
                !models ||
                (!isDotCom(auth.endpoint) && !deepCodyEnabled)
            ) {
                this.isEnabled = false
                return null
            }

            // TODO (bee): Remove once A/B test is over - 3.5 Haiku vs default chat model.
            const haikuModel = models.primaryModels.find(model => model.id.includes('5-haiku'))
            DeepCodyAgent.model = useDefaultChatModel ? models.preferences.defaults.chat : haikuModel?.id
            this.isEnabled = Boolean(DeepCodyAgent.model)

            Object.assign(this.shellConfig, {
                instance: instanceShellContextFlag,
                client: Boolean(env.shell),
            })

            return this.getSettings()
        })
    )

    private getFeatureError(feature: string): string | undefined {
        switch (feature) {
            case 'shell':
                if (!this.shellConfig.instance) {
                    return 'Not supported by the instance.'
                }
                if (!this.shellConfig.client) {
                    return 'Not supported by the client.'
                }
                break
        }
        return undefined
    }
}

export const toolboxManager = ToolboxManager.getInstance()<|MERGE_RESOLUTION|>--- conflicted
+++ resolved
@@ -67,17 +67,11 @@
         const { agent, shell } = this.getStoredUserSettings()
         const shellError = this.getFeatureError('shell')
         return {
-<<<<<<< HEAD
-            agent: { name: agent },
+            agent: { name: this.isRateLimited ? undefined : agent },
             shell: {
                 enabled: !!agent && !!shell && !shellError,
                 error: shellError,
             },
-=======
-            agent: { name: this.isRateLimited ? undefined : agent },
-            // Only show shell option if it's supported by instance and client.
-            shell: { enabled: isShellEnabled ?? false },
->>>>>>> c245be83
         }
     }
 
