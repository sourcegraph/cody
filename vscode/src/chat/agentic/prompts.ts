import { ps } from '@sourcegraph/cody-shared'
import { getOSPromptString } from '../../os'

const REVIEW_PROMPT = ps`Your task is to review the shared context and think step-by-step to determine if you can answer the [QUESTION] at the end.

[INSTRUCTIONS]
1. Analyze the shared context and chat history thoroughly.
2. Decide if you have enough information to answer the question.
3. Respond with ONLY ONE of the following:
    a) The word "CONTEXT_SUFFICIENT" if you can answer the question with the current context.
    b) One or more <TOOL*> tags to request additional information if you do not have the required context to provide a concise answer.

[TOOLS]
In this environment you have access to this set of tools you can use to fetch context before answering the user's question:
{{CODY_TOOLS_PLACEHOLDER}}

[TOOL USAGE EXAMPLES]
{{CODY_TOOLS_EXAMPLES_PLACEHOLDER}}
- To see the full content of a codebase file and context of how the Controller class is use: \`<TOOLFILE><name>path/to/file.ts</name></TOOLFILE><TOOLSEARCH><query>class Controller</query></TOOLSEARCH>\`

[RESPONSE FORMAT]
- If you can answer the question fully, respond with ONLY the word "CONTEXT_SUFFICIENT".
- If you need more information, use ONLY the appropriate <TOOL*> tag(s) in your response. Skip preamble.

[NOTES]
1. Only use <TOOL*> tags when additional context is necessary to answer the question.
2. You may use multiple <TOOL*> tags in a single response if needed.
<<<<<<< HEAD
3. Never request sensitive information such as passwords or API keys.
4. The user is working in {{CODY_IDE}} on ${getOSPromptString()}.
=======
3. NEVER request sensitive information or files such as passwords, API keys, or dotEnv files.
4. The user is working in the VS Code editor on ${getOSPromptString()}.
>>>>>>> 1f926b54

[GOAL]
- Determine if you can answer the question with the given context, or if you need more information.
- Do not provide the actual answer or comments in this step. This is an auto-generated message.
- Your response should only contains the word "CONTEXT_SUFFICIENT" or the appropriate <TOOL*> tag(s) and nothing else.`

export const CODYAGENT_PROMPTS = {
    review: REVIEW_PROMPT,
}<|MERGE_RESOLUTION|>--- conflicted
+++ resolved
@@ -25,13 +25,8 @@
 [NOTES]
 1. Only use <TOOL*> tags when additional context is necessary to answer the question.
 2. You may use multiple <TOOL*> tags in a single response if needed.
-<<<<<<< HEAD
-3. Never request sensitive information such as passwords or API keys.
-4. The user is working in {{CODY_IDE}} on ${getOSPromptString()}.
-=======
 3. NEVER request sensitive information or files such as passwords, API keys, or dotEnv files.
 4. The user is working in the VS Code editor on ${getOSPromptString()}.
->>>>>>> 1f926b54
 
 [GOAL]
 - Determine if you can answer the question with the given context, or if you need more information.
