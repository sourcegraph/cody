--- conflicted
+++ resolved
@@ -91,14 +91,10 @@
         let context = 0
         let loop = 0
         for (let i = 0; i < maxLoops && !chatAbortSignal.aborted; i++) {
-<<<<<<< HEAD
             if (chatAbortSignal.aborted) {
                 break
             }
-            const newContext = await this.review(span, chatAbortSignal)
-=======
             const newContext = await this.review(requestID, span, chatAbortSignal)
->>>>>>> 8160d00f
             if (!newContext.length) break
             // Remove the TOOL context item that is only used during the review process.
             this.context.push(...newContext.filter(c => c.title !== 'TOOLCONTEXT'))
