--- conflicted
+++ resolved
@@ -391,16 +391,12 @@
                 })
             }
         }
-<<<<<<< HEAD
         telemetryService.log(
             `CodyVSCodeExtension:recipe:${recipe.id}:executed`,
             { contextSummary },
             { hasV2Event: true }
         )
         telemetryRecorder.recordEvent(`cody.recipe.${recipe.id}`, 'executed', { privateMetadata: { contextSummary } })
-=======
-        telemetryService.log(`CodyVSCodeExtension:recipe:${recipe.id}:executed`, { contextSummary, source })
->>>>>>> c72bb723
     }
 
     protected async runRecipeForSuggestion(recipeId: RecipeID, humanChatInput: string = ''): Promise<void> {
