--- conflicted
+++ resolved
@@ -585,13 +585,10 @@
         if (!text?.startsWith('/') && recipeId !== 'custom-prompt') {
             return { text, recipeId }
         }
-<<<<<<< HEAD
         if (!text?.startsWith('/') && recipeId === 'custom-prompt') {
             return { text: `/ask ${text}`, recipeId }
         }
-=======
         const source = eventArgs?.source || undefined
->>>>>>> 2021034a
         switch (true) {
             case text === '/':
                 return vscode.commands.executeCommand('cody.action.commands.menu', source)
@@ -625,11 +622,7 @@
                 if (question) {
                     return { text, recipeId: 'custom-prompt', source }
                 }
-<<<<<<< HEAD
-
-=======
-                await vscode.commands.executeCommand('cody.action.chat', question, source)
->>>>>>> 2021034a
+
                 return null
             }
             default: {
@@ -638,17 +631,11 @@
                     await this.addCustomInteraction({ assistantResponse, text, source })
                     return null
                 }
-<<<<<<< HEAD
                 const commandKey = text.split(' ')[0]
                 const commandRunnerID = await this.editor.controllers.command?.addCommand(
                     commandKey,
-                    text.replace(commandKey, '')
-=======
-                const commandRunnerID = await this.editor.controllers.command?.addCommand(
-                    text,
-                    '',
+                    text.replace(commandKey, ''),
                     eventArgs?.requestID
->>>>>>> 2021034a
                 )
                 if (!commandRunnerID) {
                     return null
