import * as vscode from 'vscode'

import { BotResponseMultiplexer } from '@sourcegraph/cody-shared/src/chat/bot-response-multiplexer'
import { ChatClient } from '@sourcegraph/cody-shared/src/chat/chat'
import { getPreamble } from '@sourcegraph/cody-shared/src/chat/preamble'
import { CodyPrompt, CodyPromptType } from '@sourcegraph/cody-shared/src/chat/prompts'
import { Recipe, RecipeID } from '@sourcegraph/cody-shared/src/chat/recipes/recipe'
import { Transcript } from '@sourcegraph/cody-shared/src/chat/transcript'
import { Interaction } from '@sourcegraph/cody-shared/src/chat/transcript/interaction'
import { ChatHistory, ChatMessage, UserLocalHistory } from '@sourcegraph/cody-shared/src/chat/transcript/messages'
import { reformatBotMessage } from '@sourcegraph/cody-shared/src/chat/viewHelpers'
import { annotateAttribution, Guardrails } from '@sourcegraph/cody-shared/src/guardrails'
import { IntentDetector } from '@sourcegraph/cody-shared/src/intent-detector'
import * as plugins from '@sourcegraph/cody-shared/src/plugins/api'
import { PluginFunctionExecutionInfo } from '@sourcegraph/cody-shared/src/plugins/api/types'
import { defaultPlugins } from '@sourcegraph/cody-shared/src/plugins/built-in'
import { ANSWER_TOKENS, DEFAULT_MAX_TOKENS } from '@sourcegraph/cody-shared/src/prompt/constants'
import { Message } from '@sourcegraph/cody-shared/src/sourcegraph-api'
import { TelemetryService } from '@sourcegraph/cody-shared/src/telemetry'

import { VSCodeEditor } from '../editor/vscode-editor'
import { PlatformContext } from '../extension.common'
import { debug } from '../log'
import { FixupTask } from '../non-stop/FixupTask'
import { AuthProvider, isNetworkError } from '../services/AuthProvider'
import { LocalStorage } from '../services/LocalStorageProvider'
import { TestSupport } from '../test-support'

import { ContextProvider } from './ContextProvider'

/**
 * The problem with a token limit for the prompt is that we can only
 * estimate tokens (and do so in a very cheap way), so it can be that
 * we undercount tokens. If we exceed the maximum tokens, things will
 * start to break, so we should have some safety cushion for when we're wrong in estimating.
 *
 * Ie.: Long text, 10000 characters, we estimate it to be 2500 tokens.
 * That would fit into a limit of 3000 tokens easily. Now, it's actually
 * 3500 tokens, because it splits weird and our estimation is off, it will
 * fail. That's where we want to add this safety cushion in.
 */
const SAFETY_PROMPT_TOKENS = 100

/**
 * A derived class of MessageProvider must implement these handler methods.
 * This contract ensures that MessageProvider is focused solely on building, sending and receiving messages.
 * It does not assume anything about how those messages will be displayed to the user.
 */
abstract class MessageHandler {
    protected abstract handleTranscript(transcript: ChatMessage[], messageInProgress: boolean): void
    protected abstract handleHistory(history: UserLocalHistory): void
    protected abstract handleError(errorMsg: string): void
    protected abstract handleSuggestions(suggestions: string[]): void
    protected abstract handleEnabledPlugins(plugins: string[]): void
    protected abstract handleCodyCommands(prompts: [string, CodyPrompt][]): void
    protected abstract handleTranscriptErrors(transciptError: boolean): void
}

export interface MessageProviderOptions {
    chat: ChatClient
    intentDetector: IntentDetector
    guardrails: Guardrails
    editor: VSCodeEditor
    localStorage: LocalStorage
    authProvider: AuthProvider
    contextProvider: ContextProvider
    telemetryService: TelemetryService
    platform: Pick<PlatformContext, 'recipes'>
}

export abstract class MessageProvider extends MessageHandler implements vscode.Disposable {
    public currentChatID = ''

    // input and chat history are shared across all MessageProvider instances
    protected static inputHistory: string[] = []
    protected static chatHistory: ChatHistory = {}

    private isMessageInProgress = false
    private cancelCompletionCallback: (() => void) | null = null

    // Allows recipes to hook up subscribers to process sub-streams of bot output
    private multiplexer: BotResponseMultiplexer = new BotResponseMultiplexer()

    protected transcript: Transcript = new Transcript()
    protected disposables: vscode.Disposable[] = []

    protected chat: ChatClient
    protected intentDetector: IntentDetector
    protected guardrails: Guardrails
    protected readonly editor: VSCodeEditor
    protected localStorage: LocalStorage
    protected authProvider: AuthProvider
    protected contextProvider: ContextProvider
    protected telemetryService: TelemetryService
    protected platform: Pick<PlatformContext, 'recipes'>

    constructor(options: MessageProviderOptions) {
        super()

        if (TestSupport.instance) {
            TestSupport.instance.messageProvider.set(this)
        }

        this.chat = options.chat
        this.intentDetector = options.intentDetector
        this.guardrails = options.guardrails
        this.editor = options.editor
        this.localStorage = options.localStorage
        this.authProvider = options.authProvider
        this.contextProvider = options.contextProvider
        this.telemetryService = options.telemetryService
        this.platform = options.platform

        // chat id is used to identify chat session
        this.createNewChatID()

        // Listen to configuration changes to possibly enable Custom Commands
        this.contextProvider.configurationChangeEvent.event(() => this.sendCodyCommands())
    }

    protected async init(): Promise<void> {
        this.loadChatHistory()
        this.sendTranscript()
        this.sendHistory()
        this.sendEnabledPlugins(this.localStorage.getEnabledPlugins() ?? [])
        await this.loadRecentChat()
        await this.contextProvider.init()
        await this.sendCodyCommands()
    }

    public async clearAndRestartSession(): Promise<void> {
        await this.saveTranscriptToChatHistory()
        this.createNewChatID()
        this.cancelCompletion()
        this.isMessageInProgress = false
        this.transcript.reset()
        this.handleSuggestions([])
        this.sendTranscript()
        this.sendHistory()
    }

    public async clearHistory(): Promise<void> {
        MessageProvider.chatHistory = {}
        MessageProvider.inputHistory = []
        await this.localStorage.removeChatHistory()
    }

    /**
     * Restores a session from a chatID
     */
    public async restoreSession(chatID: string): Promise<void> {
        await this.saveTranscriptToChatHistory()
        this.cancelCompletion()
        this.currentChatID = chatID
        this.transcript = Transcript.fromJSON(MessageProvider.chatHistory[chatID])
        await this.transcript.toJSON()
        this.sendTranscript()
        this.sendHistory()
    }

    private sendEnabledPlugins(plugins: string[]): void {
        this.handleEnabledPlugins(plugins)
    }

    private createNewChatID(): void {
        this.currentChatID = new Date(Date.now()).toUTCString()
    }

    private sendPrompt(
        promptMessages: Message[],
        responsePrefix = '',
        multiplexerTopic = BotResponseMultiplexer.DEFAULT_TOPIC
    ): void {
        this.cancelCompletion()
        void vscode.commands.executeCommand('setContext', 'cody.reply.pending', true)

        let text = ''

        this.multiplexer.sub(multiplexerTopic, {
            onResponse: (content: string) => {
                text += content
                const displayText = reformatBotMessage(text, responsePrefix)
                this.transcript.addAssistantResponse(displayText)
                this.sendTranscript()
                return Promise.resolve()
            },
            onTurnComplete: async () => {
                const lastInteraction = this.transcript.getLastInteraction()
                if (lastInteraction) {
                    let displayText = reformatBotMessage(text, responsePrefix)
                    // TODO(keegancsmith) guardrails may be slow, we need to make this async update the interaction.
                    displayText = await this.guardrailsAnnotateAttributions(displayText)
                    this.transcript.addAssistantResponse(text || '', displayText)
                }
                await this.onCompletionEnd()
            },
        })

        let textConsumed = 0

        this.cancelCompletionCallback = this.chat.chat(promptMessages, {
            onChange: text => {
                // TODO(dpc): The multiplexer can handle incremental text. Change chat to provide incremental text.
                text = text.slice(textConsumed)
                textConsumed += text.length
                void this.multiplexer.publish(text)
            },
            onComplete: () => {
                void this.multiplexer.notifyTurnComplete()
            },
            onError: (err, statusCode) => {
                // TODO notify the multiplexer of the error
                debug('ChatViewProvider:onError', err)
                // When the user has initiated the abortion of the message, isMessageInProgress would have set to false by abortCompletion() and we can safely ignore this error.
                // If isMessageInProgeress is true, then user did not abort the message and we will treat it as an error.
                if (isAbortError(err) && !this.isMessageInProgress) {
                    return
                }
                // Log users out on unauth error
                if (statusCode && statusCode >= 400 && statusCode <= 410) {
                    this.authProvider
                        .auth(
                            this.contextProvider.config.serverEndpoint,
                            this.contextProvider.config.accessToken,
                            this.contextProvider.config.customHeaders
                        )
                        .catch(error => console.error(error))
                    debug('ChatViewProvider:onError:unauthUser', err, { verbose: { statusCode } })
                }

                if (isNetworkError(err)) {
                    err = 'Cody could not respond due to network error.'
                }
                // Display error message as assistant response
                this.transcript.addErrorAsAssistantResponse(err)
                // We ignore embeddings errors in this instance because we're already showing an
                // error message and don't want to overwhelm the user.
                void this.onCompletionEnd(true)
                console.error(`Completion request failed: ${err}`)
            },
        })
    }

    protected cancelCompletion(): void {
        this.cancelCompletionCallback?.()
        this.cancelCompletionCallback = null
    }

    protected async onCompletionEnd(ignoreEmbeddingsError: boolean = false): Promise<void> {
        this.isMessageInProgress = false
        this.cancelCompletionCallback = null
        this.sendTranscript()
        await this.saveTranscriptToChatHistory()
        this.sendHistory()
        void vscode.commands.executeCommand('setContext', 'cody.reply.pending', false)
        if (!ignoreEmbeddingsError) {
            this.logEmbeddingsSearchErrors()
        }
    }

    protected async abortCompletion(): Promise<void> {
        this.cancelCompletion()
        await this.multiplexer.notifyTurnComplete()
        await this.onCompletionEnd()
    }

    private async getPluginsContext(
        humanChatInput: string
    ): Promise<{ prompt?: Message[]; executionInfos?: PluginFunctionExecutionInfo[] }> {
        this.telemetryService.log('CodyVSCodeExtension:getPluginsContext:used')
        const enabledPluginNames = this.localStorage.getEnabledPlugins() ?? []
        const enabledPlugins = defaultPlugins.filter(plugin => enabledPluginNames.includes(plugin.name))
        if (enabledPlugins.length === 0) {
            return {}
        }
        this.telemetryService.log('CodyVSCodeExtension:getPluginsContext:enabledPlugins', { names: enabledPluginNames })

        this.transcript.addAssistantResponse('', 'Identifying applicable plugins...\n')
        this.sendTranscript()

        const { prompt: previousMessages } = await this.transcript.getPromptForLastInteraction(
            [],
            this.maxPromptTokens,
            [],
            true
        )

        try {
            this.telemetryService.log('CodyVSCodeExtension:getPluginsContext:chooseDataSourcesUsed')
            const descriptors = await plugins.chooseDataSources(
                humanChatInput,
                this.chat,
                enabledPlugins,
                previousMessages
            )
            this.telemetryService.log('CodyVSCodeExtension:getPluginsContext:descriptorsFound', {
                count: descriptors.length,
            })
            if (descriptors.length !== 0) {
                this.transcript.addAssistantResponse(
                    '',
                    `Using ${descriptors
                        .map(descriptor => descriptor.pluginName)
                        .join(', ')} for additional context...\n`
                )
                this.sendTranscript()

                this.telemetryService.log('CodyVSCodeExtension:getPluginsContext:runPluginFunctionsCalled', {
                    count: descriptors.length,
                })
                return await plugins.runPluginFunctions(descriptors, this.contextProvider.config.pluginsConfig)
            }
        } catch (error) {
            console.error('Error getting plugin context', error)
        }
        return {}
    }

    private getRecipe(id: RecipeID): Recipe | undefined {
        return this.platform.recipes.find(recipe => recipe.id === id)
    }

    public async executeRecipe(recipeId: RecipeID, humanChatInput = ''): Promise<void> {
        if (this.isMessageInProgress) {
            this.handleError('Cannot execute multiple recipes. Please wait for the current recipe to finish.')
            return
        }

        // Filter the human input to check for chat commands and retrieve the correct recipe id
        // e.g. /fix from 'chat-question' should be redirected to use the 'fixup' recipe
        const command = await this.chatCommandsFilter(humanChatInput, recipeId)
        if (!command) {
            return
        }
        humanChatInput = command?.text
        recipeId = command?.recipeId

        debug('ChatViewProvider:executeRecipe', recipeId, { verbose: humanChatInput })

        const recipe = this.getRecipe(recipeId)
        if (!recipe) {
            debug('ChatViewProvider:executeRecipe', 'no recipe found')
            return
        }

        // Create a new multiplexer to drop any old subscribers
        this.multiplexer = new BotResponseMultiplexer()

        const interaction = await recipe.getInteraction(humanChatInput, {
            editor: this.editor,
            intentDetector: this.intentDetector,
            codebaseContext: this.contextProvider.context,
            responseMultiplexer: this.multiplexer,
            firstInteraction: this.transcript.isEmpty,
        })
        if (!interaction) {
            return
        }
        const errorMsg = interaction?.getAssistantMessage()?.error
        if (errorMsg !== undefined) {
            await this.addCustomInteraction(errorMsg, '', interaction)
            return
        }
        this.isMessageInProgress = true
        this.transcript.addInteraction(interaction)

        let pluginsPrompt: Message[] = []
        let pluginExecutionInfos: PluginFunctionExecutionInfo[] = []
        if (this.contextProvider.config.pluginsEnabled && recipeId === 'chat-question') {
            const result = await this.getPluginsContext(humanChatInput)
            pluginsPrompt = result?.prompt ?? []
            pluginExecutionInfos = result?.executionInfos ?? []
        }

        // Check whether or not to connect to LLM backend for responses
        // Ex: performing fuzzy / context-search does not require responses from LLM backend
        switch (recipeId) {
            case 'context-search':
                await this.onCompletionEnd()
                break
            default: {
                this.sendTranscript()

                const myPremade = (await this.editor.controllers.command?.getCustomConfig())?.premade
                if (myPremade) {
                    this.telemetryService.log('CodyVSCodeExtension:command:customPremade:applied')
                }

                const { prompt, contextFiles } = await this.transcript.getPromptForLastInteraction(
                    getPreamble(this.contextProvider.context.getCodebase(), myPremade),
                    this.maxPromptTokens,
                    pluginsPrompt
                )
                this.transcript.setUsedContextFilesForLastInteraction(contextFiles, pluginExecutionInfos)
                this.sendPrompt(prompt, interaction.getAssistantMessage().prefix ?? '', recipe.multiplexerTopic)
                await this.saveTranscriptToChatHistory()
            }
        }
        this.telemetryService.log(`CodyVSCodeExtension:recipe:${recipe.id}:executed`)
    }

    protected async runRecipeForSuggestion(recipeId: RecipeID, humanChatInput: string = ''): Promise<void> {
        const recipe = this.getRecipe(recipeId)
        if (!recipe) {
            return
        }

        const multiplexer = new BotResponseMultiplexer()
        const transcript = Transcript.fromJSON(await this.transcript.toJSON())

        const interaction = await recipe.getInteraction(humanChatInput, {
            editor: this.editor,
            intentDetector: this.intentDetector,
            codebaseContext: this.contextProvider.context,
            responseMultiplexer: multiplexer,
            firstInteraction: this.transcript.isEmpty,
        })
        if (!interaction) {
            return
        }
        transcript.addInteraction(interaction)

        const myPremade = (await this.editor.controllers.command?.getCustomConfig())?.premade
        if (myPremade) {
            this.telemetryService.log('CodyVSCodeExtension:command:customPremade:applied')
        }

        const { prompt, contextFiles } = await transcript.getPromptForLastInteraction(
            getPreamble(this.contextProvider.context.getCodebase(), myPremade),
            this.maxPromptTokens
        )
        transcript.setUsedContextFilesForLastInteraction(contextFiles)

        this.telemetryService.log(`CodyVSCodeExtension:recipe:${recipe.id}:executed`)

        let text = ''
        multiplexer.sub(BotResponseMultiplexer.DEFAULT_TOPIC, {
            onResponse: (content: string) => {
                text += content
                return Promise.resolve()
            },
            onTurnComplete: () => {
                const suggestions = text
                    .split('\n')
                    .slice(0, 3)
                    .map(line => line.trim().replace(/^-/, '').trim())
                this.handleSuggestions(suggestions)
                return Promise.resolve()
            },
        })

        let textConsumed = 0
        this.chat.chat(prompt, {
            onChange: text => {
                // TODO(dpc): The multiplexer can handle incremental text. Change chat to provide incremental text.
                text = text.slice(textConsumed)
                textConsumed += text.length
                void multiplexer.publish(text)
            },
            onComplete: () => {
                void multiplexer.notifyTurnComplete()
            },
            onError: (error, statusCode) => {
                console.error(error, statusCode)
            },
        })
    }

    private async guardrailsAnnotateAttributions(text: string): Promise<string> {
        if (!this.contextProvider.config.experimentalGuardrails) {
            return text
        }

        const result = await annotateAttribution(this.guardrails, text)

        // Only log telemetry if we did work (ie had to annotate something).
        if (result.codeBlocks > 0) {
            this.telemetryService.log('CodyVSCodeExtension:guardrails:annotate', {
                codeBlocks: result.codeBlocks,
                duration: result.duration,
            })
        }

        return result.text
    }

    /**
     * Send transcript to view
     */
    private sendTranscript(): void {
        const chatTranscript = this.transcript.toChat()
        this.handleTranscript(chatTranscript, this.isMessageInProgress)
    }

    public isCustomCommandAction(title: string): boolean {
        const customPromptActions = ['add', 'get', 'menu']
        return customPromptActions.includes(title)
    }

    /**
     * Handle instructions returned from webview in regard to a Cody Command
     * Finds and execute a Cody command
     */
    public async executeCustomCommand(title: string, type?: CodyPromptType): Promise<void> {
        title = title.trim()
        switch (title) {
            case 'get':
                await this.sendCodyCommands()
                break
            case 'menu':
                await this.editor.controllers.command?.menu('custom')
                await this.sendCodyCommands()
                this.telemetryService.log('CodyVSCodeExtension:command:menu:opened')
                break
            case 'add':
                if (!type) {
                    break
                }
                await this.editor.controllers.command?.config('add', type)
                this.telemetryService.log('CodyVSCodeExtension:command:addCommand')
                break
        }
        // Get prompt details from controller by title then execute prompt's command
        const promptText = this.editor.controllers.command?.find(title)
        await this.editor.controllers.command?.get('command')
        debug('executeCustomCommand:starting', title)
        if (!promptText) {
            return
        }
        await this.executeRecipe('custom-prompt', promptText)
        this.telemetryService.log('CodyVSCodeExtension:command:executedFromMenu')
        const starter = (await this.editor.controllers.command?.getCustomConfig())?.starter
        if (starter) {
            this.telemetryService.log('CodyVSCodeExtension:command:customStarter:applied')
        }
        return
    }

    protected async chatCommandsFilter(
        text: string,
        recipeId: RecipeID
    ): Promise<{ text: string; recipeId: RecipeID } | null> {
        text = text.trim()
        if (!text?.startsWith('/')) {
            return { text, recipeId }
        }
<<<<<<< HEAD
        this.telemetryService.log('CodyVSCodeExtension:slashCommand:submitted')
=======
        const commandKey = text.split(' ')[0].replace('/', '')
        this.telemetryService.log(`CodyVSCodeExtension:command:${commandKey}:filtering`)
>>>>>>> 7bdce68a
        switch (true) {
            case text === '/':
                return vscode.commands.executeCommand('cody.action.commands.menu')
            case text === '/commands-settings':
                return vscode.commands.executeCommand('cody.settings.commands')
            case /^\/o(pen)?\s/.test(text) && this.editor.controllers.command !== undefined:
                // open the user's ~/.vscode/cody.json file
                await this.editor.controllers.command?.open(text.split(' ')[1])
                return null
            case /^\/r(eset)?$/.test(text):
                await this.clearAndRestartSession()
                return null
            case /^\/s(earch)?\s/.test(text):
                return { text, recipeId: 'context-search' }
            case /^\/f(ix)?\s.*$/.test(text):
                return { text, recipeId: 'fixup' }
            case /^\/(explain|doc|test|smell)$/.test(text):
                this.telemetryService.log(`CodyVSCodeExtension:command:${text.replace('/', '')}:executed`)
            default: {
                const promptText = this.editor.controllers.command?.find(text, true)
                await this.editor.controllers.command?.get('command')
                if (promptText) {
<<<<<<< HEAD
                    this.telemetryService.log('CodyVSCodeExtension:command:found')
=======
                    this.telemetryService.log(`CodyVSCodeExtension:command:${commandKey}:executing`)
>>>>>>> 7bdce68a
                    return { text: promptText, recipeId: 'custom-prompt' }
                }
                // Inline chat has its own filter for slash commands
                if (recipeId === 'inline-chat') {
                    return { text, recipeId }
                }
                // If no command found, send error message to view
                await this.addCustomInteraction(`__${text}__ is not a valid command`, text)
                return null
            }
        }
    }

    /**
     * Adds a custom interaction to the transcript.
     *
     * This method adds a new Interaction with the given assistant response and human input to the transcript.
     * It then sends the updated transcript, checks for transcript errors, and saves the transcript to the chat history
     */
    private async addCustomInteraction(
        assistantResponse: string,
        humanInput?: string,
        interaction?: Interaction
    ): Promise<void> {
        const newInteraction =
            interaction ||
            new Interaction(
                { speaker: 'human', displayText: humanInput },
                { speaker: 'assistant', displayText: assistantResponse },
                Promise.resolve([]),
                []
            )
        this.transcript.addInteraction(newInteraction)
        this.sendTranscript()
        this.handleTranscriptErrors(true)
        await this.saveTranscriptToChatHistory()
    }

    /**
     * Send list of Cody commands (default and custom) to webview
     */
    private async sendCodyCommands(): Promise<void> {
        const send = async (): Promise<void> => {
            await this.editor.controllers.command?.refresh()
            const commands = (await this.editor.controllers.command?.getAllCommands()) || []
            void this.handleCodyCommands(commands)
        }
        this.editor.controllers.command?.setMessenger(send)
        await send()
    }

    private async saveTranscriptToChatHistory(): Promise<void> {
        if (this.transcript.isEmpty) {
            return
        }
        MessageProvider.chatHistory[this.currentChatID] = await this.transcript.toJSON()
        await this.saveChatHistory()
    }

    /**
     * Save chat history
     */
    private async saveChatHistory(): Promise<void> {
        const userHistory = {
            chat: MessageProvider.chatHistory,
            input: MessageProvider.inputHistory,
        }
        await this.localStorage.setChatHistory(userHistory)
    }

    /**
     * Delete history from current chat history and local storage
     */
    protected async deleteHistory(chatID: string): Promise<void> {
        delete MessageProvider.chatHistory[chatID]
        await this.localStorage.deleteChatHistory(chatID)
        this.sendHistory()
    }

    /**
     * Loads chat history from local storage
     */
    private loadChatHistory(): void {
        const localHistory = this.localStorage.getChatHistory()
        if (localHistory) {
            MessageProvider.chatHistory = localHistory?.chat
            MessageProvider.inputHistory = localHistory.input
        }
    }

    /**
     * Loads the most recent chat
     */
    private async loadRecentChat(): Promise<void> {
        const localHistory = this.localStorage.getChatHistory()
        if (localHistory) {
            const chats = localHistory.chat
            const sortedChats = Object.entries(chats).sort(
                (a, b) => +new Date(b[1].lastInteractionTimestamp) - +new Date(a[1].lastInteractionTimestamp)
            )
            const chatID = sortedChats[0][0]
            await this.restoreSession(chatID)
        }
    }

    /**
     * Send history to view
     */
    private sendHistory(): void {
        this.handleHistory({
            chat: MessageProvider.chatHistory,
            input: MessageProvider.inputHistory,
        })
    }

    /**
     * Send embedding connections or results error to output
     */
    private logEmbeddingsSearchErrors(): void {
        if (this.contextProvider.config.useContext !== 'embeddings') {
            return
        }
        const searchErrors = this.contextProvider.context.getEmbeddingSearchErrors()
        // Display error message as assistant response for users with indexed codebase but getting search errors
        if (this.contextProvider.context.checkEmbeddingsConnection() && searchErrors) {
            this.transcript.addErrorAsAssistantResponse(searchErrors)
            this.handleTranscriptErrors(true)
            debug('ChatViewProvider:onLogEmbeddingsErrors', '', { verbose: searchErrors })
        }
    }

    public transcriptForTesting(testing: TestSupport): ChatMessage[] {
        if (!testing) {
            console.error('used ForTesting method without test support object')
            return []
        }
        return this.transcript.toChat()
    }

    public fixupTasksForTesting(testing: TestSupport): FixupTask[] {
        if (!testing) {
            console.error('used ForTesting method without test support object')
            return []
        }
        if (!this.editor.controllers.fixups) {
            throw new Error('no fixup controller')
        }
        return this.editor.controllers.fixups.getTasks()
    }

    public dispose(): void {
        for (const disposable of this.disposables) {
            disposable.dispose()
        }
        this.disposables = []
    }

    private get maxPromptTokens(): number {
        const authStatus = this.authProvider.getAuthStatus()

        const codyConfig = vscode.workspace.getConfiguration('cody')
        const tokenLimit = codyConfig.get<number>('provider.limit.prompt')
        const localSolutionLimit = codyConfig.get<number>('provider.limit.solution')

        // The local config takes precedence over the server config.
        if (tokenLimit && localSolutionLimit) {
            return tokenLimit - localSolutionLimit
        }

        const solutionLimit = (localSolutionLimit || ANSWER_TOKENS) + SAFETY_PROMPT_TOKENS

        if (authStatus.configOverwrites?.chatModelMaxTokens) {
            return authStatus.configOverwrites.chatModelMaxTokens - solutionLimit
        }

        return DEFAULT_MAX_TOKENS - solutionLimit
    }
}

function isAbortError(error: string): boolean {
    return error === 'aborted' || error === 'socket hang up'
}<|MERGE_RESOLUTION|>--- conflicted
+++ resolved
@@ -544,12 +544,8 @@
         if (!text?.startsWith('/')) {
             return { text, recipeId }
         }
-<<<<<<< HEAD
-        this.telemetryService.log('CodyVSCodeExtension:slashCommand:submitted')
-=======
         const commandKey = text.split(' ')[0].replace('/', '')
         this.telemetryService.log(`CodyVSCodeExtension:command:${commandKey}:filtering`)
->>>>>>> 7bdce68a
         switch (true) {
             case text === '/':
                 return vscode.commands.executeCommand('cody.action.commands.menu')
@@ -572,11 +568,7 @@
                 const promptText = this.editor.controllers.command?.find(text, true)
                 await this.editor.controllers.command?.get('command')
                 if (promptText) {
-<<<<<<< HEAD
-                    this.telemetryService.log('CodyVSCodeExtension:command:found')
-=======
                     this.telemetryService.log(`CodyVSCodeExtension:command:${commandKey}:executing`)
->>>>>>> 7bdce68a
                     return { text: promptText, recipeId: 'custom-prompt' }
                 }
                 // Inline chat has its own filter for slash commands
