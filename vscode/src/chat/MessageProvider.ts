import { type ChatClient } from '@sourcegraph/cody-shared/src/chat/chat'
import { type Guardrails } from '@sourcegraph/cody-shared/src/guardrails'
import { type IntentDetector } from '@sourcegraph/cody-shared/src/intent-detector'

import { type CommandsController } from '../commands/CommandsController'
import { type VSCodeEditor } from '../editor/vscode-editor'
import { type AuthProvider } from '../services/AuthProvider'

import { type ContextProvider } from './ContextProvider'

/**
 * The types of errors that should be handled from MessageProvider.
 * `transcript`: Errors that can be displayed directly within a chat transcript, if available.
 * `system`: Errors that should be handled differently, e.g. alerted to the user.
 */
export type MessageErrorType = 'transcript' | 'system'

export interface MessageProviderOptions {
    chat: ChatClient
    intentDetector: IntentDetector
    guardrails: Guardrails
    editor: VSCodeEditor
    authProvider: AuthProvider
    contextProvider: ContextProvider
<<<<<<< HEAD
    platform: Pick<PlatformContext, 'recipes'>
    commandsController?: CommandsController
=======
>>>>>>> a13ab38d
}<|MERGE_RESOLUTION|>--- conflicted
+++ resolved
@@ -2,7 +2,6 @@
 import { type Guardrails } from '@sourcegraph/cody-shared/src/guardrails'
 import { type IntentDetector } from '@sourcegraph/cody-shared/src/intent-detector'
 
-import { type CommandsController } from '../commands/CommandsController'
 import { type VSCodeEditor } from '../editor/vscode-editor'
 import { type AuthProvider } from '../services/AuthProvider'
 
@@ -22,9 +21,4 @@
     editor: VSCodeEditor
     authProvider: AuthProvider
     contextProvider: ContextProvider
-<<<<<<< HEAD
-    platform: Pick<PlatformContext, 'recipes'>
-    commandsController?: CommandsController
-=======
->>>>>>> a13ab38d
 }