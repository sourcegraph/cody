--- conflicted
+++ resolved
@@ -22,7 +22,7 @@
 import { debug } from '../log'
 import { FixupTask } from '../non-stop/FixupTask'
 import { IdleRecipeRunner } from '../non-stop/roles'
-import { AuthProvider } from '../services/AuthProvider'
+import { AuthProvider, isNetworkError } from '../services/AuthProvider'
 import { LocalStorage } from '../services/LocalStorageProvider'
 import { TestSupport } from '../test-support'
 
@@ -213,8 +213,7 @@
     private sendPrompt(
         promptMessages: Message[],
         responsePrefix = '',
-        multiplexerTopic = BotResponseMultiplexer.DEFAULT_TOPIC,
-        fast = false
+        multiplexerTopic = BotResponseMultiplexer.DEFAULT_TOPIC
     ): void {
         this.cancelCompletion()
         void vscode.commands.executeCommand('setContext', 'cody.reply.pending', true)
@@ -243,43 +242,6 @@
 
         let textConsumed = 0
 
-<<<<<<< HEAD
-        this.cancelCompletionCallback = this.chat.chat(
-            promptMessages,
-            {
-                onChange: text => {
-                    // TODO(dpc): The multiplexer can handle incremental text. Change chat to provide incremental text.
-                    text = text.slice(textConsumed)
-                    textConsumed += text.length
-                    void this.multiplexer.publish(text)
-                },
-                onComplete: () => {
-                    void this.multiplexer.notifyTurnComplete()
-                },
-                onError: (err, statusCode) => {
-                    // TODO notify the multiplexer of the error
-                    debug('ChatViewProvider:onError', err)
-
-                    // Log users out on unauth error
-                    if (statusCode && statusCode >= 400 && statusCode <= 410) {
-                        this.authProvider
-                            .auth(
-                                this.contextProvider.config.serverEndpoint,
-                                this.contextProvider.config.accessToken,
-                                this.contextProvider.config.customHeaders
-                            )
-                            .catch(error => console.error(error))
-                        debug('ChatViewProvider:onError:unauthUser', err, { verbose: { statusCode } })
-                    }
-
-                    // Display error message as assistant response
-                    this.transcript.addErrorAsAssistantResponse(err)
-                    // We ignore embeddings errors in this instance because we're already showing an
-                    // error message and don't want to overwhelm the user.
-                    void this.onCompletionEnd(true)
-                    console.error(`Completion request failed: ${err}`)
-                },
-=======
         this.cancelCompletionCallback = this.chat.chat(promptMessages, {
             onChange: text => {
                 // TODO(dpc): The multiplexer can handle incremental text. Change chat to provide incremental text.
@@ -314,17 +276,12 @@
                 }
                 // Display error message as assistant response
                 this.transcript.addErrorAsAssistantResponse(err)
-                this.handleTranscriptErrors(true)
                 // We ignore embeddings errors in this instance because we're already showing an
                 // error message and don't want to overwhelm the user.
                 void this.onCompletionEnd(true)
                 console.error(`Completion request failed: ${err}`)
->>>>>>> b36e8399
-            },
-            {
-                fast,
-            }
-        )
+            },
+        })
     }
 
     protected cancelCompletion(): void {
@@ -407,16 +364,7 @@
         return this.platform.recipes.find(recipe => recipe.id === id)
     }
 
-<<<<<<< HEAD
-    public async executeRecipe(
-        recipeId: RecipeID,
-        humanChatInput = '',
-        options: { fast?: boolean } = {}
-    ): Promise<void> {
-        debug('ChatViewProvider:executeRecipe', recipeId, { verbose: humanChatInput })
-=======
     public async executeRecipe(recipeId: RecipeID, humanChatInput = ''): Promise<void> {
->>>>>>> b36e8399
         if (this.isMessageInProgress) {
             this.handleError('Cannot execute multiple recipes. Please wait for the current recipe to finish.')
             return
@@ -479,12 +427,7 @@
                     pluginsPrompt
                 )
                 this.transcript.setUsedContextFilesForLastInteraction(contextFiles, pluginExecutionInfos)
-                this.sendPrompt(
-                    prompt,
-                    interaction.getAssistantMessage().prefix ?? '',
-                    recipe.multiplexerTopic,
-                    options.fast
-                )
+                this.sendPrompt(prompt, interaction.getAssistantMessage().prefix ?? '', recipe.multiplexerTopic)
                 await this.saveTranscriptToChatHistory()
             }
         }
@@ -799,4 +742,8 @@
 
         return DEFAULT_MAX_TOKENS - solutionLimit
     }
+}
+
+function isAbortError(error: string): boolean {
+    return error === 'aborted' || error === 'socket hang up'
 }