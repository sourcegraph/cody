--- conflicted
+++ resolved
@@ -414,12 +414,7 @@
 
     logDebug('auth', `Authenticating to ${config.auth.serverEndpoint}...`)
 
-<<<<<<< HEAD
     const apiClientConfig: GraphQLAPIClientConfig = {
-=======
-    // Check if credentials are valid and if Cody is enabled for the credentials and endpoint.
-    const client = SourcegraphGraphQLAPIClient.withStaticConfig({
->>>>>>> f928f8c2
         configuration: {
             customHeaders: config.configuration.customHeaders,
             telemetryLevel: 'off',
@@ -429,37 +424,8 @@
     }
 
     // Check if credentials are valid and if Cody is enabled for the credentials and endpoint.
-    using client = SourcegraphGraphQLAPIClient.withStaticConfig(apiClientConfig)
-
-<<<<<<< HEAD
-    const userInfo = await client.getCurrentUserInfo(signal)
-    signal?.throwIfAborted()
-
-    if (isError(userInfo) && isNetworkLikeError(userInfo)) {
-        logDebug(
-            'auth',
-            `Failed to authenticate to ${config.auth.serverEndpoint} due to likely network error`,
-            userInfo.message
-        )
-        return {
-            authenticated: false,
-            error: { type: 'network-error' },
-            endpoint: config.auth.serverEndpoint,
-            pendingValidation: false,
-        }
-    }
-    if (!userInfo || isError(userInfo)) {
-        logDebug(
-            'auth',
-            `Failed to authenticate to ${config.auth.serverEndpoint} due to invalid credentials or other endpoint error`,
-            userInfo?.message
-        )
-        return {
-            authenticated: false,
-            endpoint: config.auth.serverEndpoint,
-            error: { type: 'invalid-access-token' },
-            pendingValidation: false,
-=======
+    const client = SourcegraphGraphQLAPIClient.withStaticConfig(apiClientConfig)
+
     try {
         const userInfo = await client.getCurrentUserInfo(signal)
         signal?.throwIfAborted()
@@ -472,7 +438,7 @@
             )
             return {
                 authenticated: false,
-                showNetworkError: true,
+                error: { type: 'network-error' },
                 endpoint: config.auth.serverEndpoint,
                 pendingValidation: false,
             }
@@ -486,45 +452,29 @@
             return {
                 authenticated: false,
                 endpoint: config.auth.serverEndpoint,
-                showInvalidAccessTokenError: true,
+                error: { type: 'invalid-access-token' },
                 pendingValidation: false,
             }
->>>>>>> f928f8c2
-        }
-
-<<<<<<< HEAD
-    if (isDotCom(config.auth.serverEndpoint)) {
-        const clientConfig = await ClientConfigSingleton.getInstance().fetchConfigWithToken(
-            apiClientConfig,
-            signal
-        )
-        if (clientConfig?.userShouldUseEnterprise) {
-            return {
-                authenticated: false,
-                endpoint: config.auth.serverEndpoint,
-                pendingValidation: false,
-                error: {
-                    type: 'enterprise-user-logged-into-dotcom',
-                    enterprise: getEnterpriseName(userInfo.primaryEmail?.email || ''),
-                },
-            }
-        }
-    }
-
-    logDebug('auth', `Authentication succeed to endpoint ${config.auth.serverEndpoint}`)
-    return newAuthStatus({
-        ...userInfo,
-        endpoint: config.auth.serverEndpoint,
-        authenticated: true,
-        hasVerifiedEmail: false,
-    })
-}
-
-function getEnterpriseName(email: string): string {
-    const domain = email.split('@')[1]
-    const name = domain.split('.')[0]
-    return name.charAt(0).toUpperCase() + name.slice(1)
-=======
+        }
+
+        if (isDotCom(config.auth.serverEndpoint)) {
+            const clientConfig = await ClientConfigSingleton.getInstance().fetchConfigWithToken(
+                apiClientConfig,
+                signal
+            )
+            if (clientConfig?.userShouldUseEnterprise) {
+                return {
+                    authenticated: false,
+                    endpoint: config.auth.serverEndpoint,
+                    pendingValidation: false,
+                    error: {
+                        type: 'enterprise-user-logged-into-dotcom',
+                        enterprise: getEnterpriseName(userInfo.primaryEmail?.email || ''),
+                    },
+                }
+            }
+        }
+
         logDebug('auth', `Authentication succeed to endpoint ${config.auth.serverEndpoint}`)
         return newAuthStatus({
             ...userInfo,
@@ -535,5 +485,10 @@
     } finally {
         client.dispose()
     }
->>>>>>> f928f8c2
+}
+
+function getEnterpriseName(email: string): string {
+    const domain = email.split('@')[1]
+    const name = domain.split('.')[0]
+    return name.charAt(0).toUpperCase() + name.slice(1)
 }