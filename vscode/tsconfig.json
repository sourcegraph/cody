{
  "extends": "../tsconfig.base.json",
  "compilerOptions": {
    "sourceMap": true,
    "rootDir": ".",
    "outDir": "dist/tsc",
    "jsx": "react-jsx",
    "lib": ["ESNext", "DOM"],
  },
  "include": [
    "src",
    "test/fixtures",
    "test/e2e",
    "webviews",
    "vite.config.ts",
    "package.json",
    ".storybook/*.ts",
    "../lib/shared/src/telemetry/EventLogger.ts",
    "test/completions/completions-dataset.ts",
  ],
<<<<<<< HEAD
  "exclude": ["scripts", "dist", "test/integration", "test/benchmark"],
=======
  "exclude": ["scripts", "dist", "test/integration", "**/test-data"],
>>>>>>> a1c3c7af
  "references": [
    {
      "path": "../lib/shared",
    },
    {
      "path": "../lib/ui",
    },
  ],
}<|MERGE_RESOLUTION|>--- conflicted
+++ resolved
@@ -10,6 +10,7 @@
   "include": [
     "src",
     "test/fixtures",
+    "playwright.config.ts",
     "test/e2e",
     "webviews",
     "vite.config.ts",
@@ -18,11 +19,7 @@
     "../lib/shared/src/telemetry/EventLogger.ts",
     "test/completions/completions-dataset.ts",
   ],
-<<<<<<< HEAD
-  "exclude": ["scripts", "dist", "test/integration", "test/benchmark"],
-=======
-  "exclude": ["scripts", "dist", "test/integration", "**/test-data"],
->>>>>>> a1c3c7af
+  "exclude": ["scripts", "dist", "test/integration", "**/test-data", "test/benchmark"],
   "references": [
     {
       "path": "../lib/shared",
