{
  "name": "cody-ai",
  "private": true,
  "displayName": "Cody AI",
  "version": "1.0.4",
  "publisher": "sourcegraph",
  "license": "Apache-2.0",
  "icon": "resources/cody.png",
  "description": "Code AI with codebase context",
  "scripts": {
    "postinstall": "pnpm download-wasm",
    "dev": "pnpm run -s dev:desktop",
    "dev:insiders": "pnpm run -s dev:desktop:insiders",
    "start:dev:desktop": "NODE_ENV=development code --extensionDevelopmentPath=$PWD --disable-extension=sourcegraph.cody-ai --disable-extension=github.copilot --disable-extension=github.copilot-nightly --inspect-extensions=9333 --new-window . --goto ./src/logged-rerank.ts:16:5",
    "dev:desktop": "pnpm run -s build:dev:desktop && pnpm run start:dev:desktop",
    "dev:desktop:insiders": "pnpm run -s build:dev:desktop && NODE_ENV=development code-insiders --extensionDevelopmentPath=$PWD --disable-extension=sourcegraph.cody-ai --disable-extension=github.copilot --disable-extension=github.copilot-nightly --inspect-extensions=9333 --new-window . --goto ./src/logged-rerank.ts:16:5",
    "dev:web": "pnpm run -s build:dev:web && pnpm run -s _dev:vscode-test-web --browserType none",
    "watch:dev:web": "concurrently \"pnpm run -s watch:build:dev:web\" \"pnpm run -s _dev:vscode-test-web --browserType none\"",
    "_dev:vscode-test-web": "vscode-test-web --extensionDevelopmentPath=. ${WORKSPACE-test/fixtures/workspace}",
    "build": "tsc --build && pnpm run -s _build:esbuild:desktop && pnpm run -s _build:esbuild:web && pnpm run -s _build:webviews --mode production",
    "_build:desktop": "pnpm run -s _build:esbuild:desktop && pnpm run -s _build:webviews --mode production",
    "_build:web": "pnpm run -s _build:esbuild:web && pnpm run -s _build:webviews --mode production",
    "build:dev:desktop": "concurrently \"pnpm run -s _build:esbuild:desktop\" \"pnpm run -s _build:webviews --mode development\"",
    "build:dev:web": "concurrently \"pnpm run -s _build:esbuild:web\" \"pnpm run -s _build:webviews --mode development\"",
    "watch:build:dev:web": "concurrently \"pnpm run -s _build:esbuild:web --watch\" \"pnpm run -s _build:webviews --mode development --watch\"",
    "watch:build:dev:desktop": "concurrently \"pnpm run -s _build:esbuild:desktop --watch\" \"pnpm run -s _build:webviews --mode development --watch\"",
    "_build:esbuild:desktop": "pnpm download-wasm && esbuild ./src/extension.node.ts --bundle --outfile=dist/extension.node.js --external:vscode --format=cjs --platform=node --sourcemap",
    "_build:esbuild:web": "esbuild ./src/extension.web.ts --platform=browser --bundle --outfile=dist/extension.web.js --alias:path=path-browserify --alias:os=os-browserify --external:vscode --define:process='{\"env\":{}}' --define:window=self --format=cjs --sourcemap",
    "_build:webviews": "vite -c webviews/vite.config.ts build",
    "lint": "pnpm run lint:js",
    "lint:js": "NODE_OPTIONS=--max-old-space-size=4096 eslint --quiet --cache '**/*.[tj]s?(x)'",
    "release": "ts-node-transpile-only ./scripts/release.ts",
    "download-wasm": "ts-node-transpile-only ./scripts/download-wasm-modules.ts",
    "release:dry-run": "pnpm run download-wasm && CODY_RELEASE_DRY_RUN=1 ts-node ./scripts/release.ts",
    "storybook": "storybook dev -p 6007 --no-open --no-version-updates --no-release-notes",
    "test:e2e": "tsc --build && node dist/tsc/test/e2e/install-deps.js && pnpm run -s build:dev:desktop && playwright test",
    "test:integration": "tsc --build ./test/integration && pnpm run -s build:dev:desktop && node --inspect -r ts-node/register dist/tsc/test/integration/main.js",
    "test:unit": "vitest",
    "vscode:prepublish": "pnpm -s run build",
    "test:unit:tree-sitter-queries": "vitest ./src/tree-sitter/query-tests/*.test.ts"
  },
  "categories": [
    "Programming Languages",
    "Machine Learning",
    "Snippets",
    "Education"
  ],
  "keywords": [
    "ai",
    "openai",
    "anthropic",
    "assistant",
    "chatbot",
    "chat",
    "refactor",
    "documentation",
    "test",
    "sourcegraph",
    "codey",
    "llm",
    "codegen",
    "autocomplete",
    "bot",
    "model",
    "typescript",
    "javascript",
    "python",
    "golang",
    "go",
    "html",
    "css",
    "java",
    "php",
    "swift",
    "kotlin"
  ],
  "repository": {
    "type": "git",
    "url": "https://github.com/sourcegraph/cody",
    "directory": "vscode"
  },
  "bugs": {
    "url": "https://github.com/sourcegraph/cody/issues"
  },
  "homepage": "https://sourcegraph.com/docs/cody",
  "badges": [
    {
      "url": "https://img.shields.io/discord/969688426372825169?color=5765F2",
      "href": "https://srcgr.ph/discord",
      "description": "Discord"
    }
  ],
  "engines": {
    "vscode": "^1.79.0"
  },
  "main": "./dist/extension.node.js",
  "browser": "./dist/extension.web.js",
  "activationEvents": [
    "onStartupFinished",
    "onWebviewPanel:cody.chatPanel"
  ],
  "contributes": {
    "walkthroughs": [
      {
        "id": "welcome",
        "title": "Getting Started with Cody",
        "description": "Discover how Cody can help you write, understand and fix code faster",
        "steps": [
          {
            "id": "autocomplete",
            "title": "Code Autocomplete",
            "description": "Start writing code and Cody will complete the line (or the entire function) for you. Hit tab to accept the suggestion.",
            "media": {
              "markdown": "walkthroughs/autocomplete.md"
            }
          },
          {
            "id": "chat",
            "title": "Cody Chat",
            "description": "Answer questions about general programming topics, or specific to your codebase, with Cody chat.\n[Open Chat](command:cody.walkthrough.showChat)",
            "media": {
              "markdown": "walkthroughs/chat.md"
            }
          },
          {
            "id": "edit",
            "title": "Edit Code",
            "description": "Ask Cody to perform code edits with your instructions.",
            "media": {
              "markdown": "walkthroughs/edit.md"
            }
          },
          {
            "id": "fix",
            "title": "Fix Code",
            "description": "Use Cody to fix or explain problems in your code.",
            "media": {
              "markdown": "walkthroughs/fix.md"
            }
          },
          {
            "id": "commands",
            "title": "Cody Commands",
            "description": "Discover all the built-in Cody commands, and create your own custom commands.\n[Show Commands](command:cody.commands.tree.view.focus)",
            "media": {
              "markdown": "walkthroughs/commands.md"
            }
          },
          {
            "id": "search",
            "title": "Natural Language Search (Beta)",
            "description": "Easily find what you're looking for with Cody Natural Language Search.\n[Show Search](command:cody.search.focus)",
            "media": {
              "markdown": "walkthroughs/search.md"
            }
          }
        ]
      }
    ],
    "colors": [
      {
        "id": "cody.fixup.conflictBackground",
        "description": "The background of text Cody will edit where there is a specific conflict with your changes.",
        "defaults": {
          "light": "mergeEditor.conflictingLines.background",
          "dark": "mergeEditor.conflictingLines.background"
        }
      },
      {
        "id": "cody.fixup.conflictBorder",
        "description": "The border of text Cody will edit, if there is a conflict with your changes.",
        "defaults": {
          "light": "mergeEditor.conflict.unhandledFocused.border",
          "dark": "mergeEditor.conflict.unhandledFocused.border"
        }
      },
      {
        "id": "cody.fixup.conflictedBackground",
        "description": "The background of text Cody will edit, if there is a conflict with your changes.",
        "defaults": {
          "light": "#ffffff00",
          "dark": "#00000000"
        }
      },
      {
        "id": "cody.fixup.conflictedBorder",
        "description": "The border of text Cody will edit, if there is a conflict with your changes.",
        "defaults": {
          "light": "mergeEditor.conflict.unhandledUnfocused.border",
          "dark": "mergeEditor.conflict.unhandledUnfocused.border"
        }
      },
      {
        "id": "cody.fixup.incomingBackground",
        "description": "The background of text Cody will edit.",
        "defaults": {
          "light": "merge.incomingContentBackground",
          "dark": "merge.incomingContentBackground"
        }
      },
      {
        "id": "cody.fixup.incomingBorder",
        "description": "The border around text Cody will edit.",
        "defaults": {
          "light": "#436EB1",
          "dark": "#436EB1"
        }
      }
    ],
    "viewsContainers": {
      "activitybar": [
        {
          "id": "cody",
          "title": "Cody",
          "icon": "resources/cody.svg"
        }
      ]
    },
    "views": {
      "cody": [
        {
          "type": "webview",
          "id": "cody.chat",
          "name": "Chat",
          "when": "!cody.activated"
        },
        {
          "id": "cody.commands.tree.view",
          "name": "Commands",
          "when": "cody.activated"
        },
        {
          "id": "cody.chat.tree.view",
          "name": "Chats",
          "when": "cody.activated"
        },
        {
          "type": "webview",
          "id": "cody.search",
          "name": "Natural Language Search (Beta)",
          "visibility": "visible",
          "when": "cody.activated"
        },
        {
          "id": "cody.support.tree.view",
          "name": "Settings & Support",
          "when": "cody.activated"
        }
      ]
    },
    "viewsWelcome": [
      {
        "view": "cody.chat.tree.view",
        "contents": "Chat alongside your code, attach files, add additional context, and try different chat models.\n[New Chat](command:cody.chat.panel.new)",
        "when": "cody.activated"
      }
    ],
    "commands": [
      {
        "command": "cody.welcome",
        "title": "Getting Started Guide",
        "category": "Cody",
        "group": "Cody",
        "icon": "$(book)"
      },
      {
        "command": "cody.feedback",
        "title": "Feedback",
        "category": "Cody",
        "group": "Cody",
        "icon": "$(feedback)"
      },
      {
        "command": "cody.command.edit-code",
        "category": "Cody Command",
        "title": "Edit Code",
        "when": "cody.activated && editorTextFocus",
        "icon": "$(wand)"
      },
      {
        "command": "cody.command.explain-code",
        "category": "Cody Command",
        "title": "Explain Code",
        "icon": "$(output)",
        "when": "cody.activated && editorFocus"
      },
      {
        "command": "cody.command.generate-tests",
        "category": "Cody Command",
        "title": "Generate Unit Tests",
        "icon": "$(package)",
        "when": "cody.activated && editorTextFocus"
      },
      {
        "command": "cody.command.document-code",
        "category": "Cody Command",
        "title": "Document Code",
        "icon": "$(book)",
        "when": "cody.activated && editorTextFocus"
      },
      {
        "command": "cody.command.smell-code",
        "category": "Cody Command",
        "title": "Find Code Smells",
        "icon": "$(checklist)",
        "when": "cody.activated && editorFocus"
      },
      {
        "command": "cody.action.commands.custom.menu",
        "category": "Cody Command",
        "title": "Custom Commands",
        "icon": "$(tools)",
        "when": "cody.activated && workspaceFolderCount > 0"
      },
      {
        "command": "cody.command.context-search",
        "category": "Cody",
        "title": "Codebase Context Search",
        "when": "cody.activated && workspaceFolderCount > 0"
      },
      {
        "command": "cody.auth.signout",
        "category": "Cody",
        "title": "Sign Out",
        "icon": "$(sign-out)"
      },
      {
        "command": "cody.auth.signin",
        "category": "Cody",
        "title": "Switch Account…"
      },
      {
        "command": "cody.settings.extension",
        "category": "Cody",
        "title": "Extension Settings",
        "group": "Cody",
        "icon": "$(gear)"
      },
      {
        "command": "cody.settings.extension.chat",
        "category": "Cody",
        "title": "Chat Settings",
        "group": "Cody",
        "icon": "$(gear)"
      },
      {
        "command": "cody.focus",
        "category": "Cody",
        "title": "Sign In"
      },
      {
        "command": "cody.status-bar.interacted",
        "category": "Cody",
        "title": "Cody Settings",
        "group": "Cody",
        "icon": "$(settings-gear)",
        "when": "cody.activated"
      },
      {
        "command": "cody.show-page",
        "category": "Cody",
        "title": "Open Account Page",
        "group": "Cody",
        "when": "cody.activated"
      },
      {
        "command": "cody.show-rate-limit-modal",
        "category": "Cody",
        "title": "Show Rate Limit Modal",
        "group": "Cody",
        "when": "cody.activated"
      },
      {
        "command": "cody.guardrails.debug",
        "category": "Cody",
        "title": "Guardrails Debug Attribution",
        "enablement": "config.cody.experimental.guardrails && editorHasSelection"
      },
      {
        "command": "cody.fixup.open",
        "category": "Cody",
        "title": "Go to Fixup",
        "icon": "$(file-code)"
      },
      {
        "command": "cody.fixup.accept",
        "category": "Cody",
        "title": "Accept fixup",
        "when": "cody.nonstop.fixups.enabled",
        "enablement": "!cody.fixup.view.isEmpty",
        "icon": "$(check)"
      },
      {
        "command": "cody.fixup.accept-all",
        "category": "Cody",
        "title": "Accept all fixups",
        "when": "cody.nonstop.fixups.enabled",
        "enablement": "!cody.fixup.view.isEmpty",
        "icon": "$(check-all)"
      },
      {
        "command": "cody.fixup.accept-by-file",
        "category": "Cody",
        "title": "Accept fixups in the selected directory",
        "when": "cody.nonstop.fixups.enabled",
        "enablement": "!cody.fixup.view.isEmpty",
        "icon": "$(check-all)"
      },
      {
        "command": "cody.fixup.diff",
        "category": "Cody",
        "title": "Show diff for fixup",
        "when": "cody.nonstop.fixups.enabled",
        "enablement": "!cody.fixup.view.isEmpty",
        "icon": "$(diff)"
      },
      {
        "command": "cody.action.commands.menu",
        "category": "Cody",
        "title": "Commands",
        "when": "cody.activated",
        "icon": "$(cody-logo)"
      },
      {
        "command": "cody.autocomplete.openTraceView",
        "category": "Cody",
        "title": "Open Autocomplete Trace View",
        "when": "cody.activated && config.cody.autocomplete && config.cody.debug.enable && editorHasFocus && !editorReadonly"
      },
      {
        "command": "cody.autocomplete.manual-trigger",
        "category": "Cody",
        "title": "Trigger Autocomplete at Cursor",
        "when": "cody.activated && config.cody.autocomplete && editorHasFocus && !editorReadonly && !editorHasSelection && !inlineSuggestionsVisible"
      },
      {
        "command": "cody.chat.panel.new",
        "category": "Cody",
        "title": "New Chat",
        "when": "cody.activated",
        "group": "Cody",
        "icon": "$(new-comment-icon)"
      },
      {
        "command": "cody.chat.tree.view.focus",
        "category": "Cody",
        "title": "Open Cody Sidebar",
        "group": "Cody",
        "icon": "$(layout-sidebar-left)"
      },
      {
        "command": "cody.chat.history.edit",
        "category": "Cody",
        "title": "Rename Chat",
        "group": "Cody",
        "icon": "$(edit)",
        "when": "cody.activated && cody.hasChatHistory"
      },
      {
        "command": "cody.chat.history.clear",
        "category": "Cody",
        "title": "Delete All Chats",
        "group": "Cody",
        "icon": "$(trash)",
        "when": "cody.activated && cody.hasChatHistory"
      },
      {
        "command": "cody.chat.history.delete",
        "category": "Cody",
        "title": "Delete Chat",
        "group": "Cody",
        "icon": "$(trash)",
        "when": "cody.activated && cody.hasChatHistory"
      },
      {
        "command": "cody.chat.history.export",
        "category": "Cody",
        "title": "Export Chats as JSON",
        "group": "Cody",
        "icon": "$(arrow-circle-down)",
        "when": "cody.activated && cody.hasChatHistory"
      },
      {
        "command": "cody.search.index-update",
        "category": "Cody",
        "group": "Cody",
        "title": "Update search index for current workspace folder",
        "icon": "$(refresh)",
        "when": "cody.activated"
      },
      {
        "command": "cody.search.index-update-all",
        "category": "Cody",
        "group": "Cody",
        "title": "Update search indices for all workspace folders",
        "icon": "$(sync)",
        "when": "cody.activated"
      },
      {
        "command": "cody.chat.restart",
        "category": "Cody",
        "title": "Restart Chat Session...",
        "group": "Cody",
        "icon": "$(clear-all)",
        "when": "cody.activated && cody.hasChatHistory"
      },
      {
        "command": "cody.embeddings.resolveIssue",
        "title": "Cody Embeddings",
        "when": "cody.embeddings.hasIssue"
      }
    ],
    "keybindings": [
      {
        "command": "cody.chat.focus",
        "key": "alt+/",
        "when": "!cody.activated"
      },
      {
        "command": "cody.chat.tree.view.focus",
        "key": "alt+f1",
        "when": "cody.activated"
      },
      {
        "command": "cody.chat.panel.new",
        "key": "alt+/",
        "when": "cody.activated"
      },
      {
        "command": "cody.command.edit-code",
        "key": "ctrl+shift+v",
        "mac": "shift+cmd+v",
        "when": "cody.activated && !editorReadonly"
      },
      {
        "command": "cody.action.commands.menu",
        "key": "alt+c",
        "mac": "alt+c",
        "when": "cody.activated"
      },
      {
        "command": "-github.copilot.generate",
        "key": "ctrl+enter"
      },
      {
        "command": "cody.autocomplete.manual-trigger",
        "key": "alt+\\",
        "when": "editorTextFocus && !editorHasSelection && config.cody.autocomplete.enabled && !inlineSuggestionsVisible"
      }
    ],
    "submenus": [
      {
        "label": "Cody",
        "id": "cody.submenu"
      }
    ],
    "menus": {
      "commandPalette": [
        {
          "command": "cody.command.edit-code",
          "when": "cody.activated && editorIsOpen"
        },
        {
          "command": "cody.command.explain-code",
          "when": "cody.activated && editorIsOpen"
        },
        {
          "command": "cody.command.context-search",
          "when": "cody.activated && editorIsOpen"
        },
        {
          "command": "cody.command.smell-code",
          "when": "cody.activated && editorIsOpen"
        },
        {
          "command": "cody.command.generate-tests",
          "when": "cody.activated && editorIsOpen"
        },
        {
          "command": "cody.command.document-code",
          "when": "cody.activated && editorIsOpen"
        },
        {
          "command": "cody.action.commands.custom.menu",
          "when": "cody.activated"
        },
        {
          "command": "cody.embeddings.resolveIssue",
          "when": "false"
        },
        {
          "command": "cody.focus",
          "title": "Cody: Sign In",
          "when": "!cody.activated"
        },
        {
          "command": "cody.fixup.accept",
          "when": "false"
        },
        {
          "command": "cody.fixup.accept-all",
          "when": "false"
        },
        {
          "command": "cody.fixup.accept-by-file",
          "when": "false"
        },
        {
          "command": "cody.fixup.diff",
          "when": "false"
        },
        {
          "command": "cody.fixup.open",
          "when": "false"
        },
        {
          "command": "cody.guardrails.debug",
          "when": "config.cody.experimental.guardrails && editorHasSelection"
        },
        {
          "command": "cody.show-page",
          "when": "false"
        },
        {
          "command": "cody.show-rate-limit-modal",
          "when": "false"
        }
      ],
      "editor/context": [
        {
          "submenu": "cody.submenu",
          "group": "0_cody"
        }
      ],
      "cody.submenu": [
        {
          "command": "cody.chat.panel.new",
          "when": "cody.activated",
          "group": "ask"
        },
        {
          "command": "cody.command.explain-code",
          "when": "cody.activated",
          "group": "command"
        },
        {
          "command": "cody.command.edit-code",
          "when": "cody.activated",
          "group": "ask"
        },
        {
          "command": "cody.command.generate-tests",
          "when": "cody.activated",
          "group": "command"
        },
        {
          "command": "cody.command.document-code",
          "when": "cody.activated",
          "group": "command"
        },
        {
          "command": "cody.command.smell-code",
          "when": "cody.activated",
          "group": "command"
        },
        {
          "command": "cody.action.commands.custom.menu",
          "when": "cody.activated",
          "group": "custom-commands"
        },
        {
          "command": "cody.focus",
          "when": "!cody.activated",
          "group": "other"
        },
        {
          "command": "cody.guardrails.debug",
          "when": "cody.activated && config.cody.experimental.guardrails && editorHasSelection",
          "group": "other"
        }
      ],
      "view/title": [
        {
          "command": "cody.chat.panel.new",
          "when": "view == cody.chat.tree.view && cody.activated",
          "group": "navigation@1"
        },
        {
          "command": "cody.chat.history.clear",
          "when": "view == cody.chat.tree.view && cody.activated && cody.hasChatHistory",
          "enablement": "cody.hasChatHistory",
          "group": "navigation@2"
        },
        {
          "command": "cody.chat.history.export",
          "when": "view == cody.chat.tree.view && cody.activated && cody.hasChatHistory",
          "enablement": "cody.hasChatHistory",
          "group": "navigation@3"
        },
        {
          "command": "cody.welcome",
          "when": "view == cody.support.tree.view",
          "group": "7_cody@0"
        },
        {
          "command": "cody.search.index-update",
          "when": "view == cody.search && cody.activated",
          "group": "navigation@1"
        },
        {
          "command": "cody.search.index-update-all",
          "when": "view == cody.search && cody.activated",
          "group": "navigation@2"
        }
      ],
      "editor/title": [
        {
          "command": "cody.action.commands.menu",
          "when": "cody.activated && config.cody.editorTitleCommandIcon && resourceScheme == file && !editorReadonly",
          "group": "navigation",
          "visibility": "visible"
        },
        {
          "command": "cody.chat.panel.new",
          "when": "activeWebviewPanelId == cody.chatPanel && cody.activated",
          "group": "navigation",
          "visibility": "visible"
        },
        {
          "command": "cody.chat.restart",
          "when": "activeWebviewPanelId == cody.chatPanel && cody.activated",
          "group": "navigation@0",
          "visibility": "visible"
        },
        {
          "command": "cody.settings.extension.chat",
          "when": "activeWebviewPanelId == cody.chatPanel && cody.activated",
          "group": "navigation@1",
          "visibility": "visible"
        }
      ],
      "view/item/context": [
        {
          "command": "cody.chat.history.edit",
          "when": "view == cody.chat.tree.view && cody.activated && cody.hasChatHistory",
          "group": "inline@1"
        },
        {
          "command": "cody.chat.history.delete",
          "when": "view == cody.chat.tree.view && cody.activated && cody.hasChatHistory",
          "group": "inline@2"
        }
      ]
    },
    "configuration": {
      "type": "object",
      "title": "Cody",
      "properties": {
        "cody.serverEndpoint": {
          "order": 1,
          "type": "string",
          "description": "URL to the Sourcegraph instance.",
          "examples": "https://example.sourcegraph.com",
          "markdownDeprecationMessage": "**Deprecated**: Please sign in via the UI instead. If you are already signed in, you can empty this field to remove this warning.",
          "deprecationMessage": "Deprecated: Please sign in via the UI instead."
        },
        "cody.proxy": {
          "type": "string",
          "markdownDeprecationMessage": "The SOCKS proxy endpoint to access server endpoint. This is only supported with some autocomplete providers and only for use with the Cody Agent (for instance with JetBrains plugin). For VS Code please use http.proxy instead."
        },
        "cody.codebase": {
          "order": 2,
          "type": "string",
          "markdownDescription": "A Git repository URL to use instead of allowing Cody to infer the Git repository from the workspace.",
          "examples": [
            "https://github.com/sourcegraph/cody",
            "ssh://git@github.com/sourcegraph/cody"
          ]
        },
        "cody.useContext": {
          "order": 99,
          "type": "string",
          "enum": [
            "embeddings",
            "keyword",
            "none",
            "blended"
          ],
          "default": "embeddings",
          "markdownDescription": "If 'embeddings' is selected, Cody will prefer to use an embeddings-based index when fetching context to generate responses to user requests. If no such index is found, it will fall back to using keyword-based local context fetching. If 'keyword' is selected, Cody will use keyword context. Selecting 'none' will limit Cody to using only the currently open file."
        },
        "cody.customHeaders": {
          "order": 4,
          "type": "object",
          "markdownDescription": "Adds custom HTTP headers to all network requests to the Sourcegraph endpoint. Defining required headers here ensures requests are properly forwarded through intermediary proxy servers, which may mandate certain custom headers for internal or external communication.",
          "default": {},
          "examples": [
            {
              "Cache-Control": "no-cache",
              "Proxy-Authenticate": "Basic"
            }
          ]
        },
        "cody.autocomplete.enabled": {
          "order": 5,
          "type": "boolean",
          "markdownDescription": "Enables code autocompletions.",
          "default": true
        },
        "cody.autocomplete.languages": {
          "order": 5,
          "type": "object",
          "markdownDescription": "Enables or disables code autocompletions for specified [language ids](https://code.visualstudio.com/docs/languages/identifiers). `\"*\"` is the default fallback if no language-specific setting is found.\n\nThe default setting: \n\n```json\n{\n  \"*\": true\n}\n```\n\nTo disable autocomplete for a given [language id](https://code.visualstudio.com/docs/languages/identifiers#_known-language-identifiers) set its value to `false`, for example:\n\n```json\n{\n  \"*\": true,\n  \"plaintext\": false\n}\n```",
          "default": {
            "*": true
          },
          "examples": [
            {
              "*": true,
              "plaintext": false
            }
          ]
        },
        "cody.editorTitleCommandIcon": {
          "order": 7,
          "type": "boolean",
          "markdownDescription": "Adds a Cody icon to the editor title menu for quick access to Cody commands.",
          "default": true
        },
        "cody.experimental.chatPredictions": {
          "order": 8,
          "type": "boolean",
          "default": false,
          "markdownDescription": "Adds suggestions of possible relevant messages in the chat window."
        },
        "cody.commandCodeLenses": {
          "order": 8,
          "type": "boolean",
          "markdownDescription": "Adds code lenses to current file for quick access to Cody commands.",
          "default": false
        },
        "cody.experimental.guardrails": {
          "order": 9,
          "type": "boolean",
          "markdownDescription": "Experimental feature for internal use.",
          "default": false
        },
        "cody.experimental.localSymbols": {
          "order": 9,
          "type": "boolean",
          "default": false,
          "markdownDescription": "Experimental feature for internal use."
        },
        "cody.chat.preInstruction": {
          "order": 6,
          "type": "string",
          "markdownDescription": "A custom instruction to be included at the start of all chat messages. (E.g., \"Answer all my questions in Spanish.\")",
          "examples": [
            "Answer all my questions in Spanish."
          ]
        },
        "cody.codeActions.enabled": {
          "order": 11,
          "title": "Cody Code Actions",
          "type": "boolean",
          "markdownDescription": "Add Cody options to Quick Fix menus for fixing, explaining, documenting, and editing code.",
          "default": true
        },
        "cody.experimental.simpleChatContext": {
          "order": 99,
          "type": "boolean",
          "markdownDescription": "Uses the new simplifed chat context fetcher",
          "default": true
        },
        "cody.experimental.symfContext": {
          "order": 99,
          "type": "boolean",
          "markdownDescription": "Enable symf code search context for chat",
          "default": true
        },
        "cody.experimental.symf.path": {
          "order": 99,
          "type": "string",
          "markdownDescription": "Path to symf binary",
          "default": ""
        },
        "cody.debug.enable": {
          "order": 99,
          "type": "boolean",
          "markdownDescription": "Turns on debug output (visible in the VS Code Output panel under \"Cody by Sourcegraph\")"
        },
        "cody.debug.verbose": {
          "order": 99,
          "type": "boolean",
          "markdownDescription": "Enables verbose debug output. Debug messages may contain more details if the invocation includes verbose information."
        },
        "cody.debug.filter": {
          "order": 99,
          "type": "string",
          "markdownDescription": "Regular expression to filter debug output. If empty, defaults to '.*', which prints all messages."
        },
        "cody.telemetry.level": {
          "order": 99,
          "type": "string",
          "enum": [
            "all",
            "off"
          ],
          "enumDescriptions": [
            "Sends usage data and errors.",
            "Disables all extension telemetry."
          ],
          "markdownDescription": "Controls the telemetry about Cody usage and errors. See [Cody usage and privacy notice](https://about.sourcegraph.com/terms/cody-notice).",
          "default": "all"
        },
        "cody.autocomplete.advanced.provider": {
          "type": "string",
          "default": null,
          "enum": [
            null,
            "anthropic",
            "fireworks",
            "unstable-openai"
          ],
          "markdownDescription": "The provider used for code autocomplete. Check the Cody output channel for error messages if autocomplete is not working as expected."
        },
        "cody.autocomplete.advanced.model": {
          "type": "string",
          "default": null,
          "enum": [
            null,
            "starcoder-16b",
            "starcoder-7b",
            "starcoder-3b",
            "starcoder-1b",
            "llama-code-7b",
            "llama-code-13b",
            "llama-code-13b-instruct",
            "mistral-7b-instruct-4k"
          ],
          "markdownDescription": "Overwrite the  model used for code autocompletion inference. This is only supported with the `fireworks` provider"
        },
        "cody.autocomplete.completeSuggestWidgetSelection": {
          "type": "boolean",
          "default": true,
          "markdownDescription": "Autocomplete based on the currently selection in the suggest widget. Requires the VS Code user setting `editor.inlineSuggest.suppressSuggestions` set to true and will change it to true in user settings if it is not true."
        },
        "cody.autocomplete.formatOnAccept": {
          "type": "boolean",
          "default": false,
          "markdownDescription": "Format completions on accept using [the default document formatter](https://code.visualstudio.com/docs/editor/codebasics#_formatting)."
        },
        "cody.autocomplete.experimental.syntacticPostProcessing": {
          "type": "boolean",
          "default": true,
          "markdownDescription": "Rank autocomplete results with tree-sitter."
        },
        "cody.autocomplete.experimental.dynamicMultilineCompletions": {
          "type": "boolean",
          "default": false,
          "markdownDescription": "Dynamically switch from singleline to multiline completion based on the first completion line."
        },
        "cody.autocomplete.experimental.hotStreak": {
          "type": "boolean",
          "default": false,
          "markdownDescription": "Preload follow-up completions"
        },
        "cody.autocomplete.experimental.graphContext": {
          "type": "string",
          "default": null,
          "enum": [
            null,
            "lsp-light",
            "bfg",
            "bfg-mixed"
          ],
          "markdownDescription": "Use the code graph to retrieve context for autocomplete requests."
<<<<<<< HEAD
        },
        "cody.experimental.chatPanel": {
          "order": 100,
          "type": "boolean",
          "markdownDescription": "Experimental feature for internal use.",
          "default": false
        },
        "cody.internal.unstable": {
          "order": 999,
          "type": "boolean",
          "markdownDescription": "[INTERNAL ONLY] Enable all unstable experimental features.",
          "default": false
=======
>>>>>>> 4d41f85b
        }
      }
    },
    "icons": {
      "cody-logo": {
        "description": "Cody logo",
        "default": {
          "fontPath": "resources/cody-icons.woff",
          "fontCharacter": "\\0041"
        }
      },
      "cody-logo-heavy": {
        "description": "Cody logo heavy",
        "default": {
          "fontPath": "resources/cody-icons.woff",
          "fontCharacter": "\\0042"
        }
      },
      "new-comment-icon": {
        "description": "Cody logo heavy",
        "default": {
          "fontPath": "resources/cody-icons.woff",
          "fontCharacter": "\\0048"
        }
      }
    }
  },
  "dependencies": {
    "@anthropic-ai/sdk": "^0.4.2",
    "@mdi/js": "^7.2.96",
    "@opentelemetry/exporter-trace-otlp-http": "^0.45.1",
    "@opentelemetry/instrumentation-http": "^0.45.1",
    "@opentelemetry/resources": "^1.18.1",
    "@opentelemetry/sdk-node": "^0.45.1",
    "@opentelemetry/semantic-conventions": "^1.18.1",
    "@sentry/browser": "^7.66.0",
    "@sentry/core": "^7.66.0",
    "@sentry/node": "^7.66.0",
    "@sourcegraph/cody-shared": "workspace:*",
    "@sourcegraph/cody-ui": "workspace:*",
    "@sourcegraph/telemetry": "^0.16.0",
    "@storybook/preview-api": "^7.6.2",
    "@types/stream-json": "^1.7.3",
    "@vscode/codicons": "^0.0.35",
    "@vscode/webview-ui-toolkit": "^1.2.2",
    "async-mutex": "^0.4.0",
    "axios": "^1.3.6",
    "classnames": "^2.3.2",
    "detect-indent": "^7.0.1",
    "glob": "^7.2.3",
    "isomorphic-fetch": "^3.0.0",
    "js-levenshtein": "^1.1.6",
    "lodash": "^4.17.21",
    "lru-cache": "^10.0.0",
    "mkdirp": "^3.0.1",
    "mock-require": "^3.0.3",
    "openai": "^3.2.1",
    "os-browserify": "^0.3.0",
    "socks-proxy-agent": "^8.0.1",
    "stream-json": "^1.8.0",
    "unzipper": "^0.10.14",
    "uuid": "^9.0.0",
    "vscode-languageserver-textdocument": "^1.0.8",
    "vscode-uri": "^3.0.7",
    "web-tree-sitter": "^0.20.8",
    "wink-eng-lite-web-model": "^1.5.0",
    "wink-nlp": "^1.13.1",
    "wink-nlp-utils": "^2.1.0"
  },
  "devDependencies": {
    "@google-cloud/pubsub": "^3.7.3",
    "@playwright/test": "^1.33.0",
    "@types/axios": "^0.14.0",
    "@types/dedent": "^0.7.0",
    "@types/express": "^4.17.17",
    "@types/glob": "^8.0.0",
    "@types/isomorphic-fetch": "^0.0.39",
    "@types/js-levenshtein": "^1.1.1",
    "@types/lodash": "^4.14.195",
    "@types/mocha": "^10.0.1",
    "@types/mock-require": "^2.0.1",
    "@types/progress": "^2.0.5",
    "@types/semver": "^7.5.0",
    "@types/unzipper": "^0.10.7",
    "@types/uuid": "^9.0.2",
    "@types/vscode": "^1.79.0",
    "@types/vscode-webview": "^1.57.1",
    "@vscode/test-electron": "^2.3.2",
    "@vscode/test-web": "^0.0.47",
    "@vscode/vsce": "^2.22.0",
    "cody-icons-font": "workspace:^",
    "concurrently": "^8.2.0",
    "dedent": "^0.7.0",
    "envalid": "^7.3.1",
    "express": "^4.18.2",
    "fuzzysort": "^2.0.4",
    "mocha": "^10.2.0",
    "ovsx": "^0.8.2",
    "path-browserify": "^1.0.1",
    "playwright": "^1.33.0",
    "progress": "^2.0.3",
    "semver": "^7.5.4"
  }
}<|MERGE_RESOLUTION|>--- conflicted
+++ resolved
@@ -975,21 +975,12 @@
             "bfg-mixed"
           ],
           "markdownDescription": "Use the code graph to retrieve context for autocomplete requests."
-<<<<<<< HEAD
-        },
-        "cody.experimental.chatPanel": {
-          "order": 100,
-          "type": "boolean",
-          "markdownDescription": "Experimental feature for internal use.",
-          "default": false
         },
         "cody.internal.unstable": {
           "order": 999,
           "type": "boolean",
           "markdownDescription": "[INTERNAL ONLY] Enable all unstable experimental features.",
           "default": false
-=======
->>>>>>> 4d41f85b
         }
       }
     },
