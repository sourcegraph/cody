{
  "name": "cody-ai",
  "private": true,
  "displayName": "Cody AI",
  "version": "0.18.5",
  "publisher": "sourcegraph",
  "license": "Apache-2.0",
  "icon": "resources/cody.png",
  "description": "Code AI with codebase context",
  "scripts": {
    "postinstall": "pnpm download-wasm",
    "dev": "pnpm run -s dev:desktop",
    "dev:insiders": "pnpm run -s dev:desktop:insiders",
    "start:dev:desktop": "NODE_ENV=development code --extensionDevelopmentPath=$PWD --disable-extension=sourcegraph.cody-ai --disable-extension=github.copilot --disable-extension=github.copilot-nightly --inspect-extensions=9333 --new-window . --goto ./src/logged-rerank.ts:16:5",
    "dev:desktop": "pnpm run -s build:dev:desktop && pnpm run start:dev:desktop",
    "dev:desktop:insiders": "pnpm run -s build:dev:desktop && NODE_ENV=development code-insiders --extensionDevelopmentPath=$PWD --disable-extension=sourcegraph.cody-ai --disable-extension=github.copilot --disable-extension=github.copilot-nightly --inspect-extensions=9333 --new-window . --goto ./src/logged-rerank.ts:16:5",
    "dev:web": "pnpm run -s build:dev:web && pnpm run -s _dev:vscode-test-web --browserType none",
    "watch:dev:web": "concurrently \"pnpm run -s watch:build:dev:web\" \"pnpm run -s _dev:vscode-test-web --browserType none\"",
    "_dev:vscode-test-web": "vscode-test-web --extensionDevelopmentPath=. ${WORKSPACE-test/fixtures/workspace}",
    "build": "tsc --build && pnpm run -s _build:esbuild:desktop && pnpm run -s _build:esbuild:web && pnpm run -s _build:webviews --mode production",
    "_build:desktop": "pnpm run -s _build:esbuild:desktop && pnpm run -s _build:webviews --mode production",
    "_build:web": "pnpm run -s _build:esbuild:web && pnpm run -s _build:webviews --mode production",
    "build:dev:desktop": "concurrently \"pnpm run -s _build:esbuild:desktop\" \"pnpm run -s _build:webviews --mode development\"",
    "build:dev:web": "concurrently \"pnpm run -s _build:esbuild:web\" \"pnpm run -s _build:webviews --mode development\"",
    "watch:build:dev:web": "concurrently \"pnpm run -s _build:esbuild:web --watch\" \"pnpm run -s _build:webviews --mode development --watch\"",
    "watch:build:dev:desktop": "concurrently \"pnpm run -s _build:esbuild:desktop --watch\" \"pnpm run -s _build:webviews --mode development --watch\"",
    "_build:esbuild:desktop": "pnpm download-wasm && esbuild ./src/extension.node.ts --bundle --outfile=dist/extension.node.js --external:vscode --format=cjs --platform=node --sourcemap",
    "_build:esbuild:web": "esbuild ./src/extension.web.ts --platform=browser --bundle --outfile=dist/extension.web.js --alias:path=path-browserify --alias:os=os-browserify --external:vscode --define:process='{\"env\":{}}' --define:window=self --format=cjs --sourcemap",
    "_build:webviews": "vite -c webviews/vite.config.ts build",
    "lint": "pnpm run lint:js",
    "lint:js": "NODE_OPTIONS=--max-old-space-size=4096 eslint --quiet --cache '**/*.[tj]s?(x)'",
    "release": "ts-node-transpile-only ./scripts/release.ts",
    "download-wasm": "ts-node-transpile-only ./scripts/download-wasm-modules.ts",
    "release:dry-run": "pnpm run download-wasm && CODY_RELEASE_DRY_RUN=1 ts-node ./scripts/release.ts",
    "storybook": "storybook dev -p 6007 --no-open --no-version-updates --no-release-notes",
    "test:e2e": "tsc --build && node dist/tsc/test/e2e/install-deps.js && pnpm run -s build:dev:desktop && playwright test",
    "test:integration": "tsc --build ./test/integration && pnpm run -s build:dev:desktop && node --inspect -r ts-node/register dist/tsc/test/integration/main.js",
    "test:unit": "vitest",
    "vscode:prepublish": "pnpm -s run build",
    "test:unit:tree-sitter-queries": "vitest ./src/tree-sitter/query-tests/*.test.ts"
  },
  "categories": [
    "Programming Languages",
    "Machine Learning",
    "Snippets",
    "Education"
  ],
  "keywords": [
    "ai",
    "openai",
    "anthropic",
    "assistant",
    "chatbot",
    "chat",
    "refactor",
    "documentation",
    "test",
    "sourcegraph",
    "codey",
    "llm",
    "codegen",
    "autocomplete",
    "bot",
    "model",
    "typescript",
    "javascript",
    "python",
    "golang",
    "go",
    "html",
    "css",
    "java",
    "php",
    "swift",
    "kotlin"
  ],
  "repository": {
    "type": "git",
    "url": "https://github.com/sourcegraph/cody",
    "directory": "vscode"
  },
  "bugs": {
    "url": "https://github.com/sourcegraph/cody/issues"
  },
  "homepage": "https://sourcegraph.com/docs/cody",
  "badges": [
    {
      "url": "https://img.shields.io/discord/969688426372825169?color=5765F2",
      "href": "https://srcgr.ph/discord",
      "description": "Discord"
    }
  ],
  "engines": {
    "vscode": "^1.79.0"
  },
  "main": "./dist/extension.node.js",
  "browser": "./dist/extension.web.js",
  "activationEvents": [
    "onStartupFinished",
    "onWebviewPanel:cody.chatPanel"
  ],
  "contributes": {
    "walkthroughs": [
      {
        "id": "welcome",
        "title": "Getting Started with Cody",
        "description": "Discover how Cody can help you write, understand and fix code faster",
        "steps": [
          {
            "id": "autocomplete",
            "title": "Code Autocomplete",
            "description": "Start writing code and Cody will complete the line (or the entire function) for you. Hit tab to accept the suggestion.",
            "media": {
              "markdown": "walkthroughs/autocomplete.md"
            }
          },
          {
            "id": "chat",
            "title": "Cody Chat",
            "description": "Answer questions about general programming topics, or specific to your codebase, with Cody chat.\n[Open Chat](command:cody.walkthrough.showChat)",
            "media": {
              "markdown": "walkthroughs/chat.md"
            }
          },
          {
            "id": "edit",
            "title": "Edit Code",
            "description": "Ask Cody to perform code edits with your instructions.",
            "media": {
              "markdown": "walkthroughs/edit.md"
            }
          },
          {
            "id": "fix",
            "title": "Fix Code",
            "description": "Use Cody to fix or explain problems in your code.",
            "media": {
              "markdown": "walkthroughs/fix.md"
            }
          },
          {
            "id": "commands",
            "title": "Cody Commands",
            "description": "Discover all the built-in Cody commands, and create your own custom commands.\n[Show Commands](command:cody.commands.tree.view.focus)",
            "media": {
              "markdown": "walkthroughs/commands.md"
            }
          },
          {
<<<<<<< HEAD
            "id": "learn-more",
            "title": "Learn More & Feedback",
            "description": "📖 Dive deeper into Cody by reading our [full documentation](https://sourcegraph.com/docs/cody).\n🎨 Discover more features by searching for \"Cody\" in the [Command Palette](command:workbench.action.showCommands).\n🗒️ Find out how Cody is improving by taking a look at the [Changelog](https://sourcegraph.com/github.com/sourcegraph/cody/-/blob/vscode/CHANGELOG.md).\n💬 Bugs, ideas or feedback? Post a message on our [GitHub Discussions](https://github.com/sourcegraph/cody/discussions/new?category=product-feedback&labels=vscode).",
=======
            "id": "search",
            "title": "Natural Language Search (Beta)",
            "description": "Easily find what you're looking for with Cody Natural Language Search.\n[Show Search](command:cody.search.focus)",
>>>>>>> 5e307b46
            "media": {
              "markdown": "walkthroughs/search.md"
            }
          }
        ]
      }
    ],
    "colors": [
      {
        "id": "cody.fixup.conflictBackground",
        "description": "The background of text Cody will edit where there is a specific conflict with your changes.",
        "defaults": {
          "light": "mergeEditor.conflictingLines.background",
          "dark": "mergeEditor.conflictingLines.background"
        }
      },
      {
        "id": "cody.fixup.conflictBorder",
        "description": "The border of text Cody will edit, if there is a conflict with your changes.",
        "defaults": {
          "light": "mergeEditor.conflict.unhandledFocused.border",
          "dark": "mergeEditor.conflict.unhandledFocused.border"
        }
      },
      {
        "id": "cody.fixup.conflictedBackground",
        "description": "The background of text Cody will edit, if there is a conflict with your changes.",
        "defaults": {
          "light": "#ffffff00",
          "dark": "#00000000"
        }
      },
      {
        "id": "cody.fixup.conflictedBorder",
        "description": "The border of text Cody will edit, if there is a conflict with your changes.",
        "defaults": {
          "light": "mergeEditor.conflict.unhandledUnfocused.border",
          "dark": "mergeEditor.conflict.unhandledUnfocused.border"
        }
      },
      {
        "id": "cody.fixup.incomingBackground",
        "description": "The background of text Cody will edit.",
        "defaults": {
          "light": "merge.incomingContentBackground",
          "dark": "merge.incomingContentBackground"
        }
      },
      {
        "id": "cody.fixup.incomingBorder",
        "description": "The border around text Cody will edit.",
        "defaults": {
          "light": "#436EB1",
          "dark": "#436EB1"
        }
      }
    ],
    "viewsContainers": {
      "activitybar": [
        {
          "id": "cody",
          "title": "Cody",
          "icon": "resources/cody.svg"
        }
      ]
    },
    "views": {
      "cody": [
        {
          "type": "webview",
          "id": "cody.chat",
          "name": "Chat",
          "when": "!cody.activated"
        },
        {
          "id": "cody.commands.tree.view",
          "name": "Commands",
          "when": "cody.activated"
        },
        {
          "id": "cody.chat.tree.view",
          "name": "Chats",
          "when": "cody.activated"
        },
        {
          "type": "webview",
          "id": "cody.search",
          "name": "Natural Language Search (Experimental)",
          "visibility": "visible",
          "when": "cody.activated"
        },
        {
          "id": "cody.support.tree.view",
          "name": "Settings & Support",
          "when": "cody.activated"
        }
      ]
    },
    "viewsWelcome": [
      {
        "view": "cody.chat.tree.view",
        "contents": "Chat alongside your code, attach files, add additional context, and try different chat models.\n[New Chat](command:cody.chat.panel.new)",
        "when": "cody.activated"
      }
    ],
    "commands": [
      {
        "command": "cody.welcome",
        "title": "Getting Started Guide",
        "category": "Cody",
        "group": "Cody",
        "icon": "$(book)"
      },
      {
        "command": "cody.feedback",
        "title": "Feedback",
        "category": "Cody",
        "group": "Cody",
        "icon": "$(feedback)"
      },
      {
        "command": "cody.command.edit-code",
        "category": "Cody Command",
        "title": "Edit Code",
        "when": "cody.activated && editorTextFocus",
        "icon": "$(wand)"
      },
      {
        "command": "cody.command.explain-code",
        "category": "Cody Command",
        "title": "Explain Code",
        "icon": "$(output)",
        "when": "cody.activated && editorFocus"
      },
      {
        "command": "cody.command.generate-tests",
        "category": "Cody Command",
        "title": "Generate Unit Tests",
        "icon": "$(package)",
        "when": "cody.activated && editorTextFocus"
      },
      {
        "command": "cody.command.document-code",
        "category": "Cody Command",
        "title": "Document Code",
        "icon": "$(book)",
        "when": "cody.activated && editorTextFocus"
      },
      {
        "command": "cody.command.smell-code",
        "category": "Cody Command",
        "title": "Find Code Smells",
        "icon": "$(symbol-keyword)",
        "when": "cody.activated && editorFocus"
      },
      {
        "command": "cody.action.commands.custom.menu",
        "category": "Cody Command",
        "title": "Custom Commands",
        "icon": "$(tools)",
        "when": "cody.activated && workspaceFolderCount > 0"
      },
      {
        "command": "cody.command.context-search",
        "category": "Cody",
        "title": "Codebase Context Search",
        "when": "cody.activated && workspaceFolderCount > 0"
      },
      {
        "command": "cody.auth.signout",
        "category": "Cody",
        "title": "Sign Out",
        "icon": "$(sign-out)"
      },
      {
        "command": "cody.auth.signin",
        "category": "Cody",
        "title": "Switch Account…"
      },
      {
        "command": "cody.settings.extension",
        "category": "Cody",
        "title": "Extension Settings",
        "group": "Cody",
        "icon": "$(gear)"
      },
      {
        "command": "cody.settings.extension.chat",
        "category": "Cody",
        "title": "Chat Settings",
        "group": "Cody",
        "icon": "$(gear)"
      },
      {
        "command": "cody.focus",
        "category": "Cody",
        "title": "Sign In"
      },
      {
        "command": "cody.status-bar.interacted",
        "category": "Cody",
        "title": "Cody Settings",
        "group": "Cody",
        "icon": "$(settings-gear)",
        "when": "cody.activated"
      },
      {
        "command": "cody.show-page",
        "category": "Cody",
        "title": "Open Account Page",
        "group": "Cody",
        "when": "cody.activated"
      },
      {
        "command": "cody.show-rate-limit-modal",
        "category": "Cody",
        "title": "Show Rate Limit Modal",
        "group": "Cody",
        "when": "cody.activated"
      },
      {
        "command": "cody.guardrails.debug",
        "category": "Cody",
        "title": "Guardrails Debug Attribution",
        "enablement": "config.cody.experimental.guardrails && editorHasSelection"
      },
      {
        "command": "cody.fixup.open",
        "category": "Cody",
        "title": "Go to Fixup",
        "icon": "$(file-code)"
      },
      {
        "command": "cody.fixup.accept",
        "category": "Cody",
        "title": "Accept fixup",
        "when": "cody.nonstop.fixups.enabled",
        "enablement": "!cody.fixup.view.isEmpty",
        "icon": "$(check)"
      },
      {
        "command": "cody.fixup.accept-all",
        "category": "Cody",
        "title": "Accept all fixups",
        "when": "cody.nonstop.fixups.enabled",
        "enablement": "!cody.fixup.view.isEmpty",
        "icon": "$(check-all)"
      },
      {
        "command": "cody.fixup.accept-by-file",
        "category": "Cody",
        "title": "Accept fixups in the selected directory",
        "when": "cody.nonstop.fixups.enabled",
        "enablement": "!cody.fixup.view.isEmpty",
        "icon": "$(check-all)"
      },
      {
        "command": "cody.fixup.diff",
        "category": "Cody",
        "title": "Show diff for fixup",
        "when": "cody.nonstop.fixups.enabled",
        "enablement": "!cody.fixup.view.isEmpty",
        "icon": "$(diff)"
      },
      {
        "command": "cody.action.commands.menu",
        "category": "Cody",
        "title": "Commands",
        "when": "cody.activated",
        "icon": "$(cody-logo)"
      },
      {
        "command": "cody.autocomplete.openTraceView",
        "category": "Cody",
        "title": "Open Autocomplete Trace View",
        "when": "cody.activated && config.cody.autocomplete && config.cody.debug.enable && editorHasFocus && !editorReadonly"
      },
      {
        "command": "cody.autocomplete.manual-trigger",
        "category": "Cody",
        "title": "Trigger Autocomplete at Cursor",
        "when": "cody.activated && config.cody.autocomplete && editorHasFocus && !editorReadonly && !editorHasSelection && !inlineSuggestionsVisible"
      },
      {
        "command": "cody.chat.panel.new",
        "category": "Cody",
        "title": "New Chat",
        "when": "cody.activated",
        "group": "Cody",
        "icon": "$(new-comment-icon)"
      },
      {
        "command": "cody.chat.tree.view.focus",
        "category": "Cody",
        "title": "Open Cody Sidebar",
        "group": "Cody",
        "icon": "$(layout-sidebar-left)"
      },
      {
        "command": "cody.chat.history.edit",
        "category": "Cody",
        "title": "Rename Chat",
        "group": "Cody",
        "icon": "$(edit)",
        "when": "cody.activated && cody.hasChatHistory"
      },
      {
        "command": "cody.chat.history.clear",
        "category": "Cody",
        "title": "Delete All Chats",
        "group": "Cody",
        "icon": "$(trash)",
        "when": "cody.activated && cody.hasChatHistory"
      },
      {
        "command": "cody.chat.history.delete",
        "category": "Cody",
        "title": "Delete Chat",
        "group": "Cody",
        "icon": "$(trash)",
        "when": "cody.activated && cody.hasChatHistory"
      },
      {
        "command": "cody.chat.history.export",
        "category": "Cody",
        "title": "Export Chats as JSON",
        "group": "Cody",
        "icon": "$(arrow-circle-down)",
        "when": "cody.activated && cody.hasChatHistory"
      },
      {
        "command": "cody.search.index-update",
        "category": "Cody",
        "group": "Cody",
        "title": "Update search index for current workspace folder",
        "icon": "$(refresh)",
        "when": "cody.activated"
      },
      {
        "command": "cody.search.index-update-all",
        "category": "Cody",
        "group": "Cody",
        "title": "Update search indices for all workspace folders",
        "icon": "$(sync)",
        "when": "cody.activated"
      },
      {
        "command": "cody.chat.restart",
        "category": "Cody",
        "title": "Restart Chat Session...",
        "group": "Cody",
        "icon": "$(clear-all)",
        "when": "cody.activated && cody.hasChatHistory"
      },
      {
        "command": "cody.embeddings.resolveIssue",
        "title": "Cody Embeddings",
        "when": "cody.embeddings.hasIssue"
      }
    ],
    "keybindings": [
      {
        "command": "cody.chat.focus",
        "key": "alt+/",
        "when": "!cody.activated"
      },
      {
        "command": "cody.chat.tree.view.focus",
        "key": "alt+f1",
        "when": "cody.activated"
      },
      {
        "command": "cody.chat.panel.new",
        "key": "alt+/",
        "when": "cody.activated"
      },
      {
        "command": "cody.command.edit-code",
        "key": "ctrl+shift+v",
        "mac": "shift+cmd+v",
        "when": "cody.activated && !editorReadonly"
      },
      {
        "command": "cody.action.commands.menu",
        "key": "alt+c",
        "mac": "alt+c",
        "when": "cody.activated"
      },
      {
        "command": "-github.copilot.generate",
        "key": "ctrl+enter"
      },
      {
        "command": "cody.autocomplete.manual-trigger",
        "key": "alt+\\",
        "when": "editorTextFocus && !editorHasSelection && config.cody.autocomplete.enabled && !inlineSuggestionsVisible"
      }
    ],
    "submenus": [
      {
        "label": "Cody",
        "id": "cody.submenu"
      }
    ],
    "menus": {
      "commandPalette": [
        {
          "command": "cody.command.edit-code",
          "when": "cody.activated && editorIsOpen"
        },
        {
          "command": "cody.command.explain-code",
          "when": "cody.activated && editorIsOpen"
        },
        {
          "command": "cody.command.context-search",
          "when": "cody.activated && editorIsOpen"
        },
        {
          "command": "cody.command.smell-code",
          "when": "cody.activated && editorIsOpen"
        },
        {
          "command": "cody.command.generate-tests",
          "when": "cody.activated && editorIsOpen"
        },
        {
          "command": "cody.command.document-code",
          "when": "cody.activated && editorIsOpen"
        },
        {
          "command": "cody.action.commands.custom.menu",
          "when": "cody.activated"
        },
        {
          "command": "cody.embeddings.resolveIssue",
          "when": "false"
        },
        {
          "command": "cody.focus",
          "title": "Cody: Sign In",
          "when": "!cody.activated"
        },
        {
          "command": "cody.fixup.accept",
          "when": "false"
        },
        {
          "command": "cody.fixup.accept-all",
          "when": "false"
        },
        {
          "command": "cody.fixup.accept-by-file",
          "when": "false"
        },
        {
          "command": "cody.fixup.diff",
          "when": "false"
        },
        {
          "command": "cody.fixup.open",
          "when": "false"
        },
        {
          "command": "cody.guardrails.debug",
          "when": "config.cody.experimental.guardrails && editorHasSelection"
        },
        {
          "command": "cody.show-page",
          "when": "false"
        },
        {
          "command": "cody.show-rate-limit-modal",
          "when": "false"
        }
      ],
      "editor/context": [
        {
          "submenu": "cody.submenu",
          "group": "0_cody"
        }
      ],
      "cody.submenu": [
        {
          "command": "cody.chat.panel.new",
          "when": "cody.activated",
          "group": "ask"
        },
        {
          "command": "cody.command.explain-code",
          "when": "cody.activated",
          "group": "command"
        },
        {
          "command": "cody.command.edit-code",
          "when": "cody.activated",
          "group": "ask"
        },
        {
          "command": "cody.command.generate-tests",
          "when": "cody.activated",
          "group": "command"
        },
        {
          "command": "cody.command.document-code",
          "when": "cody.activated",
          "group": "command"
        },
        {
          "command": "cody.command.smell-code",
          "when": "cody.activated",
          "group": "command"
        },
        {
          "command": "cody.action.commands.custom.menu",
          "when": "cody.activated",
          "group": "custom-commands"
        },
        {
          "command": "cody.focus",
          "when": "!cody.activated",
          "group": "other"
        },
        {
          "command": "cody.guardrails.debug",
          "when": "cody.activated && config.cody.experimental.guardrails && editorHasSelection",
          "group": "other"
        }
      ],
      "view/title": [
        {
          "command": "cody.chat.panel.new",
          "when": "view == cody.chat.tree.view && cody.activated",
          "group": "navigation@1"
        },
        {
          "command": "cody.chat.history.clear",
          "when": "view == cody.chat.tree.view && cody.activated && cody.hasChatHistory",
          "enablement": "cody.hasChatHistory",
          "group": "navigation@2"
        },
        {
          "command": "cody.chat.history.export",
          "when": "view == cody.chat.tree.view && cody.activated && cody.hasChatHistory",
          "enablement": "cody.hasChatHistory",
          "group": "navigation@3"
        },
        {
          "command": "cody.welcome",
          "when": "view == cody.support.tree.view",
          "group": "7_cody@0"
        },
        {
          "command": "cody.search.index-update",
          "when": "view == cody.search && cody.activated",
          "group": "navigation@1"
        },
        {
          "command": "cody.search.index-update-all",
          "when": "view == cody.search && cody.activated",
          "group": "navigation@2"
        }
      ],
      "editor/title": [
        {
          "command": "cody.action.commands.menu",
          "when": "cody.activated && config.cody.editorTitleCommandIcon && resourceScheme == file && !editorReadonly",
          "group": "navigation",
          "visibility": "visible"
        },
        {
          "command": "cody.chat.panel.new",
          "when": "activeWebviewPanelId == cody.chatPanel && cody.activated",
          "group": "navigation",
          "visibility": "visible"
        },
        {
          "command": "cody.chat.restart",
          "when": "activeWebviewPanelId == cody.chatPanel && cody.activated",
          "group": "navigation@0",
          "visibility": "visible"
        },
        {
          "command": "cody.settings.extension.chat",
          "when": "activeWebviewPanelId == cody.chatPanel && cody.activated",
          "group": "navigation@1",
          "visibility": "visible"
        }
      ],
      "view/item/context": [
        {
          "command": "cody.chat.history.edit",
          "when": "view == cody.chat.tree.view && cody.activated && cody.hasChatHistory",
          "group": "inline@1"
        },
        {
          "command": "cody.chat.history.delete",
          "when": "view == cody.chat.tree.view && cody.activated && cody.hasChatHistory",
          "group": "inline@2"
        }
      ]
    },
    "configuration": {
      "type": "object",
      "title": "Cody",
      "properties": {
        "cody.serverEndpoint": {
          "order": 1,
          "type": "string",
          "description": "URL to the Sourcegraph instance.",
          "examples": "https://example.sourcegraph.com",
          "markdownDeprecationMessage": "**Deprecated**: Please sign in via the UI instead. If you are already signed in, you can empty this field to remove this warning.",
          "deprecationMessage": "Deprecated: Please sign in via the UI instead."
        },
        "cody.proxy": {
          "type": "string",
          "markdownDeprecationMessage": "The SOCKS proxy endpoint to access server endpoint. This is only supported with some autocomplete providers and only for use with the Cody Agent (for instance with JetBrains plugin). For VS Code please use http.proxy instead."
        },
        "cody.codebase": {
          "order": 2,
          "type": "string",
          "markdownDescription": "A Git repository URL to use instead of allowing Cody to infer the Git repository from the workspace.",
          "examples": [
            "https://github.com/sourcegraph/cody",
            "ssh://git@github.com/sourcegraph/cody"
          ]
        },
        "cody.useContext": {
          "order": 99,
          "type": "string",
          "enum": [
            "embeddings",
            "keyword",
            "none",
            "blended"
          ],
          "default": "embeddings",
          "markdownDescription": "If 'embeddings' is selected, Cody will prefer to use an embeddings-based index when fetching context to generate responses to user requests. If no such index is found, it will fall back to using keyword-based local context fetching. If 'keyword' is selected, Cody will use keyword context. Selecting 'none' will limit Cody to using only the currently open file."
        },
        "cody.customHeaders": {
          "order": 4,
          "type": "object",
          "markdownDescription": "Adds custom HTTP headers to all network requests to the Sourcegraph endpoint. Defining required headers here ensures requests are properly forwarded through intermediary proxy servers, which may mandate certain custom headers for internal or external communication.",
          "default": {},
          "examples": [
            {
              "Cache-Control": "no-cache",
              "Proxy-Authenticate": "Basic"
            }
          ]
        },
        "cody.autocomplete.enabled": {
          "order": 5,
          "type": "boolean",
          "markdownDescription": "Enables code autocompletions.",
          "default": true
        },
        "cody.autocomplete.languages": {
          "order": 5,
          "type": "object",
          "markdownDescription": "Enables or disables code autocompletions for specified [language ids](https://code.visualstudio.com/docs/languages/identifiers). `\"*\"` is the default fallback if no language-specific setting is found.\n\nThe default setting: \n\n```json\n{\n  \"*\": true,\n  \"scminput\": false\n}\n```\n\nTo disable autocomplete for a given [language id](https://code.visualstudio.com/docs/languages/identifiers#_known-language-identifiers) set its value to `false`, for example:\n\n```json\n{\n  \"*\": true,\n  \"scminput\": false,\n  \"plaintext\": false\n}\n```",
          "default": {
            "*": true,
            "scminput": false
          },
          "examples": [
            {
              "*": true,
              "scminput": false,
              "plaintext": false
            }
          ]
        },
        "cody.editorTitleCommandIcon": {
          "order": 7,
          "type": "boolean",
          "markdownDescription": "Adds a Cody icon to the editor title menu for quick access to Cody commands.",
          "default": true
        },
        "cody.experimental.chatPredictions": {
          "order": 8,
          "type": "boolean",
          "default": false,
          "markdownDescription": "Adds suggestions of possible relevant messages in the chat window."
        },
        "cody.commandCodeLenses": {
          "order": 8,
          "type": "boolean",
          "markdownDescription": "Adds code lenses to current file for quick access to Cody commands.",
          "default": false
        },
        "cody.experimental.guardrails": {
          "order": 9,
          "type": "boolean",
          "markdownDescription": "Experimental feature for internal use.",
          "default": false
        },
        "cody.experimental.localSymbols": {
          "order": 9,
          "type": "boolean",
          "default": false,
          "markdownDescription": "Experimental feature for internal use."
        },
        "cody.chat.preInstruction": {
          "order": 6,
          "type": "string",
          "markdownDescription": "A custom instruction to be included at the start of all chat messages. (E.g., \"Answer all my questions in Spanish.\")",
          "examples": [
            "Answer all my questions in Spanish."
          ]
        },
        "cody.codeActions.enabled": {
          "order": 11,
          "title": "Cody Code Actions",
          "type": "boolean",
          "markdownDescription": "Add Cody options to Quick Fix menus for fixing, explaining, documenting, and editing code.",
          "default": true
        },
        "cody.experimental.simpleChatContext": {
          "order": 99,
          "type": "boolean",
          "markdownDescription": "Uses the new simplifed chat context fetcher",
          "default": true
        },
        "cody.experimental.symfContext": {
          "order": 99,
          "type": "boolean",
          "markdownDescription": "Enable symf code search context for chat",
          "default": false
        },
        "cody.experimental.symf.path": {
          "order": 99,
          "type": "string",
          "markdownDescription": "Path to symf binary",
          "default": ""
        },
        "cody.debug.enable": {
          "order": 99,
          "type": "boolean",
          "markdownDescription": "Turns on debug output (visible in the VS Code Output panel under \"Cody by Sourcegraph\")"
        },
        "cody.debug.verbose": {
          "order": 99,
          "type": "boolean",
          "markdownDescription": "Enables verbose debug output. Debug messages may contain more details if the invocation includes verbose information."
        },
        "cody.debug.filter": {
          "order": 99,
          "type": "string",
          "markdownDescription": "Regular expression to filter debug output. If empty, defaults to '.*', which prints all messages."
        },
        "cody.telemetry.level": {
          "order": 99,
          "type": "string",
          "enum": [
            "all",
            "off"
          ],
          "enumDescriptions": [
            "Sends usage data and errors.",
            "Disables all extension telemetry."
          ],
          "markdownDescription": "Controls the telemetry about Cody usage and errors. See [Cody usage and privacy notice](https://about.sourcegraph.com/terms/cody-notice).",
          "default": "all"
        },
        "cody.autocomplete.advanced.provider": {
          "type": "string",
          "default": null,
          "enum": [
            null,
            "anthropic",
            "fireworks",
            "unstable-openai"
          ],
          "markdownDescription": "The provider used for code autocomplete. Most providers other than `anthropic` require the `cody.autocomplete.advanced.serverEndpoint` and `cody.autocomplete.advanced.accessToken` settings to also be set. Check the Cody output channel for error messages if autocomplete is not working as expected."
        },
        "cody.autocomplete.advanced.serverEndpoint": {
          "type": "string",
          "markdownDescription": "The server endpoint used for code autocomplete. This is only supported with a provider other than `anthropic`."
        },
        "cody.autocomplete.advanced.accessToken": {
          "type": "string",
          "markdownDescription": "The access token used for code autocomplete. This is only supported with a provider other than `anthropic`."
        },
        "cody.autocomplete.advanced.model": {
          "type": "string",
          "default": null,
          "enum": [
            null,
            "starcoder-16b",
            "starcoder-7b",
            "starcoder-3b",
            "starcoder-1b",
            "llama-code-7b",
            "llama-code-13b",
            "llama-code-13b-instruct",
            "mistral-7b-instruct-4k"
          ],
          "markdownDescription": "Overwrite the  model used for code autocompletion inference. This is only supported with the `fireworks` provider"
        },
        "cody.autocomplete.completeSuggestWidgetSelection": {
          "type": "boolean",
          "default": true,
          "markdownDescription": "Autocomplete based on the currently selection in the suggest widget. Requires the VS Code user setting `editor.inlineSuggest.suppressSuggestions` set to true and will change it to true in user settings if it is not true."
        },
        "cody.autocomplete.experimental.syntacticPostProcessing": {
          "type": "boolean",
          "default": true,
          "markdownDescription": "Rank autocomplete results with tree-sitter."
        },
        "cody.autocomplete.experimental.dynamicMultilineCompletions": {
          "type": "boolean",
          "default": false,
          "markdownDescription": "Dynamically switch from singleline to multiline completion based on the first completion line."
        },
        "cody.autocomplete.experimental.hotStreak": {
          "type": "boolean",
          "default": false,
          "markdownDescription": "Preload follow-up completions"
        },
        "cody.autocomplete.experimental.graphContext": {
          "type": "string",
          "default": null,
          "enum": [
            null,
            "lsp-light",
            "bfg",
            "bfg-mixed"
          ],
          "markdownDescription": "Use the code graph to retrieve context for autocomplete requests."
        }
      }
    },
    "icons": {
      "cody-logo": {
        "description": "Cody logo",
        "default": {
          "fontPath": "resources/cody-icons.woff",
          "fontCharacter": "\\0041"
        }
      },
      "cody-logo-heavy": {
        "description": "Cody logo heavy",
        "default": {
          "fontPath": "resources/cody-icons.woff",
          "fontCharacter": "\\0042"
        }
      },
      "new-comment-icon": {
        "description": "Cody logo heavy",
        "default": {
          "fontPath": "resources/cody-icons.woff",
          "fontCharacter": "\\0048"
        }
      }
    }
  },
  "dependencies": {
    "@anthropic-ai/sdk": "^0.4.2",
    "@mdi/js": "^7.2.96",
    "@opentelemetry/exporter-trace-otlp-http": "^0.45.1",
    "@opentelemetry/instrumentation-http": "^0.45.1",
    "@opentelemetry/resources": "^1.18.1",
    "@opentelemetry/sdk-node": "^0.45.1",
    "@opentelemetry/semantic-conventions": "^1.18.1",
    "@sentry/browser": "^7.66.0",
    "@sentry/core": "^7.66.0",
    "@sentry/node": "^7.66.0",
    "@sourcegraph/cody-shared": "workspace:*",
    "@sourcegraph/cody-ui": "workspace:*",
    "@sourcegraph/telemetry": "^0.14.0",
    "@storybook/preview-api": "^7.6.2",
    "@types/stream-json": "^1.7.3",
    "@vscode/codicons": "^0.0.35",
    "@vscode/webview-ui-toolkit": "^1.2.2",
    "async-mutex": "^0.4.0",
    "axios": "^1.3.6",
    "classnames": "^2.3.2",
    "detect-indent": "^7.0.1",
    "glob": "^7.2.3",
    "isomorphic-fetch": "^3.0.0",
    "js-levenshtein": "^1.1.6",
    "lodash": "^4.17.21",
    "lru-cache": "^10.0.0",
    "mkdirp": "^3.0.1",
    "mock-require": "^3.0.3",
    "openai": "^3.2.1",
    "os-browserify": "^0.3.0",
    "socks-proxy-agent": "^8.0.1",
    "stream-json": "^1.8.0",
    "unzipper": "^0.10.14",
    "uuid": "^9.0.0",
    "vscode-languageserver-textdocument": "^1.0.8",
    "vscode-uri": "^3.0.7",
    "web-tree-sitter": "^0.20.8",
    "wink-eng-lite-web-model": "^1.5.0",
    "wink-nlp": "^1.13.1",
    "wink-nlp-utils": "^2.1.0"
  },
  "devDependencies": {
    "@google-cloud/pubsub": "^3.7.3",
    "@playwright/test": "^1.33.0",
    "@types/axios": "^0.14.0",
    "@types/dedent": "^0.7.0",
    "@types/express": "^4.17.17",
    "@types/glob": "^8.0.0",
    "@types/isomorphic-fetch": "^0.0.39",
    "@types/js-levenshtein": "^1.1.1",
    "@types/lodash": "^4.14.195",
    "@types/mocha": "^10.0.1",
    "@types/mock-require": "^2.0.1",
    "@types/progress": "^2.0.5",
    "@types/semver": "^7.5.0",
    "@types/unzipper": "^0.10.7",
    "@types/uuid": "^9.0.2",
    "@types/vscode": "^1.79.0",
    "@types/vscode-webview": "^1.57.1",
    "@vscode/test-electron": "^2.3.2",
    "@vscode/test-web": "^0.0.47",
    "@vscode/vsce": "^2.22.0",
    "cody-icons-font": "workspace:^",
    "concurrently": "^8.2.0",
    "dedent": "^0.7.0",
    "envalid": "^7.3.1",
    "express": "^4.18.2",
    "fuzzysort": "^2.0.4",
    "mocha": "^10.2.0",
    "ovsx": "^0.8.2",
    "path-browserify": "^1.0.1",
    "playwright": "^1.33.0",
    "progress": "^2.0.3",
    "semver": "^7.5.4"
  }
}<|MERGE_RESOLUTION|>--- conflicted
+++ resolved
@@ -147,15 +147,9 @@
             }
           },
           {
-<<<<<<< HEAD
-            "id": "learn-more",
-            "title": "Learn More & Feedback",
-            "description": "📖 Dive deeper into Cody by reading our [full documentation](https://sourcegraph.com/docs/cody).\n🎨 Discover more features by searching for \"Cody\" in the [Command Palette](command:workbench.action.showCommands).\n🗒️ Find out how Cody is improving by taking a look at the [Changelog](https://sourcegraph.com/github.com/sourcegraph/cody/-/blob/vscode/CHANGELOG.md).\n💬 Bugs, ideas or feedback? Post a message on our [GitHub Discussions](https://github.com/sourcegraph/cody/discussions/new?category=product-feedback&labels=vscode).",
-=======
             "id": "search",
             "title": "Natural Language Search (Beta)",
             "description": "Easily find what you're looking for with Cody Natural Language Search.\n[Show Search](command:cody.search.focus)",
->>>>>>> 5e307b46
             "media": {
               "markdown": "walkthroughs/search.md"
             }
