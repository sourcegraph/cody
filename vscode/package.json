--- conflicted
+++ resolved
@@ -38,12 +38,7 @@
     "test:unit:tree-sitter-queries": "vitest ./src/tree-sitter/query-tests/*.test.ts",
     "github-changelog": "ts-node-transpile-only ./scripts/github-changelog.ts"
   },
-  "categories": [
-    "Programming Languages",
-    "Machine Learning",
-    "Snippets",
-    "Education"
-  ],
+  "categories": ["Programming Languages", "Machine Learning", "Snippets", "Education"],
   "keywords": [
     "ai",
     "openai",
@@ -94,11 +89,7 @@
   },
   "main": "./dist/extension.node.js",
   "browser": "./dist/extension.web.js",
-  "activationEvents": [
-    "onLanguage",
-    "onStartupFinished",
-    "onWebviewPanel:cody.chatPanel"
-  ],
+  "activationEvents": ["onLanguage", "onStartupFinished", "onWebviewPanel:cody.chatPanel"],
   "contributes": {
     "walkthroughs": [
       {
@@ -627,17 +618,13 @@
       },
       {
         "command": "cody.supercompletion.jumpTo",
-        "args": [
-          "next"
-        ],
+        "args": ["next"],
         "key": "shift+ctrl+down",
         "when": "cody.activated && !editorReadonly && cody.hasActionableSupercompletion"
       },
       {
         "command": "cody.supercompletion.jumpTo",
-        "args": [
-          "previous"
-        ],
+        "args": ["previous"],
         "key": "shift+ctrl+up",
         "when": "cody.activated && !editorReadonly && cody.hasActionableSupercompletion"
       }
@@ -889,20 +876,12 @@
           "order": 2,
           "type": "string",
           "markdownDescription": "A Git repository URL to use instead of allowing Cody to infer the Git repository from the workspace.",
-          "examples": [
-            "https://github.com/sourcegraph/cody",
-            "ssh://git@github.com/sourcegraph/cody"
-          ]
+          "examples": ["https://github.com/sourcegraph/cody", "ssh://git@github.com/sourcegraph/cody"]
         },
         "cody.useContext": {
           "order": 99,
           "type": "string",
-          "enum": [
-            "embeddings",
-            "keyword",
-            "blended",
-            "none"
-          ],
+          "enum": ["embeddings", "keyword", "blended", "none"],
           "default": "blended",
           "markdownDescription": "Controls which context providers Cody uses for chat, commands and inline edits. Use 'blended' for best results. For debugging other context sources, 'embeddings' will use an embeddings-based index if available. 'keyword' will use a search-based index. 'none' will not use embeddings or search-based indexes."
         },
@@ -960,17 +939,13 @@
           "order": 6,
           "type": "string",
           "markdownDescription": "A custom instruction to be included at the start of all chat messages (e.g. \"Answer all my questions in Spanish.\")",
-          "examples": [
-            "Answer all my questions in Spanish."
-          ]
+          "examples": ["Answer all my questions in Spanish."]
         },
         "cody.edit.preInstruction": {
           "order": 7,
           "type": "string",
           "markdownDescription": "A custom instruction to be included at the end of all instructions for edit commands (e.g. \"Write all unit tests with Jest instead of detected framework.\")",
-          "examples": [
-            "Write all unit tests with Jest instead of detected framework."
-          ]
+          "examples": ["Write all unit tests with Jest instead of detected framework."]
         },
         "cody.codeActions.enabled": {
           "order": 11,
@@ -1035,14 +1010,8 @@
         "cody.telemetry.level": {
           "order": 99,
           "type": "string",
-          "enum": [
-            "all",
-            "off"
-          ],
-          "enumDescriptions": [
-            "Sends usage data and errors.",
-            "Disables all extension telemetry."
-          ],
+          "enum": ["all", "off"],
+          "enumDescriptions": ["Sends usage data and errors.", "Disables all extension telemetry."],
           "markdownDescription": "Controls the telemetry about Cody usage and errors. See [Cody usage and privacy notice](https://about.sourcegraph.com/terms/cody-notice).",
           "default": "all"
         },
@@ -1070,13 +1039,7 @@
         "cody.autocomplete.advanced.model": {
           "type": "string",
           "default": null,
-          "enum": [
-            null,
-            "starcoder-16b",
-            "starcoder-7b",
-            "starcoder2-hybrid",
-            "llama-code-13b"
-          ],
+          "enum": [null, "starcoder-16b", "starcoder-7b", "starcoder2-hybrid", "llama-code-13b"],
           "markdownDescription": "Overwrite the  model used for code autocompletion inference. This is only supported with the `fireworks` provider"
         },
         "cody.autocomplete.completeSuggestWidgetSelection": {
@@ -1096,10 +1059,7 @@
         },
         "cody.experimental.foldingRanges": {
           "type": "string",
-          "enum": [
-            "lsp",
-            "indentation-based"
-          ],
+          "enum": ["lsp", "indentation-based"],
           "enumDescriptions": [
             "Use folding ranges that are enabled by default in VS Code, and are usually powered by LSP",
             "Use custom implementation of folding ranges that is indentation based. This is the implementation that is used by other Cody clients like the JetBrains plugin"
@@ -1112,10 +1072,7 @@
           "default": true,
           "markdownDescription": "Display commands in hover tooltips for code elements.",
           "description": "%config.experimental.hoverCommands%",
-          "tags": [
-            "experimental",
-            "feature-flag"
-          ]
+          "tags": ["experimental", "feature-flag"]
         },
         "cody.autocomplete.experimental.hotStreak": {
           "type": "boolean",
@@ -1130,11 +1087,7 @@
         "cody.autocomplete.experimental.graphContext": {
           "type": "string",
           "default": null,
-          "enum": [
-            null,
-            "bfg",
-            "bfg-mixed"
-          ],
+          "enum": [null, "bfg", "bfg-mixed"],
           "markdownDescription": "Use the code graph to retrieve context for autocomplete requests."
         },
         "cody.autocomplete.experimental.fireworksOptions": {
@@ -1325,12 +1278,8 @@
     "mkdirp": "^3.0.1",
     "os-browserify": "^0.3.0",
     "parse-git-diff": "^0.0.14",
-<<<<<<< HEAD
+    "proxy-agent": "^6.4.0",
     "re2-wasm": "^1.0.2",
-=======
-    "proxy-agent": "^6.4.0",
-    "re2": "^1.20.10",
->>>>>>> 9de35c35
     "semver": "^7.5.4",
     "unzipper": "^0.10.14",
     "uuid": "^9.0.0",
