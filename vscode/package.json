{
  "name": "cody-ai",
  "private": true,
<<<<<<< HEAD
  "displayName": "Cody AI by Sourcegraph",
  "version": "0.4.3",
=======
  "displayName": "Cody",
  "version": "0.4.2",
>>>>>>> 16dd5c15
  "publisher": "sourcegraph",
  "license": "Apache-2.0",
  "icon": "resources/cody.png",
  "description": "Code AI with codebase context",
  "scripts": {
    "dev": "pnpm run build:dev && CODY_FOCUS_ON_STARTUP=1 NODE_ENV=development code --extensionDevelopmentPath=\"$INIT_CWD/vscode\" --disable-extension=sourcegraph.cody-ai --disable-extension=github.copilot --disable-extension=github.copilot-nightly --inspect-extensions=9333 . --goto ./src/logged-rerank.ts:16:5",
    "generate:completions": "ts-node-transpile-only ./src/testutils/cli/run-code-completions-on-dataset.ts",
    "build": "tsc --build && pnpm run esbuild --minify && vite build --mode production",
    "build:dev": "tsc --build && concurrently \"pnpm run esbuild --sourcemap\" \"vite build --mode development\"",
    "prepare": "scripts/download-rg.sh",
    "esbuild": "esbuild ./src/extension.ts --bundle --outfile=dist/extension.js --external:vscode --format=cjs --platform=node",
    "lint": "pnpm run lint:js",
    "lint:js": "eslint --cache '**/*.[tj]s?(x)'",
    "release": "ts-node ./scripts/release.ts",
    "release:dry-run": "CODY_RELEASE_TYPE=dry-run ts-node ./scripts/release.ts",
    "storybook": "storybook dev -p 6007 --no-open --no-version-updates --no-release-notes",
    "test:e2e": "pnpm exec playwright install && pnpm run --silent build:dev && playwright test",
    "test:integration": "tsc --build ./test/integration && pnpm run --silent build:dev && node --inspect -r ts-node/register dist/test/integration/main.js",
    "test:unit": "vitest",
    "vscode:prepublish": "scripts/check-rg.sh",
    "vsce:package": "pnpm --silent build && vsce package --no-dependencies -o dist/cody.vsix",
    "vsce:prerelease": "pnpm --silent build && vsce package patch --pre-release --no-dependencies -o dist/cody.vsix",
    "watch": "concurrently \"pnpm watch:esbuild\" \"pnpm watch:webview\"",
    "watch:esbuild": "pnpm esbuild --sourcemap --watch",
    "watch:webview": "vite build --mode development --watch"
  },
  "main": "./dist/extension.js",
  "categories": [
    "Programming Languages",
    "Machine Learning",
    "Snippets",
    "Education"
  ],
  "keywords": [
    "ai",
    "openai",
    "anthropic",
    "assistant",
    "chatbot",
    "chat",
    "refactor",
    "documentation",
    "test",
    "sourcegraph",
    "codey",
    "llm",
    "codegen",
    "autocomplete",
    "bot",
    "model",
    "typescript",
    "javascript",
    "python",
    "golang",
    "go",
    "html",
    "css",
    "java",
    "php",
    "swift",
    "kotlin"
  ],
  "repository": {
    "type": "git",
    "url": "https://github.com/sourcegraph/cody",
    "directory": "vscode"
  },
  "bugs": {
    "url": "https://github.com/sourcegraph/cody/issues"
  },
  "homepage": "https://docs.sourcegraph.com/cody",
  "badges": [
    {
      "url": "https://img.shields.io/discord/969688426372825169?color=5765F2",
      "href": "https://srcgr.ph/discord",
      "description": "Discord"
    }
  ],
  "engines": {
    "vscode": "^1.79.0"
  },
  "activationEvents": [
    "onStartupFinished"
  ],
  "contributes": {
    "walkthroughs": [
      {
        "id": "welcome",
        "title": "Getting Started with Cody",
        "description": "Discover how Cody can help you write and understand code faster.",
        "steps": [
          {
            "id": "chat",
            "title": "Ask Cody a Question",
            "description": "Cody writes code and answers questions using your own code graph as context.\n[Open Chat](command:cody.walkthrough.showChat)",
            "media": {
              "markdown": "walkthroughs/chat.md"
            }
          },
          {
            "id": "explain",
            "title": "Explain Code",
            "description": "Ask Cody to explain some code. Select some lines and use the \"Explain selected code\" recipe.\n[Open Recipes](command:cody.walkthrough.showExplain)",
            "media": {
              "markdown": "walkthroughs/explain.md"
            }
          },
          {
            "id": "fixup",
            "title": "Fixup Code",
            "description": "Instruct Cody to edit and improve code with the \"Fixup code from inline instructions\" recipe.\n[Open Recipes](command:cody.walkthrough.showFixup)",
            "media": {
              "markdown": "walkthroughs/fixup.md"
            }
          },
          {
            "id": "inline-assist",
            "title": "Inline Chat (Experimental)",
            "description": "Chat with Cody without leaving your file. Click the + button next to any line number in a file to bring up Inline Chat.\n[Enable in Settings](command:cody.walkthrough.enableInlineChat)",
            "media": {
              "markdown": "walkthroughs/inline-assist.md"
            }
          },
          {
            "id": "autocomplete",
            "title": "Code Autocomplete (Beta)",
            "description": "Let Cody automatically write code for you. Start writing a comment or a line of code and Cody will suggest the next few lines.",
            "media": {
              "markdown": "walkthroughs/autocomplete.md"
            }
          },
          {
            "id": "learn-more",
            "title": "Learn More & Feedback",
            "description": "📖 Dive deeper into Cody by reading our [full documentation](https://docs.sourcegraph.com/cody).\n🎨 Discover more features by searching for \"Cody\" in the [Command Palette](command:workbench.action.showCommands).\n🗒️ Find out how Cody is improving by taking a look at the [Changelog](https://sourcegraph.com/github.com/sourcegraph/cody/-/blob/vscode/CHANGELOG.md).\n💬 Bugs, ideas or feedback? Post a message on our [GitHub Discussions](https://github.com/sourcegraph/cody/discussions/new?category=product-feedback&labels=vscode).",
            "media": {
              "markdown": "walkthroughs/learn-more.md"
            }
          }
        ]
      }
    ],
    "colors": [
      {
        "id": "cody.fixup.conflictBackground",
        "description": "The background of text Cody will edit where there is a specific conflict with your changes.",
        "defaults": {
          "light": "mergeEditor.conflictingLines.background",
          "dark": "mergeEditor.conflictingLines.background"
        }
      },
      {
        "id": "cody.fixup.conflictBorder",
        "description": "The border of text Cody will edit, if there is a conflict with your changes.",
        "defaults": {
          "light": "mergeEditor.conflict.unhandledFocused.border",
          "dark": "mergeEditor.conflict.unhandledFocused.border"
        }
      },
      {
        "id": "cody.fixup.conflictedBackground",
        "description": "The background of text Cody will edit, if there is a conflict with your changes.",
        "defaults": {
          "light": "#ffffff00",
          "dark": "#00000000"
        }
      },
      {
        "id": "cody.fixup.conflictedBorder",
        "description": "The border of text Cody will edit, if there is a conflict with your changes.",
        "defaults": {
          "light": "mergeEditor.conflict.unhandledUnfocused.border",
          "dark": "mergeEditor.conflict.unhandledUnfocused.border"
        }
      },
      {
        "id": "cody.fixup.incomingBackground",
        "description": "The background of text Cody will edit.",
        "defaults": {
          "light": "merge.incomingContentBackground",
          "dark": "merge.incomingContentBackground"
        }
      },
      {
        "id": "cody.fixup.incomingBorder",
        "description": "The border around text Cody will edit.",
        "defaults": {
          "light": "#436EB1",
          "dark": "#436EB1"
        }
      }
    ],
    "viewsContainers": {
      "activitybar": [
        {
          "id": "cody",
          "title": "Sourcegraph Cody",
          "icon": "resources/cody.svg"
        }
      ]
    },
    "views": {
      "cody": [
        {
          "type": "webview",
          "id": "cody.chat",
          "name": "Chat",
          "visibility": "visible"
        },
        {
          "id": "cody.fixup.tree.view",
          "name": "Fixups",
          "when": "cody.nonstop.fixups.enabled && cody.activated",
          "icon": "cody.svg",
          "contextualTitle": "Fixups"
        }
      ]
    },
    "viewsWelcome": [
      {
        "view": "cody.fixup.tree.view",
        "contents": "No pending Cody fixups",
        "when": "cody.nonstop.fixups.enabled && cody.activated"
      }
    ],
    "commands": [
      {
        "command": "cody.welcome",
        "title": "Help & Getting Started",
        "category": "Cody",
        "group": "Cody",
        "icon": "$(book)"
      },
      {
        "command": "cody.feedback",
        "title": "Feedback",
        "category": "Cody",
        "group": "Cody",
        "icon": "$(feedback)"
      },
      {
        "command": "cody.recipe.explain-code",
        "category": "Ask Cody",
        "title": "Explain Code in Detail"
      },
      {
        "command": "cody.recipe.explain-code-high-level",
        "category": "Ask Cody",
        "title": "Explain Code at a High Level"
      },
      {
        "command": "cody.recipe.generate-unit-test",
        "category": "Ask Cody",
        "title": "Generate Unit Test"
      },
      {
        "command": "cody.recipe.generate-docstring",
        "category": "Ask Cody",
        "title": "Generate Docstring"
      },
      {
        "command": "cody.recipe.translate-to-language",
        "category": "Ask Cody",
        "title": "Translate to Language"
      },
      {
        "command": "cody.recipe.git-history",
        "category": "Ask Cody",
        "title": "Summarize Recent Code Changes"
      },
      {
        "command": "cody.recipe.improve-variable-names",
        "category": "Ask Cody",
        "title": "Improve Variable Names"
      },
      {
        "command": "cody.recipe.fixup",
        "category": "Cody",
        "title": "Inline Fixup"
      },
      {
        "command": "cody.recipe.context-search",
        "category": "Ask Cody",
        "title": "Codebase Context Search"
      },
      {
        "command": "cody.recipe.find-code-smells",
        "category": "Ask Cody",
        "title": "Find Code Smells"
      },
      {
        "command": "cody.test.token",
        "category": "Cody",
        "title": "Set Access Token"
      },
      {
        "command": "cody.settings.user",
        "category": "Cody",
        "title": "User Settings",
        "icon": "$(account)"
      },
      {
        "command": "cody.auth.signout",
        "category": "Cody",
        "title": "Sign Out…",
        "icon": "$(sign-out)"
      },
      {
        "command": "cody.auth.signin",
        "category": "Cody",
        "title": "Switch Account…"
      },
      {
        "command": "cody.manual-completions",
        "category": "Cody",
        "title": "Open Autocomplete Panel (Experimental)"
      },
      {
        "command": "cody.settings.extension",
        "category": "Cody",
        "title": "Extension Settings",
        "group": "Cody",
        "icon": "$(gear)"
      },
      {
        "command": "cody.focus",
        "category": "Cody",
        "title": "Sign In"
      },
      {
        "command": "cody.interactive.clear",
        "category": "Cody",
        "title": "Start a New Chat Session",
        "group": "Cody",
        "icon": "$(add)"
      },
      {
        "command": "cody.history",
        "category": "Cody",
        "title": "Chat History",
        "group": "Cody",
        "icon": "$(list-unordered)"
      },
      {
        "command": "cody.walkthrough.showLogin",
        "category": "Cody Walkthrough",
        "title": "Show Login"
      },
      {
        "command": "cody.walkthrough.showChat",
        "category": "Cody Walkthrough",
        "title": "Show Chat"
      },
      {
        "command": "cody.walkthrough.showFixup",
        "category": "Cody Walkthrough",
        "title": "Show Fixup"
      },
      {
        "command": "cody.walkthrough.showExplain",
        "category": "Cody Walkthrough",
        "title": "Show Explain"
      },
      {
        "command": "cody.walkthrough.enableInlineChat",
        "category": "Cody Walkthrough",
        "title": "Show Inline Chat"
      },
      {
        "command": "cody.comment.add",
        "title": "Ask Cody",
        "category": "Cody Inline Chat",
        "when": "cody.activated && config.cody.inlineChat.enabled",
        "enablement": "!commentIsEmpty"
      },
      {
        "command": "cody.comment.delete",
        "title": "Remove Inline Chat",
        "category": "Cody Inline Chat",
        "when": "cody.activated && config.cody.inlineChat.enabled",
        "enablement": "!commentThreadIsEmpty",
        "icon": "$(trash)"
      },
      {
        "command": "cody.comment.load",
        "title": "Loading",
        "category": "Cody Inline Chat",
        "when": "cody.activated && config.cody.inlineChat.enabled",
        "enablement": "!commentThreadIsEmpty",
        "icon": "$(sync~spin)"
      },
      {
        "command": "cody.comment.collapse-all",
        "title": "Collapse All Inline Chats",
        "category": "Cody Inline Chat",
        "when": "cody.activated && config.cody.inlineChat.enabled",
        "enablement": "!commentThreadIsEmpty",
        "icon": "$(collapse-all)"
      },
      {
        "command": "cody.inline.new",
        "title": "Start a new Thread (Ctrl+Shift+C)",
        "category": "Cody Inline Chat",
        "when": "cody.activated && config.cody.inlineChat.enabled",
        "enablement": "editorFocus"
      },
      {
        "command": "cody.guardrails.debug",
        "category": "Cody",
        "title": "Guardrails Debug Attribution",
        "enablement": "config.cody.experimental.guardrails && editorHasSelection"
      },
      {
        "command": "cody.recipe.inline-touch",
        "category": "Cody",
        "title": "Touch"
      },
      {
        "command": "cody.inline.insert",
        "category": "Cody",
        "title": "Insert text at the current cursor position"
      },
      {
        "command": "cody.non-stop.fixup",
        "category": "Cody",
        "title": "Fixup (Experimental)",
        "icon": "resources/cody.png",
        "when": "cody.nonstop.fixups.enabled",
        "enablement": "cody.nonstop.fixups.enabled && editorHasSelection"
      },
      {
        "command": "cody.fixup.open",
        "category": "Cody",
        "title": "Go to Fixup",
        "when": "cody.nonstop.fixups.enabled",
        "enablement": "cody.nonstop.fixups.enabled",
        "icon": "$(file-code)"
      },
      {
        "command": "cody.fixup.apply",
        "category": "Cody",
        "title": "Apply fixup",
        "when": "cody.nonstop.fixups.enabled",
        "enablement": "!cody.fixup.view.isEmpty",
        "icon": "$(check)"
      },
      {
        "command": "cody.fixup.apply-all",
        "category": "Cody",
        "title": "Apply all fixups",
        "when": "cody.nonstop.fixups.enabled",
        "enablement": "!cody.fixup.view.isEmpty",
        "icon": "$(check-all)"
      },
      {
        "command": "cody.fixup.apply-by-file",
        "category": "Cody",
        "title": "Apply fixups to selected directory",
        "when": "cody.nonstop.fixups.enabled",
        "enablement": "!cody.fixup.view.isEmpty",
        "icon": "$(check-all)"
      },
      {
        "command": "cody.fixup.diff",
        "category": "Cody",
        "title": "Show diff for fixup",
        "when": "cody.nonstop.fixups.enabled",
        "enablement": "!cody.fixup.view.isEmpty",
        "icon": "$(diff)"
      }
    ],
    "keybindings": [
      {
        "command": "cody.chat.focus",
        "key": "alt+/",
        "mac": "alt+/"
      },
      {
        "command": "cody.recipe.fixup",
        "when": "cody.activated && editorTextFocus && !editorReadonly"
      },
      {
        "command": "cody.non-stop.fixup",
        "key": "ctrl+shift+v",
        "mac": "shift+cmd+v",
        "when": "cody.activated && editorHasSelection && !editorReadonly"
      },
      {
        "command": "cody.recipe.inline-touch",
        "key": "ctrl+alt+/",
        "mac": "cmd+alt+/",
        "when": "cody.activated && editorTextFocus && editorHasSelection && config.cody.inlineChat.enabled"
      },
      {
        "command": "cody.inline.new",
        "key": "ctrl+shift+c",
        "when": "cody.activated && editorFocus && config.cody.inlineChat.enabled"
      }
    ],
    "submenus": [
      {
        "label": "Cody",
        "id": "cody.submenu"
      }
    ],
    "menus": {
      "commandPalette": [
        {
          "command": "cody.recipe.explain-code",
          "when": "cody.activated && editorHasSelection"
        },
        {
          "command": "cody.recipe.context-search",
          "when": "cody.activated"
        },
        {
          "command": "cody.recipe.explain-code-high-level",
          "when": "cody.activated && editorHasSelection"
        },
        {
          "command": "cody.recipe.inline-touch",
          "when": "false"
        },
        {
          "command": "cody.recipe.generate-unit-test",
          "when": "cody.activated && editorHasSelection"
        },
        {
          "command": "cody.recipe.generate-docstring",
          "when": "cody.activated && editorHasSelection"
        },
        {
          "command": "cody.recipe.translate-to-language",
          "when": "cody.activated && editorHasSelection"
        },
        {
          "command": "cody.recipe.git-history",
          "when": "cody.activated"
        },
        {
          "command": "cody.recipe.fixup",
          "when": "cody.activated && editorHasSelection"
        },
        {
          "command": "cody.recipe.find-code-smells",
          "when": "cody.activated && editorHasSelection"
        },
        {
          "command": "cody.test.token",
          "when": "false"
        },
        {
          "command": "cody.focus",
          "title": "Cody: Sign In",
          "when": "!cody.activated"
        },
        {
          "command": "cody.settings.user",
          "when": "cody.activated && cody.test.inProgress"
        },
        {
          "command": "cody.comment.add",
          "when": "false"
        },
        {
          "command": "cody.comment.delete",
          "when": "false"
        },
        {
          "command": "cody.comment.load",
          "when": "false"
        },
        {
          "command": "cody.comment.collapse-all",
          "when": "false"
        },
        {
          "command": "cody.fixup.apply",
          "when": "false"
        },
        {
          "command": "cody.fixup.apply-all",
          "when": "false"
        },
        {
          "command": "cody.fixup.apply-by-file",
          "when": "false"
        },
        {
          "command": "cody.fixup.diff",
          "when": "false"
        },
        {
          "command": "cody.fixup.open",
          "when": "false"
        },
        {
          "command": "cody.manual-completions",
          "when": "config.cody.autocomplete"
        },
        {
          "command": "cody.guardrails.debug",
          "when": "config.cody.experimental.guardrails && editorHasSelection"
        },
        {
          "command": "cody.inline.insert",
          "when": "false"
        },
        {
          "command": "cody.walkthrough.showLogin",
          "when": "false"
        },
        {
          "command": "cody.walkthrough.showChat",
          "when": "false"
        },
        {
          "command": "cody.walkthrough.showFixup",
          "when": "false"
        },
        {
          "command": "cody.walkthrough.showExplain",
          "when": "false"
        },
        {
          "command": "cody.walkthrough.enableInlineChat",
          "when": "false"
        }
      ],
      "editor/context": [
        {
          "submenu": "cody.submenu",
          "group": "7_modification"
        }
      ],
      "cody.submenu": [
        {
          "command": "cody.recipe.explain-code",
          "when": "cody.activated"
        },
        {
          "command": "cody.recipe.explain-code-high-level",
          "when": "cody.activated"
        },
        {
          "command": "cody.recipe.inline-touch",
          "when": "cody.activated && config.cody.inlineChat.enabled"
        },
        {
          "command": "cody.recipe.generate-unit-test",
          "when": "cody.activated"
        },
        {
          "command": "cody.recipe.generate-docstring",
          "when": "cody.activated"
        },
        {
          "command": "cody.recipe.improve-variable-names",
          "when": "cody.activated"
        },
        {
          "command": "cody.recipe.translate-to-language",
          "when": "cody.activated"
        },
        {
          "command": "cody.recipe.fixup",
          "when": "cody.activated"
        },
        {
          "command": "cody.recipe.find-code-smells",
          "when": "cody.activated"
        },
        {
          "command": "cody.focus",
          "when": "!cody.activated"
        },
        {
          "command": "cody.guardrails.debug",
          "when": "config.cody.experimental.guardrails && editorHasSelection"
        }
      ],
      "view/title": [
        {
          "command": "cody.interactive.clear",
          "when": "view == cody.chat && cody.activated",
          "group": "navigation@1"
        },
        {
          "command": "cody.history",
          "when": "view == cody.chat && cody.activated",
          "group": "navigation@2"
        },
        {
          "command": "cody.feedback",
          "when": "view == cody.chat",
          "group": "7_cody@0"
        },
        {
          "command": "cody.welcome",
          "when": "view == cody.chat",
          "group": "7_cody@0"
        },
        {
          "command": "cody.auth.signout",
          "when": "view == cody.chat && cody.activated",
          "group": "9_cody@2"
        },
        {
          "command": "cody.auth.signin",
          "when": "view == cody.chat && cody.activated",
          "group": "9_cody@0"
        },
        {
          "command": "cody.settings.user",
          "when": "view == cody.chat && cody.activated && cody.test.inProgress",
          "group": "navigation@3"
        },
        {
          "command": "cody.settings.extension",
          "when": "view == cody.chat",
          "group": "8_cody@1"
        },
        {
          "command": "cody.fixup.apply-all",
          "when": "cody.nonstop.fixups.enabled && view == cody.fixup.tree.view && cody.activated",
          "group": "navigation"
        },
        {
          "command": "workbench.action.reloadWindow",
          "title": "Reload",
          "group": "8_cody@0"
        }
      ],
      "editor/title": [
        {
          "command": "cody.non-stop.fixup",
          "when": "cody.nonstop.fixups.enabled && cody.activated",
          "group": "navigation",
          "visibility": "visible"
        }
      ],
      "comments/commentThread/context": [
        {
          "command": "cody.comment.add",
          "group": "inline",
          "when": "cody.activated && commentController =~ /^cody-inline/ && config.cody.inlineChat.enabled"
        },
        {
          "command": "cody.focus",
          "group": "inline",
          "when": "!cody.activated && commentController =~ /^cody-inline/ && config.cody.inlineChat.enabled"
        }
      ],
      "comments/commentThread/title": [
        {
          "command": "cody.comment.delete",
          "group": "inline@1",
          "when": "cody.activated && commentController =~ /^cody-inline/ && cody.replied && !commentThreadIsEmpty && config.cody.inlineChat.enabled"
        },
        {
          "command": "cody.comment.load",
          "group": "inline@2",
          "when": "cody.activated && commentController =~ /^cody-inline/ && cody.reply.pending && config.cody.inlineChat.enabled"
        },
        {
          "command": "cody.comment.collapse-all",
          "group": "inline@3",
          "when": "cody.activated && commentController =~ /^cody-inline/ && config.cody.inlineChat.enabled"
        }
      ],
      "view/item/context": [
        {
          "command": "cody.fixup.apply-by-file",
          "when": "cody.nonstop.fixups.enabled && view == cody.fixup.tree.view && cody.activated && viewItem == fsPath",
          "enable": "cody.fixup.filesWithApplicableFixups",
          "group": "inline"
        },
        {
          "command": "cody.fixup.apply",
          "when": "cody.nonstop.fixups.enabled && view == cody.fixup.tree.view && cody.activated && viewItem == task",
          "group": "inline@2"
        },
        {
          "command": "cody.fixup.diff",
          "when": "cody.nonstop.fixups.enabled && view == cody.fixup.tree.view && cody.activated && viewItem == task",
          "group": "inline@1"
        }
      ]
    },
    "configuration": {
      "type": "object",
      "title": "Cody",
      "properties": {
        "cody.serverEndpoint": {
          "order": 1,
          "type": "string",
          "format": "uri",
          "description": "URL to the Sourcegraph instance.",
          "examples": "https://example.sourcegraph.com"
        },
        "cody.codebase": {
          "order": 2,
          "type": "string",
          "markdownDescription": "The Git repository URL for your code. This will be sent to the Sourcegraph API to fetch the code graph context data. When set to empty, the URL will be inferred from your Git metadata.",
          "examples": [
            "https://github.com/sourcegraph/cody",
            "ssh://git@github.com/sourcegraph/cody"
          ]
        },
        "cody.useContext": {
          "order": 3,
          "type": "string",
          "enum": [
            "embeddings",
            "keyword",
            "none",
            "blended"
          ],
          "default": "embeddings",
          "markdownDescription": "If 'embeddings' is selected, Cody will prefer to use an embeddings-based index when fetching context to generate responses to user requests. If no such index is found, it will fall back to using keyword-based local context fetching. If 'keyword' is selected, Cody will use keyword context. Selecting 'none' will limit Cody to using only the currently open file."
        },
        "cody.customHeaders": {
          "order": 4,
          "type": "object",
          "markdownDescription": "Adds custom HTTP headers to all network requests to the Sourcegraph endpoint. Defining required headers here ensures requests are properly forwarded through intermediary proxy servers, which may mandate certain custom headers for internal or external communication.",
          "default": {},
          "examples": [
            {
              "Cache-Control": "no-cache",
              "Proxy-Authenticate": "Basic"
            }
          ]
        },
        "cody.experimental.suggestions": {
          "type": "boolean",
          "default": false,
          "deprecationMessage": "Use `cody.autocomplete` instead"
        },
        "cody.autocomplete.enabled": {
          "order": 5,
          "type": "boolean",
          "markdownDescription": "Enables inline code suggestions in your editor.",
          "default": true
        },
        "cody.inlineChat.enabled": {
          "order": 6,
          "title": "Cody Inline Chat",
          "type": "boolean",
          "markdownDescription": "Enables asking questions and requesting code changes directly from within the code editor. Use the + button next to any line of code to start an inline chat.",
          "default": true
        },
        "cody.experimental.chatPredictions": {
          "order": 7,
          "type": "boolean",
          "default": false,
          "markdownDescription": "Adds suggestions of possible relevant messages in the chat window."
        },
        "cody.experimental.guardrails": {
          "order": 8,
          "type": "boolean",
          "markdownDescription": "Experimental feature for internal use.",
          "default": false
        },
        "cody.debug.enable": {
          "order": 99,
          "type": "boolean",
          "markdownDescription": "Turns on debug output (visible in the VS Code Output panel under \"Cody by Sourcegraph\")"
        },
        "cody.debug.verbose": {
          "order": 99,
          "type": "boolean",
          "markdownDescription": "Enables verbose debug output. Debug messages may contain more details if the invocation includes verbose information."
        },
        "cody.debug.filter": {
          "order": 99,
          "type": "string",
          "markdownDescription": "Regular expression to filter debug output. If empty, defaults to '.*', which prints all messages."
        },
        "cody.completions.advanced.provider": {
          "type": "string",
          "default": "anthropic",
          "deprecationMessage": "Use `cody.autocomplete.advanced.provider` instead"
        },
        "cody.autocomplete.advanced.provider": {
          "type": "string",
          "default": "anthropic",
          "markdownDescription": "Overwrite the provider used for code autocomplete. Only supported values at the moment are `anthropic` (default), `unstable-codegen`, or `unstable-huggingface`."
        },
        "cody.completions.advanced.serverEndpoint": {
          "type": "string",
          "deprecationMessage": "Use `cody.autocomplete.advanced.serverEndpoint` instead"
        },
        "cody.autocomplete.advanced.serverEndpoint": {
          "type": "string",
          "markdownDescription": "Overwrite the server endpoint used for code autocomplete. This is only supported with the `unstable-codegen` or `unstable-huggingface` provider."
        },
        "cody.completions.advanced.accessToken": {
          "type": "string",
          "deprecationMessage": "Use `cody.autocomplete.advanced.accessToken` instead"
        },
        "cody.autocomplete.advanced.accessToken": {
          "type": "string",
          "markdownDescription": "Overwrite the access token used for code autocomplete. This is only supported with the `unstable-huggingface` provider."
        },
        "cody.completions.advanced.cache": {
          "type": "boolean",
          "default": true,
          "deprecationMessage": "Use `cody.autocomplete.advanced.cache` instead"
        },
        "cody.autocomplete.advanced.cache": {
          "type": "boolean",
          "default": true,
          "markdownDescription": "Enables caching of code autocomplete."
        },
        "cody.completions.advanced.embeddings": {
          "type": "boolean",
          "default": true,
          "deprecationMessage": "Use `cody.autocomplete.advanced.embeddings` instead"
        },
        "cody.autocomplete.advanced.embeddings": {
          "order": 99,
          "type": "boolean",
          "default": true,
          "markdownDescription": "Enables the use of embeddings as code completions context."
        }
      }
    },
    "icons": {
      "cody-logo": {
        "description": "Cody logo",
        "default": {
          "fontPath": "dist/assets/cody-icons.woff",
          "fontCharacter": "\\0041"
        }
      },
      "cody-logo-heavy": {
        "description": "Cody logo heavy",
        "default": {
          "fontPath": "dist/assets/cody-icons.woff",
          "fontCharacter": "\\0042"
        }
      }
    }
  },
  "dependencies": {
    "@anthropic-ai/sdk": "^0.4.2",
    "@sourcegraph/cody-shared": "workspace:*",
    "@sourcegraph/cody-ui": "workspace:*",
    "@types/stream-json": "^1.7.3",
    "@vscode/codicons": "^0.0.29",
    "@vscode/webview-ui-toolkit": "^1.2.2",
    "classnames": "^2.3.2",
    "date-fns": "^2.30.0",
    "detect-indent": "^7.0.1",
    "glob": "^7.2.3",
    "isomorphic-fetch": "^3.0.0",
    "lodash": "^4.17.21",
    "lru-cache": "^9.1.1",
    "mock-require": "^3.0.3",
    "openai": "^3.2.1",
    "stream-json": "^1.8.0",
    "uuid": "^9.0.0",
    "vscode-uri": "^3.0.7",
    "wink-eng-lite-web-model": "^1.5.0",
    "wink-nlp": "^1.13.1",
    "wink-nlp-utils": "^2.1.0"
  },
  "devDependencies": {
    "@playwright/test": "^1.33.0",
    "@types/dedent": "^0.7.0",
    "@types/express": "^4.17.17",
    "@types/glob": "^7.2.0",
    "@types/isomorphic-fetch": "^0.0.36",
    "@types/lodash": "^4.14.195",
    "@types/mocha": "^10.0.1",
    "@types/mock-require": "^2.0.1",
    "@types/semver": "^7.5.0",
    "@types/uuid": "^9.0.2",
    "@types/vscode": "^1.79.0",
    "@types/vscode-webview": "^1.57.1",
    "@vscode/test-electron": "^2.3.2",
    "@vscode/vsce": "^2.19.0",
    "cody-icons-font": "workspace:^",
    "concurrently": "^8.2.0",
    "dedent": "^0.7.0",
    "envalid": "^7.3.1",
    "express": "^4.18.2",
    "mocha": "^10.2.0",
    "playwright": "^1.33.0",
    "semver": "^7.5.3",
    "vite-plugin-static-copy": "^0.16.0"
  }
}<|MERGE_RESOLUTION|>--- conflicted
+++ resolved
@@ -1,13 +1,8 @@
 {
   "name": "cody-ai",
   "private": true,
-<<<<<<< HEAD
-  "displayName": "Cody AI by Sourcegraph",
+  "displayName": "Cody",
   "version": "0.4.3",
-=======
-  "displayName": "Cody",
-  "version": "0.4.2",
->>>>>>> 16dd5c15
   "publisher": "sourcegraph",
   "license": "Apache-2.0",
   "icon": "resources/cody.png",
