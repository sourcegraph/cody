--- conflicted
+++ resolved
@@ -440,17 +440,6 @@
         "icon": "$(new-comment-icon)"
       },
       {
-<<<<<<< HEAD
-        "command": "cody.chat.moveToEditor",
-        "category": "Cody",
-        "title": "Move Chat to Editor Panel",
-        "enablement": "cody.activated",
-        "group": "Cody",
-        "icon": "$(layout-sidebar-left-off)"
-      },
-      {
-=======
->>>>>>> cb995391
         "command": "cody.chat.moveFromEditor",
         "category": "Cody",
         "title": "Move Chat from Editor to Main Cody Panel",
