--- conflicted
+++ resolved
@@ -3,11 +3,7 @@
   "name": "cody-ai",
   "private": true,
   "displayName": "Cody: AI Coding Assistant with Autocomplete & Chat",
-<<<<<<< HEAD
   "version": "1.24.2",
-=======
-  "version": "1.24.1",
->>>>>>> c98cc6d8
   "publisher": "sourcegraph",
   "license": "Apache-2.0",
   "icon": "resources/cody.png",
