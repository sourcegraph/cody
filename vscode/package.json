--- conflicted
+++ resolved
@@ -258,12 +258,8 @@
       {
         "command": "cody.command.edit-code",
         "category": "Ask Cody",
-<<<<<<< HEAD
         "title": "Edit Code"
-=======
-        "title": "Refactor Code",
         "icon": "$(sparkle)"
->>>>>>> e6032508
       },
       {
         "command": "cody.command.explain-code",
