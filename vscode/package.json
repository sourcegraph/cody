--- conflicted
+++ resolved
@@ -1491,13 +1491,10 @@
     "playwright": "1.39.0",
     "postcss": "^8.4.38",
     "progress": "^2.0.3",
-<<<<<<< HEAD
+    "react-head": "^3.4.2",
     "typescript-language-server": "^4.3.3",
     "vscode-jsonrpc": "^8.2.0",
     "vscode-languageserver-protocol": "^3.17.5",
-=======
-    "react-head": "^3.4.2",
->>>>>>> d744c61e
     "yaml": "^2.3.4"
   }
 }