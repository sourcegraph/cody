{
  "name": "cody-ai",
  "private": true,
  "displayName": "Cody AI",
  "version": "1.12.0",
  "publisher": "sourcegraph",
  "license": "Apache-2.0",
  "icon": "resources/cody.png",
  "description": "Code AI with codebase context",
  "scripts": {
    "postinstall": "pnpm download-wasm",
    "dev": "pnpm run -s dev:desktop",
    "dev:insiders": "pnpm run -s dev:desktop:insiders",
    "start:dev:desktop": "NODE_ENV=development code --extensionDevelopmentPath=$PWD --disable-extension=sourcegraph.cody-ai --disable-extension=github.copilot --inspect-extensions=9333 --new-window . --goto ./src/completions/inline-completion-item-provider.ts:16:5",
    "dev:desktop": "pnpm run -s build:dev:desktop && pnpm run start:dev:desktop",
    "dev:desktop:insiders": "pnpm run -s build:dev:desktop && NODE_ENV=development code-insiders --extensionDevelopmentPath=$PWD --disable-extension=sourcegraph.cody-ai --disable-extension=github.copilot --inspect-extensions=9333 --new-window . --goto ./src/completions/inline-completion-item-provider.ts:16:5",
    "dev:web": "pnpm run -s build:dev:web && pnpm run -s _dev:vscode-test-web --browserType none",
    "watch:dev:web": "concurrently \"pnpm run -s watch:build:dev:web\" \"pnpm run -s _dev:vscode-test-web --browserType none\"",
    "_dev:vscode-test-web": "vscode-test-web --extensionDevelopmentPath=. ${WORKSPACE-test/fixtures/workspace}",
    "build": "tsc --build && pnpm run -s _build:esbuild:desktop && pnpm run -s _build:esbuild:web && pnpm run -s _build:webviews --mode production",
    "_build:desktop": "pnpm run -s _build:esbuild:desktop && pnpm run -s _build:webviews --mode production",
    "_build:web": "pnpm run -s _build:esbuild:web && pnpm run -s _build:webviews --mode production",
    "build:dev:desktop": "concurrently \"pnpm run -s _build:esbuild:desktop --alias:@sourcegraph/cody-shared=@sourcegraph/cody-shared/src/index --alias:@sourcegraph/cody-shared/src=@sourcegraph/cody-shared/src\" \"pnpm run -s _build:webviews --mode development\"",
    "build:dev:web": "concurrently \"pnpm run -s _build:esbuild:web --alias:@sourcegraph/cody-shared=@sourcegraph/cody-shared/src/index --alias:@sourcegraph/cody-shared/src=@sourcegraph/cody-shared/src\" \"pnpm run -s _build:webviews --mode development\"",
    "watch:build:dev:web": "concurrently \"pnpm run -s _build:esbuild:web --watch\" \"pnpm run -s _build:webviews --mode development --watch\"",
    "watch:build:dev:desktop": "concurrently \"pnpm run -s _build:esbuild:desktop --watch\" \"pnpm run -s _build:webviews --mode development --watch\"",
    "_build:esbuild:desktop": "pnpm download-wasm && esbuild ./src/extension.node.ts --bundle --outfile=dist/extension.node.js --external:vscode --format=cjs --platform=node --sourcemap",
    "_build:esbuild:web": "esbuild ./src/extension.web.ts --platform=browser --bundle --outfile=dist/extension.web.js --alias:path=path-browserify --alias:node:path=path-browserify --alias:node:os=os-browserify --external:vscode --define:process='{\"env\":{}}' --define:window=self --format=cjs --sourcemap",
    "_build:webviews": "vite -c webviews/vite.config.ts build",
    "release": "ts-node-transpile-only ./scripts/release.ts",
    "download-wasm": "ts-node-transpile-only ./scripts/download-wasm-modules.ts",
    "release:dry-run": "pnpm run download-wasm && CODY_RELEASE_DRY_RUN=1 ts-node ./scripts/release.ts",
    "storybook": "storybook dev -p 6007 --no-open --no-version-updates",
    "test:e2e": "tsc --build && node dist/tsc/test/e2e/install-deps.js && pnpm run -s build:dev:desktop && playwright test",
    "test:integration": "tsc --build ./test/integration && pnpm run -s build:dev:desktop && node --inspect -r ts-node/register dist/tsc/test/integration/main.js",
    "test:unit": "vitest",
    "vscode:prepublish": "pnpm -s run build",
    "test:unit:tree-sitter-queries": "vitest ./src/tree-sitter/query-tests/*.test.ts",
    "github-changelog": "ts-node-transpile-only ./scripts/github-changelog.ts"
  },
  "categories": ["Programming Languages", "Machine Learning", "Snippets", "Education"],
  "keywords": [
    "ai",
    "openai",
    "anthropic",
    "assistant",
    "chatbot",
    "chat",
    "refactor",
    "documentation",
    "test",
    "sourcegraph",
    "codey",
    "llm",
    "codegen",
    "autocomplete",
    "bot",
    "model",
    "typescript",
    "javascript",
    "python",
    "golang",
    "go",
    "html",
    "css",
    "java",
    "php",
    "swift",
    "kotlin"
  ],
  "repository": {
    "type": "git",
    "url": "https://github.com/sourcegraph/cody",
    "directory": "vscode"
  },
  "bugs": {
    "url": "https://github.com/sourcegraph/cody/issues"
  },
  "homepage": "https://sourcegraph.com/docs/cody",
  "badges": [
    {
      "url": "https://img.shields.io/discord/969688426372825169?color=5765F2",
      "href": "https://srcgr.ph/discord",
      "description": "Discord"
    }
  ],
  "engines": {
    "vscode": "^1.79.0"
  },
  "main": "./dist/extension.node.js",
  "browser": "./dist/extension.web.js",
  "activationEvents": ["onLanguage", "onStartupFinished", "onWebviewPanel:cody.chatPanel"],
  "contributes": {
    "walkthroughs": [
      {
        "id": "welcome",
        "title": "Getting Started with Cody",
        "description": "Discover how Cody can help you write, understand and fix code faster",
        "steps": [
          {
            "id": "autocomplete",
            "title": "Code Autocomplete",
            "description": "Start writing code and Cody will complete the line (or the entire function) for you. Hit tab to accept the suggestion.",
            "media": {
              "markdown": "walkthroughs/autocomplete.md"
            }
          },
          {
            "id": "chat",
            "title": "Cody Chat",
            "description": "Answer questions about general programming topics, or specific to your codebase, with Cody chat.\n[Open Chat](command:cody.walkthrough.showChat)",
            "media": {
              "markdown": "walkthroughs/chat.md"
            }
          },
          {
            "id": "edit",
            "title": "Edit Code",
            "description": "Ask Cody to perform code edits with your instructions.",
            "media": {
              "markdown": "walkthroughs/edit.md"
            }
          },
          {
            "id": "fix",
            "title": "Fix Code",
            "description": "Use Cody to fix or explain problems in your code.",
            "media": {
              "markdown": "walkthroughs/fix.md"
            }
          },
          {
            "id": "commands",
            "title": "Cody Commands",
            "description": "Discover all the built-in Cody commands, and create your own custom commands.\n[Show Commands](command:cody.commands.tree.view.focus)",
            "media": {
              "markdown": "walkthroughs/commands.md"
            }
          },
          {
            "id": "search",
            "title": "Natural Language Search (Beta)",
            "description": "Easily find what you're looking for with Cody Natural Language Search.\n[Show Search](command:cody.search.focus)",
            "media": {
              "markdown": "walkthroughs/search.md"
            }
          },
          {
            "id": "keyboard",
            "title": "Keyboard Shortcuts",
            "description": "Easily customize the default keyboard shortcuts to suit your workflow.\n[Show Keyboard Shortcuts Editor](command:cody.sidebar.keyboardShortcuts)",
            "media": {
              "markdown": "walkthroughs/keyboard.md"
            }
          }
        ]
      }
    ],
    "colors": [
      {
        "id": "cody.fixup.conflictBackground",
        "description": "The background of text Cody will edit where there is a specific conflict with your changes.",
        "defaults": {
          "light": "mergeEditor.conflictingLines.background",
          "dark": "mergeEditor.conflictingLines.background"
        }
      },
      {
        "id": "cody.fixup.conflictBorder",
        "description": "The border of text Cody will edit, if there is a conflict with your changes.",
        "defaults": {
          "light": "mergeEditor.conflict.unhandledFocused.border",
          "dark": "mergeEditor.conflict.unhandledFocused.border"
        }
      },
      {
        "id": "cody.fixup.conflictedBackground",
        "description": "The background of text Cody will edit, if there is a conflict with your changes.",
        "defaults": {
          "light": "#ffffff00",
          "dark": "#00000000"
        }
      },
      {
        "id": "cody.fixup.conflictedBorder",
        "description": "The border of text Cody will edit, if there is a conflict with your changes.",
        "defaults": {
          "light": "mergeEditor.conflict.unhandledUnfocused.border",
          "dark": "mergeEditor.conflict.unhandledUnfocused.border"
        }
      },
      {
        "id": "cody.fixup.incomingBackground",
        "description": "The background of text Cody will edit.",
        "defaults": {
          "light": "merge.incomingContentBackground",
          "dark": "merge.incomingContentBackground"
        }
      },
      {
        "id": "cody.fixup.incomingBorder",
        "description": "The border around text Cody will edit.",
        "defaults": {
          "light": "#436EB1",
          "dark": "#436EB1"
        }
      }
    ],
    "viewsContainers": {
      "activitybar": [
        {
          "id": "cody",
          "title": "Cody",
          "icon": "resources/cody.svg"
        }
      ]
    },
    "views": {
      "cody": [
        {
          "type": "webview",
          "id": "cody.chat",
          "name": "Chat",
          "when": "!cody.activated"
        },
        {
          "id": "cody.commands.tree.view",
          "name": "Commands",
          "when": "cody.activated"
        },
        {
          "id": "cody.chat.tree.view",
          "name": "Chats",
          "when": "cody.activated"
        },
        {
          "type": "webview",
          "id": "cody.search",
          "name": "Natural Language Search (Beta)",
          "visibility": "visible",
          "when": "cody.activated"
        },
        {
          "id": "cody.support.tree.view",
          "name": "Settings & Support",
          "when": "cody.activated"
        }
      ]
    },
    "viewsWelcome": [
      {
        "view": "cody.chat.tree.view",
        "contents": "Chat alongside your code, attach files, add additional context, and try different chat models.\n[New Chat](command:cody.chat.panel.new)",
        "when": "cody.activated"
      }
    ],
    "commands": [
      {
        "command": "cody.welcome",
        "title": "Getting Started Guide",
        "category": "Cody",
        "group": "Cody",
        "icon": "$(book)"
      },
      {
        "command": "cody.feedback",
        "title": "Feedback",
        "category": "Cody",
        "group": "Cody",
        "icon": "$(feedback)"
      },
      {
        "command": "cody.command.explain-output",
        "title": "Ask Cody to Explain",
        "category": "Cody Command",
        "icon": "$(cody-logo)"
      },
      {
        "command": "cody.command.edit-code",
        "category": "Cody Command",
        "title": "Edit Code",
        "when": "cody.activated && editorTextFocus",
        "icon": "$(wand)"
      },
      {
        "command": "cody.command.explain-code",
        "category": "Cody Command",
        "title": "Explain Code",
        "icon": "$(output)",
        "when": "cody.activated && editorFocus"
      },
      {
        "command": "cody.command.unit-tests",
        "category": "Cody Command",
        "title": "Generate Unit Tests",
        "icon": "$(package)",
        "when": "cody.activated && editorTextFocus"
      },
      {
        "command": "cody.command.document-code",
        "category": "Cody Command",
        "title": "Document Code",
        "icon": "$(book)",
        "when": "cody.activated && editorTextFocus"
      },
      {
        "command": "cody.command.smell-code",
        "category": "Cody Command",
        "title": "Find Code Smells",
        "icon": "$(checklist)",
        "when": "cody.activated && editorFocus"
      },
      {
        "command": "cody.menu.custom-commands",
        "category": "Cody Menu",
        "title": "Custom Commands",
        "icon": "$(tools)",
        "when": "cody.activated && workspaceFolderCount > 0"
      },
      {
        "command": "cody.menu.commands-settings",
        "category": "Cody Settings",
        "title": "Custom Commands Settings",
        "icon": "$(gear)",
        "when": "cody.activated"
      },
      {
        "command": "cody.command.context-search",
        "category": "Cody",
        "title": "Codebase Context Search",
        "when": "cody.activated && workspaceFolderCount > 0"
      },
      {
        "command": "cody.auth.signout",
        "category": "Cody",
        "title": "Sign Out",
        "icon": "$(sign-out)"
      },
      {
        "command": "cody.auth.signin",
        "category": "Cody",
        "title": "Switch Account…"
      },
      {
        "command": "cody.settings.extension",
        "category": "Cody",
        "title": "Extension Settings",
        "group": "Cody",
        "icon": "$(gear)"
      },
      {
        "command": "cody.settings.extension.chat",
        "category": "Cody",
        "title": "Chat Settings",
        "group": "Cody",
        "icon": "$(gear)"
      },
      {
        "command": "cody.focus",
        "category": "Cody",
        "title": "Sign In"
      },
      {
        "command": "cody.status-bar.interacted",
        "category": "Cody",
        "title": "Cody Settings",
        "group": "Cody",
        "icon": "$(settings-gear)",
        "when": "cody.activated"
      },
      {
        "command": "cody.show-page",
        "category": "Cody",
        "title": "Open Account Page",
        "group": "Cody",
        "when": "cody.activated"
      },
      {
        "command": "cody.show-rate-limit-modal",
        "category": "Cody",
        "title": "Show Rate Limit Modal",
        "group": "Cody",
        "when": "cody.activated"
      },
      {
        "command": "cody.guardrails.debug",
        "category": "Cody",
        "title": "Guardrails Debug Attribution",
        "enablement": "config.cody.experimental.guardrails && editorHasSelection"
      },
      {
        "command": "cody.menu.commands",
        "category": "Cody Menu",
        "title": "Cody Commands",
        "when": "cody.activated",
        "icon": "$(cody-logo)"
      },
      {
        "command": "cody.autocomplete.openTraceView",
        "category": "Cody",
        "title": "Open Autocomplete Trace View",
        "when": "cody.activated && config.cody.autocomplete && config.cody.debug.enable && editorHasFocus && !editorReadonly"
      },
      {
        "command": "cody.autocomplete.manual-trigger",
        "category": "Cody",
        "title": "Trigger Autocomplete at Cursor",
        "when": "cody.activated && config.cody.autocomplete && editorHasFocus && !editorReadonly && !editorHasSelection && !inlineSuggestionsVisible"
      },
      {
        "command": "cody.chat.panel.new",
        "category": "Cody",
        "title": "New Chat Panel",
        "when": "cody.activated",
        "group": "Cody",
        "icon": "$(new-comment-icon)"
      },
      {
        "command": "workbench.action.moveEditorToNewWindow",
        "category": "Cody",
        "title": "Pop out",
        "when": "cody.activated",
        "group": "Cody",
        "icon": "$(link-external)"
      },
      {
        "command": "cody.chat.tree.view.focus",
        "category": "Cody",
        "title": "Open Cody Sidebar",
        "group": "Cody",
        "icon": "$(layout-sidebar-left)"
      },
      {
        "command": "cody.chat.history.edit",
        "category": "Cody",
        "title": "Rename Chat",
        "group": "Cody",
        "icon": "$(edit)",
        "when": "cody.activated && cody.hasChatHistory"
      },
      {
        "command": "cody.chat.history.clear",
        "category": "Cody",
        "title": "Delete All Chats",
        "group": "Cody",
        "icon": "$(trash)",
        "when": "cody.activated && cody.hasChatHistory"
      },
      {
        "command": "cody.chat.history.delete",
        "category": "Cody",
        "title": "Delete Chat",
        "group": "Cody",
        "icon": "$(trash)",
        "when": "cody.activated && cody.hasChatHistory"
      },
      {
        "command": "cody.chat.history.export",
        "category": "Cody",
        "title": "Export Chats as JSON",
        "group": "Cody",
        "icon": "$(arrow-circle-down)",
        "when": "cody.activated && cody.hasChatHistory"
      },
      {
        "command": "cody.chat.history.panel",
        "category": "Cody",
        "title": "Chat History",
        "group": "Cody",
        "icon": "$(list-unordered)",
        "when": "cody.activated && cody.hasChatHistory"
      },
      {
        "command": "cody.search.index-update",
        "category": "Cody",
        "group": "Cody",
        "title": "Update search index for current workspace folder",
        "icon": "$(refresh)",
        "when": "cody.activated"
      },
      {
        "command": "cody.chat.context.add",
        "group": "Chat",
        "title": "Cody Chat: Add context",
        "icon": "$(new-file)",
        "when": "cody.activated && editorTextFocus && editorHasSelection"
      },
      {
        "command": "cody.search.index-update-all",
        "category": "Cody",
        "group": "Cody",
        "title": "Update search indices for all workspace folders",
        "icon": "$(sync)",
        "when": "cody.activated"
      },
      {
        "command": "cody.chat.panel.reset",
        "category": "Cody",
        "title": "New Chat Session",
        "group": "Cody",
        "icon": "$(clear-all)",
        "when": "cody.activated && cody.hasChatHistory"
      },
      {
        "command": "cody.embeddings.resolveIssue",
        "title": "Cody Embeddings",
        "when": "cody.embeddings.hasIssue"
      },
      {
        "command": "cody.debug.export.logs",
        "category": "Cody Debug",
        "group": "Debug",
        "title": "Export Logs…",
        "when": "config.cody.debug.enable"
      },
      {
        "command": "cody.debug.outputChannel",
        "category": "Cody Debug",
        "group": "Debug",
        "title": "Open Output Channel"
      },
      {
        "command": "cody.debug.enable.all",
        "category": "Cody Debug",
        "group": "Debug",
        "title": "Enable Debug Mode",
        "when": "!config.cody.debug.verbose"
      },
      {
        "command": "cody.debug.reportIssue",
        "category": "Cody Debug",
        "group": "Debug",
        "title": "Report Issue"
      },
      {
        "command": "cody.copy.version",
        "category": "Cody Debug",
        "group": "Debug",
        "icon": "$(copy)",
        "title": "Copy Cody Extension Version"
      }
    ],
    "keybindings": [
      {
        "command": "cody.chat.focus",
        "key": "alt+/",
        "when": "!cody.activated"
      },
      {
        "command": "cody.chat.tree.view.focus",
        "key": "alt+f1",
        "when": "cody.activated"
      },
      {
        "command": "cody.chat.panel.new",
        "key": "alt+/",
        "when": "cody.activated"
      },
      {
        "command": "cody.chat.panel.new",
        "key": "alt+l",
        "when": "cody.activated && !editorHasSelection"
      },
      {
        "command": "cody.chat.context.add",
        "key": "alt+l",
        "when": "cody.activated && !editorReadonly && editorTextFocus && editorHasSelection"
      },
      {
        "command": "cody.command.edit-code",
        "key": "alt+k",
        "when": "cody.activated && !editorReadonly"
      },
      {
        "command": "cody.command.document-code",
        "key": "alt+d",
        "when": "cody.activated && !editorReadonly"
      },
      {
        "command": "cody.menu.commands",
        "key": "alt+c",
        "mac": "alt+c",
        "when": "cody.activated"
      },
      {
        "command": "cody.menu.custom-commands",
        "key": "shift+alt+c",
        "when": "cody.activated"
      },
      {
        "command": "-github.copilot.generate",
        "key": "ctrl+enter"
      },
      {
        "command": "cody.autocomplete.manual-trigger",
        "key": "alt+\\",
        "when": "editorTextFocus && !editorHasSelection && config.cody.autocomplete.enabled && !inlineSuggestionsVisible"
      },
      {
        "command": "cody.fixup.acceptNearest",
        "key": "alt+a",
        "when": "cody.activated && !editorReadonly && cody.hasActionableEdit"
      },
      {
        "command": "cody.fixup.retryNearest",
        "key": "alt+r",
        "when": "cody.activated && !editorReadonly && cody.hasActionableEdit"
      },
      {
        "command": "cody.fixup.undoNearest",
        "key": "alt+x",
        "when": "cody.activated && !editorReadonly && cody.hasActionableEdit"
      },
      {
        "command": "cody.fixup.cancelNearest",
        "key": "alt+z",
        "when": "cody.activated && !editorReadonly && cody.hasActionableEdit"
      },
      {
        "command": "cody.supercompletion.jumpTo",
        "args": ["next"],
        "key": "shift+ctrl+down",
        "when": "cody.activated && !editorReadonly && cody.hasActionableSupercompletion"
      },
      {
        "command": "cody.supercompletion.jumpTo",
        "args": ["previous"],
        "key": "shift+ctrl+up",
        "when": "cody.activated && !editorReadonly && cody.hasActionableSupercompletion"
      }
    ],
    "submenus": [
      {
        "label": "Cody",
        "id": "cody.submenu"
      }
    ],
    "menus": {
      "commandPalette": [
        {
          "command": "cody.command.edit-code",
          "when": "cody.activated && editorIsOpen"
        },
        {
          "command": "cody.command.explain-code",
          "when": "cody.activated && editorIsOpen"
        },
        {
          "command": "cody.command.context-search",
          "when": "cody.activated && editorIsOpen"
        },
        {
          "command": "cody.command.smell-code",
          "when": "cody.activated && editorIsOpen"
        },
        {
          "command": "cody.command.unit-tests",
          "when": "cody.activated && editorIsOpen"
        },
        {
          "command": "cody.command.document-code",
          "when": "cody.activated && editorIsOpen"
        },
        {
          "command": "cody.menu.custom-commands",
          "when": "cody.activated"
        },
        {
          "command": "cody.embeddings.resolveIssue",
          "when": "false"
        },
        {
          "command": "cody.focus",
          "title": "Cody: Sign In",
          "when": "!cody.activated"
        },
        {
          "command": "cody.guardrails.debug",
          "when": "config.cody.experimental.guardrails && editorHasSelection"
        },
        {
          "command": "cody.show-page",
          "when": "false"
        },
        {
          "command": "cody.show-rate-limit-modal",
          "when": "false"
        }
      ],
      "editor/context": [
        {
          "submenu": "cody.submenu",
          "group": "0_cody"
        },
        {
          "command": "cody.chat.context.add",
          "group": "0_cody",
          "when": "cody.activated && editorTextFocus && editorHasSelection"
        }
      ],
      "cody.submenu": [
        {
          "command": "cody.chat.panel.new",
          "when": "cody.activated",
          "group": "ask"
        },
        {
          "command": "cody.command.explain-code",
          "when": "cody.activated",
          "group": "command"
        },
        {
          "command": "cody.command.edit-code",
          "when": "cody.activated",
          "group": "ask"
        },
        {
          "command": "cody.command.unit-tests",
          "when": "cody.activated",
          "group": "command"
        },
        {
          "command": "cody.command.document-code",
          "when": "cody.activated",
          "group": "command"
        },
        {
          "command": "cody.command.smell-code",
          "when": "cody.activated",
          "group": "command"
        },
        {
          "command": "cody.menu.custom-commands",
          "when": "cody.activated",
          "group": "custom-commands"
        },
        {
          "command": "cody.focus",
          "when": "!cody.activated",
          "group": "other"
        },
        {
          "command": "cody.guardrails.debug",
          "when": "cody.activated && config.cody.experimental.guardrails && editorHasSelection",
          "group": "other"
        }
      ],
      "view/title": [
        {
          "command": "cody.chat.panel.new",
          "when": "view == cody.chat.tree.view && cody.activated",
          "group": "navigation@1"
        },
        {
          "command": "cody.chat.history.clear",
          "when": "view == cody.chat.tree.view && cody.activated && cody.hasChatHistory",
          "enablement": "cody.hasChatHistory",
          "group": "navigation@2"
        },
        {
          "command": "cody.chat.history.export",
          "when": "view == cody.chat.tree.view && cody.activated && cody.hasChatHistory",
          "enablement": "cody.hasChatHistory",
          "group": "navigation@3"
        },
        {
          "command": "cody.welcome",
          "when": "view == cody.support.tree.view",
          "group": "7_cody@0"
        },
        {
          "command": "cody.debug.export.logs",
          "when": "view == cody.support.tree.view",
          "group": "8_cody@1"
        },
        {
          "command": "cody.debug.enable.all",
          "when": "view == cody.support.tree.view && !config.cody.debug.verbose",
          "group": "8_cody@0"
        },
        {
          "command": "cody.debug.outputChannel",
          "when": "view == cody.support.tree.view",
          "group": "8_cody@2"
        },
        {
          "command": "cody.debug.reportIssue",
          "when": "view == cody.support.tree.view",
          "group": "9_cody@1"
        },
        {
          "command": "cody.search.index-update",
          "when": "view == cody.search && cody.activated",
          "group": "navigation@1"
        },
        {
          "command": "cody.search.index-update-all",
          "when": "view == cody.search && cody.activated",
          "group": "navigation@2"
        }
      ],
      "editor/title": [
        {
          "command": "cody.menu.commands",
          "when": "cody.activated && !editorReadonly && (resourceScheme == file || activeWebviewPanelId == cody.chatPanel)",
          "group": "navigation",
          "visibility": "visible"
        },
        {
          "command": "cody.chat.panel.new",
          "when": "activeWebviewPanelId == cody.chatPanel && cody.activated",
          "group": "navigation@1",
          "visibility": "visible"
        },
        {
          "command": "cody.chat.history.panel",
          "when": "activeWebviewPanelId == cody.chatPanel && cody.activated",
          "group": "navigation@2",
          "visibility": "visible"
        },
        {
          "command": "workbench.action.moveEditorToNewWindow",
          "when": "activeWebviewPanelId == cody.chatPanel && cody.activated && !isAuxiliaryEditorPart",
          "group": "navigation@3",
          "visibility": "visible"
        },
        {
          "command": "cody.settings.extension.chat",
          "when": "activeWebviewPanelId == cody.chatPanel && cody.activated",
          "group": "navigation@4",
          "visibility": "visible"
        }
      ],
      "view/item/context": [
        {
          "command": "cody.chat.history.edit",
          "when": "view == cody.chat.tree.view && cody.activated && cody.hasChatHistory && viewItem == cody.chats",
          "group": "inline@1"
        },
        {
          "command": "cody.chat.history.delete",
          "when": "view == cody.chat.tree.view && cody.activated && cody.hasChatHistory && viewItem == cody.chats",
          "group": "inline@2"
        },
        {
          "command": "cody.copy.version",
          "when": "view == cody.support.tree.view && viewItem == cody.version",
          "group": "inline@1"
        }
      ],
      "terminal/context": [
        {
          "command": "cody.command.explain-output",
          "group": "0_cody",
          "when": "cody.activated"
        }
      ]
    },
    "configuration": {
      "type": "object",
      "title": "Cody",
      "properties": {
        "cody.serverEndpoint": {
          "order": 1,
          "type": "string",
          "description": "URL to the Sourcegraph instance.",
          "examples": "https://example.sourcegraph.com",
          "markdownDeprecationMessage": "**Deprecated**: Please sign in via the UI instead. If you are already signed in, you can empty this field to remove this warning.",
          "deprecationMessage": "Deprecated: Please sign in via the UI instead."
        },
        "cody.proxy": {
          "type": "string",
          "markdownDeprecationMessage": "The SOCKS proxy endpoint to access server endpoint. This is only supported with some autocomplete providers and only for use with the Cody Agent (for instance with JetBrains plugin). For VS Code please use http.proxy instead."
        },
        "cody.codebase": {
          "order": 2,
          "type": "string",
          "markdownDescription": "A Git repository URL to use instead of allowing Cody to infer the Git repository from the workspace.",
          "examples": ["https://github.com/sourcegraph/cody", "ssh://git@github.com/sourcegraph/cody"]
        },
        "cody.useContext": {
          "order": 99,
          "type": "string",
          "enum": ["embeddings", "keyword", "blended", "none"],
          "default": "blended",
          "markdownDescription": "Controls which context providers Cody uses for chat, commands and inline edits. Use 'blended' for best results. For debugging other context sources, 'embeddings' will use an embeddings-based index if available. 'keyword' will use a search-based index. 'none' will not use embeddings or search-based indexes."
        },
        "cody.customHeaders": {
          "order": 4,
          "type": "object",
          "markdownDescription": "Adds custom HTTP headers to all network requests to the Sourcegraph endpoint. Defining required headers here ensures requests are properly forwarded through intermediary proxy servers, which may mandate certain custom headers for internal or external communication.",
          "default": {},
          "examples": [
            {
              "Cache-Control": "no-cache",
              "Proxy-Authenticate": "Basic"
            }
          ]
        },
        "cody.autocomplete.enabled": {
          "order": 5,
          "type": "boolean",
          "markdownDescription": "Enables code autocompletions.",
          "default": true
        },
        "cody.autocomplete.languages": {
          "order": 5,
          "type": "object",
          "markdownDescription": "Enables or disables code autocompletions for specified [language ids](https://code.visualstudio.com/docs/languages/identifiers). `\"*\"` is the default fallback if no language-specific setting is found.\n\nThe default setting: \n\n```json\n{\n  \"*\": true\n}\n```\n\nTo disable autocomplete for a given [language id](https://code.visualstudio.com/docs/languages/identifiers#_known-language-identifiers) set its value to `false`, for example:\n\n```json\n{\n  \"*\": true,\n  \"plaintext\": false\n}\n```",
          "default": {
            "*": true
          },
          "examples": [
            {
              "*": true,
              "plaintext": false
            }
          ]
        },
        "cody.commandCodeLenses": {
          "order": 8,
          "type": "boolean",
          "markdownDescription": "Adds code lenses to current file for quick access to Cody commands.",
          "default": false
        },
        "cody.experimental.guardrails": {
          "order": 9,
          "type": "boolean",
          "markdownDescription": "Experimental feature for internal use.",
          "default": false
        },
        "cody.experimental.localSymbols": {
          "order": 9,
          "type": "boolean",
          "default": false,
          "markdownDescription": "Experimental feature for internal use."
        },
        "cody.chat.preInstruction": {
          "order": 6,
          "type": "string",
          "markdownDescription": "A custom instruction to be included at the start of all chat messages (e.g. \"Answer all my questions in Spanish.\")",
          "examples": ["Answer all my questions in Spanish."]
        },
        "cody.edit.preInstruction": {
          "order": 7,
          "type": "string",
          "markdownDescription": "A custom instruction to be included at the end of all instructions for edit commands (e.g. \"Write all unit tests with Jest instead of detected framework.\")",
          "examples": ["Write all unit tests with Jest instead of detected framework."]
        },
        "cody.codeActions.enabled": {
          "order": 11,
          "title": "Cody Code Actions",
          "type": "boolean",
          "markdownDescription": "Add Cody options to Quick Fix menus for fixing, explaining, documenting, and editing code.",
          "default": true
        },
        "cody.commandHints.enabled": {
          "order": 12,
          "title": "Cody Command Hints",
          "type": "boolean",
          "markdownDescription": "Enable hints for Cody commands such as \"Opt+K to Edit\" or \"Opt+D to Document\"",
          "default": true
        },
        "cody.experimental.simpleChatContext": {
          "order": 99,
          "type": "boolean",
          "markdownDescription": "Uses the new simplifed chat context fetcher",
          "default": true
        },
        "cody.experimental.ollamaChat": {
          "order": 99,
          "type": "boolean",
          "markdownDescription": "Enable local Ollama models for chat and commands",
          "default": false
        },
        "cody.experimental.symfContext": {
          "order": 99,
          "type": "boolean",
          "markdownDescription": "Enable symf code search context for chat",
          "default": true
        },
        "cody.experimental.symf.path": {
          "order": 99,
          "type": "string",
          "markdownDescription": "Path to symf binary",
          "default": ""
        },
        "cody.experimental.tracing": {
          "order": 99,
          "type": "boolean",
          "markdownDescription": "Enable OpenTelemetry tracing",
          "default": false
        },
        "cody.debug.enable": {
          "order": 99,
          "type": "boolean",
          "markdownDescription": "Turns on debug output (visible in the VS Code Output panel under \"Cody by Sourcegraph\")",
          "default": true
        },
        "cody.debug.verbose": {
          "order": 99,
          "type": "boolean",
          "markdownDescription": "Enables verbose debug output. Debug messages may contain more details if the invocation includes verbose information."
        },
        "cody.debug.filter": {
          "order": 99,
          "type": "string",
          "markdownDescription": "Regular expression to filter debug output. If empty, defaults to '.*', which prints all messages."
        },
        "cody.telemetry.level": {
          "order": 99,
          "type": "string",
          "enum": ["all", "off"],
          "enumDescriptions": ["Sends usage data and errors.", "Disables all extension telemetry."],
          "markdownDescription": "Controls the telemetry about Cody usage and errors. See [Cody usage and privacy notice](https://about.sourcegraph.com/terms/cody-notice).",
          "default": "all"
        },
        "cody.autocomplete.advanced.provider": {
          "type": "string",
          "default": null,
          "enum": [
            null,
            "anthropic",
            "fireworks",
            "unstable-openai",
            "experimental-ollama",
            "experimental-openaicompatible"
          ],
          "markdownDescription": "The provider used for code autocomplete. Most providers other than `anthropic` require the `cody.autocomplete.advanced.serverEndpoint` and `cody.autocomplete.advanced.accessToken` settings to also be set. Check the Cody output channel for error messages if autocomplete is not working as expected."
        },
        "cody.autocomplete.advanced.serverEndpoint": {
          "type": "string",
          "markdownDescription": "The server endpoint used for code autocomplete. This is only supported with a provider other than `anthropic`."
        },
        "cody.autocomplete.advanced.accessToken": {
          "type": "string",
          "markdownDescription": "The access token used for code autocomplete. This is only supported with a provider other than `anthropic`."
        },
        "cody.autocomplete.advanced.model": {
          "type": "string",
          "default": null,
          "enum": [null, "starcoder-16b", "starcoder-7b", "starcoder2-hybrid", "llama-code-13b"],
          "markdownDescription": "Overwrite the  model used for code autocompletion inference. This is only supported with the `fireworks` provider"
        },
        "cody.autocomplete.completeSuggestWidgetSelection": {
          "type": "boolean",
          "default": true,
          "markdownDescription": "Autocomplete based on the currently selection in the suggest widget. Requires the VS Code user setting `editor.inlineSuggest.suppressSuggestions` set to true and will change it to true in user settings if it is not true."
        },
        "cody.autocomplete.formatOnAccept": {
          "type": "boolean",
          "default": false,
          "markdownDescription": "Format completions on accept using [the default document formatter](https://code.visualstudio.com/docs/editor/codebasics#_formatting)."
        },
        "cody.autocomplete.disableInsideComments": {
          "type": "boolean",
          "default": false,
          "markdownDescription": "Prevent autocomplete requests while inside code comments."
        },
        "cody.experimental.foldingRanges": {
          "type": "string",
          "enum": ["lsp", "indentation-based"],
          "enumDescriptions": [
            "Use folding ranges that are enabled by default in VS Code, and are usually powered by LSP",
            "Use custom implementation of folding ranges that is indentation based. This is the implementation that is used by other Cody clients like the JetBrains plugin"
          ],
          "markdownDescription": "Determines the algorithm Cody uses to detect folding ranges. Cody uses folding ranges for several features like the 'Document code' command",
          "default": "all"
        },
        "cody.experimental.hoverCommands": {
          "type": "boolean",
          "default": true,
          "markdownDescription": "Display commands in hover tooltips for code elements.",
          "description": "%config.experimental.hoverCommands%",
          "tags": ["experimental", "feature-flag"]
        },
        "cody.autocomplete.experimental.hotStreak": {
          "type": "boolean",
          "default": false,
          "markdownDescription": "Preload follow-up completions"
        },
        "cody.autocomplete.experimental.smartThrottle": {
          "type": "boolean",
          "default": false,
          "markdownDescription": "Changes the debounce time for autocomplete requests based on the amount of time since the last request."
        },
        "cody.autocomplete.experimental.graphContext": {
          "type": "string",
          "default": null,
          "enum": [null, "bfg", "bfg-mixed"],
          "markdownDescription": "Use the code graph to retrieve context for autocomplete requests."
        },
        "cody.autocomplete.experimental.fireworksOptions": {
          "type": "object",
          "markdownDescription": "Experimental options for the direct-Fireworks autocomplete provider.",
          "properties": {
            "url": {
              "type": "string",
              "description": "The URL of the Fireworks API.",
              "default": "https://api.fireworks.ai/inference/v1/completions"
            },
            "token": {
              "type": "string",
              "description": "The access token of the Fireworks API."
            },
            "model": {
              "type": "string",
              "description": "The model ID can be acquired from `firectl list deployments`",
              "default": "accounts/sourcegraph/models/starcoder2-7b"
            },
            "parameters": {
              "type": "object",
              "description": "Parameters for querying the the model.",
              "properties": {
                "temperature": "number",
                "top_k": "number",
                "top_p": "number",
                "stop": {
                  "type": "array",
                  "default": [],
                  "items": {
                    "type": "string"
                  }
                }
              }
            }
          }
        },
        "cody.autocomplete.experimental.ollamaOptions": {
          "type": "object",
          "markdownDescription": "Options for the [Ollama](https://ollama.ai/) experimental autocomplete provider.",
          "default": {
            "url": "http://localhost:11434",
            "model": "deepseek-coder:6.7b-base-q4_K_M"
          },
          "properties": {
            "url": {
              "type": "string",
              "description": "The URL of the Ollama API.",
              "default": "http://localhost:11434"
            },
            "model": {
              "type": "string",
              "default": "deepseek-coder:6.7b-base-q4_K_M",
              "examples": [
                "codellama:7b-code",
                "codellama:13b-code",
                "deepseek-coder:6.7b-base-q4_K_M",
                "starcoder2:7b",
                "starcoder2:15b"
              ]
            },
            "parameters": {
              "type": "object",
              "description": "Parameters for how Ollama will run the model. See Ollama [PARAMETER documentation](https://github.com/jmorganca/ollama/blob/main/docs/api.md#generate-request-with-options).",
              "properties": {
                "num_ctx": "number",
                "temperature": "number",
                "top_k": "number",
                "top_p": "number"
              }
            }
          }
        },
        "cody.internal.unstable": {
          "order": 999,
          "type": "boolean",
          "markdownDescription": "[INTERNAL ONLY] Enable all unstable experimental features.",
          "default": false
        }
      }
    },
    "icons": {
      "cody-logo": {
        "description": "Cody logo",
        "default": {
          "fontPath": "resources/cody-icons.woff",
          "fontCharacter": "\\0041"
        }
      },
      "cody-logo-heavy": {
        "description": "Cody logo heavy",
        "default": {
          "fontPath": "resources/cody-icons.woff",
          "fontCharacter": "\\0042"
        }
      },
      "anthropic-logo": {
        "description": "Anthropic logo",
        "default": {
          "fontPath": "resources/cody-icons.woff",
          "fontCharacter": "\\0043"
        }
      },
      "openai-logo": {
        "description": "OpenAI logo",
        "default": {
          "fontPath": "resources/cody-icons.woff",
          "fontCharacter": "\\0044"
        }
      },
      "mistral-logo": {
        "description": "Mistral logo",
        "default": {
          "fontPath": "resources/cody-icons.woff",
          "fontCharacter": "\\0045"
        }
      },
      "ollama-logo": {
        "description": "Ollama logo",
        "default": {
          "fontPath": "resources/cody-icons.woff",
          "fontCharacter": "\\0046"
        }
      },
      "gemini-logo": {
        "description": "Gemini logo",
        "default": {
          "fontPath": "resources/cody-icons.woff",
          "fontCharacter": "\\0047"
        }
      },
      "new-comment-icon": {
        "description": "New comment icon",
        "default": {
          "fontPath": "resources/cody-icons.woff",
          "fontCharacter": "\\0048"
        }
      },
      "discord-logo": {
        "description": "Discord logo",
        "default": {
          "fontPath": "resources/cody-icons.woff",
          "fontCharacter": "\\0049"
        }
      }
    }
  },
  "dependencies": {
    "@anthropic-ai/sdk": "^0.4.2",
    "@floating-ui/react": "^0.26.9",
    "@lexical/code": "^0.13.1",
    "@lexical/html": "^0.13.1",
    "@lexical/react": "^0.13.1",
    "@mdi/js": "^7.2.96",
    "@opentelemetry/api": "^1.7.0",
    "@opentelemetry/core": "^1.18.1",
    "@opentelemetry/exporter-trace-otlp-http": "^0.45.1",
    "@opentelemetry/instrumentation": "^0.45.1",
    "@opentelemetry/instrumentation-http": "^0.45.1",
    "@opentelemetry/resources": "^1.18.1",
    "@opentelemetry/sdk-node": "^0.45.1",
    "@opentelemetry/sdk-trace-base": "^1.18.1",
    "@opentelemetry/sdk-trace-node": "^1.18.1",
    "@opentelemetry/semantic-conventions": "^1.18.1",
    "@sentry/browser": "^7.107.0",
    "@sentry/core": "^7.107.0",
    "@sentry/node": "^7.107.0",
    "@sourcegraph/cody-shared": "workspace:*",
    "@sourcegraph/telemetry": "^0.16.0",
    "@sourcegraph/tree-sitter-wasms": "^0.1.9",
    "@vscode/codicons": "^0.0.35",
    "@vscode/webview-ui-toolkit": "^1.2.2",
    "async-mutex": "^0.4.0",
    "axios": "^1.3.6",
    "classnames": "^2.3.2",
    "crypto-js": "^4.2.0",
    "detect-indent": "^7.0.1",
    "diff": "^5.2.0",
    "fast-xml-parser": "^4.3.2",
    "glob": "^7.2.3",
    "ini": "^4.1.2",
    "isomorphic-fetch": "^3.0.0",
    "js-levenshtein": "^1.1.6",
    "lexical": "^0.13.1",
    "lodash": "^4.17.21",
    "lru-cache": "^10.0.0",
    "mkdirp": "^3.0.1",
    "os-browserify": "^0.3.0",
    "parse-git-diff": "^0.0.14",
<<<<<<< HEAD
    "proxy-agent": "^6.4.0",
    "re2-wasm": "^1.0.2",
=======
    "re2": "^1.20.10",
>>>>>>> 36441658
    "semver": "^7.5.4",
    "socks-proxy-agent": "^8.0.1",
    "unzipper": "^0.10.14",
    "uuid": "^9.0.0",
    "vscode-languageserver-textdocument": "^1.0.8",
    "vscode-uri": "^3.0.7",
    "web-tree-sitter": "^0.21.0",
    "wink-nlp-utils": "^2.1.0"
  },
  "devDependencies": {
    "@google-cloud/pubsub": "^3.7.3",
    "@playwright/test": "1.39.0",
    "@pollyjs/adapter-node-http": "^6.0.6",
    "@pollyjs/core": "^6.0.6",
    "@pollyjs/persister": "^6.0.6",
    "@pollyjs/persister-fs": "^6.0.6",
    "@storybook/preview-api": "^8.0.5",
    "@types/axios": "^0.14.0",
    "@types/crypto-js": "^4.2.2",
    "@types/dedent": "^0.7.0",
    "@types/diff": "^5.0.9",
    "@types/express": "^4.17.17",
    "@types/fs-extra": "^11.0.4",
    "@types/glob": "^8.0.0",
    "@types/ini": "^4.1.0",
    "@types/isomorphic-fetch": "^0.0.39",
    "@types/js-levenshtein": "^1.1.1",
    "@types/lodash": "^4.14.195",
    "@types/mocha": "^10.0.6",
    "@types/pako": "^2.0.3",
    "@types/progress": "^2.0.5",
    "@types/semver": "^7.5.0",
    "@types/unzipper": "^0.10.7",
    "@types/uuid": "^9.0.2",
    "@types/vscode": "^1.79.0",
    "@types/yaml": "^1.9.7",
    "@vscode/test-electron": "^2.3.8",
    "@vscode/test-web": "^0.0.47",
    "@vscode/vsce": "^2.22.0",
    "concurrently": "^8.2.0",
    "dedent": "^0.7.0",
    "express": "^4.18.2",
    "fast-json-stable-stringify": "^2.1.0",
    "fs-extra": "^11.2.0",
    "fuzzysort": "^2.0.4",
    "mocha": "^10.2.0",
    "ovsx": "^0.8.2",
    "pako": "^2.1.0",
    "path-browserify": "^1.0.1",
    "playwright": "1.39.0",
    "progress": "^2.0.3",
    "yaml": "^2.3.4"
  }
}<|MERGE_RESOLUTION|>--- conflicted
+++ resolved
@@ -1278,12 +1278,8 @@
     "mkdirp": "^3.0.1",
     "os-browserify": "^0.3.0",
     "parse-git-diff": "^0.0.14",
-<<<<<<< HEAD
     "proxy-agent": "^6.4.0",
     "re2-wasm": "^1.0.2",
-=======
-    "re2": "^1.20.10",
->>>>>>> 36441658
     "semver": "^7.5.4",
     "socks-proxy-agent": "^8.0.1",
     "unzipper": "^0.10.14",
