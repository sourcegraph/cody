{
  "name": "cody-ai",
  "private": true,
  "displayName": "Cody AI",
  "version": "0.14.5",
  "publisher": "sourcegraph",
  "license": "Apache-2.0",
  "icon": "resources/cody.png",
  "description": "Code AI with codebase context",
  "scripts": {
    "postinstall": "pnpm download-wasm",
    "dev": "pnpm run -s dev:desktop",
    "dev:insiders": "pnpm run -s dev:desktop:insiders",
    "start:dev:desktop": "NODE_ENV=development code --extensionDevelopmentPath=$PWD --disable-extension=sourcegraph.cody-ai --disable-extension=github.copilot --disable-extension=github.copilot-nightly --inspect-extensions=9333 --new-window . --goto ./src/logged-rerank.ts:16:5",
    "dev:desktop": "pnpm run -s build:dev:desktop && pnpm run start:dev:desktop",
    "dev:desktop:insiders": "pnpm run -s build:dev:desktop && NODE_ENV=development code-insiders --extensionDevelopmentPath=$PWD --disable-extension=sourcegraph.cody-ai --disable-extension=github.copilot --disable-extension=github.copilot-nightly --inspect-extensions=9333 --new-window . --goto ./src/logged-rerank.ts:16:5",
    "dev:web": "pnpm run -s build:dev:web && pnpm run -s _dev:vscode-test-web --browserType none",
    "watch:dev:web": "concurrently \"pnpm run -s watch:build:dev:web\" \"pnpm run -s _dev:vscode-test-web --browserType none\"",
    "_dev:vscode-test-web": "vscode-test-web --extensionDevelopmentPath=. ${WORKSPACE-test/fixtures/workspace}",
    "build": "tsc --build && pnpm run -s _build:esbuild:desktop && pnpm run -s _build:esbuild:web && pnpm run -s _build:webviews --mode production",
    "_build:desktop": "pnpm run -s _build:esbuild:desktop && pnpm run -s _build:webviews --mode production",
    "_build:web": "pnpm run -s _build:esbuild:web && pnpm run -s _build:webviews --mode production",
    "build:dev:desktop": "concurrently \"pnpm run -s _build:esbuild:desktop\" \"pnpm run -s _build:webviews --mode development\"",
    "build:dev:web": "concurrently \"pnpm run -s _build:esbuild:web\" \"pnpm run -s _build:webviews --mode development\"",
    "watch:build:dev:web": "concurrently \"pnpm run -s _build:esbuild:web --watch\" \"pnpm run -s _build:webviews --mode development --watch\"",
    "watch:build:dev:desktop": "concurrently \"pnpm run -s _build:esbuild:desktop --watch\" \"pnpm run -s _build:webviews --mode development --watch\"",
    "_build:esbuild:desktop": "pnpm download-wasm && esbuild ./src/extension.node.ts --bundle --outfile=dist/extension.node.js --external:vscode --format=cjs --platform=node --sourcemap",
    "_build:esbuild:web": "esbuild ./src/extension.web.ts --platform=browser --bundle --outfile=dist/extension.web.js --alias:path=path-browserify --alias:os=os-browserify --external:vscode --define:process='{\"env\":{}}' --define:window=self --format=cjs --sourcemap",
    "_build:webviews": "vite -c webviews/vite.config.ts build",
    "lint": "pnpm run lint:js",
    "lint:js": "NODE_OPTIONS=--max-old-space-size=4096 eslint --quiet --cache '**/*.[tj]s?(x)'",
    "release": "ts-node ./scripts/release.ts",
    "download-wasm": "ts-node-transpile-only ./scripts/download-wasm-modules.ts",
    "release:dry-run": "pnpm run download-wasm && CODY_RELEASE_DRY_RUN=1 ts-node ./scripts/release.ts",
    "storybook": "storybook dev -p 6007 --no-open --no-version-updates --no-release-notes",
    "test:e2e": "tsc --build && node dist/tsc/test/e2e/install-deps.js && pnpm run -s build:dev:desktop && playwright test",
    "test:integration": "tsc --build ./test/integration && pnpm run -s build:dev:desktop && node --inspect -r ts-node/register dist/tsc/test/integration/main.js",
    "test:unit": "vitest",
    "vscode:prepublish": "pnpm -s run build",
    "generate:completions": "OUTFILE=/tmp/run-code-completions-on-dataset.js && esbuild ./test/completions/run-code-completions-on-dataset.ts --bundle --external:vscode --outfile=$OUTFILE --format=cjs --platform=node --sourcemap=inline && node --enable-source-maps $OUTFILE",
    "test:unit:tree-sitter-queries": "vitest vscode/src/completions/tree-sitter/query-tests/**/*.test.ts"
  },
  "categories": [
    "Programming Languages",
    "Machine Learning",
    "Snippets",
    "Education"
  ],
  "keywords": [
    "ai",
    "openai",
    "anthropic",
    "assistant",
    "chatbot",
    "chat",
    "refactor",
    "documentation",
    "test",
    "sourcegraph",
    "codey",
    "llm",
    "codegen",
    "autocomplete",
    "bot",
    "model",
    "typescript",
    "javascript",
    "python",
    "golang",
    "go",
    "html",
    "css",
    "java",
    "php",
    "swift",
    "kotlin"
  ],
  "repository": {
    "type": "git",
    "url": "https://github.com/sourcegraph/cody",
    "directory": "vscode"
  },
  "bugs": {
    "url": "https://github.com/sourcegraph/cody/issues"
  },
  "homepage": "https://docs.sourcegraph.com/cody",
  "badges": [
    {
      "url": "https://img.shields.io/discord/969688426372825169?color=5765F2",
      "href": "https://srcgr.ph/discord",
      "description": "Discord"
    }
  ],
  "engines": {
    "vscode": "^1.79.0"
  },
  "main": "./dist/extension.node.js",
  "browser": "./dist/extension.web.js",
  "activationEvents": [
    "onStartupFinished"
  ],
  "contributes": {
    "walkthroughs": [
      {
        "id": "welcome",
        "title": "Getting Started with Cody",
        "description": "Discover how Cody can help you write and understand code faster.",
        "steps": [
          {
            "id": "chat",
            "title": "Ask Cody a Question",
            "description": "Cody writes code and answers questions using your own code graph as context.\n[Open Chat](command:cody.walkthrough.showChat)",
            "media": {
              "markdown": "walkthroughs/chat.md"
            }
          },
          {
            "id": "commands",
            "title": "Cody Commands",
            "description": "You can use Cody commands to streamline your development process (e.g. generate unit tests, documentation, and more) with just a few clicks.\n[Open Commands Menu](command:cody.action.commands.menu)",
            "media": {
              "markdown": "walkthroughs/commands.md"
            }
          },
          {
            "id": "explain",
            "title": "Explain Code",
            "description": "Ask Cody to explain some code. Select some lines and use the \"Explain Code\" command.\n[Open Commands Menu](command:cody.action.commands.menu)",
            "media": {
              "markdown": "walkthroughs/explain.md"
            }
          },
          {
            "id": "inline-assist",
            "title": "Inline Chat",
            "description": "Chat with Cody without leaving your file. Click the + button next to any line number in a file to bring up Inline Chat.\n[Enable in Settings](command:cody.walkthrough.enableInlineChat)",
            "media": {
              "markdown": "walkthroughs/inline-assist.md"
            }
          },
          {
            "id": "autocomplete",
            "title": "Code Autocomplete",
            "description": "Let Cody automatically write code for you. Start writing a comment or a line of code and Cody will suggest the next few lines.",
            "media": {
              "markdown": "walkthroughs/autocomplete.md"
            }
          },
          {
            "id": "learn-more",
            "title": "Learn More & Feedback",
            "description": "📖 Dive deeper into Cody by reading our [full documentation](https://docs.sourcegraph.com/cody).\n🎨 Discover more features by searching for \"Cody\" in the [Command Palette](command:workbench.action.showCommands).\n🗒️ Find out how Cody is improving by taking a look at the [Changelog](https://sourcegraph.com/github.com/sourcegraph/cody/-/blob/vscode/CHANGELOG.md).\n💬 Bugs, ideas or feedback? Post a message on our [GitHub Discussions](https://github.com/sourcegraph/cody/discussions/new?category=product-feedback&labels=vscode).",
            "media": {
              "markdown": "walkthroughs/learn-more.md"
            }
          }
        ]
      }
    ],
    "colors": [
      {
        "id": "cody.fixup.conflictBackground",
        "description": "The background of text Cody will edit where there is a specific conflict with your changes.",
        "defaults": {
          "light": "mergeEditor.conflictingLines.background",
          "dark": "mergeEditor.conflictingLines.background"
        }
      },
      {
        "id": "cody.fixup.conflictBorder",
        "description": "The border of text Cody will edit, if there is a conflict with your changes.",
        "defaults": {
          "light": "mergeEditor.conflict.unhandledFocused.border",
          "dark": "mergeEditor.conflict.unhandledFocused.border"
        }
      },
      {
        "id": "cody.fixup.conflictedBackground",
        "description": "The background of text Cody will edit, if there is a conflict with your changes.",
        "defaults": {
          "light": "#ffffff00",
          "dark": "#00000000"
        }
      },
      {
        "id": "cody.fixup.conflictedBorder",
        "description": "The border of text Cody will edit, if there is a conflict with your changes.",
        "defaults": {
          "light": "mergeEditor.conflict.unhandledUnfocused.border",
          "dark": "mergeEditor.conflict.unhandledUnfocused.border"
        }
      },
      {
        "id": "cody.fixup.incomingBackground",
        "description": "The background of text Cody will edit.",
        "defaults": {
          "light": "merge.incomingContentBackground",
          "dark": "merge.incomingContentBackground"
        }
      },
      {
        "id": "cody.fixup.incomingBorder",
        "description": "The border around text Cody will edit.",
        "defaults": {
          "light": "#436EB1",
          "dark": "#436EB1"
        }
      }
    ],
    "viewsContainers": {
      "activitybar": [
        {
          "id": "cody",
          "title": "Cody",
          "icon": "resources/cody.svg"
        }
      ]
    },
    "views": {
      "cody": [
        {
          "type": "webview",
          "id": "cody.chat",
          "name": "Chat",
          "when": "(!cody.activated && config.cody.experimental.chatPanel) || !config.cody.experimental.chatPanel"
        },
        {
          "type": "webview",
          "id": "cody.search",
          "name": "Search (experimental)",
          "visibility": "visible",
          "when": "cody.activated && config.cody.experimental.newSearch"
        },
        {
          "id": "cody.fixup.tree.view",
          "name": "Fixups",
          "when": "cody.nonstop.fixups.enabled && cody.activated && !config.cody.experimental.chatPanel",
          "icon": "cody.svg",
          "contextualTitle": "Fixups"
        },
        {
          "id": "cody.commands.tree.view",
          "name": "Commands",
          "when": "cody.activated && config.cody.experimental.chatPanel"
        },
        {
          "id": "cody.chat.tree.view",
          "name": "Chats",
          "when": "cody.activated && config.cody.experimental.chatPanel"
        },
        {
          "id": "cody.support.tree.view",
          "name": "Settings & Support",
          "when": "cody.activated && config.cody.experimental.chatPanel"
        }
      ]
    },
    "viewsWelcome": [
      {
        "view": "cody.fixup.tree.view",
        "contents": "No pending Cody fixups",
        "when": "cody.nonstop.fixups.enabled && cody.activated"
      },
      {
        "view": "cody.chat.tree.view",
        "contents": "Chat alongside your code, attach files, add additional context, and try out different LLM providers.\n[New Chat](command:cody.chat.panel.new)\nTo learn more about chat, [read the docs](https://docs.sourcegraph.com/).",
        "when": "cody.activated"
      }
    ],
    "commands": [
      {
        "command": "cody.welcome",
        "title": "Help & Getting Started",
        "category": "Cody",
        "group": "Cody",
        "icon": "$(book)"
      },
      {
        "command": "cody.feedback",
        "title": "Feedback",
        "category": "Cody",
        "group": "Cody",
        "icon": "$(feedback)"
      },
      {
        "command": "cody.command.edit-code",
        "category": "Ask Cody",
        "title": "Edit Code",
        "when": "cody.activated && editorTextFocus",
        "icon": "$(wand)"
      },
      {
        "command": "cody.command.explain-code",
        "category": "Ask Cody",
        "title": "Explain Code",
        "icon": "$(output)",
        "when": "cody.activated && editorFocus"
      },
      {
        "command": "cody.command.generate-tests",
        "category": "Ask Cody",
        "title": "Generate Unit Tests",
        "icon": "$(package)",
        "when": "cody.activated && editorTextFocus"
      },
      {
        "command": "cody.command.document-code",
        "category": "Ask Cody",
        "title": "Document Code",
        "icon": "$(book)",
        "when": "cody.activated && editorTextFocus"
      },
      {
        "command": "cody.command.smell-code",
        "category": "Ask Cody",
        "title": "Find Code Smells",
        "icon": "$(symbol-keyword)",
        "when": "cody.activated && editorFocus"
      },
      {
        "command": "cody.action.commands.custom.menu",
        "category": "Ask Cody",
        "title": "Custom Commands",
        "icon": "$(tools)",
        "when": "cody.activated && workspaceFolderCount > 0"
      },
      {
        "command": "cody.command.context-search",
        "category": "Ask Cody",
        "title": "Codebase Context Search",
        "when": "cody.activated && workspaceFolderCount > 0"
      },
      {
        "command": "cody.auth.signout",
        "category": "Cody",
        "title": "Sign Out",
        "icon": "$(sign-out)"
      },
      {
        "command": "cody.auth.signin",
        "category": "Cody",
        "title": "Switch Account…"
      },
      {
        "command": "cody.settings.extension",
        "category": "Cody",
        "title": "Extension Settings",
        "group": "Cody",
        "icon": "$(gear)"
      },
      {
        "command": "cody.focus",
        "category": "Cody",
        "title": "Sign In"
      },
      {
        "command": "cody.interactive.clear",
        "category": "Cody",
        "title": "Start a New Chat Session",
        "group": "Cody",
        "icon": "$(add)",
        "when": "cody.activated"
      },
      {
        "command": "cody.history",
        "category": "Cody",
        "title": "Chat History",
        "group": "Cody",
        "icon": "$(history)"
      },
      {
        "command": "cody.status-bar.interacted",
        "category": "Cody",
        "title": "Cody Settings",
        "group": "Cody",
        "icon": "$(settings-gear)",
        "when": "cody.activated"
      },
      {
        "command": "cody.comment.add",
        "title": "Ask Cody",
        "category": "Cody Inline Chat",
        "when": "cody.activated && config.cody.inlineChat.enabled",
        "enablement": "!commentIsEmpty && !cody.inline.reply.pending"
      },
      {
        "command": "cody.comment.stop",
        "title": "Stop generating",
        "category": "Cody Inline Chat",
        "when": "cody.activated && config.cody.inlineChat.enabled",
        "enablement": "!commentThreadIsEmpty",
        "icon": "$(debug-stop)"
      },
      {
        "command": "cody.comment.delete",
        "title": "Remove Inline Chat",
        "category": "Cody Inline Chat",
        "when": "cody.activated && config.cody.inlineChat.enabled",
        "enablement": "!commentThreadIsEmpty",
        "icon": "$(trash)"
      },
      {
        "command": "cody.comment.open-in-sidebar",
        "title": "Open this chat in the sidebar",
        "category": "Cody Inline Chat",
        "when": "cody.activated && config.cody.inlineChat.enabled",
        "enablement": "!commentThreadIsEmpty",
        "icon": "$(comment-discussion)"
      },
      {
        "command": "cody.comment.collapse-all",
        "title": "Collapse All Inline Chats",
        "category": "Cody Inline Chat",
        "when": "cody.activated && config.cody.inlineChat.enabled",
        "enablement": "!commentThreadIsEmpty",
        "icon": "$(collapse-all)"
      },
      {
        "command": "cody.inline.new",
        "title": "Ask Cody Inline",
        "category": "Cody Inline Chat",
        "when": "cody.activated && config.cody.inlineChat.enabled",
        "enablement": "editorFocus && config.cody.inlineChat.enabled"
      },
      {
        "command": "cody.guardrails.debug",
        "category": "Cody",
        "title": "Guardrails Debug Attribution",
        "enablement": "config.cody.experimental.guardrails && editorHasSelection"
      },
      {
        "command": "cody.command.inline-touch",
        "category": "Cody",
        "title": "Touch"
      },
      {
        "command": "cody.fixup.open",
        "category": "Cody",
        "title": "Go to Fixup",
        "icon": "$(file-code)"
      },
      {
        "command": "cody.fixup.accept",
        "category": "Cody",
        "title": "Accept fixup",
        "when": "cody.nonstop.fixups.enabled",
        "enablement": "!cody.fixup.view.isEmpty",
        "icon": "$(check)"
      },
      {
        "command": "cody.fixup.accept-all",
        "category": "Cody",
        "title": "Accept all fixups",
        "when": "cody.nonstop.fixups.enabled",
        "enablement": "!cody.fixup.view.isEmpty",
        "icon": "$(check-all)"
      },
      {
        "command": "cody.fixup.accept-by-file",
        "category": "Cody",
        "title": "Accept fixups in the selected directory",
        "when": "cody.nonstop.fixups.enabled",
        "enablement": "!cody.fixup.view.isEmpty",
        "icon": "$(check-all)"
      },
      {
        "command": "cody.fixup.diff",
        "category": "Cody",
        "title": "Show diff for fixup",
        "when": "cody.nonstop.fixups.enabled",
        "enablement": "!cody.fixup.view.isEmpty",
        "icon": "$(diff)"
      },
      {
        "command": "cody.action.commands.menu",
        "category": "Cody",
        "title": "Commands",
        "when": "cody.activated",
        "icon": "$(cody-logo)"
      },
      {
        "command": "cody.autocomplete.openTraceView",
        "category": "Cody",
        "title": "Open Autocomplete Trace View",
        "when": "cody.activated && config.cody.autocomplete && config.cody.debug.enable && editorHasFocus && !editorReadonly"
      },
      {
        "command": "cody.chat.panel.new",
        "category": "Cody",
        "title": "Start a New Chat Panel",
        "when": "cody.activated && config.cody.experimental.chatPanel",
        "group": "Cody",
        "icon": "$(comment)"
      },
      {
        "command": "cody.chat.tree.view.focus",
        "category": "Cody",
        "title": "Open Cody Sidebar",
        "group": "Cody",
        "icon": "$(layout-sidebar-left)",
        "when": "config.cody.experimental.chatPanel"
      },
      {
        "command": "cody.chat.history.clear",
        "category": "Cody",
        "title": "Delete All Chats",
        "group": "Cody",
        "icon": "$(trash)",
        "when": "cody.activated && cody.hasChatHistory"
      },
      {
        "command": "cody.chat.history.delete",
        "category": "Cody",
        "title": "Delete Chat",
        "group": "Cody",
        "icon": "$(trash)",
        "when": "cody.activated && cody.hasChatHistory"
      },
      {
        "command": "cody.chat.history.export",
        "category": "Cody",
        "title": "Export Chats as JSON",
        "group": "Cody",
        "icon": "$(arrow-circle-down)",
        "when": "cody.activated && cody.hasChatHistory"
      },
      {
        "command": "cody.search.index-update",
        "category": "Cody",
        "group": "Cody",
        "title": "Update search index for current workspace folder",
        "icon": "$(refresh)",
        "when": "cody.activated && config.cody.experimental.newSearch"
      },
      {
        "command": "cody.search.index-update-all",
        "category": "Cody",
        "group": "Cody",
        "title": "Update search indices for all workspace folders",
        "icon": "$(sync)",
<<<<<<< HEAD
        "when": "cody.activated && config.cody.experimental.new-search"
      },
      {
        "command": "cody.chat.restart",
        "category": "Cody",
        "title": "Restart Chat Session",
        "group": "Cody",
        "icon": "$(refresh)",
        "when": "cody.activated && cody.hasChatHistory && config.cody.experimental.chatPanel"
=======
        "when": "cody.activated && config.cody.experimental.newSearch"
>>>>>>> 343f626e
      }
    ],
    "keybindings": [
      {
        "command": "cody.chat.focus",
        "key": "alt+/",
        "when": "!config.cody.experimental.chatPanel"
      },
      {
        "command": "cody.chat.tree.view.focus",
        "key": "alt+f1",
        "enablement": "cody.activated && config.cody.experimental.chatPanel"
      },
      {
        "command": "cody.chat.panel.new",
        "key": "alt+/",
        "enablement": "cody.activated && config.cody.experimental.chatPanel"
      },
      {
        "command": "cody.command.edit-code",
        "key": "ctrl+shift+v",
        "mac": "shift+cmd+v",
        "when": "cody.activated && !editorReadonly"
      },
      {
        "command": "cody.command.inline-touch",
        "key": "ctrl+alt+/",
        "mac": "cmd+alt+/",
        "when": "cody.activated && editorTextFocus && editorHasSelection && config.cody.inlineChat.enabled"
      },
      {
        "command": "cody.inline.new",
        "key": "ctrl+shift+c",
        "mac": "cmd+shift+c",
        "when": "cody.activated && editorFocus && config.cody.inlineChat.enabled",
        "enablement": "config.cody.inlineChat.enabled"
      },
      {
        "command": "cody.action.commands.menu",
        "key": "alt+c",
        "mac": "alt+c",
        "when": "cody.activated"
      },
      {
        "command": "-github.copilot.generate",
        "key": "ctrl+enter"
      },
      {
        "command": "cody.autocomplete.manual-trigger",
        "key": "alt+\\",
        "when": "editorTextFocus && !editorHasSelection && config.cody.autocomplete.enabled && !inlineSuggestionsVisible"
      }
    ],
    "submenus": [
      {
        "label": "Cody",
        "id": "cody.submenu"
      }
    ],
    "menus": {
      "commandPalette": [
        {
          "command": "cody.command.edit-code",
          "when": "cody.activated && editorTextFocus"
        },
        {
          "command": "cody.command.explain-code",
          "when": "false"
        },
        {
          "command": "cody.command.context-search",
          "when": "false"
        },
        {
          "command": "cody.command.inline-touch",
          "when": "false"
        },
        {
          "command": "cody.command.smell-code",
          "when": "false"
        },
        {
          "command": "cody.command.generate-tests",
          "when": "false"
        },
        {
          "command": "cody.command.document-code",
          "when": "false"
        },
        {
          "command": "cody.action.commands.custom.menu",
          "when": "cody.activated"
        },
        {
          "command": "cody.focus",
          "title": "Cody: Sign In",
          "when": "!cody.activated"
        },
        {
          "command": "cody.comment.add",
          "when": "false"
        },
        {
          "command": "cody.comment.delete",
          "when": "false"
        },
        {
          "command": "cody.comment.stop",
          "when": "false"
        },
        {
          "command": "cody.comment.open-in-sidebar",
          "when": "false"
        },
        {
          "command": "cody.comment.collapse-all",
          "when": "false"
        },
        {
          "command": "cody.fixup.accept",
          "when": "false"
        },
        {
          "command": "cody.fixup.accept-all",
          "when": "false"
        },
        {
          "command": "cody.fixup.accept-by-file",
          "when": "false"
        },
        {
          "command": "cody.fixup.diff",
          "when": "false"
        },
        {
          "command": "cody.fixup.open",
          "when": "false"
        },
        {
          "command": "cody.guardrails.debug",
          "when": "config.cody.experimental.guardrails && editorHasSelection"
        }
      ],
      "editor/context": [
        {
          "submenu": "cody.submenu",
          "group": "0_cody"
        }
      ],
      "cody.submenu": [
        {
          "command": "cody.command.explain-code",
          "when": "cody.activated",
          "group": "command"
        },
        {
          "command": "cody.command.edit-code",
          "when": "cody.activated",
          "group": "ask"
        },
        {
          "command": "cody.command.generate-tests",
          "when": "cody.activated",
          "group": "command"
        },
        {
          "command": "cody.command.document-code",
          "when": "cody.activated",
          "group": "command"
        },
        {
          "command": "cody.command.smell-code",
          "when": "cody.activated",
          "group": "command"
        },
        {
          "command": "cody.action.commands.custom.menu",
          "when": "cody.activated",
          "group": "command"
        },
        {
          "command": "cody.focus",
          "when": "!cody.activated",
          "group": "other"
        },
        {
          "command": "cody.guardrails.debug",
          "when": "cody.activated && config.cody.experimental.guardrails && editorHasSelection",
          "group": "other"
        },
        {
          "command": "cody.inline.new",
          "when": "cody.activated",
          "group": "ask"
        }
      ],
      "view/title": [
        {
          "command": "cody.interactive.clear",
          "when": "view == cody.chat && cody.activated",
          "group": "navigation@1"
        },
        {
          "command": "cody.history",
          "when": "view == cody.chat && cody.activated",
          "group": "navigation@2"
        },
        {
          "command": "cody.status-bar.interacted",
          "when": "view == cody.chat && cody.activated",
          "group": "navigation@4"
        },
        {
          "command": "cody.feedback",
          "when": "view == cody.chat",
          "group": "7_cody@0"
        },
        {
          "command": "cody.welcome",
          "when": "view == cody.chat",
          "group": "7_cody@0"
        },
        {
          "command": "cody.auth.signout",
          "when": "view == cody.chat && cody.activated",
          "group": "9_cody@2"
        },
        {
          "command": "cody.auth.signin",
          "when": "view == cody.chat && cody.activated",
          "group": "9_cody@0"
        },
        {
          "command": "cody.fixup.accept-all",
          "when": "cody.nonstop.fixups.enabled && view == cody.fixup.tree.view && cody.activated",
          "group": "navigation"
        },
        {
          "command": "cody.chat.panel.new",
          "when": "view == cody.chat.tree.view && cody.activated",
          "group": "navigation@1"
        },
        {
          "command": "cody.chat.history.clear",
          "when": "view == cody.chat.tree.view && cody.activated && cody.hasChatHistory",
          "enablement": "cody.hasChatHistory",
          "group": "navigation@2"
        },
        {
          "command": "cody.chat.history.export",
          "when": "view == cody.chat.tree.view && cody.activated && cody.hasChatHistory",
          "enablement": "cody.hasChatHistory",
          "group": "navigation@3"
        },
        {
          "command": "cody.feedback",
          "when": "view == cody.support.tree.view",
          "group": "7_cody@0"
        },
        {
          "command": "cody.welcome",
          "when": "view == cody.support.tree.view",
          "group": "7_cody@0"
        },
        {
          "command": "cody.auth.signin",
          "when": "view == cody.support.tree.view && cody.activated",
          "group": "9_cody@0"
        },
        {
          "command": "cody.search.index-update",
          "when": "view == cody.search && cody.activated",
          "group": "navigation@1"
        },
        {
          "command": "cody.search.index-update-all",
          "when": "view == cody.search && cody.activated",
          "group": "navigation@2"
        }
      ],
      "editor/title": [
        {
          "command": "cody.action.commands.menu",
          "when": "cody.activated && config.cody.editorTitleCommandIcon",
          "group": "navigation",
          "visibility": "visible"
        },
        {
          "command": "cody.chat.panel.new",
          "when": "activeWebviewPanelId == cody.chatPanel && cody.activated",
          "group": "navigation",
          "visibility": "visible"
        },
        {
          "command": "cody.chat.restart",
          "when": "activeWebviewPanelId == cody.chatPanel && cody.activated",
          "group": "navigation",
          "visibility": "visible"
        }
      ],
      "comments/commentThread/context": [
        {
          "command": "cody.comment.add",
          "group": "inline",
          "when": "cody.activated && commentController =~ /^cody-inline/ && config.cody.inlineChat.enabled"
        },
        {
          "command": "cody.focus",
          "group": "inline",
          "when": "!cody.activated && commentController =~ /^cody-inline/ && config.cody.inlineChat.enabled"
        }
      ],
      "comments/commentThread/title": [
        {
          "command": "cody.comment.delete",
          "group": "inline@1",
          "when": "cody.activated && commentController =~ /^cody-inline/ && cody.replied && !commentThreadIsEmpty && config.cody.inlineChat.enabled"
        },
        {
          "command": "cody.comment.open-in-sidebar",
          "group": "inline@2",
          "when": "cody.activated && commentController =~ /^cody-inline/ && cody.replied && config.cody.inlineChat.enabled"
        },
        {
          "command": "cody.comment.collapse-all",
          "group": "inline@3",
          "when": "cody.activated && commentController =~ /^cody-inline/ && config.cody.inlineChat.enabled"
        }
      ],
      "comments/comment/title": [
        {
          "command": "cody.comment.stop",
          "group": "inline@1",
          "when": "cody.activated && commentController =~ /^cody-inline/ && comment =~ /^cody-inline-(streaming|loading)/ && config.cody.inlineChat.enabled"
        }
      ],
      "view/item/context": [
        {
          "command": "cody.chat.history.delete",
          "when": "view == cody.chat.tree.view && cody.activated && cody.hasChatHistory",
          "group": "inline"
        },
        {
          "command": "cody.fixup.accept-by-file",
          "when": "cody.nonstop.fixups.enabled && view == cody.fixup.tree.view && cody.activated && viewItem == fsPath",
          "enable": "cody.fixup.filesWithApplicableFixups",
          "group": "inline"
        },
        {
          "command": "cody.fixup.accept",
          "when": "cody.nonstop.fixups.enabled && view == cody.fixup.tree.view && cody.activated && viewItem == task",
          "group": "inline@2"
        },
        {
          "command": "cody.fixup.diff",
          "when": "cody.nonstop.fixups.enabled && view == cody.fixup.tree.view && cody.activated && viewItem == task",
          "group": "inline@1"
        }
      ]
    },
    "configuration": {
      "type": "object",
      "title": "Cody",
      "properties": {
        "cody.serverEndpoint": {
          "order": 1,
          "type": "string",
          "description": "URL to the Sourcegraph instance.",
          "examples": "https://example.sourcegraph.com",
          "markdownDeprecationMessage": "**Deprecated**: Please sign in via the UI instead. If you are already signed in, you can empty this field to remove this warning.",
          "deprecationMessage": "Deprecated: Please sign in via the UI instead."
        },
        "cody.proxy": {
          "type": "string",
          "markdownDeprecationMessage": "The SOCKS proxy endpoint to access server endpoint. This is only supported with some autocomplete providers and only for use with the Cody Agent (for instance with JetBrains plugin). For VS Code please use http.proxy instead."
        },
        "cody.codebase": {
          "order": 2,
          "type": "string",
          "markdownDescription": "The Git repository URL for your code. This will be sent to the Sourcegraph API to fetch the code graph context data. When set to empty, the URL will be inferred from your Git metadata.",
          "examples": [
            "https://github.com/sourcegraph/cody",
            "ssh://git@github.com/sourcegraph/cody"
          ]
        },
        "cody.useContext": {
          "order": 3,
          "type": "string",
          "enum": [
            "embeddings",
            "keyword",
            "none",
            "blended"
          ],
          "default": "embeddings",
          "markdownDescription": "If 'embeddings' is selected, Cody will prefer to use an embeddings-based index when fetching context to generate responses to user requests. If no such index is found, it will fall back to using keyword-based local context fetching. If 'keyword' is selected, Cody will use keyword context. Selecting 'none' will limit Cody to using only the currently open file."
        },
        "cody.customHeaders": {
          "order": 4,
          "type": "object",
          "markdownDescription": "Adds custom HTTP headers to all network requests to the Sourcegraph endpoint. Defining required headers here ensures requests are properly forwarded through intermediary proxy servers, which may mandate certain custom headers for internal or external communication.",
          "default": {},
          "examples": [
            {
              "Cache-Control": "no-cache",
              "Proxy-Authenticate": "Basic"
            }
          ]
        },
        "cody.autocomplete.enabled": {
          "order": 5,
          "type": "boolean",
          "markdownDescription": "Enables inline code suggestions in your editor.",
          "default": true
        },
        "cody.autocomplete.languages": {
          "order": 5,
          "type": "object",
          "markdownDescription": "Enable or disable inline code suggestions for specified [languages](https://code.visualstudio.com/docs/languages/identifiers).",
          "default": {
            "*": true,
            "scminput": false
          }
        },
        "cody.inlineChat.enabled": {
          "order": 6,
          "title": "Cody Inline Chat",
          "type": "boolean",
          "markdownDescription": "Enables asking questions and requesting code changes directly from within the code editor. Use the + button next to any line of code to start an inline chat.",
          "default": true
        },
        "cody.editorTitleCommandIcon": {
          "order": 7,
          "type": "boolean",
          "markdownDescription": "Adds a Cody icon to the editor title menu for quick access to Cody commands.",
          "default": true
        },
        "cody.experimental.chatPredictions": {
          "order": 8,
          "type": "boolean",
          "default": false,
          "markdownDescription": "Adds suggestions of possible relevant messages in the chat window."
        },
        "cody.experimental.commandLenses": {
          "order": 8,
          "type": "boolean",
          "markdownDescription": "[Experimental] Adds code lenses to current file for quick access to Cody commands.",
          "default": false
        },
        "cody.experimental.guardrails": {
          "order": 9,
          "type": "boolean",
          "markdownDescription": "Experimental feature for internal use.",
          "default": false
        },
        "cody.experimental.nonStop": {
          "order": 9,
          "type": "boolean",
          "markdownDescription": "Experimental feature for internal use.",
          "default": false
        },
        "cody.experimental.localSymbols": {
          "order": 9,
          "type": "boolean",
          "default": false,
          "markdownDescription": "Experimental feature for internal use."
        },
        "cody.chat.preInstruction": {
          "order": 10,
          "type": "string",
          "markdownDescription": "An instruction to be included at the start of all chat messages sent to Cody. Extension reload required.",
          "examples": [
            "Answer all my questions in Spanish."
          ]
        },
        "cody.codeActions.enabled": {
          "order": 11,
          "title": "Cody Code Actions",
          "type": "boolean",
          "markdownDescription": "Enable Cody fix and explain options in the Quick Fix menu",
          "default": true
        },
        "cody.experimental.newSearch": {
          "order": 99,
          "type": "boolean",
          "markdownDescription": "New search UI",
          "default": false
        },
        "cody.experimental.symf.path": {
          "order": 99,
          "type": "string",
          "markdownDescription": "Path to symf binary",
          "default": ""
        },
        "cody.debug.enable": {
          "order": 99,
          "type": "boolean",
          "markdownDescription": "Turns on debug output (visible in the VS Code Output panel under \"Cody by Sourcegraph\")"
        },
        "cody.debug.verbose": {
          "order": 99,
          "type": "boolean",
          "markdownDescription": "Enables verbose debug output. Debug messages may contain more details if the invocation includes verbose information."
        },
        "cody.debug.filter": {
          "order": 99,
          "type": "string",
          "markdownDescription": "Regular expression to filter debug output. If empty, defaults to '.*', which prints all messages."
        },
        "cody.telemetry.level": {
          "order": 99,
          "type": "string",
          "enum": [
            "all",
            "off"
          ],
          "enumDescriptions": [
            "Sends usage data and errors.",
            "Disables all extension telemetry."
          ],
          "markdownDescription": "Controls the telemetry about Cody usage and errors. See [Cody usage and privacy notice](https://about.sourcegraph.com/terms/cody-notice).",
          "default": "all"
        },
        "cody.autocomplete.advanced.provider": {
          "type": "string",
          "default": null,
          "enum": [
            null,
            "anthropic",
            "fireworks",
            "unstable-openai"
          ],
          "markdownDescription": "The provider used for code autocomplete. Most providers other than `anthropic` require the `cody.autocomplete.advanced.serverEndpoint` and `cody.autocomplete.advanced.accessToken` settings to also be set. Check the Cody output channel for error messages if autocomplete is not working as expected."
        },
        "cody.autocomplete.advanced.serverEndpoint": {
          "type": "string",
          "markdownDescription": "The server endpoint used for code autocomplete. This is only supported with a provider other than `anthropic`."
        },
        "cody.autocomplete.advanced.accessToken": {
          "type": "string",
          "markdownDescription": "The access token used for code autocomplete. This is only supported with a provider other than `anthropic`."
        },
        "cody.autocomplete.advanced.model": {
          "type": "string",
          "default": null,
          "enum": [
            null,
            "starcoder-16b",
            "starcoder-7b",
            "starcoder-3b",
            "starcoder-1b",
            "wizardcoder-15b",
            "llama-code-7b",
            "llama-code-13b",
            "llama-code-13b-instruct",
            "mistral-7b-instruct-4k"
          ],
          "markdownDescription": "Overwrite the  model used for code autocompletion inference. This is only supported with the `fireworks` provider"
        },
        "cody.autocomplete.completeSuggestWidgetSelection": {
          "type": "boolean",
          "default": true,
          "markdownDescription": "Autocomplete based on the currently selection in the suggest widget. Requires the VS Code user setting `editor.inlineSuggest.suppressSuggestions` set to true and will change it to true in user settings if it is not true."
        },
        "cody.autocomplete.experimental.syntacticPostProcessing": {
          "type": "boolean",
          "default": true,
          "markdownDescription": "Rank autocomplete results with tree-sitter."
        },
        "cody.autocomplete.experimental.graphContext": {
          "type": "string",
          "default": null,
          "enum": [
            null,
            "lsp-light",
            "bfg"
          ],
          "markdownDescription": "Use the code graph to retrieve context for autocomplete requests."
        },
        "cody.experimental.chatPanel": {
          "order": 100,
          "type": "boolean",
          "markdownDescription": "Experimental feature for internal use.",
          "default": false
        }
      }
    },
    "icons": {
      "cody-logo": {
        "description": "Cody logo",
        "default": {
          "fontPath": "resources/cody-icons.woff",
          "fontCharacter": "\\0041"
        }
      },
      "cody-logo-heavy": {
        "description": "Cody logo heavy",
        "default": {
          "fontPath": "resources/cody-icons.woff",
          "fontCharacter": "\\0042"
        }
      }
    }
  },
  "dependencies": {
    "@anthropic-ai/sdk": "^0.4.2",
    "@mdi/js": "^7.2.96",
    "@sentry/browser": "^7.66.0",
    "@sentry/core": "^7.66.0",
    "@sentry/node": "^7.66.0",
    "@sourcegraph/cody-shared": "workspace:*",
    "@sourcegraph/cody-ui": "workspace:*",
    "@sourcegraph/telemetry": "^0.11.0",
    "@types/stream-json": "^1.7.3",
    "@vscode/codicons": "^0.0.29",
    "@vscode/webview-ui-toolkit": "^1.2.2",
    "async-mutex": "^0.4.0",
    "axios": "^1.3.6",
    "classnames": "^2.3.2",
    "date-fns": "^2.30.0",
    "detect-indent": "^7.0.1",
    "glob": "^7.2.3",
    "isomorphic-fetch": "^3.0.0",
    "js-levenshtein": "^1.1.6",
    "lodash": "^4.17.21",
    "lru-cache": "^10.0.0",
    "mkdirp": "^3.0.1",
    "mock-require": "^3.0.3",
    "openai": "^3.2.1",
    "os-browserify": "^0.3.0",
    "socks-proxy-agent": "^8.0.1",
    "stream-json": "^1.8.0",
    "unzipper": "^0.10.14",
    "uuid": "^9.0.0",
    "vscode-languageserver-textdocument": "^1.0.8",
    "vscode-uri": "^3.0.7",
    "web-tree-sitter": "^0.20.8",
    "wink-eng-lite-web-model": "^1.5.0",
    "wink-nlp": "^1.13.1",
    "wink-nlp-utils": "^2.1.0"
  },
  "devDependencies": {
    "@google-cloud/pubsub": "^3.7.3",
    "@playwright/test": "^1.33.0",
    "@types/axios": "^0.14.0",
    "@types/dedent": "^0.7.0",
    "@types/express": "^4.17.17",
    "@types/glob": "^8.0.0",
    "@types/isomorphic-fetch": "^0.0.38",
    "@types/js-levenshtein": "^1.1.1",
    "@types/lodash": "^4.14.195",
    "@types/mocha": "^10.0.1",
    "@types/mock-require": "^2.0.1",
    "@types/progress": "^2.0.5",
    "@types/semver": "^7.5.0",
    "@types/unzipper": "^0.10.7",
    "@types/uuid": "^9.0.2",
    "@types/vscode": "^1.79.0",
    "@types/vscode-webview": "^1.57.1",
    "@vscode/test-electron": "^2.3.2",
    "@vscode/test-web": "^0.0.47",
    "@vscode/vsce": "^2.22.0",
    "cody-icons-font": "workspace:^",
    "concurrently": "^8.2.0",
    "dedent": "^0.7.0",
    "envalid": "^7.3.1",
    "express": "^4.18.2",
    "mocha": "^10.2.0",
    "ovsx": "^0.8.2",
    "path-browserify": "^1.0.1",
    "playwright": "^1.33.0",
    "progress": "^2.0.3",
    "semver": "^7.5.4"
  }
}<|MERGE_RESOLUTION|>--- conflicted
+++ resolved
@@ -538,8 +538,7 @@
         "group": "Cody",
         "title": "Update search indices for all workspace folders",
         "icon": "$(sync)",
-<<<<<<< HEAD
-        "when": "cody.activated && config.cody.experimental.new-search"
+        "when": "cody.activated && config.cody.experimental.newSearch"
       },
       {
         "command": "cody.chat.restart",
@@ -548,9 +547,6 @@
         "group": "Cody",
         "icon": "$(refresh)",
         "when": "cody.activated && cody.hasChatHistory && config.cody.experimental.chatPanel"
-=======
-        "when": "cody.activated && config.cody.experimental.newSearch"
->>>>>>> 343f626e
       }
     ],
     "keybindings": [
