{
  "$schema": "package.schema.json",
  "name": "cody-ai",
  "private": true,
  "displayName": "Cody: AI Coding Assistant with Autocomplete & Chat",
<<<<<<< HEAD
  "version": "1.28.1",
=======
  "version": "1.28.0",
>>>>>>> ac520d23
  "publisher": "sourcegraph",
  "license": "Apache-2.0",
  "icon": "resources/cody.png",
  "description": "AI coding assistant that uses search and codebase context to help you write code faster. Cody brings autocomplete, chat, and commands to VS Code, so you can generate code, write unit tests, create docs, and explain complex code using AI. Choose from the latest LLMs, including GPT-4o and Claude 3.",
  "scripts": {
    "postinstall": "pnpm download-wasm && pnpm copy-win-ca-roots",
    "dev": "pnpm run -s dev:desktop",
    "dev:insiders": "pnpm run -s dev:desktop:insiders",
    "start:dev:desktop": "NODE_ENV=development code --extensionDevelopmentPath=$PWD --disable-extension=sourcegraph.cody-ai --disable-extension=github.copilot --inspect-extensions=9333 --new-window . --goto ./src/completions/inline-completion-item-provider.ts:16:5",
    "dev:desktop": "pnpm run -s build:dev:desktop && pnpm run start:dev:desktop",
    "dev:desktop:insiders": "pnpm run -s build:dev:desktop && NODE_ENV=development code-insiders --extensionDevelopmentPath=$PWD --disable-extension=sourcegraph.cody-ai --disable-extension=github.copilot --inspect-extensions=9333 --new-window . --goto ./src/completions/inline-completion-item-provider.ts:16:5",
    "dev:web": "pnpm run -s build:dev:web && pnpm run -s _dev:vscode-test-web --browserType none",
    "watch:dev:web": "concurrently \"pnpm run -s watch:build:dev:web\" \"pnpm run -s _dev:vscode-test-web --browserType none\"",
    "_dev:vscode-test-web": "vscode-test-web --extensionDevelopmentPath=. ${WORKSPACE-test/fixtures/workspace}",
    "build": "pnpm run -s check:build && tsc --build && pnpm run -s _build:esbuild:desktop && pnpm run -s _build:esbuild:web && pnpm run -s _build:webviews --mode production",
    "check:build": "pnpm run -s check:typehacks && pnpm run -s check:manifest",
    "check:typehacks": "ts-node-transpile-only ./scripts/enable-typehacks.ts && tsc -p tsconfig.typehacks.json",
    "check:manifest": "ts-node-transpile-only ./scripts/validate-package-json.ts",
    "_build:desktop": "pnpm run -s _build:esbuild:desktop && pnpm run -s _build:webviews --mode production",
    "_build:web": "pnpm run -s _build:esbuild:web && pnpm run -s _build:webviews --mode production",
    "build:dev:desktop": "concurrently \"pnpm run -s _build:esbuild:desktop\" \"pnpm run -s _build:webviews --mode development\"",
    "build:dev:web": "concurrently \"pnpm run -s _build:esbuild:web\" \"pnpm run -s _build:webviews --mode development\"",
    "watch:build:dev:web": "concurrently \"pnpm run -s _build:esbuild:web --watch\" \"pnpm run -s _build:webviews --mode development --watch\"",
    "watch:build:dev:desktop": "concurrently \"pnpm run -s _build:esbuild:desktop --watch\" \"pnpm run -s _build:webviews --mode development --watch\"",
    "_build:esbuild:desktop": "pnpm download-wasm && pnpm run -s _build:esbuild:uninstall && pnpm run -s _build:esbuild:node",
    "_build:esbuild:node": "esbuild ./src/extension.node.ts --bundle --outfile=dist/extension.node.js --external:vscode --external:typescript --alias:@sourcegraph/cody-shared=@sourcegraph/cody-shared/src/index --alias:@sourcegraph/cody-shared/src=@sourcegraph/cody-shared/src --alias:lexical=./build/lexical-package-fix --format=cjs --platform=node --sourcemap",
    "_build:esbuild:web": "esbuild ./src/extension.web.ts --platform=browser --bundle --outfile=dist/extension.web.js --alias:@sourcegraph/cody-shared=@sourcegraph/cody-shared/src/index --alias:@sourcegraph/cody-shared/src=@sourcegraph/cody-shared/src --alias:path=path-browserify --external:typescript --alias:node:path=path-browserify --alias:node:os=os-browserify --external:vscode  --external:node:child_process  --external:node:util --external:node:fs/promises --define:process='{\"env\":{}}' --define:window=self --format=cjs --sourcemap",
    "_build:esbuild:uninstall": "esbuild ./src/uninstall/post-uninstall.ts --bundle --outfile=dist/post-uninstall.js --external:typescript --format=cjs --platform=node --sourcemap --alias:@sourcegraph/cody-shared=@sourcegraph/cody-shared/src/index --alias:@sourcegraph/cody-shared/src=@sourcegraph/cody-shared/src --alias:lexical=./build/lexical-package-fix",
    "_build:webviews": "vite -c webviews/vite.config.mts build",
    "release": "ts-node-transpile-only ./scripts/release.ts",
    "download-wasm": "ts-node-transpile-only ./scripts/download-wasm-modules.ts",
    "copy-win-ca-roots": "ts-node-transpile-only ./scripts/copy-win-ca-roots.ts",
    "release:dry-run": "pnpm run download-wasm && CODY_RELEASE_DRY_RUN=1 ts-node ./scripts/release.ts",
    "storybook": "storybook dev -p 6007 --no-open --no-version-updates",
    "test:e2e": "playwright install && tsc --build && node dist/tsc/test/e2e/install-deps.js && pnpm run -s build:dev:desktop && pnpm run -s test:e2e:run",
    "test:e2e:run": "playwright test",
    "test:e2e2": "pnpm -s test:e2e2:deps && pnpm -s build:dev:desktop && pnpm -s test:e2e2:run",
    "test:e2e2:run": "playwright test -c playwright.v2.config.ts",
    "test:e2e2:deps": "playwright install chromium --with-deps",
    "test:integration": "tsc --build ./test/integration && pnpm run -s build:dev:desktop && node --inspect -r ts-node/register dist/tsc/test/integration/main.js",
    "test:unit": "vitest",
    "bench": "vitest bench",
    "vscode:prepublish": "pnpm -s run build",
    "vscode:uninstall": "node ./dist/post-uninstall.js",
    "test:unit:tree-sitter-queries": "vitest ./src/tree-sitter/query-tests/*.test.ts",
    "github-changelog": "ts-node-transpile-only ./scripts/github-changelog.ts",
    "version-bump:minor": "RELEASE_TYPE=minor ts-node-transpile-only ./scripts/version-bump.ts",
    "version-bump:patch": "RELEASE_TYPE=patch ts-node-transpile-only ./scripts/version-bump.ts",
    "version-bump:dry-run": "RELEASE_TYPE=prerelease ts-node-transpile-only ./scripts/version-bump.ts"
  },
  "categories": ["Programming Languages", "Machine Learning", "Snippets", "Education"],
  "keywords": [
    "ai",
    "openai",
    "anthropic",
    "assistant",
    "chatbot",
    "chat",
    "code completion",
    "refactor",
    "documentation",
    "test",
    "sourcegraph",
    "codey",
    "llm",
    "codegen",
    "autocomplete",
    "bot",
    "model",
    "typescript",
    "javascript",
    "python",
    "golang",
    "go",
    "html",
    "css",
    "java",
    "php",
    "swift",
    "kotlin",
    "ollama"
  ],
  "repository": {
    "type": "git",
    "url": "https://github.com/sourcegraph/cody",
    "directory": "vscode"
  },
  "bugs": {
    "url": "https://github.com/sourcegraph/cody/issues"
  },
  "homepage": "https://sourcegraph.com/docs/cody",
  "badges": [
    {
      "url": "https://img.shields.io/discord/969688426372825169?color=5765F2",
      "href": "https://srcgr.ph/discord",
      "description": "Discord"
    }
  ],
  "engines": {
    "vscode": "^1.79.0"
  },
  "main": "./dist/extension.node.js",
  "browser": "./dist/extension.web.js",
  "activationEvents": ["onLanguage", "onStartupFinished", "onWebviewPanel:cody.editorPanel"],
  "contributes": {
    "walkthroughs": [
      {
        "id": "welcome",
        "title": "Getting Started with Cody",
        "description": "Discover how Cody can help you write, understand and fix code faster",
        "steps": [
          {
            "id": "autocomplete",
            "title": "Code Autocomplete",
            "description": "Start writing code and Cody will complete the line (or the entire function) for you. Hit tab to accept the suggestion.",
            "media": {
              "markdown": "walkthroughs/autocomplete.md"
            }
          },
          {
            "id": "chat",
            "title": "Cody Chat",
            "description": "Answer questions about general programming topics, or specific to your codebase, with Cody chat.\n[Open Chat](command:cody.chat.newEditorPanel)",
            "media": {
              "markdown": "walkthroughs/chat.md"
            }
          },
          {
            "id": "edit",
            "title": "Edit Code",
            "description": "Ask Cody to perform code edits with your instructions.",
            "media": {
              "markdown": "walkthroughs/edit.md"
            }
          },
          {
            "id": "fix",
            "title": "Fix Code",
            "description": "Use Cody to fix or explain problems in your code.",
            "media": {
              "markdown": "walkthroughs/fix.md"
            }
          },
          {
            "id": "commands",
            "title": "Cody Commands",
            "description": "Discover all the built-in Cody commands, and create your own custom commands.\n[Show Commands](command:cody.menu.commands)",
            "media": {
              "markdown": "walkthroughs/commands.md"
            }
          },
          {
            "id": "keyboard",
            "title": "Keyboard Shortcuts",
            "description": "Easily customize the default keyboard shortcuts to suit your workflow.\n[Show Keyboard Shortcuts Editor](command:cody.sidebar.keyboardShortcuts)",
            "media": {
              "markdown": "walkthroughs/keyboard.md"
            }
          },
          {
            "id": "ollama",
            "title": "Ollama (Experimental)",
            "description": "Learn how to use your local models with Cody.",
            "media": {
              "markdown": "walkthroughs/ollama.md"
            }
          }
        ]
      }
    ],
    "colors": [
      {
        "id": "cody.fixup.conflictBackground",
        "description": "The background of text Cody will edit where there is a specific conflict with your changes.",
        "defaults": {
          "light": "mergeEditor.conflictingLines.background",
          "dark": "mergeEditor.conflictingLines.background"
        }
      },
      {
        "id": "cody.fixup.conflictBorder",
        "description": "The border of text Cody will edit, if there is a conflict with your changes.",
        "defaults": {
          "light": "mergeEditor.conflict.unhandledFocused.border",
          "dark": "mergeEditor.conflict.unhandledFocused.border"
        }
      },
      {
        "id": "cody.fixup.conflictedBackground",
        "description": "The background of text Cody will edit, if there is a conflict with your changes.",
        "defaults": {
          "light": "#ffffff00",
          "dark": "#00000000"
        }
      },
      {
        "id": "cody.fixup.conflictedBorder",
        "description": "The border of text Cody will edit, if there is a conflict with your changes.",
        "defaults": {
          "light": "mergeEditor.conflict.unhandledUnfocused.border",
          "dark": "mergeEditor.conflict.unhandledUnfocused.border"
        }
      },
      {
        "id": "cody.fixup.incomingBackground",
        "description": "The background of text Cody will edit.",
        "defaults": {
          "light": "merge.incomingContentBackground",
          "dark": "merge.incomingContentBackground"
        }
      },
      {
        "id": "cody.fixup.incomingBorder",
        "description": "The border around text Cody will edit.",
        "defaults": {
          "light": "#436EB1",
          "dark": "#436EB1"
        }
      }
    ],
    "viewsContainers": {
      "activitybar": [
        {
          "id": "cody",
          "title": "Cody",
          "icon": "resources/cody.svg"
        }
      ]
    },
    "views": {
      "cody": [
        {
          "type": "webview",
          "id": "cody.chat",
          "name": "Chat"
        }
      ]
    },
    "commands": [
      {
        "command": "cody.welcome",
        "title": "Getting Started Guide",
        "category": "Cody",
        "group": "Cody",
        "icon": "$(book)"
      },
      {
        "command": "cody.feedback",
        "title": "Feedback",
        "category": "Cody",
        "group": "Cody",
        "icon": "$(feedback)"
      },
      {
        "command": "cody.command.explain-output",
        "title": "Ask Cody to Explain",
        "category": "Cody Command",
        "icon": "$(cody-logo)",
        "enablement": "cody.activated && terminalTabsSingularSelection"
      },
      {
        "command": "cody.command.edit-code",
        "category": "Cody Command",
        "title": "Edit Code",
        "enablement": "cody.activated",
        "icon": "$(wand)"
      },
      {
        "command": "cody.command.explain-code",
        "category": "Cody Command",
        "title": "Explain Code",
        "icon": "$(output)",
        "enablement": "cody.activated"
      },
      {
        "command": "cody.command.unit-tests",
        "category": "Cody Command",
        "title": "Generate Unit Tests",
        "icon": "$(package)",
        "enablement": "cody.activated"
      },
      {
        "command": "cody.command.document-code",
        "category": "Cody Command",
        "title": "Document Code",
        "icon": "$(book)",
        "enablement": "cody.activated"
      },
      {
        "command": "cody.command.smell-code",
        "category": "Cody Command",
        "title": "Find Code Smells",
        "icon": "$(checklist)",
        "enablement": "cody.activated"
      },
      {
        "command": "cody.menu.custom-commands",
        "category": "Cody Menu",
        "title": "Custom Commands",
        "icon": "$(tools)",
        "enablement": "cody.activated && workspaceFolderCount > 0"
      },
      {
        "command": "cody.menu.commands-settings",
        "category": "Cody Settings",
        "title": "Custom Commands Settings",
        "icon": "$(gear)",
        "enablement": "cody.activated"
      },
      {
        "command": "cody.command.explain-history",
        "category": "Cody Command",
        "title": "Explain Code History",
        "enablement": "cody.activated && config.cody.experimental.noodle"
      },
      {
        "command": "cody.command.generate-commit",
        "category": "Cody Command",
        "group": "Commit",
        "title": "Generate Commit Message (Experimental)",
        "icon": "$(cody-logo)",
        "when": "cody.activated && config.cody.experimental.commitMessage && config.git.enabled && !cody.isGeneratingCommit"
      },
      {
        "command": "cody.command.abort-commit",
        "category": "Cody Command",
        "group": "Commit",
        "title": "Stop Generating",
        "icon": "$(debug-stop)",
        "when": "cody.activated && cody.isGeneratingCommit"
      },
      {
        "command": "cody.command.auto-edit",
        "category": "Cody Command",
        "group": "Cody Command",
        "title": "Auto Edit Code at Cursor",
        "icon": "$(surround-with)",
        "enablement": "cody.activated && config.cody.internal.unstable"
      },
      {
        "command": "cody.auth.signout",
        "category": "Cody",
        "title": "Sign Out",
        "icon": "$(sign-out)",
        "enablement": "cody.activated"
      },
      {
        "command": "cody.auth.signin",
        "category": "Cody",
        "title": "Switch Account…"
      },
      {
        "command": "cody.settings.extension",
        "category": "Cody",
        "title": "Extension Settings",
        "group": "Cody",
        "icon": "$(gear)"
      },
      {
        "command": "cody.settings.extension.chat",
        "category": "Cody",
        "title": "Chat Settings",
        "group": "Cody",
        "icon": "$(gear)"
      },
      {
        "command": "cody.status-bar.interacted",
        "category": "Cody",
        "title": "Cody Settings",
        "group": "Cody",
        "icon": "$(settings-gear)",
        "enablement": "cody.activated"
      },
      {
        "command": "cody.show-page",
        "category": "Cody",
        "title": "Open Account Page",
        "group": "Cody",
        "enablement": "cody.activated"
      },
      {
        "command": "cody.show-rate-limit-modal",
        "category": "Cody",
        "title": "Show Rate Limit Modal",
        "group": "Cody",
        "enablement": "cody.activated"
      },
      {
        "command": "cody.menu.commands",
        "category": "Cody Menu",
        "title": "Cody Commands",
        "enablement": "cody.activated",
        "icon": "$(cody-logo)"
      },
      {
        "command": "cody.autocomplete.openTraceView",
        "category": "Cody",
        "title": "Open Autocomplete Trace View",
        "enablement": "cody.activated && config.cody.autocomplete.enabled"
      },
      {
        "command": "cody.autocomplete.manual-trigger",
        "category": "Cody",
        "title": "Trigger Autocomplete at Cursor",
        "enablement": "cody.activated && config.cody.autocomplete.enabled && !editorReadonly && !editorHasSelection && !inlineSuggestionsVisible"
      },
      {
        "command": "cody.multi-model-autocomplete.manual-trigger",
        "category": "Cody",
        "title": "Get Completions for multiple autocomplete models",
        "enablement": "cody.activated && config.cody.autocomplete.experimental.multiModelCompletions && config.cody.autocomplete.enabled && !editorReadonly && !editorHasSelection && !inlineSuggestionsVisible"
      },
      {
        "command": "cody.chat.signIn",
        "category": "Cody",
        "group": "Cody",
        "title": "Sign In",
        "enablement": "!cody.activated"
      },
      {
        "command": "cody.chat.newEditorPanel",
        "category": "Cody",
        "title": "New Chat in Editor",
        "enablement": "cody.activated",
        "group": "Cody",
        "icon": "$(new-comment-icon)"
      },
      {
        "command": "cody.chat.newPanel",
        "category": "Cody",
        "group": "Cody",
        "title": "New Chat",
        "enablement": "cody.activated",
        "icon": "$(new-comment-icon)"
      },
      {
        "command": "cody.chat.moveFromEditor",
        "category": "Cody",
        "title": "Move Chat from Editor to Main Cody Panel",
        "enablement": "cody.activated && view == cody.chat",
        "group": "Cody",
        "icon": "$(layout-sidebar-left)"
      },
      {
        "command": "cody.minion.panel.new",
        "category": "Cody",
        "title": "New Minion Panel",
        "when": "cody.activated",
        "group": "Cody",
        "icon": "$(new-comment-icon)"
      },
      {
        "command": "cody.minion.new-terminal",
        "category": "Cody",
        "title": "Minion new terminal - temporary test command",
        "when": "cody.activated",
        "group": "Cody"
      },
      {
        "command": "cody.chat.view.popOut",
        "category": "Cody",
        "title": "Pop out",
        "enablement": "cody.activated",
        "group": "Cody",
        "icon": "$(link-external)"
      },
      {
        "command": "cody.chat.history.clear",
        "category": "Cody",
        "title": "Delete All Chats",
        "group": "Cody",
        "icon": "$(trash)",
        "enablement": "cody.activated && cody.hasChatHistory"
      },
      {
        "command": "cody.chat.history.delete",
        "category": "Cody",
        "title": "Delete Chat",
        "group": "Cody",
        "icon": "$(trash)",
        "enablement": "cody.activated && cody.hasChatHistory"
      },
      {
        "command": "cody.chat.history.export",
        "category": "Cody",
        "title": "Export Chats as JSON",
        "group": "Cody",
        "icon": "$(arrow-circle-down)",
        "enablement": "cody.activated && cody.hasChatHistory"
      },
      {
        "command": "cody.chat.history.panel",
        "category": "Cody",
        "title": "Chat History",
        "group": "Cody",
        "icon": "$(list-unordered)",
        "enablement": "cody.activated && cody.hasChatHistory"
      },
      {
        "command": "cody.search.index-update",
        "category": "Cody",
        "group": "Cody",
        "title": "Update search index for current workspace folder",
        "icon": "$(refresh)",
        "enablement": "cody.activated"
      },
      {
        "command": "cody.mention.selection",
        "category": "Cody",
        "group": "Chat",
        "title": "Add Selection to Cody Chat",
        "icon": "$(mention)",
        "enablement": "cody.activated && editorHasSelection"
      },
      {
        "command": "cody.mention.file",
        "category": "Cody",
        "group": "Chat",
        "title": "Add File to Cody Chat",
        "icon": "$(mention)",
        "enablement": "cody.activated && resourceSet"
      },
      {
        "command": "cody.embeddings.resolveIssue",
        "title": "Cody Embeddings",
        "enablement": "cody.activated && cody.embeddings.hasIssue"
      },
      {
        "command": "cody.debug.export.logs",
        "category": "Cody Debug",
        "group": "Debug",
        "title": "Export Logs…"
      },
      {
        "command": "cody.debug.outputChannel",
        "category": "Cody Debug",
        "group": "Debug",
        "title": "Open Output Channel"
      },
      {
        "command": "cody.debug.enable.all",
        "category": "Cody Debug",
        "group": "Debug",
        "title": "Enable Debug Mode",
        "enablement": "!config.cody.debug.verbose"
      },
      {
        "command": "cody.debug.reportIssue",
        "category": "Cody Debug",
        "group": "Debug",
        "title": "Report Issue"
      },
      {
        "command": "cody.copy.version",
        "category": "Cody Debug",
        "group": "Debug",
        "icon": "$(copy)",
        "title": "Copy Cody Extension Version"
      },
      {
        "command": "cody.test.set-context-filters",
        "title": "[Internal] Set Context Filters Overwrite",
        "enablement": "cody.activated && cody.devOrTest"
      }
    ],
    "keybindings": [
      {
        "command": "cody.chat.signIn",
        "key": "alt+/",
        "when": "!cody.activated"
      },
      {
        "command": "cody.chat.signIn",
        "key": "alt+l",
        "when": "!cody.activated"
      },
      {
        "command": "cody.chat.newPanel",
        "key": "alt+/",
        "when": "cody.activated"
      },
      {
        "command": "cody.chat.newPanel",
        "key": "alt+shift+l",
        "when": "cody.activated"
      },
      {
        "command": "cody.chat.toggle",
        "key": "alt+l",
        "when": "cody.activated && editorTextFocus",
        "args": {
          "editorFocus": true
        }
      },
      {
        "command": "cody.chat.toggle",
        "key": "alt+l",
        "when": "cody.activated && !editorTextFocus",
        "args": {
          "editorFocus": false
        }
      },
      {
        "command": "cody.chat.newEditorPanel",
        "key": "alt+l",
        "when": "cody.activated && editorTextFocus",
        "args": {
          "editorFocus": true
        }
      },
      {
        "command": "cody.mention.selection",
        "key": "alt+/",
        "when": "cody.activated && editorTextFocus && editorHasSelection"
      },
      {
        "command": "cody.mention.selection",
        "key": "alt+l",
        "when": "cody.activated && editorTextFocus && editorHasSelection"
      },
      {
        "command": "cody.tutorial.chat",
        "key": "alt+l",
        "when": "cody.activated && cody.tutorialActive"
      },
      {
        "command": "cody.command.edit-code",
        "key": "alt+k",
        "when": "cody.activated && !editorReadonly"
      },
      {
        "command": "cody.command.auto-edit",
        "key": "alt+tab",
        "when": "cody.activated && !editorReadonly && config.cody.internal.unstable"
      },
      {
        "command": "cody.tutorial.edit",
        "key": "alt+k",
        "when": "cody.activated && !editorReadonly && cody.tutorialActive"
      },
      {
        "command": "cody.command.document-code",
        "key": "alt+d",
        "when": "cody.activated && !editorReadonly"
      },
      {
        "command": "cody.menu.commands",
        "key": "alt+c",
        "mac": "alt+c",
        "when": "cody.activated"
      },
      {
        "command": "cody.menu.custom-commands",
        "key": "shift+alt+c",
        "when": "cody.activated"
      },
      {
        "command": "-github.copilot.generate",
        "key": "ctrl+enter"
      },
      {
        "command": "cody.autocomplete.manual-trigger",
        "key": "alt+\\",
        "when": "editorTextFocus && !editorHasSelection && config.cody.autocomplete.enabled && !inlineSuggestionsVisible"
      },
      {
        "command": "cody.multi-model-autocomplete.manual-trigger",
        "key": "alt+m",
        "when": "editorTextFocus && !editorHasSelection && config.cody.autocomplete.enabled && !inlineSuggestionsVisible"
      },
      {
        "command": "cody.fixup.acceptNearest",
        "key": "alt+a",
        "when": "cody.activated && !editorReadonly && cody.hasActionableEdit"
      },
      {
        "command": "cody.fixup.retryNearest",
        "key": "alt+r",
        "when": "cody.activated && !editorReadonly && cody.hasActionableEdit"
      },
      {
        "command": "cody.fixup.undoNearest",
        "key": "alt+x",
        "when": "cody.activated && !editorReadonly && cody.hasActionableEdit"
      },
      {
        "command": "cody.fixup.cancelNearest",
        "key": "alt+z",
        "when": "cody.activated && !editorReadonly && cody.hasActionableEdit"
      },
      {
        "command": "cody.supercompletion.jumpTo",
        "args": ["next"],
        "key": "shift+ctrl+down",
        "when": "cody.activated && !editorReadonly && cody.hasActionableSupercompletion"
      },
      {
        "command": "cody.supercompletion.jumpTo",
        "args": ["previous"],
        "key": "shift+ctrl+up",
        "when": "cody.activated && !editorReadonly && cody.hasActionableSupercompletion"
      }
    ],
    "submenus": [
      {
        "label": "Cody",
        "id": "cody.submenu"
      }
    ],
    "menus": {
      "commandPalette": [
        {
          "command": "cody.command.edit-code",
          "when": "cody.activated && editorIsOpen"
        },
        {
          "command": "cody.command.explain-code",
          "when": "cody.activated && editorIsOpen"
        },
        {
          "command": "cody.command.smell-code",
          "when": "cody.activated && editorIsOpen"
        },
        {
          "command": "cody.command.unit-tests",
          "when": "cody.activated && editorIsOpen"
        },
        {
          "command": "cody.command.document-code",
          "when": "cody.activated && editorIsOpen"
        },
        {
          "command": "cody.command.explain-history",
          "when": "cody.activated && editorIsOpen && config.cody.experimental.noodle"
        },
        {
          "command": "cody.command.generate-commit",
          "when": "cody.activated && config.cody.experimental.commitMessage && config.git.enabled && !cody.isGeneratingCommit"
        },
        {
          "command": "cody.command.abort-commit",
          "when": "cody.activated && cody.isGeneratingCommit"
        },
        {
          "command": "cody.menu.custom-commands",
          "when": "cody.activated"
        },
        {
          "command": "cody.embeddings.resolveIssue",
          "when": "false"
        },
        {
          "command": "cody.chat.signIn",
          "when": "!cody.activated"
        },
        {
          "command": "cody.show-page",
          "when": "false"
        },
        {
          "command": "cody.show-rate-limit-modal",
          "when": "false"
        },
        {
          "command": "cody.test.set-context-filters",
          "when": "cody.activated && cody.devOrTest"
        },
        {
          "command": "cody.chat.view.popOut",
          "when": "false",
          "_comment": "Hidden because it is only a wrapper around the workspace pop out command and would place any editor tab (not just Cody chat) in a new window."
        },
        {
          "command": "cody.command.explain-output",
          "when": "false"
        },
        {
          "command": "cody.chat.newEditorPanel",
          "when": "cody.activated"
        }
      ],
      "editor/context": [
        {
          "submenu": "cody.submenu",
          "group": "0_cody"
        }
      ],
      "cody.submenu": [
        {
          "command": "cody.mention.selection",
          "group": "0_cody",
          "when": "cody.activated && editorHasSelection"
        },
        {
          "command": "cody.mention.file",
          "group": "0_cody",
          "when": "cody.activated && !editorHasSelection"
        },
        {
          "command": "cody.chat.newEditorPanel",
          "when": "cody.activated && !editorHasSelection",
          "group": "ask"
        },
        {
          "command": "cody.command.explain-code",
          "when": "cody.activated",
          "group": "command"
        },
        {
          "command": "cody.command.explain-history",
          "when": "cody.activated && editorTextFocus && config.cody.experimental.noodle",
          "group": "command"
        },
        {
          "command": "cody.command.edit-code",
          "when": "cody.activated",
          "group": "ask"
        },
        {
          "command": "cody.command.unit-tests",
          "when": "cody.activated",
          "group": "command"
        },
        {
          "command": "cody.command.document-code",
          "when": "cody.activated",
          "group": "command"
        },
        {
          "command": "cody.command.smell-code",
          "when": "cody.activated",
          "group": "command"
        },
        {
          "command": "cody.menu.custom-commands",
          "when": "cody.activated",
          "group": "custom-commands"
        },
        {
          "command": "cody.chat.signIn",
          "when": "!cody.activated",
          "group": "other"
        }
      ],
      "view/title": [
        {
          "command": "cody.menu.commands",
          "when": "view == cody.chat && cody.activated",
          "group": "navigation@1"
        },
        {
          "command": "cody.chat.newPanel",
          "when": "view != cody.chat && cody.activated",
          "group": "navigation@2"
        },
        {
          "command": "cody.chat.history.panel",
          "when": "view != cody.chat && cody.activated",
          "group": "navigation@3"
        },
        {
          "command": "cody.welcome",
          "when": "view == cody.chat",
          "group": "7_cody@0"
        },
        {
          "command": "cody.debug.export.logs",
          "when": "view == cody.chat",
          "group": "8_cody@1"
        },
        {
          "command": "cody.debug.enable.all",
          "when": "view == cody.chat",
          "group": "8_cody@0"
        },
        {
          "command": "cody.debug.outputChannel",
          "when": "view == cody.chat",
          "group": "8_cody@2"
        },
        {
          "command": "cody.debug.reportIssue",
          "when": "view == cody.chat",
          "group": "9_cody@1"
        }
      ],
      "editor/title": [
        {
          "command": "cody.menu.commands",
          "when": "cody.activated && !editorReadonly && (resourceScheme == file || activeWebviewPanelId == cody.editorPanel)",
          "group": "navigation",
          "visibility": "visible"
        },
        {
          "command": "cody.chat.moveFromEditor",
          "when": "activeWebviewPanelId == cody.editorPanel && cody.activated",
          "group": "navigation@1",
          "visibility": "visible"
        },
        {
          "command": "cody.chat.newEditorPanel",
          "when": "activeWebviewPanelId == cody.editorPanel && cody.activated",
          "group": "navigation@2",
          "visibility": "visible"
        },
        {
          "command": "cody.chat.history.panel",
          "when": "activeWebviewPanelId == cody.editorPanel && cody.activated",
          "group": "navigation@3",
          "visibility": "visible"
        },
        {
          "command": "cody.chat.view.popOut",
          "when": "activeWebviewPanelId == cody.editorPanel && cody.activated && !isAuxiliaryEditorPart",
          "group": "navigation@4",
          "visibility": "visible"
        },
        {
          "command": "cody.settings.extension.chat",
          "when": "activeWebviewPanelId == cody.editorPanel && cody.activated",
          "group": "navigation@5",
          "visibility": "visible"
        }
      ],
      "terminal/context": [
        {
          "command": "cody.command.explain-output",
          "group": "0_cody",
          "when": "cody.activated"
        }
      ],
      "scm/title": [
        {
          "command": "cody.command.generate-commit",
          "when": "cody.activated && config.cody.experimental.commitMessage && config.git.enabled && scmProvider == git && !cody.isGeneratingCommit",
          "group": "navigation@1"
        },
        {
          "command": "cody.command.abort-commit",
          "when": "cody.activated && scmProvider == git && cody.isGeneratingCommit",
          "group": "navigation@1"
        }
      ]
    },
    "configuration": {
      "type": "object",
      "title": "Cody",
      "properties": {
        "cody.serverEndpoint": {
          "order": 1,
          "type": "string",
          "description": "URL to the Sourcegraph instance.",
          "examples": "https://example.sourcegraph.com",
          "markdownDeprecationMessage": "**Deprecated**: Please sign in via the UI instead. If you are already signed in, you can empty this field to remove this warning.",
          "deprecationMessage": "Deprecated: Please sign in via the UI instead."
        },
        "cody.codebase": {
          "order": 2,
          "type": "string",
          "markdownDescription": "A Git repository URL to use instead of allowing Cody to infer the Git repository from the workspace.",
          "examples": ["https://github.com/sourcegraph/cody", "ssh://git@github.com/sourcegraph/cody"]
        },
        "cody.useContext": {
          "order": 99,
          "type": "string",
          "enum": ["embeddings", "keyword", "blended", "none"],
          "default": "blended",
          "markdownDescription": "Controls which context providers Cody uses for chat, commands and inline edits. Use 'blended' for best results. For debugging other context sources, 'embeddings' will use an embeddings-based index if available. 'keyword' will use a search-based index. 'none' will not use embeddings or search-based indexes."
        },
        "cody.customHeaders": {
          "order": 4,
          "type": "object",
          "markdownDescription": "Adds custom HTTP headers to all network requests to the Sourcegraph endpoint. Defining required headers here ensures requests are properly forwarded through intermediary proxy servers, which may mandate certain custom headers for internal or external communication.",
          "default": {},
          "examples": [
            {
              "Cache-Control": "no-cache",
              "Proxy-Authenticate": "Basic"
            }
          ]
        },
        "cody.autocomplete.enabled": {
          "order": 5,
          "type": "boolean",
          "markdownDescription": "Enables code autocompletions.",
          "default": true
        },
        "cody.autocomplete.languages": {
          "order": 5,
          "type": "object",
          "markdownDescription": "Enables or disables code autocompletions for specified [language ids](https://code.visualstudio.com/docs/languages/identifiers). `\"*\"` is the default fallback if no language-specific setting is found.\n\nThe default setting: \n\n```json\n{\n  \"*\": true\n}\n```\n\nTo disable autocomplete for a given [language id](https://code.visualstudio.com/docs/languages/identifiers#_known-language-identifiers) set its value to `false`, for example:\n\n```json\n{\n  \"*\": true,\n  \"plaintext\": false\n}\n```",
          "default": {
            "*": true
          },
          "examples": [
            {
              "*": true,
              "plaintext": false
            }
          ]
        },
        "cody.commandCodeLenses": {
          "order": 8,
          "type": "boolean",
          "markdownDescription": "Adds code lenses to current file for quick access to Cody commands.",
          "default": false
        },
        "cody.chat.preInstruction": {
          "order": 6,
          "type": "string",
          "markdownDescription": "A custom instruction to be included at the start of all chat messages (e.g. \"Answer all my questions in Spanish.\")",
          "examples": ["Answer all my questions in Spanish."]
        },
        "cody.edit.preInstruction": {
          "order": 7,
          "type": "string",
          "markdownDescription": "A custom instruction to be included at the end of all instructions for edit commands (e.g. \"Write all unit tests with Jest instead of detected framework.\")",
          "examples": ["Write all unit tests with Jest instead of detected framework."]
        },
        "cody.codeActions.enabled": {
          "order": 11,
          "title": "Cody Code Actions",
          "type": "boolean",
          "markdownDescription": "Add Cody options to Quick Fix menus for fixing, explaining, documenting, and editing code.",
          "default": true
        },
        "cody.commandHints.enabled": {
          "order": 12,
          "title": "Cody Command Hints",
          "type": "boolean",
          "markdownDescription": "Enable hints for Cody commands such as \"Opt+K to Edit\" or \"Opt+D to Document\"",
          "default": true
        },
        "cody.experimental.tracing": {
          "order": 99,
          "type": "boolean",
          "markdownDescription": "Enable OpenTelemetry tracing",
          "default": false
        },
        "cody.experimental.commitMessage": {
          "order": 99,
          "type": "boolean",
          "markdownDescription": "Enable commit message generation",
          "default": false
        },
        "cody.experimental.minion.anthropicKey": {
          "order": 99,
          "type": "string",
          "default": ""
        },
        "cody.debug.verbose": {
          "order": 99,
          "type": "boolean",
          "markdownDescription": "Enables verbose debug output. Debug messages may contain more details if the invocation includes verbose information."
        },
        "cody.debug.filter": {
          "order": 99,
          "type": "string",
          "markdownDescription": "Regular expression to filter debug output. If empty, defaults to '.*', which prints all messages."
        },
        "cody.telemetry.level": {
          "order": 99,
          "type": "string",
          "enum": ["all", "off"],
          "enumDescriptions": ["Sends usage data and errors.", "Disables all extension telemetry."],
          "markdownDescription": "Controls the telemetry about Cody usage and errors. See [Cody usage and privacy notice](https://about.sourcegraph.com/terms/cody-notice).",
          "default": "all"
        },
        "cody.autocomplete.advanced.provider": {
          "type": "string",
          "default": null,
          "enum": [
            null,
            "anthropic",
            "fireworks",
            "unstable-gemini",
            "unstable-openai",
            "experimental-ollama",
            "experimental-openaicompatible"
          ],
          "markdownDescription": "The provider used for code autocomplete. Most providers other than `anthropic` require the `cody.autocomplete.advanced.serverEndpoint` and `cody.autocomplete.advanced.accessToken` settings to also be set. Check the Cody output channel for error messages if autocomplete is not working as expected."
        },
        "cody.autocomplete.advanced.serverEndpoint": {
          "type": "string",
          "markdownDescription": "The server endpoint used for code autocomplete. This is only supported with a provider other than `anthropic`."
        },
        "cody.autocomplete.advanced.accessToken": {
          "type": "string",
          "markdownDescription": "The access token used for code autocomplete. This is only supported with a provider other than `anthropic`."
        },
        "cody.autocomplete.advanced.model": {
          "type": "string",
          "default": null,
          "enum": [null, "starcoder-16b", "starcoder-7b"],
          "markdownDescription": "Overwrite the  model used for code autocompletion inference. This is only supported with the `fireworks` provider"
        },
        "cody.autocomplete.completeSuggestWidgetSelection": {
          "type": "boolean",
          "default": true,
          "markdownDescription": "Autocomplete based on the currently selection in the suggest widget. Requires the VS Code user setting `editor.inlineSuggest.suppressSuggestions` set to true and will change it to true in user settings if it is not true."
        },
        "cody.autocomplete.formatOnAccept": {
          "type": "boolean",
          "default": false,
          "markdownDescription": "Format completions on accept using [the default document formatter](https://code.visualstudio.com/docs/editor/codebasics#_formatting)."
        },
        "cody.autocomplete.disableInsideComments": {
          "type": "boolean",
          "default": false,
          "markdownDescription": "Prevent autocomplete requests while inside code comments."
        },
        "cody.experimental.foldingRanges": {
          "type": "string",
          "enum": ["lsp", "indentation-based"],
          "enumDescriptions": [
            "Use folding ranges that are enabled by default in VS Code, and are usually powered by LSP",
            "Use custom implementation of folding ranges that is indentation based. This is the implementation that is used by other Cody clients like the JetBrains plugin"
          ],
          "markdownDescription": "Determines the algorithm Cody uses to detect folding ranges. Cody uses folding ranges for several features like the 'Document code' command",
          "default": "all"
        },
        "cody.autocomplete.experimental.graphContext": {
          "type": "string",
          "default": null,
          "enum": [null, "bfg", "bfg-mixed", "tsc", "tsc-mixed"],
          "markdownDescription": "Use the code graph to retrieve context for autocomplete requests."
        },
        "cody.autocomplete.experimental.fireworksOptions": {
          "type": "object",
          "markdownDescription": "Experimental options for the direct-Fireworks autocomplete provider.",
          "properties": {
            "url": {
              "type": "string",
              "description": "The URL of the Fireworks API.",
              "default": "https://api.fireworks.ai/inference/v1/completions"
            },
            "token": {
              "type": "string",
              "description": "The access token of the Fireworks API."
            },
            "model": {
              "type": "string",
              "description": "The model ID can be acquired from `firectl list deployments`",
              "default": "accounts/sourcegraph/models/starcoder2-7b"
            },
            "parameters": {
              "type": "object",
              "description": "Parameters for querying the the model.",
              "properties": {
                "temperature": "number",
                "top_k": "number",
                "top_p": "number",
                "stop": {
                  "type": "array",
                  "default": [],
                  "items": {
                    "type": "string"
                  }
                }
              }
            }
          }
        },
        "cody.autocomplete.experimental.ollamaOptions": {
          "type": "object",
          "markdownDescription": "Options for the [Ollama](https://ollama.ai/) experimental autocomplete provider.",
          "default": {
            "url": "http://localhost:11434",
            "model": "deepseek-coder:6.7b-base-q4_K_M"
          },
          "properties": {
            "url": {
              "type": "string",
              "description": "The URL of the Ollama API.",
              "default": "http://localhost:11434"
            },
            "model": {
              "type": "string",
              "default": "deepseek-coder:6.7b-base-q4_K_M",
              "examples": [
                "codellama:7b-code",
                "codellama:13b-code",
                "deepseek-coder:6.7b-base-q4_K_M",
                "starcoder2:7b",
                "starcoder2:15b"
              ]
            },
            "parameters": {
              "type": "object",
              "description": "Parameters for how Ollama will run the model. See Ollama [PARAMETER documentation](https://github.com/jmorganca/ollama/blob/main/docs/api.md#generate-request-with-options).",
              "properties": {
                "num_ctx": "number",
                "temperature": "number",
                "top_k": "number",
                "top_p": "number"
              }
            }
          }
        },
        "cody.autocomplete.experimental.hotStreakAndSmartThrottle": {
          "type": "boolean",
          "default": false,
          "markdownDescription": "Changes the debounce time for autocomplete requests based on the amount of time since the last request."
        },
        "cody.autocomplete.experimental.preloadDebounceInterval": {
          "type": "number",
          "default": 0,
          "markdownDescription": "Changes the preload debounce interval for autocomplete requests triggered on cursor movement."
        },
        "openctx.enable": {
          "type": "boolean",
          "markdownDescription": "Enable OpenCtx providers for Cody.",
          "default": true
        },
        "openctx.providers": {
          "type": "object",
          "markdownDescription": "OpenCtx providers configuration.",
          "default": {}
        },
        "cody.internal.unstable": {
          "order": 999,
          "type": "boolean",
          "markdownDescription": "[INTERNAL ONLY] Enable all unstable experimental features.",
          "default": false
        }
      }
    },
    "icons": {
      "cody-logo": {
        "description": "Cody logo",
        "default": {
          "fontPath": "resources/cody-icons.woff",
          "fontCharacter": "\\0041"
        }
      },
      "cody-logo-heavy": {
        "description": "Cody logo heavy",
        "default": {
          "fontPath": "resources/cody-icons.woff",
          "fontCharacter": "\\0042"
        }
      },
      "anthropic-logo": {
        "description": "Anthropic logo",
        "default": {
          "fontPath": "resources/cody-icons.woff",
          "fontCharacter": "\\0043"
        }
      },
      "openai-logo": {
        "description": "OpenAI logo",
        "default": {
          "fontPath": "resources/cody-icons.woff",
          "fontCharacter": "\\0044"
        }
      },
      "mistral-logo": {
        "description": "Mistral logo",
        "default": {
          "fontPath": "resources/cody-icons.woff",
          "fontCharacter": "\\0045"
        }
      },
      "ollama-logo": {
        "description": "Ollama logo",
        "default": {
          "fontPath": "resources/cody-icons.woff",
          "fontCharacter": "\\0046"
        }
      },
      "gemini-logo": {
        "description": "Gemini logo",
        "default": {
          "fontPath": "resources/cody-icons.woff",
          "fontCharacter": "\\0047"
        }
      },
      "new-comment-icon": {
        "description": "New comment icon",
        "default": {
          "fontPath": "resources/cody-icons.woff",
          "fontCharacter": "\\0048"
        }
      },
      "discord-logo": {
        "description": "Discord logo",
        "default": {
          "fontPath": "resources/cody-icons.woff",
          "fontCharacter": "\\0049"
        }
      },
      "cody-logo-heavy-slash": {
        "description": "Cody logo heavy slash",
        "default": {
          "fontPath": "resources/cody-icons.woff",
          "fontCharacter": "\\004A"
        }
      }
    }
  },
  "capabilities": {
    "untrustedWorkspaces": {
      "supported": "limited",
      "description": "Cody only uses providers (configured in `openctx.providers`) from trusted workspaces because providers may execute arbitrary code.",
      "restrictedConfigurations": ["openctx.providers"]
    }
  },
  "dependencies": {
    "@anthropic-ai/sdk": "^0.20.8",
    "@mdi/js": "^7.2.96",
    "@openctx/provider-linear-issues": "^0.0.6",
    "@openctx/vscode-lib": "^0.0.14",
    "@opentelemetry/api": "^1.7.0",
    "@opentelemetry/core": "^1.18.1",
    "@opentelemetry/exporter-trace-otlp-http": "^0.45.1",
    "@opentelemetry/instrumentation": "^0.45.1",
    "@opentelemetry/instrumentation-http": "^0.45.1",
    "@opentelemetry/resources": "^1.18.1",
    "@opentelemetry/sdk-node": "^0.45.1",
    "@opentelemetry/sdk-trace-base": "^1.18.1",
    "@opentelemetry/sdk-trace-node": "^1.18.1",
    "@opentelemetry/semantic-conventions": "^1.18.1",
    "@radix-ui/react-accordion": "^1.2.0",
    "@radix-ui/react-collapsible": "^1.1.0",
    "@radix-ui/react-dialog": "^1.0.5",
    "@radix-ui/react-popover": "^1.0.7",
    "@radix-ui/react-slot": "^1.0.2",
    "@radix-ui/react-tabs": "^1.1.0",
    "@radix-ui/react-tooltip": "^1.0.7",
    "@sentry/browser": "^7.107.0",
    "@sentry/core": "^7.107.0",
    "@sentry/node": "^7.107.0",
    "@sourcegraph/cody-shared": "workspace:*",
    "@sourcegraph/prompt-editor": "workspace:*",
    "@sourcegraph/telemetry": "^0.16.0",
    "@sourcegraph/tree-sitter-wasms": "^0.1.9",
    "@types/he": "^1.2.3",
    "@vscode/codicons": "^0.0.35",
    "@vscode/webview-ui-toolkit": "^1.2.2",
    "async-mutex": "^0.4.0",
    "axios": "^1.3.6",
    "class-variance-authority": "^0.7.0",
    "clsx": "^2.1.1",
    "cmdk": "^1.0.0",
    "crypto-js": "^4.2.0",
    "detect-indent": "7.0.0",
    "diff": "^5.2.0",
    "fast-xml-parser": "^4.3.2",
    "glob": "^7.2.3",
    "graceful-fs": "^4.2.11",
    "he": "^1.2.0",
    "http-proxy-agent": "^7.0.2",
    "https-proxy-agent": "^7.0.4",
    "ini": "^4.1.2",
    "isomorphic-fetch": "^3.0.0",
    "js-levenshtein": "^1.1.6",
    "lexical": "^0.16.0",
    "lodash": "^4.17.21",
    "lowlight": "^3.1.0",
    "lru-cache": "^10.0.0",
    "lucide": "^0.381.0",
    "lucide-react": "^0.378.0",
    "mac-ca": "^2.0.3",
    "marked": "^4.0.16",
    "mkdirp": "^3.0.1",
    "os-browserify": "^0.3.0",
    "parse-git-diff": "^0.0.14",
    "proxy-agent": "^6.4.0",
    "react-markdown": "^9.0.1",
    "rehype-highlight": "^6.0.0",
    "rehype-sanitize": "^6.0.0",
    "remark-gfm": "^4.0.0",
    "semver": "^7.5.4",
    "signal-exit": "^4.1.0",
    "socks-proxy-agent": "^8.0.1",
    "tailwind-merge": "^2.3.0",
    "tailwindcss": "^3.4.3",
    "unzipper": "^0.10.14",
    "uuid": "^9.0.0",
    "vscode-languageserver-textdocument": "^1.0.8",
    "vscode-uri": "^3.0.7",
    "web-tree-sitter": "^0.21.0",
    "wink-nlp-utils": "^2.1.0"
  },
  "devDependencies": {
    "@google-cloud/pubsub": "^3.7.3",
    "@npmcli/promise-spawn": "^7.0.2",
    "@playwright/test": "1.44.1",
    "@pollyjs/adapter": "^6.0.6",
    "@pollyjs/adapter-node-http": "^6.0.6",
    "@pollyjs/core": "^6.0.6",
    "@pollyjs/persister": "^6.0.6",
    "@pollyjs/persister-fs": "^6.0.6",
    "@storybook/preview-api": "^8.0.5",
    "@types/crypto-js": "^4.2.2",
    "@types/dedent": "^0.7.0",
    "@types/diff": "^5.2.1",
    "@types/express": "^4.17.17",
    "@types/fs-extra": "^11.0.4",
    "@types/glob": "^8.0.0",
    "@types/graceful-fs": "^4.1.9",
    "@types/ini": "^4.1.0",
    "@types/isomorphic-fetch": "^0.0.39",
    "@types/js-levenshtein": "^1.1.1",
    "@types/lodash": "^4.14.195",
    "@types/marked": "^5.0.0",
    "@types/mocha": "^10.0.6",
    "@types/node-fetch": "^2.6.4",
    "@types/npmcli__promise-spawn": "^6.0.3",
    "@types/pako": "^2.0.3",
    "@types/progress": "^2.0.5",
    "@types/semver": "^7.5.0",
    "@types/signal-exit": "^3.0.4",
    "@types/unzipper": "^0.10.7",
    "@types/uuid": "^9.0.2",
    "@types/vscode": "^1.79.0",
    "@vscode/test-electron": "^2.3.8",
    "@vscode/test-web": "^0.0.47",
    "@vscode/vsce": "^2.22.0",
    "ajv": "^8.14.0",
    "ajv-errors": "^3.0.0",
    "ajv-formats": "^3.0.1",
    "chokidar": "^3.6.0",
    "concurrently": "^8.2.0",
    "dedent": "^0.7.0",
    "express": "^4.18.2",
    "fast-json-stable-stringify": "^2.1.0",
    "franc-min": "^6.2.0",
    "fs-extra": "^11.2.0",
    "fuzzysort": "^2.0.4",
    "http-proxy-middleware": "^3.0.0",
    "kill-sync": "^1.0.3",
    "mocha": "^10.2.0",
    "node-fetch": "^2.6.4",
    "ovsx": "^0.8.2",
    "pako": "^2.1.0",
    "path-browserify": "^1.0.1",
    "playwright": "1.44.1",
    "postcss": "^8.4.38",
    "progress": "^2.0.3",
    "react-head": "^3.4.2",
    "typescript-language-server": "^4.3.3",
    "ulidx": "^2.3.0",
    "vite-plugin-svgr": "^4.2.0",
    "vscode-jsonrpc": "^8.2.0",
    "vscode-languageserver-protocol": "^3.17.5",
    "yaml": "^2.3.4",
    "zod": "^3.23.8"
  }
}<|MERGE_RESOLUTION|>--- conflicted
+++ resolved
@@ -3,11 +3,7 @@
   "name": "cody-ai",
   "private": true,
   "displayName": "Cody: AI Coding Assistant with Autocomplete & Chat",
-<<<<<<< HEAD
   "version": "1.28.1",
-=======
-  "version": "1.28.0",
->>>>>>> ac520d23
   "publisher": "sourcegraph",
   "license": "Apache-2.0",
   "icon": "resources/cody.png",
