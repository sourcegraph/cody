{
  "name": "cody-ai",
  "private": true,
  "displayName": "Cody AI",
  "version": "0.16.3",
  "publisher": "sourcegraph",
  "license": "Apache-2.0",
  "icon": "resources/cody.png",
  "description": "Code AI with codebase context",
  "scripts": {
    "postinstall": "pnpm download-wasm",
    "dev": "pnpm run -s dev:desktop",
    "dev:insiders": "pnpm run -s dev:desktop:insiders",
    "start:dev:desktop": "NODE_ENV=development code --extensionDevelopmentPath=$PWD --disable-extension=sourcegraph.cody-ai --disable-extension=github.copilot --disable-extension=github.copilot-nightly --inspect-extensions=9333 --new-window . --goto ./src/logged-rerank.ts:16:5",
    "dev:desktop": "pnpm run -s build:dev:desktop && pnpm run start:dev:desktop",
    "dev:desktop:insiders": "pnpm run -s build:dev:desktop && NODE_ENV=development code-insiders --extensionDevelopmentPath=$PWD --disable-extension=sourcegraph.cody-ai --disable-extension=github.copilot --disable-extension=github.copilot-nightly --inspect-extensions=9333 --new-window . --goto ./src/logged-rerank.ts:16:5",
    "dev:web": "pnpm run -s build:dev:web && pnpm run -s _dev:vscode-test-web --browserType none",
    "watch:dev:web": "concurrently \"pnpm run -s watch:build:dev:web\" \"pnpm run -s _dev:vscode-test-web --browserType none\"",
    "_dev:vscode-test-web": "vscode-test-web --extensionDevelopmentPath=. ${WORKSPACE-test/fixtures/workspace}",
    "build": "tsc --build && pnpm run -s _build:esbuild:desktop && pnpm run -s _build:esbuild:web && pnpm run -s _build:webviews --mode production",
    "_build:desktop": "pnpm run -s _build:esbuild:desktop && pnpm run -s _build:webviews --mode production",
    "_build:web": "pnpm run -s _build:esbuild:web && pnpm run -s _build:webviews --mode production",
    "build:dev:desktop": "concurrently \"pnpm run -s _build:esbuild:desktop\" \"pnpm run -s _build:webviews --mode development\"",
    "build:dev:web": "concurrently \"pnpm run -s _build:esbuild:web\" \"pnpm run -s _build:webviews --mode development\"",
    "watch:build:dev:web": "concurrently \"pnpm run -s _build:esbuild:web --watch\" \"pnpm run -s _build:webviews --mode development --watch\"",
    "watch:build:dev:desktop": "concurrently \"pnpm run -s _build:esbuild:desktop --watch\" \"pnpm run -s _build:webviews --mode development --watch\"",
    "_build:esbuild:desktop": "pnpm download-wasm && esbuild ./src/extension.node.ts --bundle --outfile=dist/extension.node.js --external:vscode --format=cjs --platform=node --sourcemap",
    "_build:esbuild:web": "esbuild ./src/extension.web.ts --platform=browser --bundle --outfile=dist/extension.web.js --alias:path=path-browserify --alias:os=os-browserify --external:vscode --define:process='{\"env\":{}}' --define:window=self --format=cjs --sourcemap",
    "_build:webviews": "vite -c webviews/vite.config.ts build",
    "lint": "pnpm run lint:js",
    "lint:js": "NODE_OPTIONS=--max-old-space-size=4096 eslint --quiet --cache '**/*.[tj]s?(x)'",
    "release": "ts-node-transpile-only ./scripts/release.ts",
    "download-wasm": "ts-node-transpile-only ./scripts/download-wasm-modules.ts",
    "release:dry-run": "pnpm run download-wasm && CODY_RELEASE_DRY_RUN=1 ts-node ./scripts/release.ts",
    "storybook": "storybook dev -p 6007 --no-open --no-version-updates --no-release-notes",
    "test:e2e": "tsc --build && node dist/tsc/test/e2e/install-deps.js && pnpm run -s build:dev:desktop && playwright test",
    "test:integration": "tsc --build ./test/integration && pnpm run -s build:dev:desktop && node --inspect -r ts-node/register dist/tsc/test/integration/main.js",
    "test:unit": "vitest",
    "vscode:prepublish": "pnpm -s run build",
    "test:unit:tree-sitter-queries": "vitest ./src/tree-sitter/query-tests/*.test.ts"
  },
  "categories": [
    "Programming Languages",
    "Machine Learning",
    "Snippets",
    "Education"
  ],
  "keywords": [
    "ai",
    "openai",
    "anthropic",
    "assistant",
    "chatbot",
    "chat",
    "refactor",
    "documentation",
    "test",
    "sourcegraph",
    "codey",
    "llm",
    "codegen",
    "autocomplete",
    "bot",
    "model",
    "typescript",
    "javascript",
    "python",
    "golang",
    "go",
    "html",
    "css",
    "java",
    "php",
    "swift",
    "kotlin"
  ],
  "repository": {
    "type": "git",
    "url": "https://github.com/sourcegraph/cody",
    "directory": "vscode"
  },
  "bugs": {
    "url": "https://github.com/sourcegraph/cody/issues"
  },
  "homepage": "https://docs.sourcegraph.com/cody",
  "badges": [
    {
      "url": "https://img.shields.io/discord/969688426372825169?color=5765F2",
      "href": "https://srcgr.ph/discord",
      "description": "Discord"
    }
  ],
  "engines": {
    "vscode": "^1.79.0"
  },
  "main": "./dist/extension.node.js",
  "browser": "./dist/extension.web.js",
  "activationEvents": [
    "onStartupFinished",
    "onWebviewPanel:cody.chatPanel"
  ],
  "contributes": {
    "walkthroughs": [
      {
        "id": "welcome",
        "title": "Getting Started with Cody",
        "description": "Discover how Cody can help you write and understand code faster.",
        "steps": [
          {
            "id": "chat",
            "title": "Ask Cody a Question",
            "description": "Cody writes code and answers questions using your own code graph as context.\n[Open Chat](command:cody.walkthrough.showChat)",
            "media": {
              "markdown": "walkthroughs/chat.md"
            }
          },
          {
            "id": "commands",
            "title": "Cody Commands",
            "description": "You can use Cody commands to streamline your development process (e.g. generate unit tests, documentation, and more) with just a few clicks.\n[Open Commands Menu](command:cody.action.commands.menu)",
            "media": {
              "markdown": "walkthroughs/commands.md"
            }
          },
          {
            "id": "explain",
            "title": "Explain Code",
            "description": "Ask Cody to explain some code. Select some lines and use the \"Explain Code\" command.\n[Open Commands Menu](command:cody.action.commands.menu)",
            "media": {
              "markdown": "walkthroughs/explain.md"
            }
          },
          {
            "id": "autocomplete",
            "title": "Code Autocomplete",
            "description": "Let Cody automatically write code for you. Start writing a comment or a line of code and Cody will suggest the next few lines.",
            "media": {
              "markdown": "walkthroughs/autocomplete.md"
            }
          },
          {
            "id": "learn-more",
            "title": "Learn More & Feedback",
            "description": "📖 Dive deeper into Cody by reading our [full documentation](https://docs.sourcegraph.com/cody).\n🎨 Discover more features by searching for \"Cody\" in the [Command Palette](command:workbench.action.showCommands).\n🗒️ Find out how Cody is improving by taking a look at the [Changelog](https://sourcegraph.com/github.com/sourcegraph/cody/-/blob/vscode/CHANGELOG.md).\n💬 Bugs, ideas or feedback? Post a message on our [GitHub Discussions](https://github.com/sourcegraph/cody/discussions/new?category=product-feedback&labels=vscode).",
            "media": {
              "markdown": "walkthroughs/learn-more.md"
            }
          }
        ]
      }
    ],
    "colors": [
      {
        "id": "cody.fixup.conflictBackground",
        "description": "The background of text Cody will edit where there is a specific conflict with your changes.",
        "defaults": {
          "light": "mergeEditor.conflictingLines.background",
          "dark": "mergeEditor.conflictingLines.background"
        }
      },
      {
        "id": "cody.fixup.conflictBorder",
        "description": "The border of text Cody will edit, if there is a conflict with your changes.",
        "defaults": {
          "light": "mergeEditor.conflict.unhandledFocused.border",
          "dark": "mergeEditor.conflict.unhandledFocused.border"
        }
      },
      {
        "id": "cody.fixup.conflictedBackground",
        "description": "The background of text Cody will edit, if there is a conflict with your changes.",
        "defaults": {
          "light": "#ffffff00",
          "dark": "#00000000"
        }
      },
      {
        "id": "cody.fixup.conflictedBorder",
        "description": "The border of text Cody will edit, if there is a conflict with your changes.",
        "defaults": {
          "light": "mergeEditor.conflict.unhandledUnfocused.border",
          "dark": "mergeEditor.conflict.unhandledUnfocused.border"
        }
      },
      {
        "id": "cody.fixup.incomingBackground",
        "description": "The background of text Cody will edit.",
        "defaults": {
          "light": "merge.incomingContentBackground",
          "dark": "merge.incomingContentBackground"
        }
      },
      {
        "id": "cody.fixup.incomingBorder",
        "description": "The border around text Cody will edit.",
        "defaults": {
          "light": "#436EB1",
          "dark": "#436EB1"
        }
      }
    ],
    "viewsContainers": {
      "activitybar": [
        {
          "id": "cody",
          "title": "Cody",
          "icon": "resources/cody.svg"
        }
      ]
    },
    "views": {
      "cody": [
        {
          "type": "webview",
          "id": "cody.chat",
          "name": "Chat",
          "when": "!cody.activated"
        },
        {
          "id": "cody.commands.tree.view",
          "name": "Commands",
          "when": "cody.activated"
        },
        {
          "id": "cody.chat.tree.view",
          "name": "Chats",
          "when": "cody.activated"
        },
        {
          "type": "webview",
          "id": "cody.search",
          "name": "Search (experimental)",
          "visibility": "visible",
          "when": "cody.activated"
        },
        {
          "id": "cody.support.tree.view",
          "name": "Settings & Support",
          "when": "cody.activated"
        }
      ]
    },
    "viewsWelcome": [
      {
        "view": "cody.chat.tree.view",
        "contents": "Chat alongside your code, attach files, add additional context, and try out different LLM providers.\n[New Chat](command:cody.chat.panel.new)\nTo learn more about chat, [read the docs](https://docs.sourcegraph.com/).",
        "when": "cody.activated"
      }
    ],
    "commands": [
      {
        "command": "cody.welcome",
        "title": "Help & Getting Started",
        "category": "Cody",
        "group": "Cody",
        "icon": "$(book)"
      },
      {
        "command": "cody.feedback",
        "title": "Feedback",
        "category": "Cody",
        "group": "Cody",
        "icon": "$(feedback)"
      },
      {
        "command": "cody.command.edit-code",
        "category": "Cody Command",
        "title": "Edit Code",
        "when": "cody.activated && editorTextFocus",
        "icon": "$(wand)"
      },
      {
        "command": "cody.command.explain-code",
        "category": "Cody Command",
        "title": "Explain Code",
        "icon": "$(output)",
        "when": "cody.activated && editorFocus"
      },
      {
        "command": "cody.command.generate-tests",
        "category": "Cody Command",
        "title": "Generate Unit Tests",
        "icon": "$(package)",
        "when": "cody.activated && editorTextFocus"
      },
      {
        "command": "cody.command.document-code",
        "category": "Cody Command",
        "title": "Document Code",
        "icon": "$(book)",
        "when": "cody.activated && editorTextFocus"
      },
      {
        "command": "cody.command.smell-code",
        "category": "Cody Command",
        "title": "Find Code Smells",
        "icon": "$(symbol-keyword)",
        "when": "cody.activated && editorFocus"
      },
      {
        "command": "cody.action.commands.custom.menu",
        "category": "Cody Command",
        "title": "Custom Commands",
        "icon": "$(tools)",
        "when": "cody.activated && workspaceFolderCount > 0"
      },
      {
        "command": "cody.command.context-search",
        "category": "Cody",
        "title": "Codebase Context Search",
        "when": "cody.activated && workspaceFolderCount > 0"
      },
      {
        "command": "cody.auth.signout",
        "category": "Cody",
        "title": "Sign Out",
        "icon": "$(sign-out)"
      },
      {
        "command": "cody.auth.signin",
        "category": "Cody",
        "title": "Switch Account…"
      },
      {
        "command": "cody.settings.extension",
        "category": "Cody",
        "title": "Extension Settings",
        "group": "Cody",
        "icon": "$(gear)"
      },
      {
        "command": "cody.focus",
        "category": "Cody",
        "title": "Sign In"
      },
      {
        "command": "cody.status-bar.interacted",
        "category": "Cody",
        "title": "Cody Settings",
        "group": "Cody",
        "icon": "$(settings-gear)",
        "when": "cody.activated"
      },
      {
        "command": "cody.show-page",
        "category": "Cody",
        "title": "Show Admin Pages",
        "group": "Cody",
        "when": "cody.activated"
      },
      {
        "command": "cody.guardrails.debug",
        "category": "Cody",
        "title": "Guardrails Debug Attribution",
        "enablement": "config.cody.experimental.guardrails && editorHasSelection"
      },
      {
        "command": "cody.fixup.open",
        "category": "Cody",
        "title": "Go to Fixup",
        "icon": "$(file-code)"
      },
      {
        "command": "cody.fixup.accept",
        "category": "Cody",
        "title": "Accept fixup",
        "when": "cody.nonstop.fixups.enabled",
        "enablement": "!cody.fixup.view.isEmpty",
        "icon": "$(check)"
      },
      {
        "command": "cody.fixup.accept-all",
        "category": "Cody",
        "title": "Accept all fixups",
        "when": "cody.nonstop.fixups.enabled",
        "enablement": "!cody.fixup.view.isEmpty",
        "icon": "$(check-all)"
      },
      {
        "command": "cody.fixup.accept-by-file",
        "category": "Cody",
        "title": "Accept fixups in the selected directory",
        "when": "cody.nonstop.fixups.enabled",
        "enablement": "!cody.fixup.view.isEmpty",
        "icon": "$(check-all)"
      },
      {
        "command": "cody.fixup.diff",
        "category": "Cody",
        "title": "Show diff for fixup",
        "when": "cody.nonstop.fixups.enabled",
        "enablement": "!cody.fixup.view.isEmpty",
        "icon": "$(diff)"
      },
      {
        "command": "cody.action.commands.menu",
        "category": "Cody",
        "title": "Commands",
        "when": "cody.activated",
        "icon": "$(cody-logo)"
      },
      {
        "command": "cody.autocomplete.openTraceView",
        "category": "Cody",
        "title": "Open Autocomplete Trace View",
        "when": "cody.activated && config.cody.autocomplete && config.cody.debug.enable && editorHasFocus && !editorReadonly"
      },
      {
        "command": "cody.autocomplete.manual-trigger",
        "category": "Cody",
        "title": "Trigger Autocomplete at Cursor",
        "when": "cody.activated && config.cody.autocomplete && editorHasFocus && !editorReadonly && !editorHasSelection && !inlineSuggestionsVisible"
      },
      {
        "command": "cody.chat.panel.new",
        "category": "Cody",
        "title": "New Chat",
        "when": "cody.activated",
        "group": "Cody",
        "icon": "$(new-comment-icon)"
      },
      {
        "command": "cody.chat.tree.view.focus",
        "category": "Cody",
        "title": "Open Cody Sidebar",
        "group": "Cody",
        "icon": "$(layout-sidebar-left)"
      },
      {
        "command": "cody.chat.history.clear",
        "category": "Cody",
        "title": "Delete All Chats",
        "group": "Cody",
        "icon": "$(trash)",
        "when": "cody.activated && cody.hasChatHistory"
      },
      {
        "command": "cody.chat.history.delete",
        "category": "Cody",
        "title": "Delete Chat",
        "group": "Cody",
        "icon": "$(trash)",
        "when": "cody.activated && cody.hasChatHistory"
      },
      {
        "command": "cody.chat.history.export",
        "category": "Cody",
        "title": "Export Chats as JSON",
        "group": "Cody",
        "icon": "$(arrow-circle-down)",
        "when": "cody.activated && cody.hasChatHistory"
      },
      {
        "command": "cody.search.index-update",
        "category": "Cody",
        "group": "Cody",
        "title": "Update search index for current workspace folder",
        "icon": "$(refresh)",
        "when": "cody.activated"
      },
      {
        "command": "cody.search.index-update-all",
        "category": "Cody",
        "group": "Cody",
        "title": "Update search indices for all workspace folders",
        "icon": "$(sync)",
        "when": "cody.activated"
      },
      {
        "command": "cody.chat.restart",
        "category": "Cody",
        "title": "Restart Chat Session...",
        "group": "Cody",
        "icon": "$(clear-all)",
        "when": "cody.activated && cody.hasChatHistory"
      }
    ],
    "keybindings": [
      {
        "command": "cody.chat.focus",
        "key": "alt+/",
        "when": "!cody.activated"
      },
      {
        "command": "cody.chat.tree.view.focus",
        "key": "alt+f1",
        "when": "cody.activated"
      },
      {
        "command": "cody.chat.panel.new",
        "key": "alt+/",
        "when": "cody.activated"
      },
      {
        "command": "cody.command.edit-code",
        "key": "ctrl+shift+v",
        "mac": "shift+cmd+v",
        "when": "cody.activated && !editorReadonly"
      },
      {
        "command": "cody.action.commands.menu",
        "key": "alt+c",
        "mac": "alt+c",
        "when": "cody.activated"
      },
      {
        "command": "-github.copilot.generate",
        "key": "ctrl+enter"
      },
      {
        "command": "cody.autocomplete.manual-trigger",
        "key": "alt+\\",
        "when": "editorTextFocus && !editorHasSelection && config.cody.autocomplete.enabled && !inlineSuggestionsVisible"
      }
    ],
    "submenus": [
      {
        "label": "Cody",
        "id": "cody.submenu"
      }
    ],
    "menus": {
      "commandPalette": [
        {
          "command": "cody.command.edit-code",
          "when": "cody.activated && editorIsOpen"
        },
        {
          "command": "cody.command.explain-code",
          "when": "cody.activated && editorIsOpen"
        },
        {
          "command": "cody.command.context-search",
          "when": "cody.activated && editorIsOpen"
        },
        {
          "command": "cody.command.smell-code",
          "when": "cody.activated && editorIsOpen"
        },
        {
          "command": "cody.command.generate-tests",
          "when": "cody.activated && editorIsOpen"
        },
        {
          "command": "cody.command.document-code",
          "when": "cody.activated && editorIsOpen"
        },
        {
          "command": "cody.action.commands.custom.menu",
          "when": "cody.activated"
        },
        {
          "command": "cody.focus",
          "title": "Cody: Sign In",
          "when": "!cody.activated"
        },
        {
          "command": "cody.fixup.accept",
          "when": "false"
        },
        {
          "command": "cody.fixup.accept-all",
          "when": "false"
        },
        {
          "command": "cody.fixup.accept-by-file",
          "when": "false"
        },
        {
          "command": "cody.fixup.diff",
          "when": "false"
        },
        {
          "command": "cody.fixup.open",
          "when": "false"
        },
        {
          "command": "cody.guardrails.debug",
          "when": "config.cody.experimental.guardrails && editorHasSelection"
        },
        {
          "command": "cody.show-page",
          "when": "false"
        }
      ],
      "editor/context": [
        {
          "submenu": "cody.submenu",
          "group": "0_cody"
        }
      ],
      "cody.submenu": [
        {
          "command": "cody.chat.panel.new",
          "when": "cody.activated",
          "group": "ask"
        },
        {
          "command": "cody.command.explain-code",
          "when": "cody.activated",
          "group": "command"
        },
        {
          "command": "cody.command.edit-code",
          "when": "cody.activated",
          "group": "ask"
        },
        {
          "command": "cody.command.generate-tests",
          "when": "cody.activated",
          "group": "command"
        },
        {
          "command": "cody.command.document-code",
          "when": "cody.activated",
          "group": "command"
        },
        {
          "command": "cody.command.smell-code",
          "when": "cody.activated",
          "group": "command"
        },
        {
          "command": "cody.action.commands.custom.menu",
          "when": "cody.activated",
          "group": "custom-commands"
        },
        {
          "command": "cody.focus",
          "when": "!cody.activated",
          "group": "other"
        },
        {
          "command": "cody.guardrails.debug",
          "when": "cody.activated && config.cody.experimental.guardrails && editorHasSelection",
          "group": "other"
<<<<<<< HEAD
=======
        },
        {
          "command": "cody.inline.new",
          "when": "cody.activated && config.cody.inlineChat.enabled",
          "group": "ask"
>>>>>>> 1322c11f
        }
      ],
      "view/title": [
        {
          "command": "cody.chat.panel.new",
          "when": "view == cody.chat.tree.view && cody.activated",
          "group": "navigation@1"
        },
        {
          "command": "cody.chat.history.clear",
          "when": "view == cody.chat.tree.view && cody.activated && cody.hasChatHistory",
          "enablement": "cody.hasChatHistory",
          "group": "navigation@2"
        },
        {
          "command": "cody.chat.history.export",
          "when": "view == cody.chat.tree.view && cody.activated && cody.hasChatHistory",
          "enablement": "cody.hasChatHistory",
          "group": "navigation@3"
        },
        {
          "command": "cody.feedback",
          "when": "view == cody.support.tree.view",
          "group": "7_cody@0"
        },
        {
          "command": "cody.welcome",
          "when": "view == cody.support.tree.view",
          "group": "7_cody@0"
        },
        {
          "command": "cody.auth.signin",
          "when": "view == cody.support.tree.view && cody.activated",
          "group": "9_cody@0"
        },
        {
          "command": "cody.search.index-update",
          "when": "view == cody.search && cody.activated",
          "group": "navigation@1"
        },
        {
          "command": "cody.search.index-update-all",
          "when": "view == cody.search && cody.activated",
          "group": "navigation@2"
        }
      ],
      "editor/title": [
        {
          "command": "cody.action.commands.menu",
          "when": "cody.activated && config.cody.editorTitleCommandIcon && resourceScheme == file && !editorReadonly",
          "group": "navigation",
          "visibility": "visible"
        },
        {
          "command": "cody.chat.panel.new",
          "when": "activeWebviewPanelId == cody.chatPanel && cody.activated",
          "group": "navigation",
          "visibility": "visible"
        },
        {
          "command": "cody.chat.restart",
          "when": "activeWebviewPanelId == cody.chatPanel && cody.activated",
          "group": "navigation",
          "visibility": "visible"
        }
      ],
      "view/item/context": [
        {
          "command": "cody.chat.history.delete",
          "when": "view == cody.chat.tree.view && cody.activated && cody.hasChatHistory",
          "group": "inline"
        }
      ]
    },
    "configuration": {
      "type": "object",
      "title": "Cody",
      "properties": {
        "cody.serverEndpoint": {
          "order": 1,
          "type": "string",
          "description": "URL to the Sourcegraph instance.",
          "examples": "https://example.sourcegraph.com",
          "markdownDeprecationMessage": "**Deprecated**: Please sign in via the UI instead. If you are already signed in, you can empty this field to remove this warning.",
          "deprecationMessage": "Deprecated: Please sign in via the UI instead."
        },
        "cody.proxy": {
          "type": "string",
          "markdownDeprecationMessage": "The SOCKS proxy endpoint to access server endpoint. This is only supported with some autocomplete providers and only for use with the Cody Agent (for instance with JetBrains plugin). For VS Code please use http.proxy instead."
        },
        "cody.codebase": {
          "order": 2,
          "type": "string",
          "markdownDescription": "The Git repository URL for your code. This will be sent to the Sourcegraph API to fetch the code graph context data. When set to empty, the URL will be inferred from your Git metadata.",
          "examples": [
            "https://github.com/sourcegraph/cody",
            "ssh://git@github.com/sourcegraph/cody"
          ]
        },
        "cody.useContext": {
          "order": 3,
          "type": "string",
          "enum": [
            "embeddings",
            "keyword",
            "none",
            "blended"
          ],
          "default": "embeddings",
          "markdownDescription": "If 'embeddings' is selected, Cody will prefer to use an embeddings-based index when fetching context to generate responses to user requests. If no such index is found, it will fall back to using keyword-based local context fetching. If 'keyword' is selected, Cody will use keyword context. Selecting 'none' will limit Cody to using only the currently open file."
        },
        "cody.customHeaders": {
          "order": 4,
          "type": "object",
          "markdownDescription": "Adds custom HTTP headers to all network requests to the Sourcegraph endpoint. Defining required headers here ensures requests are properly forwarded through intermediary proxy servers, which may mandate certain custom headers for internal or external communication.",
          "default": {},
          "examples": [
            {
              "Cache-Control": "no-cache",
              "Proxy-Authenticate": "Basic"
            }
          ]
        },
        "cody.autocomplete.enabled": {
          "order": 5,
          "type": "boolean",
          "markdownDescription": "Enables inline code suggestions in your editor.",
          "default": true
        },
        "cody.autocomplete.languages": {
          "order": 5,
          "type": "object",
          "markdownDescription": "Enable or disable inline code suggestions for specified [languages](https://code.visualstudio.com/docs/languages/identifiers).",
          "default": {
            "*": true,
            "scminput": false
          }
        },
        "cody.editorTitleCommandIcon": {
          "order": 7,
          "type": "boolean",
          "markdownDescription": "Adds a Cody icon to the editor title menu for quick access to Cody commands.",
          "default": true
        },
        "cody.experimental.chatPredictions": {
          "order": 8,
          "type": "boolean",
          "default": false,
          "markdownDescription": "Adds suggestions of possible relevant messages in the chat window."
        },
        "cody.commandCodeLenses": {
          "order": 8,
          "type": "boolean",
          "markdownDescription": "Adds code lenses to current file for quick access to Cody commands.",
          "default": false
        },
        "cody.experimental.guardrails": {
          "order": 9,
          "type": "boolean",
          "markdownDescription": "Experimental feature for internal use.",
          "default": false
        },
        "cody.experimental.localSymbols": {
          "order": 9,
          "type": "boolean",
          "default": false,
          "markdownDescription": "Experimental feature for internal use."
        },
        "cody.chat.preInstruction": {
          "order": 6,
          "type": "string",
          "markdownDescription": "An instruction to be included at the start of all chat messages sent to Cody. Extension reload required.",
          "examples": [
            "Answer all my questions in Spanish."
          ]
        },
        "cody.codeActions.enabled": {
          "order": 11,
          "title": "Cody Code Actions",
          "type": "boolean",
          "markdownDescription": "Enable Cody fix and explain options in the Quick Fix menu",
          "default": true
        },
        "cody.experimental.simpleChatContext": {
          "order": 99,
          "type": "boolean",
          "markdownDescription": "Uses the new simplifed chat context fetcher",
          "default": false
        },
        "cody.experimental.symf.path": {
          "order": 99,
          "type": "string",
          "markdownDescription": "Path to symf binary",
          "default": ""
        },
        "cody.debug.enable": {
          "order": 99,
          "type": "boolean",
          "markdownDescription": "Turns on debug output (visible in the VS Code Output panel under \"Cody by Sourcegraph\")"
        },
        "cody.debug.verbose": {
          "order": 99,
          "type": "boolean",
          "markdownDescription": "Enables verbose debug output. Debug messages may contain more details if the invocation includes verbose information."
        },
        "cody.debug.filter": {
          "order": 99,
          "type": "string",
          "markdownDescription": "Regular expression to filter debug output. If empty, defaults to '.*', which prints all messages."
        },
        "cody.telemetry.level": {
          "order": 99,
          "type": "string",
          "enum": [
            "all",
            "off"
          ],
          "enumDescriptions": [
            "Sends usage data and errors.",
            "Disables all extension telemetry."
          ],
          "markdownDescription": "Controls the telemetry about Cody usage and errors. See [Cody usage and privacy notice](https://about.sourcegraph.com/terms/cody-notice).",
          "default": "all"
        },
        "cody.autocomplete.advanced.provider": {
          "type": "string",
          "default": null,
          "enum": [
            null,
            "anthropic",
            "fireworks",
            "unstable-openai"
          ],
          "markdownDescription": "The provider used for code autocomplete. Most providers other than `anthropic` require the `cody.autocomplete.advanced.serverEndpoint` and `cody.autocomplete.advanced.accessToken` settings to also be set. Check the Cody output channel for error messages if autocomplete is not working as expected."
        },
        "cody.autocomplete.advanced.serverEndpoint": {
          "type": "string",
          "markdownDescription": "The server endpoint used for code autocomplete. This is only supported with a provider other than `anthropic`."
        },
        "cody.autocomplete.advanced.accessToken": {
          "type": "string",
          "markdownDescription": "The access token used for code autocomplete. This is only supported with a provider other than `anthropic`."
        },
        "cody.autocomplete.advanced.model": {
          "type": "string",
          "default": null,
          "enum": [
            null,
            "starcoder-16b",
            "starcoder-7b",
            "starcoder-3b",
            "starcoder-1b",
            "llama-code-7b",
            "llama-code-13b",
            "llama-code-13b-instruct",
            "mistral-7b-instruct-4k"
          ],
          "markdownDescription": "Overwrite the  model used for code autocompletion inference. This is only supported with the `fireworks` provider"
        },
        "cody.autocomplete.completeSuggestWidgetSelection": {
          "type": "boolean",
          "default": true,
          "markdownDescription": "Autocomplete based on the currently selection in the suggest widget. Requires the VS Code user setting `editor.inlineSuggest.suppressSuggestions` set to true and will change it to true in user settings if it is not true."
        },
        "cody.autocomplete.experimental.syntacticPostProcessing": {
          "type": "boolean",
          "default": true,
          "markdownDescription": "Rank autocomplete results with tree-sitter."
        },
        "cody.autocomplete.experimental.dynamicMultilineCompletions": {
          "type": "boolean",
          "default": false,
          "markdownDescription": "Dynamically switch from singleline to multiline completion based on the first completion line."
        },
        "cody.autocomplete.experimental.graphContext": {
          "type": "string",
          "default": null,
          "enum": [
            null,
            "lsp-light",
            "bfg",
            "bfg-mixed"
          ],
          "markdownDescription": "Use the code graph to retrieve context for autocomplete requests."
        }
      }
    },
    "icons": {
      "cody-logo": {
        "description": "Cody logo",
        "default": {
          "fontPath": "resources/cody-icons.woff",
          "fontCharacter": "\\0041"
        }
      },
      "cody-logo-heavy": {
        "description": "Cody logo heavy",
        "default": {
          "fontPath": "resources/cody-icons.woff",
          "fontCharacter": "\\0042"
        }
      },
      "new-comment-icon": {
        "description": "Cody logo heavy",
        "default": {
          "fontPath": "resources/cody-icons.woff",
          "fontCharacter": "\\0048"
        }
      }
    }
  },
  "dependencies": {
    "@anthropic-ai/sdk": "^0.4.2",
    "@mdi/js": "^7.2.96",
    "@opentelemetry/exporter-trace-otlp-http": "^0.45.1",
    "@opentelemetry/instrumentation-http": "^0.45.1",
    "@opentelemetry/resources": "^1.18.1",
    "@opentelemetry/sdk-node": "^0.45.1",
    "@opentelemetry/semantic-conventions": "^1.18.1",
    "@sentry/browser": "^7.66.0",
    "@sentry/core": "^7.66.0",
    "@sentry/node": "^7.66.0",
    "@sourcegraph/cody-shared": "workspace:*",
    "@sourcegraph/cody-ui": "workspace:*",
    "@sourcegraph/telemetry": "^0.13.0",
    "@storybook/preview-api": "^7.6.2",
    "@types/stream-json": "^1.7.3",
    "@vscode/codicons": "^0.0.35",
    "@vscode/webview-ui-toolkit": "^1.2.2",
    "async-mutex": "^0.4.0",
    "axios": "^1.3.6",
    "classnames": "^2.3.2",
    "detect-indent": "^7.0.1",
    "glob": "^7.2.3",
    "isomorphic-fetch": "^3.0.0",
    "js-levenshtein": "^1.1.6",
    "lodash": "^4.17.21",
    "lru-cache": "^10.0.0",
    "mkdirp": "^3.0.1",
    "mock-require": "^3.0.3",
    "openai": "^3.2.1",
    "os-browserify": "^0.3.0",
    "socks-proxy-agent": "^8.0.1",
    "stream-json": "^1.8.0",
    "unzipper": "^0.10.14",
    "uuid": "^9.0.0",
    "vscode-languageserver-textdocument": "^1.0.8",
    "vscode-uri": "^3.0.7",
    "web-tree-sitter": "^0.20.8",
    "wink-eng-lite-web-model": "^1.5.0",
    "wink-nlp": "^1.13.1",
    "wink-nlp-utils": "^2.1.0"
  },
  "devDependencies": {
    "@google-cloud/pubsub": "^3.7.3",
    "@playwright/test": "^1.33.0",
    "@types/axios": "^0.14.0",
    "@types/dedent": "^0.7.0",
    "@types/express": "^4.17.17",
    "@types/glob": "^8.0.0",
    "@types/isomorphic-fetch": "^0.0.39",
    "@types/js-levenshtein": "^1.1.1",
    "@types/lodash": "^4.14.195",
    "@types/mocha": "^10.0.1",
    "@types/mock-require": "^2.0.1",
    "@types/progress": "^2.0.5",
    "@types/semver": "^7.5.0",
    "@types/unzipper": "^0.10.7",
    "@types/uuid": "^9.0.2",
    "@types/vscode": "^1.79.0",
    "@types/vscode-webview": "^1.57.1",
    "@vscode/test-electron": "^2.3.2",
    "@vscode/test-web": "^0.0.47",
    "@vscode/vsce": "^2.22.0",
    "cody-icons-font": "workspace:^",
    "concurrently": "^8.2.0",
    "dedent": "^0.7.0",
    "envalid": "^7.3.1",
    "express": "^4.18.2",
    "fuzzysort": "^2.0.4",
    "mocha": "^10.2.0",
    "ovsx": "^0.8.2",
    "path-browserify": "^1.0.1",
    "playwright": "^1.33.0",
    "progress": "^2.0.3",
    "semver": "^7.5.4"
  }
}<|MERGE_RESOLUTION|>--- conflicted
+++ resolved
@@ -634,14 +634,6 @@
           "command": "cody.guardrails.debug",
           "when": "cody.activated && config.cody.experimental.guardrails && editorHasSelection",
           "group": "other"
-<<<<<<< HEAD
-=======
-        },
-        {
-          "command": "cody.inline.new",
-          "when": "cody.activated && config.cody.inlineChat.enabled",
-          "group": "ask"
->>>>>>> 1322c11f
         }
       ],
       "view/title": [
