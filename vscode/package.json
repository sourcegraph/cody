--- conflicted
+++ resolved
@@ -3,11 +3,7 @@
   "name": "cody-ai",
   "private": true,
   "displayName": "Cody: AI Code Assistant",
-<<<<<<< HEAD
-  "version": "1.98.1",
-=======
   "version": "1.100.0",
->>>>>>> 553d7a20
   "publisher": "sourcegraph",
   "license": "Apache-2.0",
   "icon": "resources/sourcegraph.png",
