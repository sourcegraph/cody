--- conflicted
+++ resolved
@@ -379,6 +379,7 @@
 
 /** Common {@link ModelsService.uiGroup} values. */
 const ModelUIGroup: Record<string, string> = {
+    Agents: 'Agents with tools',
     Power: 'More powerful models',
     Balanced: 'Balanced for power and speed',
     Speed: 'Faster models',
@@ -387,10 +388,7 @@
 }
 
 const getModelDropDownUIGroup = (model: Model): string => {
-<<<<<<< HEAD
-=======
-    if (['deep-cody', 'tool-cody'].some(id => model.id.includes(id))) return ModelUIGroup.DeepCody
->>>>>>> f46a8ec6
+    if (['deep-cody', 'tool-cody'].some(id => model.id.includes(id))) return ModelUIGroup.Agents
     if (model.tags.includes(ModelTag.Power)) return ModelUIGroup.Power
     if (model.tags.includes(ModelTag.Balanced)) return ModelUIGroup.Balanced
     if (model.tags.includes(ModelTag.Speed)) return ModelUIGroup.Speed
