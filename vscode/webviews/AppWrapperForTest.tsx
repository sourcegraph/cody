--- conflicted
+++ resolved
@@ -17,7 +17,6 @@
     promiseFactoryToObservable,
     serializedPromptEditorStateFromText,
 } from '@sourcegraph/cody-shared'
-import { getMockedDotComHandlers } from '@sourcegraph/cody-shared/src/models/dotcom'
 import { ExtensionAPIProviderForTestsOnly } from '@sourcegraph/prompt-editor'
 import { Observable } from 'observable-fns'
 import { type ComponentProps, type FunctionComponent, type ReactNode, useMemo } from 'react'
@@ -105,12 +104,8 @@
                             primaryModels: FIXTURE_MODELS,
                             preferences: { defaults: {}, selected: {} },
                         } satisfies ModelsData),
-<<<<<<< HEAD
-                    chatModels: () => Observable.of(getMockedDotComClientModels()),
-                    handlers: () => Observable.of(getMockedDotComHandlers()),
-=======
                     chatModels: () => Observable.of(FIXTURE_MODELS),
->>>>>>> 341dd17e
+                    handlers: () => Observable.of(FIXTURE_MODELS),
                     setChatModel: () => EMPTY,
                     setHandler: () => EMPTY,
                     defaultContext: () => Observable.of({ corpusContext: [], initialContext: [] }),
