import type { Meta, StoryObj } from '@storybook/react'

import { defaultAuthStatus, getDotComDefaultModels } from '@sourcegraph/cody-shared'
import { App } from './App'
import { VSCodeWebview } from './storybook/VSCodeStoryDecorator'
import type { VSCodeWrapper } from './utils/VSCodeApi'

const meta: Meta<typeof App> = {
    title: 'cody/App',
    component: App,
    decorators: [story => <div style={{ height: '80vh' }}> {story()} </div>, VSCodeWebview],
}

export default meta

export const Simple: StoryObj<typeof meta> = {
    render: () => <App vscodeAPI={dummyVSCodeAPI} />,
}

const dummyVSCodeAPI: VSCodeWrapper = {
    onMessage: cb => {
        // Send initial message so that the component is fully rendered.
        cb({
            type: 'config',
            config: {
                serverEndpoint: 'https://example.com',
                uiKindIsWeb: false,
                experimentalNoodle: false,
<<<<<<< HEAD
                experimentalUnitTest: false,
                experimentalSmartApply: false,
=======
>>>>>>> 0cb54e7d
            },
            authStatus: {
                ...defaultAuthStatus,
                displayName: 'Tim Lucas',
                avatarURL: 'https://avatars.githubusercontent.com/u/153?v=4',
                isLoggedIn: true,
                authenticated: true,
                hasVerifiedEmail: true,
                requiresVerifiedEmail: false,
                siteHasCodyEnabled: true,
                siteVersion: '5.1.0',
                endpoint: 'https://example.com',
            },
            workspaceFolderUris: [],
        })
        cb({ type: 'chatModels', models: getDotComDefaultModels() })
        cb({
            type: 'history',
            localHistory: {
                chat: {
                    a: {
                        id: 'a',
                        lastInteractionTimestamp: '2024-03-29',
                        interactions: [
                            {
                                humanMessage: { speaker: 'human', text: 'Hello, world!' },
                                assistantMessage: { speaker: 'assistant', text: 'Hi!' },
                            },
                        ],
                    },
                },
            },
        })
        return () => {}
    },
    postMessage: () => {},
    getState: () => ({}),
    setState: () => {},
}<|MERGE_RESOLUTION|>--- conflicted
+++ resolved
@@ -26,11 +26,7 @@
                 serverEndpoint: 'https://example.com',
                 uiKindIsWeb: false,
                 experimentalNoodle: false,
-<<<<<<< HEAD
-                experimentalUnitTest: false,
                 experimentalSmartApply: false,
-=======
->>>>>>> 0cb54e7d
             },
             authStatus: {
                 ...defaultAuthStatus,
