import type { Meta, StoryObj } from '@storybook/react'

import { Transcript } from './Transcript'
import { FIXTURE_TRANSCRIPT, FIXTURE_USER_ACCOUNT_INFO } from './fixtures'

<<<<<<< HEAD
import { RateLimitError, errorToChatError, ps } from '@sourcegraph/cody-shared'
import { DEFAULT_DOT_COM_MODELS } from '@sourcegraph/cody-shared/src/models/dotcom'
=======
import { RateLimitError, errorToChatError } from '@sourcegraph/cody-shared'
>>>>>>> c6ed8d7b
import type { ComponentProps } from 'react'
import { URI } from 'vscode-uri'
import { VSCodeWebview } from '../storybook/VSCodeStoryDecorator'

const meta: Meta<typeof Transcript> = {
    title: 'ui/Transcript',
    component: Transcript,

    argTypes: {
        transcript: {
            name: 'Transcript fixture',
            options: Object.keys(FIXTURE_TRANSCRIPT),
            mapping: FIXTURE_TRANSCRIPT,
            control: { type: 'select' },
        },
        messageBeingEdited: {
            name: 'messageBeingEdited',
            control: { type: 'number', step: 2 },
        },
    },
    args: {
        transcript: FIXTURE_TRANSCRIPT.simple,
        messageInProgress: null,
        messageBeingEdited: undefined,
        setMessageBeingEdited: () => {},
        feedbackButtonsOnSubmit: () => {},
        copyButtonOnSubmit: () => {},
        insertButtonOnSubmit: () => {},
        userInfo: FIXTURE_USER_ACCOUNT_INFO,
        postMessage: () => {},
    } satisfies ComponentProps<typeof Transcript>,

    decorators: [
        story => <div style={{ minHeight: 'max(500px, 80vh)', display: 'flex' }}>{story()}</div>,
        VSCodeWebview,
    ],
}

export default meta

export const Default: StoryObj<typeof meta> = {
    args: {},
}

export const Empty: StoryObj<typeof meta> = {
    args: {
        transcript: [],
    },
}

export const WithContext: StoryObj<typeof meta> = {
    args: {
        transcript: FIXTURE_TRANSCRIPT.explainCode2,
    },
}

export const Editing: StoryObj<typeof meta> = {
    args: {
        messageBeingEdited: 0,
    },
}

export const EditingWithContext: StoryObj<typeof meta> = {
    args: {
        messageBeingEdited: 0,
        transcript: FIXTURE_TRANSCRIPT.explainCode2,
    },
}

const SIMPLE_TRANSCRIPT = FIXTURE_TRANSCRIPT.simple

export const WaitingForContext: StoryObj<typeof meta> = {
    args: {
        transcript: [...SIMPLE_TRANSCRIPT, { speaker: 'human', text: ps`What color is the sky?` }],
        messageInProgress: { speaker: 'assistant' },
    },
}

export const WaitingForAssistantMessageWithContext: StoryObj<typeof meta> = {
    args: {
        transcript: [
            ...SIMPLE_TRANSCRIPT,
            {
                speaker: 'human',
                text: ps`What color is the sky?'`,
                contextFiles: [{ type: 'file', uri: URI.file('/foo.js') }],
            },
        ],
        messageInProgress: { speaker: 'assistant' },
    },
}

export const WaitingForAssistantMessageNoContext: StoryObj<typeof meta> = {
    args: {
        transcript: [
            ...SIMPLE_TRANSCRIPT,
            {
                speaker: 'human',
                text: ps`What color is the sky?'`,
                contextFiles: [],
            },
        ],
        messageInProgress: { speaker: 'assistant' },
    },
}

export const AssistantMessageInProgress: StoryObj<typeof meta> = {
    args: {
        transcript: [
            ...SIMPLE_TRANSCRIPT,
            {
                speaker: 'human',
                text: ps`What color is the sky?'`,
                contextFiles: [{ type: 'file', uri: URI.file('/foo.js') }],
            },
        ],
        messageInProgress: {
            speaker: 'assistant',
            text: ps`The sky is `,
        },
    },
}

export const WithError: StoryObj<typeof meta> = {
    args: {
        transcript: [
            ...SIMPLE_TRANSCRIPT,
            { speaker: 'human', text: ps`What color is the sky?'`, contextFiles: [] },
            { speaker: 'assistant', error: errorToChatError(new Error('some error')) },
        ],
        isTranscriptError: true,
    },
}

export const WithRateLimitError: StoryObj<typeof meta> = {
    args: {
        transcript: [
            ...SIMPLE_TRANSCRIPT,
            { speaker: 'human', text: ps`What color is the sky?'`, contextFiles: [] },
            {
                speaker: 'assistant',
                error: errorToChatError(
                    new RateLimitError('chat messages and commands', 'rate limit error', true)
                ),
            },
        ],
        isTranscriptError: true,
    },
}<|MERGE_RESOLUTION|>--- conflicted
+++ resolved
@@ -3,12 +3,7 @@
 import { Transcript } from './Transcript'
 import { FIXTURE_TRANSCRIPT, FIXTURE_USER_ACCOUNT_INFO } from './fixtures'
 
-<<<<<<< HEAD
 import { RateLimitError, errorToChatError, ps } from '@sourcegraph/cody-shared'
-import { DEFAULT_DOT_COM_MODELS } from '@sourcegraph/cody-shared/src/models/dotcom'
-=======
-import { RateLimitError, errorToChatError } from '@sourcegraph/cody-shared'
->>>>>>> c6ed8d7b
 import type { ComponentProps } from 'react'
 import { URI } from 'vscode-uri'
 import { VSCodeWebview } from '../storybook/VSCodeStoryDecorator'
