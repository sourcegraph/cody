--- conflicted
+++ resolved
@@ -41,28 +41,6 @@
                     telemetryLocation="WelcomeAreaPrompts"
                     onSelect={item => runAction(item, setView)}
                 />
-<<<<<<< HEAD
-                <div className={clsx(styles.actions, 'tw-flex tw-py-2 tw-gap-8 tw-justify-center')}>
-                    <Button
-                        variant="ghost"
-                        className="tw-justify-center tw-basis-0 tw-whitespace-nowrap"
-                        onClick={handleRecentlyUsed}
-                    >
-                        Recently usadasdassed{' '}
-                        {IDE === CodyIDE.VSCode && <Kbd macOS="opt+p" linuxAndWindows="alt+p" />}
-                    </Button>
-
-                    <Button
-                        variant="ghost"
-                        className="tw-justify-center tw-basis-0 tw-whitespace-nowrap"
-                        onClick={() => setView(View.Prompts)}
-                    >
-                        <BookCopy width={16} />
-                        All Prompts
-                    </Button>
-                </div>
-=======
->>>>>>> 2ffed8f5
             </div>
         </div>
     )
