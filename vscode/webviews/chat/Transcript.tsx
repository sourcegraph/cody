--- conflicted
+++ resolved
@@ -47,6 +47,7 @@
 import { ContextCell } from './cells/contextCell/ContextCell'
 import { DidYouMeanNotice } from './cells/messageCell/assistant/DidYouMean'
 import { ToolStatusCell } from './cells/toolCell/ToolStatusCell'
+import { LoadingDots } from './components/LoadingDots'
 import { LastEditorContext } from './context'
 
 interface TranscriptProps {
@@ -562,13 +563,8 @@
     )
 
     const isAgenticMode = useMemo(
-<<<<<<< HEAD
         () => humanMessage?.intent === 'agentic' || humanMessage?.manuallySelectedIntent === 'agentic',
         [humanMessage?.intent, humanMessage?.manuallySelectedIntent]
-=======
-        () => humanMessage?.manuallySelectedIntent === 'agentic',
-        [humanMessage.manuallySelectedIntent]
->>>>>>> 3d2639fd
     )
 
     const agentToolCalls = useMemo(() => {
@@ -577,7 +573,8 @@
 
     return (
         <>
-            {/* Shows tool contents instead of editor if any */}
+            {/* Show loading state on the last interaction */}
+            {isLastInteraction && priorAssistantMessageIsLoading && <LoadingDots />}
             <HumanMessageCell
                 key={humanMessage.index}
                 index={humanMessage.index}
@@ -660,6 +657,7 @@
                         isThoughtProcessOpened={isThoughtProcessOpened}
                     />
                 )}
+            {/* Shows tool contents instead of editor if any */}
             {agentToolCalls?.map(tool => (
                 <ToolStatusCell
                     key={tool.toolId}
