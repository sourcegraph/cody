--- conflicted
+++ resolved
@@ -160,16 +160,11 @@
                             messageInProgress && interactions.at(i - 1)?.assistantMessage?.isLoading
                         )}
                         smartApply={smartApply}
-<<<<<<< HEAD
-                        smartApplyEnabled={smartApplyEnabled}
                         editorRef={
                             interaction.humanMessage.index === -1 && !messageInProgress
                                 ? lastHumanEditorRef
                                 : undefined
                         }
-=======
-                        editorRef={i === interactions.length - 1 ? lastHumanEditorRef : undefined}
->>>>>>> b90f426f
                         onAddToFollowupChat={onAddToFollowupChat}
                         manuallySelectedIntent={manuallySelectedIntent}
                         setManuallySelectedIntent={setManuallySelectedIntent}
@@ -240,10 +235,13 @@
                 // across renders and not recreated when transcript length changes
                 index: -1,
                 speaker: 'human',
-                isUnsentFollowup: !assistantMessageInProgress,
+                isUnsentFollowup: true,
                 // If the last submitted message was a search, default to chat for the followup. Else,
-                // keep the manually selected intent.
-                intent: lastHumanMessage?.intent === 'search' ? 'chat' : lastHumanMessage?.intent,
+                // keep the manually selected intent, if any, or the last human message's intent.
+                intent:
+                    lastHumanMessage?.intent === 'search'
+                        ? 'chat'
+                        : manuallySelectedIntent ?? lastHumanMessage?.intent,
             },
             assistantMessage: null,
         })
@@ -271,8 +269,6 @@
     setManuallySelectedIntent: (intent: ChatMessage['intent']) => void
 }
 
-<<<<<<< HEAD
-// Use a specialized memo function that considers humanMessage.index when determining if a component should update
 const TranscriptInteraction: FC<TranscriptInteractionProps> = memo(
     props => {
         const {
@@ -280,95 +276,6 @@
             models,
             isFirstInteraction,
             isLastInteraction,
-=======
-const TranscriptInteraction: FC<TranscriptInteractionProps> = memo(props => {
-    const {
-        interaction: { humanMessage, assistantMessage },
-        models,
-        isFirstInteraction,
-        isLastInteraction,
-        isLastSentInteraction,
-        priorAssistantMessageIsLoading,
-        userInfo,
-        chatEnabled,
-        postMessage,
-        guardrails,
-        insertButtonOnSubmit,
-        copyButtonOnSubmit,
-        smartApply,
-        editorRef: parentEditorRef,
-        manuallySelectedIntent,
-        setManuallySelectedIntent,
-    } = props
-
-    const { activeChatContext, setActiveChatContext } = props
-    const humanEditorRef = useRef<PromptEditorRefAPI | null>(null)
-    const lastEditorRef = useContext(LastEditorContext)
-    useImperativeHandle(parentEditorRef, () => humanEditorRef.current)
-
-    const usingToolCody = assistantMessage?.model?.includes(ToolCodyModelName)
-
-    const onUserAction = useCallback(
-        (action: 'edit' | 'submit', intentFromSubmit?: ChatMessage['intent']) => {
-            // Start the span as soon as the user initiates the action
-            const startMark = performance.mark('startSubmit')
-            const spanManager = new SpanManager('cody-webview')
-            const span = spanManager.startSpan('chat-interaction', {
-                attributes: {
-                    sampled: true,
-                    'render.state': 'started',
-                    'startSubmit.mark': startMark.startTime,
-                },
-            })
-
-            if (!span) {
-                throw new Error('Failed to start span for chat interaction')
-            }
-
-            const spanContext = trace.setSpan(context.active(), span)
-            setActiveChatContext(spanContext)
-            const currentSpanContext = span.spanContext()
-
-            const traceparent = getTraceparentFromSpanContext(currentSpanContext)
-
-            // Serialize the editor value after starting the span
-            const editorValue = humanEditorRef.current?.getSerializedValue()
-            if (!editorValue) {
-                console.error('Failed to serialize editor value')
-                return
-            }
-
-            const commonProps = {
-                editorValue,
-                manuallySelectedIntent: intentFromSubmit || manuallySelectedIntent,
-                traceparent,
-            }
-
-            if (action === 'edit') {
-                // Remove search context chips from the next input so that the user cannot
-                // reference search results that don't exist anymore.
-                // This is a no-op if the input does not contain any search context chips.
-                // NOTE: Doing this for the penultimate input only seems to suffice because
-                // editing a message earlier in the transcript will clear the conversation
-                // and reset the last input anyway.
-                if (isLastSentInteraction) {
-                    lastEditorRef.current?.filterMentions(item => !isCodeSearchContextItem(item))
-                }
-
-                editHumanMessage({
-                    messageIndexInTranscript: humanMessage.index,
-                    ...commonProps,
-                })
-            } else {
-                submitHumanMessage({
-                    ...commonProps,
-                })
-            }
-        },
-        [
-            humanMessage,
-            setActiveChatContext,
->>>>>>> b90f426f
             isLastSentInteraction,
             priorAssistantMessageIsLoading,
             userInfo,
@@ -378,7 +285,6 @@
             insertButtonOnSubmit,
             copyButtonOnSubmit,
             smartApply,
-            smartApplyEnabled,
             editorRef: parentEditorRef,
             manuallySelectedIntent,
             setManuallySelectedIntent,
@@ -473,52 +379,10 @@
 
         const omniboxEnabled = useOmniBox() && !usingToolCody
 
-<<<<<<< HEAD
         const vscodeAPI = getVSCodeAPI()
         const onStop = useCallback(() => {
             vscodeAPI.postMessage({
                 command: 'abort',
-=======
-    useEffect(() => {
-        setIsLoading(assistantMessage?.isLoading)
-    }, [assistantMessage])
-
-    const humanMessageText = humanMessage.text
-    const smartApplyWithInstruction = useMemo(() => {
-        if (!smartApply) return undefined
-        return {
-            ...smartApply,
-            onSubmit(params: Parameters<typeof smartApply.onSubmit>[0]) {
-                return smartApply.onSubmit({
-                    ...params,
-                    instruction: params.instruction ?? humanMessageText,
-                })
-            },
-        }
-    }, [smartApply, humanMessageText])
-
-    useEffect(() => {
-        if (!assistantMessage) return
-
-        const startRenderSpan = () => {
-            // Reset the spans to their initial state
-            renderSpan.current = undefined
-            timeToFirstTokenSpan.current = undefined
-            hasRecordedFirstToken.current = false
-
-            const startRenderMark = performance.mark('startRender')
-            // Start a new span for rendering the assistant message
-            renderSpan.current = spanManager.startSpan('assistant-message-render', {
-                attributes: {
-                    sampled: true,
-                    'message.index': assistantMessage.index,
-                    'render.start_time': startRenderMark.startTime,
-                    'parent.span.id': activeChatContext
-                        ? trace.getSpan(activeChatContext)?.spanContext().spanId
-                        : undefined,
-                },
-                context: activeChatContext,
->>>>>>> b90f426f
             })
         }, [vscodeAPI])
 
@@ -546,6 +410,20 @@
         useEffect(() => {
             setIsLoading(assistantMessage?.isLoading)
         }, [assistantMessage])
+
+        const humanMessageText = humanMessage.text
+        const smartApplyWithInstruction = useMemo(() => {
+            if (!smartApply) return undefined
+            return {
+                ...smartApply,
+                onSubmit(params: Parameters<typeof smartApply.onSubmit>[0]) {
+                    return smartApply.onSubmit({
+                        ...params,
+                        instruction: params.instruction ?? humanMessageText,
+                    })
+                },
+            }
+        }, [smartApply, humanMessageText])
 
         useEffect(() => {
             if (!assistantMessage) return
@@ -740,7 +618,6 @@
                                 processes={humanMessage?.processes ?? undefined}
                             />
                         )}
-<<<<<<< HEAD
                         {humanMessage.agent && assistantMessage?.isLoading && (
                             <ApprovalCell vscodeAPI={vscodeAPI} />
                         )}
@@ -762,31 +639,6 @@
                                 />
                             )}
                     </>
-=======
-                </>
-            )}
-            {assistantMessage &&
-                (!isContextLoading ||
-                    (assistantMessage.subMessages && assistantMessage.subMessages.length > 0)) && (
-                    <AssistantMessageCell
-                        key={assistantMessage.index}
-                        userInfo={userInfo}
-                        models={models}
-                        chatEnabled={chatEnabled}
-                        message={assistantMessage}
-                        copyButtonOnSubmit={copyButtonOnSubmit}
-                        insertButtonOnSubmit={insertButtonOnSubmit}
-                        postMessage={postMessage}
-                        guardrails={guardrails}
-                        humanMessage={humanMessageInfo}
-                        isLoading={isLastSentInteraction && assistantMessage.isLoading}
-                        smartApply={agentToolCalls ? undefined : smartApplyWithInstruction}
-                        onSelectedFiltersUpdate={onSelectedFiltersUpdate}
-                        isLastSentInteraction={isLastSentInteraction}
-                        setThoughtProcessOpened={setThoughtProcessOpened}
-                        isThoughtProcessOpened={isThoughtProcessOpened}
-                    />
->>>>>>> b90f426f
                 )}
                 {assistantMessage &&
                     (!isContextLoading ||
@@ -803,8 +655,7 @@
                             guardrails={guardrails}
                             humanMessage={humanMessageInfo}
                             isLoading={isLastSentInteraction && assistantMessage.isLoading}
-                            smartApply={smartApply}
-                            smartApplyEnabled={smartApplyEnabled && !agentToolCalls}
+                            smartApply={agentToolCalls ? undefined : smartApplyWithInstruction}
                             onSelectedFiltersUpdate={onSelectedFiltersUpdate}
                             isLastSentInteraction={isLastSentInteraction}
                             setThoughtProcessOpened={setThoughtProcessOpened}
