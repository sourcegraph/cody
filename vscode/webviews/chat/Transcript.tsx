--- conflicted
+++ resolved
@@ -6,7 +6,6 @@
     type NLSSearchDynamicFilter,
     REMOTE_FILE_PROVIDER_URI,
     type SerializedPromptEditorValue,
-    type ToolContentPart,
     deserializeContextItem,
     isAbortErrorOrSocketHangUp,
     serializedPromptEditorStateFromText,
@@ -534,26 +533,12 @@
         [humanMessage]
     )
 
-<<<<<<< HEAD
-    // Find thinking content from content parts if available
     const toolContent = useMemo(() => {
-        if (!humanMessage.content) {
-            return undefined
-        }
-
-        const tools = humanMessage?.content?.filter(c => c.type === 'function') as
-            | ToolContentPart[]
-            | undefined
-        return tools || undefined
-    }, [humanMessage])
-=======
-    const toolContentParts = useMemo(() => {
         if (humanMessage?.index === 0 || !humanMessage?.content) {
             return undefined
         }
         return humanMessage?.content?.filter(c => c.type === 'function')
     }, [humanMessage?.index, humanMessage?.content])
->>>>>>> 814b1642
 
     return (
         <>
@@ -567,6 +552,7 @@
                         output={tool.output}
                         result={tool.result}
                         className="w-full"
+                        vscodeAPI={vscodeAPI}
                     />
                 ))
             ) : (
@@ -609,7 +595,7 @@
                 isContextLoading &&
                 assistantMessage?.isLoading && <ApprovalCell vscodeAPI={vscodeAPI} />}
 
-            {!toolContentParts &&
+            {!toolContent &&
                 !usingToolCody &&
                 !(humanMessage.agent && isContextLoading) &&
                 (humanMessage.contextFiles || assistantMessage || isContextLoading) &&
