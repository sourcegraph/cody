import {
    type ChatMessage,
    ContextItemSource,
    type Guardrails,
    type Model,
    type NLSSearchDynamicFilter,
    REMOTE_FILE_PROVIDER_URI,
    type SerializedPromptEditorValue,
    deserializeContextItem,
    inputTextWithMappedContextChipsFromPromptEditorState,
    isAbortErrorOrSocketHangUp,
    serializedPromptEditorStateFromText,
} from '@sourcegraph/cody-shared'
import {
    type PromptEditorRefAPI,
    useDefaultContextForChat,
    useExtensionAPI,
} from '@sourcegraph/prompt-editor'
import { clsx } from 'clsx'
import { isEqual } from 'lodash'
import debounce from 'lodash/debounce'
import {
    type FC,
    type MutableRefObject,
    memo,
    useCallback,
    useContext,
    useEffect,
    useImperativeHandle,
    useMemo,
    useRef,
    useState,
} from 'react'
import { URI } from 'vscode-uri'
import type { UserAccountInfo } from '../Chat'
import type { ApiPostMessage } from '../Chat'
import { getVSCodeAPI } from '../utils/VSCodeApi'
import { SpanManager } from '../utils/spanManager'
import { getTraceparentFromSpanContext, useTelemetryRecorder } from '../utils/telemetry'
import { useExperimentalOneBox } from '../utils/useExperimentalOneBox'
import type { CodeBlockActionsProps } from './ChatMessageContent/ChatMessageContent'
import {
    ContextCell,
    EditContextButtonChat,
    EditContextButtonSearch,
} from './cells/contextCell/ContextCell'
import {
    AssistantMessageCell,
    makeHumanMessageInfo,
} from './cells/messageCell/assistant/AssistantMessageCell'
import { HumanMessageCell } from './cells/messageCell/human/HumanMessageCell'

import { type Context, type Span, context, trace } from '@opentelemetry/api'
import { isCodeSearchContextItem } from '../../src/context/openctx/codeSearch'
import { TELEMETRY_INTENT } from '../../src/telemetry/onebox'
<<<<<<< HEAD
import { DidYouMeanNotice } from './cells/messageCell/assistant/DidYouMean'
=======
import { AgenticContextCell } from './cells/agenticCell/AgenticContextCell'
import ApprovalCell from './cells/agenticCell/ApprovalCell'
>>>>>>> 6a721b5a
import { SwitchIntent } from './cells/messageCell/assistant/SwitchIntent'
import { LastEditorContext } from './context'

interface TranscriptProps {
    activeChatContext?: Context
    setActiveChatContext: (context: Context | undefined) => void
    chatEnabled: boolean
    transcript: ChatMessage[]
    models: Model[]
    userInfo: UserAccountInfo
    messageInProgress: ChatMessage | null
    guardrails?: Guardrails
    postMessage?: ApiPostMessage

    feedbackButtonsOnSubmit: (text: string) => void
    copyButtonOnSubmit: CodeBlockActionsProps['copyButtonOnSubmit']
    insertButtonOnSubmit?: CodeBlockActionsProps['insertButtonOnSubmit']
    smartApply?: CodeBlockActionsProps['smartApply']
    smartApplyEnabled?: boolean
}

export const Transcript: FC<TranscriptProps> = props => {
    const {
        activeChatContext,
        setActiveChatContext,
        chatEnabled,
        transcript,
        models,
        userInfo,
        messageInProgress,
        guardrails,
        postMessage,
        feedbackButtonsOnSubmit,
        copyButtonOnSubmit,
        insertButtonOnSubmit,
        smartApply,
        smartApplyEnabled,
    } = props

    const interactions = useMemo(
        () => transcriptToInteractionPairs(transcript, messageInProgress),
        [transcript, messageInProgress]
    )

    const lastHumanEditorRef = useRef<PromptEditorRefAPI | null>(null)

    const onAddToFollowupChat = useCallback(
        ({
            repoName,
            filePath,
            fileURL,
        }: {
            repoName: string
            filePath: string
            fileURL: string
        }) => {
            lastHumanEditorRef.current?.addMentions([
                {
                    providerUri: REMOTE_FILE_PROVIDER_URI,
                    provider: 'openctx',
                    type: 'openctx',
                    uri: URI.parse(fileURL),
                    title: filePath.split('/').at(-1) ?? filePath,
                    description: filePath,
                    source: ContextItemSource.User,
                    mention: {
                        uri: fileURL,
                        description: filePath,
                        data: {
                            repoName,
                            filePath: filePath,
                        },
                    },
                },
            ])
        },
        []
    )

    return (
        <div
            className={clsx('tw-px-8 tw-pt-8 tw-pb-6 tw-flex tw-flex-col tw-gap-8', {
                'tw-flex-grow': transcript.length > 0,
            })}
        >
            <LastEditorContext.Provider value={lastHumanEditorRef}>
                {interactions.map((interaction, i) => (
                    <TranscriptInteraction
                        key={interaction.humanMessage.index}
                        activeChatContext={activeChatContext}
                        setActiveChatContext={setActiveChatContext}
                        models={models}
                        chatEnabled={chatEnabled}
                        userInfo={userInfo}
                        interaction={interaction}
                        guardrails={guardrails}
                        postMessage={postMessage}
                        feedbackButtonsOnSubmit={feedbackButtonsOnSubmit}
                        copyButtonOnSubmit={copyButtonOnSubmit}
                        insertButtonOnSubmit={insertButtonOnSubmit}
                        isFirstInteraction={i === 0}
                        isLastInteraction={i === interactions.length - 1}
                        isLastSentInteraction={
                            i === interactions.length - 2 && interaction.assistantMessage !== null
                        }
                        priorAssistantMessageIsLoading={Boolean(
                            messageInProgress && interactions.at(i - 1)?.assistantMessage?.isLoading
                        )}
                        smartApply={smartApply}
                        smartApplyEnabled={smartApplyEnabled}
                        editorRef={i === interactions.length - 1 ? lastHumanEditorRef : undefined}
                        onAddToFollowupChat={onAddToFollowupChat}
                    />
                ))}
            </LastEditorContext.Provider>
        </div>
    )
}

/** A human-assistant message-and-response pair. */
export interface Interaction {
    /** The human message, either sent or not. */
    humanMessage: ChatMessage & { index: number; isUnsentFollowup: boolean }

    /** `null` if the {@link Interaction["humanMessage"]} has not yet been sent. */
    assistantMessage: (ChatMessage & { index: number; isLoading: boolean }) | null
}

export function transcriptToInteractionPairs(
    transcript: ChatMessage[],
    assistantMessageInProgress: ChatMessage | null
): Interaction[] {
    const pairs: Interaction[] = []
    const transcriptLength = transcript.length

    for (let i = 0; i < transcriptLength; i += 2) {
        const humanMessage = transcript[i]
        if (humanMessage.speaker !== 'human') continue

        const isLastPair = i === transcriptLength - 1
        const assistantMessage = isLastPair ? assistantMessageInProgress : transcript[i + 1]

        const isLoading =
            assistantMessage &&
            assistantMessage.error === undefined &&
            assistantMessageInProgress &&
            (isLastPair || assistantMessage.text === undefined)

        pairs.push({
            humanMessage: { ...humanMessage, index: i, isUnsentFollowup: false },
            assistantMessage: assistantMessage
                ? { ...assistantMessage, index: i + 1, isLoading: !!isLoading }
                : null,
        })
    }

    const lastAssistantMessage = pairs[pairs.length - 1]?.assistantMessage
    const isAborted = isAbortErrorOrSocketHangUp(lastAssistantMessage?.error)
    const shouldAddFollowup =
        lastAssistantMessage &&
        (!lastAssistantMessage.error ||
            (isAborted && lastAssistantMessage.text) ||
            (!assistantMessageInProgress && lastAssistantMessage.text))

    if (!transcript.length || shouldAddFollowup) {
        pairs.push({
            humanMessage: {
                index: pairs.length * 2,
                speaker: 'human',
                isUnsentFollowup: true,
            },
            assistantMessage: null,
        })
    }

    return pairs
}

interface TranscriptInteractionProps
    extends Omit<TranscriptProps, 'transcript' | 'messageInProgress' | 'chatID'> {
    activeChatContext: Context | undefined
    setActiveChatContext: (context: Context | undefined) => void
    interaction: Interaction
    isFirstInteraction: boolean
    isLastInteraction: boolean
    isLastSentInteraction: boolean
    priorAssistantMessageIsLoading: boolean
    editorRef?: React.RefObject<PromptEditorRefAPI | null>
    onAddToFollowupChat?: (props: {
        repoName: string
        filePath: string
        fileURL: string
    }) => void
}

interface IntentResults {
    query: string
    intent: ChatMessage['intent']
    allScores?: { intent: string; score: number }[]
}

const TranscriptInteraction: FC<TranscriptInteractionProps> = memo(props => {
    const {
        interaction: { humanMessage, assistantMessage },
        models,
        isFirstInteraction,
        isLastInteraction,
        isLastSentInteraction,
        priorAssistantMessageIsLoading,
        userInfo,
        chatEnabled,
        feedbackButtonsOnSubmit,
        postMessage,
        guardrails,
        insertButtonOnSubmit,
        copyButtonOnSubmit,
        smartApply,
        smartApplyEnabled,
        editorRef: parentEditorRef,
    } = props
    const [intentResults, setIntentResults] = useMutatedValue<IntentResults | undefined | null>()

    const { activeChatContext, setActiveChatContext } = props
    const humanEditorRef = useRef<PromptEditorRefAPI | null>(null)
    const lastEditorRef = useContext(LastEditorContext)
    useImperativeHandle(parentEditorRef, () => humanEditorRef.current)

    const onUserAction = (action: 'edit' | 'submit', intentFromSubmit?: ChatMessage['intent']) => {
        // Start the span as soon as the user initiates the action
        const startMark = performance.mark('startSubmit')
        const spanManager = new SpanManager('cody-webview')
        const span = spanManager.startSpan('chat-interaction', {
            attributes: {
                sampled: true,
                'render.state': 'started',
                'startSubmit.mark': startMark.startTime,
            },
        })

        if (!span) {
            throw new Error('Failed to start span for chat interaction')
        }

        const spanContext = trace.setSpan(context.active(), span)
        setActiveChatContext(spanContext)
        const currentSpanContext = span.spanContext()

        const traceparent = getTraceparentFromSpanContext(currentSpanContext)

        // Serialize the editor value after starting the span
        const editorValue = humanEditorRef.current?.getSerializedValue()
        if (!editorValue) {
            console.error('Failed to serialize editor value')
            return
        }

        const { intent, intentScores } = intentFromSubmit
            ? { intent: intentFromSubmit, intentScores: undefined }
            : getIntentProps(editorValue, intentResults.current)

        const commonProps = {
            editorValue,
            intent,
            intentScores,
            manuallySelectedIntent: !!intentFromSubmit,
            traceparent,
        }

        if (action === 'edit') {
            // Remove search context chips from the next input so that the user cannot
            // reference search results that don't exist anymore.
            // This is a no-op if the input does not contain any search context chips.
            // NOTE: Doing this for the penultimate input only seems to suffice because
            // editing a message earlier in the transcript will clear the converstation
            // and reset the last input anyway.
            if (isLastSentInteraction) {
                lastEditorRef.current?.filterMentions(item => !isCodeSearchContextItem(item))
            }

            editHumanMessage({
                messageIndexInTranscript: humanMessage.index,
                ...commonProps,
            })
        } else {
            submitHumanMessage({
                ...commonProps,
            })
        }
    }

    const onEditSubmit = useCallback(
        (intentFromSubmit?: ChatMessage['intent']): void => {
            onUserAction('edit', intentFromSubmit)
        },
        [onUserAction]
    )

    const onFollowupSubmit = useCallback(
        (intentFromSubmit?: ChatMessage['intent']): void => {
            onUserAction('submit', intentFromSubmit)
        },
        [onUserAction]
    )

    const extensionAPI = useExtensionAPI()
    const experimentalOneBoxEnabled = useExperimentalOneBox()
    const onChange = useMemo(() => {
        return debounce(async (editorValue: SerializedPromptEditorValue) => {
            if (!experimentalOneBoxEnabled) {
                return
            }

            if (
                !editorValue.contextItems.find(contextItem =>
                    ['repository', 'tree'].includes(contextItem.type)
                )
            ) {
                return
            }

            setIntentResults(undefined)

            const query = inputTextWithMappedContextChipsFromPromptEditorState(editorValue.editorState)

            const subscription = extensionAPI.detectIntent(query).subscribe({
                next: value => {
                    setIntentResults(value && { ...value, query })
                },
                error: error => {
                    console.error('Error detecting intent:', error)
                },
            })

            // Clean up subscription if component unmounts
            return () => subscription.unsubscribe()
        }, 300)
    }, [experimentalOneBoxEnabled, extensionAPI, setIntentResults])

    const vscodeAPI = getVSCodeAPI()
    const onStop = useCallback(() => {
        vscodeAPI.postMessage({
            command: 'abort',
        })
    }, [vscodeAPI])

    const isSearchIntent = experimentalOneBoxEnabled && humanMessage.intent === 'search'

    const isContextLoading = Boolean(
        !isSearchIntent &&
            humanMessage.contextFiles === undefined &&
            isLastSentInteraction &&
            assistantMessage?.text === undefined &&
            assistantMessage?.subMessages === undefined
    )
    const spanManager = new SpanManager('cody-webview')
    const renderSpan = useRef<Span>()
    const timeToFirstTokenSpan = useRef<Span>()
    const hasRecordedFirstToken = useRef(false)

    const [isLoading, setIsLoading] = useState(assistantMessage?.isLoading)

    useEffect(() => {
        setIsLoading(assistantMessage?.isLoading)
    }, [assistantMessage])

    useEffect(() => {
        if (!assistantMessage) return

        const startRenderSpan = () => {
            // Reset the spans to their initial state
            renderSpan.current = undefined
            timeToFirstTokenSpan.current = undefined
            hasRecordedFirstToken.current = false

            const startRenderMark = performance.mark('startRender')
            // Start a new span for rendering the assistant message
            renderSpan.current = spanManager.startSpan('assistant-message-render', {
                attributes: {
                    sampled: true,
                    'message.index': assistantMessage.index,
                    'render.start_time': startRenderMark.startTime,
                    'parent.span.id': activeChatContext
                        ? trace.getSpan(activeChatContext)?.spanContext().spanId
                        : undefined,
                },
                context: activeChatContext,
            })
            // Start a span to measure time to first token
            timeToFirstTokenSpan.current = spanManager.startSpan('time-to-first-token', {
                attributes: { 'message.index': assistantMessage.index },
                context: activeChatContext,
            })
        }

        const endRenderSpan = () => {
            // Mark the end of rendering
            performance.mark('endRender')
            // Measure the duration of the render
            const measure = performance.measure('renderDuration', 'startRender', 'endRender')
            if (renderSpan.current && measure.duration > 0) {
                // Set attributes and end the render span
                renderSpan.current.setAttributes({
                    'render.success': !assistantMessage?.error,
                    'message.length': assistantMessage?.text?.length ?? 0,
                    'render.total_time': measure.duration,
                })
                renderSpan.current.end()
            }

            renderSpan.current = undefined
            hasRecordedFirstToken.current = false

            if (activeChatContext) {
                const rootSpan = trace.getSpan(activeChatContext)
                if (rootSpan) {
                    // Calculate and set the total chat time
                    const chatTotalTime =
                        performance.now() - performance.getEntriesByName('startSubmit')[0].startTime
                    rootSpan.setAttributes({
                        'chat.completed': true,
                        'render.state': 'completed',
                        'chat.total_time': chatTotalTime,
                    })
                    rootSpan.end()
                }
            }
            // Clear the active chat context
            setActiveChatContext(undefined)
        }

        const endFirstTokenSpan = () => {
            if (renderSpan.current && timeToFirstTokenSpan.current) {
                // Mark the first token
                performance.mark('firstToken')
                // Measure the time to first token
                performance.measure('timeToFirstToken', 'startRender', 'firstToken')
                const firstTokenMeasure = performance.getEntriesByName('timeToFirstToken')[0]
                if (firstTokenMeasure.duration > 0) {
                    // Set attributes and end the time-to-first-token span
                    timeToFirstTokenSpan.current.setAttributes({
                        'time.to.first.token': firstTokenMeasure.duration,
                    })
                    timeToFirstTokenSpan.current.end()
                    timeToFirstTokenSpan.current = undefined
                    hasRecordedFirstToken.current = true
                }
            }
        }
        // Case 3: End the time-to-first-token span when the first token appears
        if (assistantMessage.text && !hasRecordedFirstToken.current && timeToFirstTokenSpan.current) {
            endFirstTokenSpan()
        }
        // Case 1: Start rendering if the assistant message is loading and no render span exists
        if (assistantMessage.isLoading && !renderSpan.current && activeChatContext) {
            context.with(activeChatContext, startRenderSpan)
        }
        // Case 2: End rendering if loading is complete and a render span exists
        else if (!isLoading && renderSpan.current) {
            endRenderSpan()
        }
    }, [assistantMessage, activeChatContext, setActiveChatContext, spanManager, isLoading])

    const humanMessageInfo = useMemo(() => {
        // See SRCH-942: it's critical to memoize this value to avoid repeated
        // requests to our guardrails server.
        if (assistantMessage && !isContextLoading) {
            return makeHumanMessageInfo({ humanMessage, assistantMessage }, humanEditorRef)
        }
        return null
    }, [humanMessage, assistantMessage, isContextLoading])

    const telemetryRecorder = useTelemetryRecorder()
    const reSubmitWithIntent = useCallback(
        (intent: ChatMessage['intent']) => {
            const editorState = humanEditorRef.current?.getSerializedValue()
            if (editorState) {
                onEditSubmit(intent)
                telemetryRecorder.recordEvent('onebox.intentCorrection', 'clicked', {
                    metadata: {
                        initialIntent:
                            humanMessage.intent === 'search'
                                ? TELEMETRY_INTENT.SEARCH
                                : TELEMETRY_INTENT.CHAT,
                        selectedIntent:
                            intent === 'search' ? TELEMETRY_INTENT.SEARCH : TELEMETRY_INTENT.CHAT,
                    },
                    privateMetadata: {
                        query: editorState.text,
                    },
                    billingMetadata: { product: 'cody', category: 'billable' },
                })
            }
        },
        [onEditSubmit, telemetryRecorder, humanMessage]
    )

    const { corpusContext: corpusContextItems } = useDefaultContextForChat()
    const resubmitWithRepoContext = useCallback(async () => {
        const editorState = humanEditorRef.current?.getSerializedValue()
        if (editorState) {
            const editor = humanEditorRef.current
            if (corpusContextItems.length === 0 || !editor) {
                return
            }
            await editor.addMentions(corpusContextItems, 'before', ' ')
            onEditSubmit('chat')
        }
    }, [corpusContextItems, onEditSubmit])

    const reSubmitWithChatIntent = useCallback(() => reSubmitWithIntent('chat'), [reSubmitWithIntent])
    const reSubmitWithSearchIntent = useCallback(
        () => reSubmitWithIntent('search'),
        [reSubmitWithIntent]
    )

    const resetIntent = useCallback(() => setIntentResults(undefined), [setIntentResults])

    const manuallyEditContext = useCallback(() => {
        const contextFiles = humanMessage.contextFiles
        const editor = humanEditorRef.current
        if (!contextFiles || !editor) {
            return
        }
        editor.filterMentions(item => item.type !== 'repository')
        editor.addMentions(contextFiles, 'before', '\n')
    }, [humanMessage.contextFiles])

    const mentionsContainRepository = humanEditorRef.current
        ?.getSerializedValue()
        .contextItems.some(item => item.type === 'repository')

    const onHumanMessageSubmit = useCallback(
        (intent?: ChatMessage['intent']) => {
            if (humanMessage.isUnsentFollowup) {
                return onFollowupSubmit(intent)
            }
            onEditSubmit(intent)
        },
        [humanMessage.isUnsentFollowup, onFollowupSubmit, onEditSubmit]
    )

    const onSelectedFiltersUpdate = useCallback(
        (selectedFilters: NLSSearchDynamicFilter[]) => {
            reevaluateSearchWithSelectedFilters({
                messageIndexInTranscript: humanMessage.index,
                selectedFilters,
            })
        },
        [humanMessage.index]
    )

    const editAndSubmitSearch = useCallback(
        (text: string) =>
            editHumanMessage({
                messageIndexInTranscript: humanMessage.index,
                editorValue: {
                    text,
                    contextItems: [],
                    editorState: serializedPromptEditorStateFromText(text),
                },
                intent: 'search',
                manuallySelectedIntent: true,
            }),
        [humanMessage]
    )

    return (
        <>
            <HumanMessageCell
                key={humanMessage.index}
                userInfo={userInfo}
                models={models}
                chatEnabled={chatEnabled}
                message={humanMessage}
                isFirstMessage={humanMessage.index === 0}
                isSent={!humanMessage.isUnsentFollowup}
                isPendingPriorResponse={priorAssistantMessageIsLoading}
                onChange={onChange}
                onSubmit={onHumanMessageSubmit}
                onStop={onStop}
                isFirstInteraction={isFirstInteraction}
                isLastInteraction={isLastInteraction}
                isEditorInitiallyFocused={isLastInteraction}
                editorRef={humanEditorRef}
                className={!isFirstInteraction && isLastInteraction ? 'tw-mt-auto' : ''}
                onEditorFocusChange={resetIntent}
            />
            {experimentalOneBoxEnabled && (
                <SwitchIntent
                    intent={humanMessage.intent}
                    disabled={!!assistantMessage?.isLoading}
                    manuallySelected={!!humanMessage.manuallySelectedIntent}
                    onSwitch={
                        humanMessage.intent === 'search'
                            ? reSubmitWithChatIntent
                            : reSubmitWithSearchIntent
                    }
                />
            )}
<<<<<<< HEAD
            {experimentalOneBoxEnabled && assistantMessage?.didYouMeanQuery && (
                <DidYouMeanNotice
                    query={assistantMessage?.didYouMeanQuery}
                    disabled={!!assistantMessage?.isLoading}
                    switchToSearch={() => editAndSubmitSearch(assistantMessage?.didYouMeanQuery ?? '')}
                />
            )}
            {(humanMessage.contextFiles || assistantMessage || isContextLoading) && !isSearchIntent && (
                <ContextCell
                    experimentalOneBoxEnabled={experimentalOneBoxEnabled}
                    intent={humanMessage.intent}
                    resubmitWithRepoContext={
                        corpusContextItems.length > 0 && !mentionsContainRepository && assistantMessage
                            ? resubmitWithRepoContext
                            : undefined
                    }
                    key={`${humanMessage.index}-${humanMessage.intent}-context`}
                    contextItems={humanMessage.contextFiles}
                    contextAlternatives={humanMessage.contextAlternatives}
                    model={assistantMessage?.model}
                    isForFirstMessage={humanMessage.index === 0}
=======
            {humanMessage.agent && (
                <AgenticContextCell
                    key={`${humanMessage.index}-${humanMessage.intent}-process`}
>>>>>>> 6a721b5a
                    isContextLoading={isContextLoading}
                    processes={humanMessage?.processes ?? undefined}
                />
            )}
            {humanMessage.agent && isContextLoading && assistantMessage?.isLoading && (
                <ApprovalCell vscodeAPI={vscodeAPI} />
            )}
            {!(humanMessage.agent && isContextLoading) &&
                (humanMessage.contextFiles || assistantMessage || isContextLoading) &&
                !isSearchIntent && (
                    <ContextCell
                        experimentalOneBoxEnabled={experimentalOneBoxEnabled}
                        intent={humanMessage.intent}
                        resubmitWithRepoContext={
                            corpusContextItems.length > 0 &&
                            !mentionsContainRepository &&
                            assistantMessage
                                ? resubmitWithRepoContext
                                : undefined
                        }
                        key={`${humanMessage.index}-${humanMessage.intent}-context`}
                        contextItems={humanMessage.contextFiles}
                        contextAlternatives={humanMessage.contextAlternatives}
                        model={assistantMessage?.model}
                        isForFirstMessage={humanMessage.index === 0}
                        isContextLoading={isContextLoading}
                        onManuallyEditContext={manuallyEditContext}
                        editContextNode={
                            humanMessage.intent === 'search'
                                ? EditContextButtonSearch
                                : EditContextButtonChat
                        }
                        defaultOpen={isContextLoading && humanMessage.agent === 'deep-cody'}
                        processes={humanMessage?.processes ?? undefined}
                        agent={humanMessage?.agent ?? undefined}
                    />
                )}
            {assistantMessage &&
                (!isContextLoading ||
                    (assistantMessage.subMessages && assistantMessage.subMessages.length > 0)) && (
                    <AssistantMessageCell
                        key={assistantMessage.index}
                        userInfo={userInfo}
                        models={models}
                        chatEnabled={chatEnabled}
                        message={assistantMessage}
                        feedbackButtonsOnSubmit={feedbackButtonsOnSubmit}
                        copyButtonOnSubmit={copyButtonOnSubmit}
                        insertButtonOnSubmit={insertButtonOnSubmit}
                        postMessage={postMessage}
                        guardrails={guardrails}
                        humanMessage={humanMessageInfo}
                        isLoading={assistantMessage.isLoading}
                        showFeedbackButtons={
                            !assistantMessage.isLoading &&
                            !assistantMessage.error &&
                            isLastSentInteraction
                        }
                        smartApply={smartApply}
                        smartApplyEnabled={smartApplyEnabled}
                        onSelectedFiltersUpdate={onSelectedFiltersUpdate}
                        isLastSentInteraction={isLastSentInteraction}
                    />
                )}
        </>
    )
}, isEqual)

function useMutatedValue<T>(value?: T): [MutableRefObject<T | undefined>, setValue: (value: T) => void] {
    const valueRef = useRef<T | undefined>(value)

    return [
        valueRef,
        useCallback(value => {
            valueRef.current = value
        }, []),
    ]
}

// TODO(sqs): Do this the React-y way.
export function focusLastHumanMessageEditor(): void {
    const elements = document.querySelectorAll<HTMLElement>('[data-lexical-editor]')
    const lastEditor = elements.item(elements.length - 1)
    lastEditor?.focus()
    lastEditor?.scrollIntoView()
}

export function editHumanMessage({
    messageIndexInTranscript,
    editorValue,
    intent,
    intentScores,
    manuallySelectedIntent,
}: {
    messageIndexInTranscript: number
    editorValue: SerializedPromptEditorValue
    intent?: ChatMessage['intent']
    intentScores?: { intent: string; score: number }[]
    manuallySelectedIntent?: boolean
}): void {
    getVSCodeAPI().postMessage({
        command: 'edit',
        index: messageIndexInTranscript,
        text: editorValue.text,
        editorState: editorValue.editorState,
        contextItems: editorValue.contextItems.map(deserializeContextItem),
        intent,
        intentScores,
        manuallySelectedIntent,
    })
    focusLastHumanMessageEditor()
}

function submitHumanMessage({
    editorValue,
    intent,
    intentScores,
    manuallySelectedIntent,
    traceparent,
}: {
    editorValue: SerializedPromptEditorValue
    intent?: ChatMessage['intent']
    intentScores?: { intent: string; score: number }[]
    manuallySelectedIntent?: boolean
    traceparent: string
}): void {
    getVSCodeAPI().postMessage({
        command: 'submit',
        text: editorValue.text,
        editorState: editorValue.editorState,
        contextItems: editorValue.contextItems.map(deserializeContextItem),
        intent,
        intentScores,
        manuallySelectedIntent,
        traceparent,
    })
    focusLastHumanMessageEditor()
}

function reevaluateSearchWithSelectedFilters({
    messageIndexInTranscript,
    selectedFilters,
}: {
    messageIndexInTranscript: number
    selectedFilters: NLSSearchDynamicFilter[]
}): void {
    getVSCodeAPI().postMessage({
        command: 'reevaluateSearchWithSelectedFilters',
        index: messageIndexInTranscript,
        selectedFilters,
    })
}

const getIntentProps = (editorValue: SerializedPromptEditorValue, results?: IntentResults | null) => {
    const query = inputTextWithMappedContextChipsFromPromptEditorState(editorValue.editorState)

    if (query === results?.query) {
        return { intent: results.intent, intentScores: results.allScores }
    }

    return {}
}<|MERGE_RESOLUTION|>--- conflicted
+++ resolved
@@ -53,12 +53,9 @@
 import { type Context, type Span, context, trace } from '@opentelemetry/api'
 import { isCodeSearchContextItem } from '../../src/context/openctx/codeSearch'
 import { TELEMETRY_INTENT } from '../../src/telemetry/onebox'
-<<<<<<< HEAD
+import { AgenticContextCell } from './cells/agenticCell/AgenticContextCell'
 import { DidYouMeanNotice } from './cells/messageCell/assistant/DidYouMean'
-=======
-import { AgenticContextCell } from './cells/agenticCell/AgenticContextCell'
 import ApprovalCell from './cells/agenticCell/ApprovalCell'
->>>>>>> 6a721b5a
 import { SwitchIntent } from './cells/messageCell/assistant/SwitchIntent'
 import { LastEditorContext } from './context'
 
@@ -658,7 +655,6 @@
                     }
                 />
             )}
-<<<<<<< HEAD
             {experimentalOneBoxEnabled && assistantMessage?.didYouMeanQuery && (
                 <DidYouMeanNotice
                     query={assistantMessage?.didYouMeanQuery}
@@ -666,25 +662,9 @@
                     switchToSearch={() => editAndSubmitSearch(assistantMessage?.didYouMeanQuery ?? '')}
                 />
             )}
-            {(humanMessage.contextFiles || assistantMessage || isContextLoading) && !isSearchIntent && (
-                <ContextCell
-                    experimentalOneBoxEnabled={experimentalOneBoxEnabled}
-                    intent={humanMessage.intent}
-                    resubmitWithRepoContext={
-                        corpusContextItems.length > 0 && !mentionsContainRepository && assistantMessage
-                            ? resubmitWithRepoContext
-                            : undefined
-                    }
-                    key={`${humanMessage.index}-${humanMessage.intent}-context`}
-                    contextItems={humanMessage.contextFiles}
-                    contextAlternatives={humanMessage.contextAlternatives}
-                    model={assistantMessage?.model}
-                    isForFirstMessage={humanMessage.index === 0}
-=======
             {humanMessage.agent && (
                 <AgenticContextCell
                     key={`${humanMessage.index}-${humanMessage.intent}-process`}
->>>>>>> 6a721b5a
                     isContextLoading={isContextLoading}
                     processes={humanMessage?.processes ?? undefined}
                 />
