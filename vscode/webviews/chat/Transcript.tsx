import {
    type ChatMessage,
    ContextItemSource,
    type Guardrails,
    type Model,
    type NLSSearchDynamicFilter,
    REMOTE_FILE_PROVIDER_URI,
    type SerializedPromptEditorValue,
    deserializeContextItem,
    isAbortErrorOrSocketHangUp,
    serializedPromptEditorStateFromText,
} from '@sourcegraph/cody-shared'
import type { PromptEditorRefAPI } from '@sourcegraph/prompt-editor'
import { clsx } from 'clsx'
import { isEqual } from 'lodash'
import {
    type FC,
    memo,
    useCallback,
    useContext,
    useEffect,
    useImperativeHandle,
    useMemo,
    useRef,
    useState,
} from 'react'
import { URI } from 'vscode-uri'
import type { UserAccountInfo } from '../Chat'
import type { ApiPostMessage } from '../Chat'
import { getVSCodeAPI } from '../utils/VSCodeApi'
import { SpanManager } from '../utils/spanManager'
import { getTraceparentFromSpanContext } from '../utils/telemetry'
import { useOmniBox } from '../utils/useOmniBox'
import type { CodeBlockActionsProps } from './ChatMessageContent/ChatMessageContent'
import {
    AssistantMessageCell,
    makeHumanMessageInfo,
} from './cells/messageCell/assistant/AssistantMessageCell'
import { HumanMessageCell } from './cells/messageCell/human/HumanMessageCell'

import { type Context, type Span, context, trace } from '@opentelemetry/api'
import { DeepCodyAgentID, ToolCodyModelName } from '@sourcegraph/cody-shared/src/models/client'
import { isCodeSearchContextItem } from '../../src/context/openctx/codeSearch'
import { useLocalStorage } from '../components/hooks'
import { AgenticContextCell } from './cells/agenticCell/AgenticContextCell'
import ApprovalCell from './cells/agenticCell/ApprovalCell'
import { ContextCell } from './cells/contextCell/ContextCell'
import { DidYouMeanNotice } from './cells/messageCell/assistant/DidYouMean'
import { ToolStatusCell } from './cells/toolCell/ToolStatusCell'
import { LoadingDots } from './components/LoadingDots'
import { LastEditorContext } from './context'

interface TranscriptProps {
    activeChatContext?: Context
    setActiveChatContext: (context: Context | undefined) => void
    chatEnabled: boolean
    transcript: ChatMessage[]
    models: Model[]
    userInfo: UserAccountInfo
    messageInProgress: ChatMessage | null
    guardrails: Guardrails
    postMessage?: ApiPostMessage

    copyButtonOnSubmit: CodeBlockActionsProps['copyButtonOnSubmit']
    insertButtonOnSubmit?: CodeBlockActionsProps['insertButtonOnSubmit']
    smartApply?: CodeBlockActionsProps['smartApply']

    manuallySelectedIntent: ChatMessage['intent']
    setManuallySelectedIntent: (intent: ChatMessage['intent']) => void
}

export const Transcript: FC<TranscriptProps> = props => {
    const {
        activeChatContext,
        setActiveChatContext,
        chatEnabled,
        transcript,
        models,
        userInfo,
        messageInProgress,
        guardrails,
        postMessage,
        copyButtonOnSubmit,
        insertButtonOnSubmit,
        smartApply,
        manuallySelectedIntent,
        setManuallySelectedIntent,
    } = props

    const interactions = useMemo(
        () => transcriptToInteractionPairs(transcript, messageInProgress, manuallySelectedIntent),
        [transcript, messageInProgress, manuallySelectedIntent]
    )

    const lastHumanEditorRef = useRef<PromptEditorRefAPI | null>(null)

    const onAddToFollowupChat = useCallback(
        ({
            repoName,
            filePath,
            fileURL,
        }: {
            repoName: string
            filePath: string
            fileURL: string
        }) => {
            lastHumanEditorRef.current?.addMentions([
                {
                    providerUri: REMOTE_FILE_PROVIDER_URI,
                    provider: 'openctx',
                    type: 'openctx',
                    uri: URI.parse(fileURL),
                    title: filePath.split('/').at(-1) ?? filePath,
                    description: filePath,
                    source: ContextItemSource.User,
                    mention: {
                        uri: fileURL,
                        description: filePath,
                        data: {
                            repoName,
                            filePath: filePath,
                        },
                    },
                },
            ])
        },
        []
    )

    return (
        <div
            className={clsx(' tw-px-8 tw-py-4 tw-flex tw-flex-col tw-gap-4', {
                'tw-flex-grow': transcript.length > 0,
            })}
        >
            <LastEditorContext.Provider value={lastHumanEditorRef}>
                {interactions.map((interaction, i) => (
                    <TranscriptInteraction
                        // Using a key based on index for the last/followup message ensures it will be preserved across renders
                        key={
                            interaction.humanMessage.index === -1
                                ? 'last-editor'
                                : interaction.humanMessage.index
                        }
                        activeChatContext={activeChatContext}
                        setActiveChatContext={setActiveChatContext}
                        models={models}
                        chatEnabled={chatEnabled}
                        userInfo={userInfo}
                        interaction={interaction}
                        guardrails={guardrails}
                        postMessage={postMessage}
                        copyButtonOnSubmit={copyButtonOnSubmit}
                        insertButtonOnSubmit={insertButtonOnSubmit}
                        isFirstInteraction={i === 0}
                        isLastInteraction={i === interactions.length - 1}
                        isLastSentInteraction={
                            i === interactions.length - 2 && interaction.assistantMessage !== null
                        }
                        priorAssistantMessageIsLoading={Boolean(
                            messageInProgress && interactions.at(i - 1)?.assistantMessage?.isLoading
                        )}
                        smartApply={smartApply}
                        editorRef={
                            interaction.humanMessage.index === -1 && !messageInProgress
                                ? lastHumanEditorRef
                                : undefined
                        }
                        onAddToFollowupChat={onAddToFollowupChat}
                        manuallySelectedIntent={manuallySelectedIntent}
                        setManuallySelectedIntent={setManuallySelectedIntent}
                    />
                ))}
            </LastEditorContext.Provider>
        </div>
    )
}

/** A human-assistant message-and-response pair. */
export interface Interaction {
    /** The human message, either sent or not. */
    humanMessage: ChatMessage & { index: number; isUnsentFollowup: boolean }

    /** `null` if the {@link Interaction["humanMessage"]} has not yet been sent. */
    assistantMessage: (ChatMessage & { index: number; isLoading: boolean }) | null
}

export function transcriptToInteractionPairs(
    transcript: ChatMessage[],
    assistantMessageInProgress: ChatMessage | null,
    manuallySelectedIntent: ChatMessage['intent']
): Interaction[] {
    const pairs: Interaction[] = []
    const transcriptLength = transcript.length

    for (let i = 0; i < transcriptLength; i += 2) {
        const humanMessage = transcript[i]
        if (humanMessage.speaker !== 'human') continue

        const isLastPair = i === transcriptLength - 1
        const assistantMessage = isLastPair ? assistantMessageInProgress : transcript[i + 1]

        const isLoading =
            assistantMessage &&
            assistantMessage.error === undefined &&
            assistantMessageInProgress &&
            isLastPair

        pairs.push({
            humanMessage: {
                ...humanMessage,
                index: i,
                isUnsentFollowup: false,
                intent: humanMessage.intent ?? null,
            },
            assistantMessage: assistantMessage
                ? { ...assistantMessage, index: i + 1, isLoading: !!isLoading }
                : null,
        })
    }

    const lastMessage = pairs[pairs.length - 1]
    const lastHumanMessage = lastMessage?.humanMessage
    const lastAssistantMessage = lastMessage?.assistantMessage
    const isAborted = isAbortErrorOrSocketHangUp(lastAssistantMessage?.error)
    const shouldAddFollowup =
        lastAssistantMessage &&
        (!lastAssistantMessage.error ||
            (isAborted && lastAssistantMessage.text) ||
            (!assistantMessageInProgress && lastAssistantMessage.text))

    if (!transcript.length || shouldAddFollowup) {
        pairs.push({
            humanMessage: {
                // Always using a fixed index for the last/followup editor ensures it will be reused
                // across renders and not recreated when transcript length changes
                index: -1,
                speaker: 'human',
                isUnsentFollowup: !lastHumanMessage?.isUnsentFollowup,
                // If the last submitted message was a search, default to chat for the followup. Else,
                // keep the manually selected intent, if any, or the last human message's intent.
                intent:
                    lastHumanMessage?.intent === 'search'
                        ? 'chat'
                        : manuallySelectedIntent ?? lastHumanMessage?.intent,
            },
            assistantMessage: null,
        })
    }

    return pairs
}

interface TranscriptInteractionProps
    extends Omit<TranscriptProps, 'transcript' | 'messageInProgress' | 'chatID'> {
    activeChatContext: Context | undefined
    setActiveChatContext: (context: Context | undefined) => void
    interaction: Interaction
    isFirstInteraction: boolean
    isLastInteraction: boolean
    isLastSentInteraction: boolean
    priorAssistantMessageIsLoading: boolean
    editorRef?: React.RefObject<PromptEditorRefAPI | null>
    onAddToFollowupChat?: (props: {
        repoName: string
        filePath: string
        fileURL: string
    }) => void
    manuallySelectedIntent: ChatMessage['intent']
    setManuallySelectedIntent: (intent: ChatMessage['intent']) => void
}

const TranscriptInteraction: FC<TranscriptInteractionProps> = memo(
    props => {
        const {
            interaction: { humanMessage, assistantMessage },
            models,
            isFirstInteraction,
            isLastInteraction,
            isLastSentInteraction,
            priorAssistantMessageIsLoading,
            userInfo,
            chatEnabled,
            postMessage,
            guardrails,
            insertButtonOnSubmit,
            copyButtonOnSubmit,
            smartApply,
            editorRef: parentEditorRef,
            manuallySelectedIntent,
            setManuallySelectedIntent,
        } = props

        const { activeChatContext, setActiveChatContext } = props
        const humanEditorRef = useRef<PromptEditorRefAPI | null>(null)
        const lastEditorRef = useContext(LastEditorContext)
        useImperativeHandle(parentEditorRef, () => humanEditorRef.current)

        const usingToolCody = assistantMessage?.model?.includes(ToolCodyModelName)

        const onUserAction = useCallback(
            (action: 'edit' | 'submit', intentFromSubmit?: ChatMessage['intent']) => {
                // Start the span as soon as the user initiates the action
                const startMark = performance.mark('startSubmit')
                const spanManager = new SpanManager('cody-webview')
                const span = spanManager.startSpan('chat-interaction', {
                    attributes: {
                        sampled: true,
                        'render.state': 'started',
                        'startSubmit.mark': startMark.startTime,
                    },
                })

                if (!span) {
                    throw new Error('Failed to start span for chat interaction')
                }

                const spanContext = trace.setSpan(context.active(), span)
                setActiveChatContext(spanContext)
                const currentSpanContext = span.spanContext()

                const traceparent = getTraceparentFromSpanContext(currentSpanContext)

                // Serialize the editor value after starting the span
                const editorValue = humanEditorRef.current?.getSerializedValue()
                if (!editorValue) {
                    console.error('Failed to serialize editor value')
                    return
                }

                const commonProps = {
                    editorValue,
                    manuallySelectedIntent: intentFromSubmit || manuallySelectedIntent,
                    traceparent,
                }

                if (action === 'edit') {
                    // Remove search context chips from the next input so that the user cannot
                    // reference search results that don't exist anymore.
                    // This is a no-op if the input does not contain any search context chips.
                    // NOTE: Doing this for the penultimate input only seems to suffice because
                    // editing a message earlier in the transcript will clear the conversation
                    // and reset the last input anyway.
                    if (isLastSentInteraction) {
                        lastEditorRef.current?.filterMentions(item => !isCodeSearchContextItem(item))
                    }

                    editHumanMessage({
                        messageIndexInTranscript: humanMessage.index,
                        ...commonProps,
                    })
                } else {
                    submitHumanMessage({
                        ...commonProps,
                    })
                }
            },
            [
                humanMessage,
                setActiveChatContext,
                isLastSentInteraction,
                lastEditorRef,
                manuallySelectedIntent,
            ]
        )

        const onEditSubmit = useCallback(
            (intentFromSubmit?: ChatMessage['intent']): void => {
                onUserAction('edit', intentFromSubmit)
            },
            [onUserAction]
        )

        const onFollowupSubmit = useCallback(
            (intentFromSubmit?: ChatMessage['intent']): void => {
                onUserAction('submit', intentFromSubmit)
            },
            [onUserAction]
        )

        const omniboxEnabled = useOmniBox() && !usingToolCody

        const vscodeAPI = getVSCodeAPI()
        const onStop = useCallback(() => {
            vscodeAPI.postMessage({
                command: 'abort',
            })
        }, [vscodeAPI])

        const isSearchIntent = omniboxEnabled && humanMessage.intent === 'search'

        const isContextLoading = Boolean(
            !isSearchIntent &&
                humanMessage.contextFiles === undefined &&
                isLastSentInteraction &&
                assistantMessage?.text === undefined &&
                assistantMessage?.subMessages === undefined
        )
        const spanManager = new SpanManager('cody-webview')
        const renderSpan = useRef<Span>()
        const timeToFirstTokenSpan = useRef<Span>()
        const hasRecordedFirstToken = useRef(false)

        const [isLoading, setIsLoading] = useState(assistantMessage?.isLoading)

        const [isThoughtProcessOpened, setThoughtProcessOpened] = useLocalStorage(
            'cody.thinking-space.open',
            true
        )

        useEffect(() => {
            setIsLoading(assistantMessage?.isLoading)
        }, [assistantMessage])

        const humanMessageText = humanMessage.text
        const smartApplyWithInstruction = useMemo(() => {
            if (!smartApply) return undefined
            return {
                ...smartApply,
                onSubmit(params: Parameters<typeof smartApply.onSubmit>[0]) {
                    return smartApply.onSubmit({
                        ...params,
                        instruction: params.instruction ?? humanMessageText,
                    })
                },
            }
        }, [smartApply, humanMessageText])

        useEffect(() => {
            if (!assistantMessage) return

            const startRenderSpan = () => {
                // Reset the spans to their initial state
                renderSpan.current = undefined
                timeToFirstTokenSpan.current = undefined
                hasRecordedFirstToken.current = false

                const startRenderMark = performance.mark('startRender')
                // Start a new span for rendering the assistant message
                renderSpan.current = spanManager.startSpan('assistant-message-render', {
                    attributes: {
                        sampled: true,
                        'message.index': assistantMessage.index,
                        'render.start_time': startRenderMark.startTime,
                        'parent.span.id': activeChatContext
                            ? trace.getSpan(activeChatContext)?.spanContext().spanId
                            : undefined,
                    },
                    context: activeChatContext,
                })
                // Start a span to measure time to first token
                timeToFirstTokenSpan.current = spanManager.startSpan('time-to-first-token', {
                    attributes: { 'message.index': assistantMessage.index },
                    context: activeChatContext,
                })
            }

            const endRenderSpan = () => {
                // Mark the end of rendering
                performance.mark('endRender')
                // Measure the duration of the render
                const measure = performance.measure('renderDuration', 'startRender', 'endRender')
                if (renderSpan.current && measure.duration > 0) {
                    // Set attributes and end the render span
                    renderSpan.current.setAttributes({
                        'render.success': !assistantMessage?.error,
                        'message.length': assistantMessage?.text?.length ?? 0,
                        'render.total_time': measure.duration,
                    })
                    renderSpan.current.end()
                }

                renderSpan.current = undefined
                hasRecordedFirstToken.current = false

                if (activeChatContext) {
                    const rootSpan = trace.getSpan(activeChatContext)
                    if (rootSpan) {
                        // Calculate and set the total chat time
                        const chatTotalTime =
                            performance.now() - performance.getEntriesByName('startSubmit')[0].startTime
                        rootSpan.setAttributes({
                            'chat.completed': true,
                            'render.state': 'completed',
                            'chat.total_time': chatTotalTime,
                        })
                        rootSpan.end()
                    }
                }
                // Clear the active chat context
                setActiveChatContext(undefined)
            }

            const endFirstTokenSpan = () => {
                if (renderSpan.current && timeToFirstTokenSpan.current) {
                    // Mark the first token
                    performance.mark('firstToken')
                    // Measure the time to first token
                    performance.measure('timeToFirstToken', 'startRender', 'firstToken')
                    const firstTokenMeasure = performance.getEntriesByName('timeToFirstToken')[0]
                    if (firstTokenMeasure.duration > 0) {
                        // Set attributes and end the time-to-first-token span
                        timeToFirstTokenSpan.current.setAttributes({
                            'time.to.first.token': firstTokenMeasure.duration,
                        })
                        timeToFirstTokenSpan.current.end()
                        timeToFirstTokenSpan.current = undefined
                        hasRecordedFirstToken.current = true
                    }
                }
            }
            // Case 3: End the time-to-first-token span when the first token appears
            if (
                assistantMessage.text &&
                !hasRecordedFirstToken.current &&
                timeToFirstTokenSpan.current
            ) {
                endFirstTokenSpan()
            }
            // Case 1: Start rendering if the assistant message is loading and no render span exists
            if (assistantMessage.isLoading && !renderSpan.current && activeChatContext) {
                context.with(activeChatContext, startRenderSpan)
            }
            // Case 2: End rendering if loading is complete and a render span exists
            else if (!isLoading && renderSpan.current) {
                endRenderSpan()
            }
        }, [assistantMessage, activeChatContext, setActiveChatContext, spanManager, isLoading])

        const humanMessageInfo = useMemo(() => {
            // See SRCH-942: it's critical to memoize this value to avoid repeated
            // requests to our guardrails server.
            if (assistantMessage && !isContextLoading) {
                return makeHumanMessageInfo({ humanMessage, assistantMessage }, humanEditorRef)
            }
            return null
        }, [humanMessage, assistantMessage, isContextLoading])

        const onHumanMessageSubmit = useCallback(
            (intent?: ChatMessage['intent']) => {
                if (humanMessage.isUnsentFollowup) {
                    return onFollowupSubmit(intent)
                }
                onEditSubmit(intent)
            },
            [humanMessage.isUnsentFollowup, onFollowupSubmit, onEditSubmit]
        )

        const onSelectedFiltersUpdate = useCallback(
            (selectedFilters: NLSSearchDynamicFilter[]) => {
                reevaluateSearchWithSelectedFilters({
                    messageIndexInTranscript: humanMessage.index,
                    selectedFilters,
                })
            },
            [humanMessage.index]
        )

<<<<<<< HEAD
        const editAndSubmitSearch = useCallback(
            (text: string) =>
                editHumanMessage({
                    messageIndexInTranscript: humanMessage.index,
                    editorValue: {
                        text,
                        contextItems: [],
                        editorState: serializedPromptEditorStateFromText(text),
                    },
                    manuallySelectedIntent: 'search',
                }),
            [humanMessage]
        )

        const isAgenticMode = useMemo(
            () => !humanMessage.isUnsentFollowup && humanMessage?.intent === 'agentic',
            [humanMessage.isUnsentFollowup, humanMessage?.intent]
        )

        const agentToolCalls = useMemo(() => {
            return assistantMessage?.contextFiles?.filter(f => f.type === 'tool-state')
        }, [assistantMessage?.contextFiles])

        return (
            <>
                {/* Shows tool contents instead of editor if any */}
                <HumanMessageCell
                    key={humanMessage.index}
                    index={humanMessage.index}
                    userInfo={userInfo}
                    models={models}
                    chatEnabled={chatEnabled}
                    message={humanMessage}
                    isFirstMessage={humanMessage.index === 0}
                    isSent={!humanMessage.isUnsentFollowup}
                    isPendingPriorResponse={priorAssistantMessageIsLoading}
                    onSubmit={onHumanMessageSubmit}
                    onStop={onStop}
                    isFirstInteraction={isFirstInteraction}
                    isLastInteraction={isLastInteraction}
                    isEditorInitiallyFocused={isLastInteraction}
                    editorRef={humanEditorRef}
                    className={!isFirstInteraction && isLastInteraction ? 'tw-mt-auto' : ''}
                    intent={manuallySelectedIntent}
                    manuallySelectIntent={setManuallySelectedIntent}
                />
                {!isAgenticMode && (
                    <>
                        {omniboxEnabled && assistantMessage?.didYouMeanQuery && (
                            <DidYouMeanNotice
                                query={assistantMessage?.didYouMeanQuery}
                                disabled={!!assistantMessage?.isLoading}
                                switchToSearch={() =>
                                    editAndSubmitSearch(assistantMessage?.didYouMeanQuery ?? '')
                                }
                            />
                        )}
                        {!usingToolCody && !isSearchIntent && humanMessage.agent && (
                            <AgenticContextCell
                                key={`${humanMessage.index}-${humanMessage.intent}-process`}
=======
    return (
        <>
            {/* Show loading state on the last interaction */}
            {isLastInteraction && priorAssistantMessageIsLoading && <LoadingDots />}
            <HumanMessageCell
                key={humanMessage.index}
                userInfo={userInfo}
                models={models}
                chatEnabled={chatEnabled}
                message={humanMessage}
                isFirstMessage={humanMessage.index === 0}
                isSent={!humanMessage.isUnsentFollowup}
                isPendingPriorResponse={priorAssistantMessageIsLoading}
                onSubmit={onHumanMessageSubmit}
                onStop={onStop}
                isFirstInteraction={isFirstInteraction}
                isLastInteraction={isLastInteraction}
                isEditorInitiallyFocused={isLastInteraction}
                editorRef={humanEditorRef}
                className={!isFirstInteraction && isLastInteraction ? 'tw-mt-auto' : ''}
                intent={manuallySelectedIntent}
                manuallySelectIntent={setManuallySelectedIntent}
            />
            {!isAgenticMode && (
                <>
                    {omniboxEnabled && assistantMessage?.didYouMeanQuery && (
                        <DidYouMeanNotice
                            query={assistantMessage?.didYouMeanQuery}
                            disabled={!!assistantMessage?.isLoading}
                            switchToSearch={() =>
                                editAndSubmitSearch(assistantMessage?.didYouMeanQuery ?? '')
                            }
                        />
                    )}
                    {!usingToolCody && !isSearchIntent && humanMessage.agent && (
                        <AgenticContextCell
                            key={`${humanMessage.index}-${humanMessage.intent}-process`}
                            isContextLoading={isContextLoading}
                            processes={humanMessage?.processes ?? undefined}
                        />
                    )}
                    {humanMessage.agent && assistantMessage?.isLoading && (
                        <ApprovalCell vscodeAPI={vscodeAPI} />
                    )}
                    {!usingToolCody &&
                        !(humanMessage.agent && isContextLoading) &&
                        (humanMessage.contextFiles || assistantMessage || isContextLoading) &&
                        !isSearchIntent && (
                            <ContextCell
                                key={`${humanMessage.index}-${humanMessage.intent}-context`}
                                contextItems={humanMessage.contextFiles}
                                contextAlternatives={humanMessage.contextAlternatives}
                                model={assistantMessage?.model}
                                isForFirstMessage={humanMessage.index === 0}
>>>>>>> ebb80da0
                                isContextLoading={isContextLoading}
                                processes={humanMessage?.processes ?? undefined}
                            />
                        )}
                        {humanMessage.agent && assistantMessage?.isLoading && (
                            <ApprovalCell vscodeAPI={vscodeAPI} />
                        )}
                        {!usingToolCody &&
                            !(humanMessage.agent && isContextLoading) &&
                            (humanMessage.contextFiles || assistantMessage || isContextLoading) &&
                            !isSearchIntent && (
                                <ContextCell
                                    key={`${humanMessage.index}-${humanMessage.intent}-context`}
                                    contextItems={humanMessage.contextFiles}
                                    contextAlternatives={humanMessage.contextAlternatives}
                                    model={assistantMessage?.model}
                                    isForFirstMessage={humanMessage.index === 0}
                                    isContextLoading={isContextLoading}
                                    defaultOpen={
                                        isContextLoading && humanMessage.agent === DeepCodyAgentID
                                    }
                                    agent={humanMessage?.agent ?? undefined}
                                />
                            )}
                    </>
                )}
<<<<<<< HEAD
                {assistantMessage &&
                    (!isContextLoading ||
                        (assistantMessage.subMessages && assistantMessage.subMessages.length > 0)) && (
                        <AssistantMessageCell
                            key={assistantMessage.index}
                            userInfo={userInfo}
                            models={models}
                            chatEnabled={chatEnabled}
                            message={assistantMessage}
                            copyButtonOnSubmit={copyButtonOnSubmit}
                            insertButtonOnSubmit={insertButtonOnSubmit}
                            postMessage={postMessage}
                            guardrails={guardrails}
                            humanMessage={humanMessageInfo}
                            isLoading={isLastSentInteraction && assistantMessage.isLoading}
                            smartApply={agentToolCalls ? undefined : smartApplyWithInstruction}
                            onSelectedFiltersUpdate={onSelectedFiltersUpdate}
                            isLastSentInteraction={isLastSentInteraction}
                            setThoughtProcessOpened={setThoughtProcessOpened}
                            isThoughtProcessOpened={isThoughtProcessOpened}
                        />
                    )}
                {agentToolCalls?.map(tool => (
                    <ToolStatusCell
                        key={tool.toolId}
                        title={tool.toolName}
                        output={tool}
                        className="w-full"
                    />
                ))}
            </>
        )
    },
    (prevProps, nextProps) => {
        // Special case for the last editor (humanMessage.index === -1)
        // We want to avoid re-rendering it when the transcript changes
        if (
            prevProps.interaction.humanMessage.index === -1 &&
            nextProps.interaction.humanMessage.index === -1
        ) {
            // For the last editor, we only care about specific prop changes that should trigger a re-render
            return isEqual(
                {
                    ...prevProps,
                    // Exclude certain props from the comparison that might change but shouldn't trigger re-render
                    isLastInteraction: undefined,
                    priorAssistantMessageIsLoading: undefined,
                },
                {
                    ...nextProps,
                    isLastInteraction: undefined,
                    priorAssistantMessageIsLoading: undefined,
                }
            )
        }

        // For all other messages, use the regular isEqual comparison
        return isEqual(prevProps, nextProps)
    }
)
=======
            {/* Shows tool contents instead of editor if any */}
            {agentToolCalls?.map(tool => (
                <ToolStatusCell
                    key={tool.toolId}
                    title={tool.toolName}
                    output={tool}
                    className="w-full"
                />
            ))}
        </>
    )
}, isEqual)
>>>>>>> ebb80da0

// TODO(sqs): Do this the React-y way.
export function focusLastHumanMessageEditor(): void {
    const elements = document.querySelectorAll<HTMLElement>('[data-lexical-editor]')
    const lastEditor = elements.item(elements.length - 1)
    if (!lastEditor) {
        return
    }

    lastEditor.focus()

    // Only scroll the nearest scrollable ancestor container, not all scrollable ancestors, to avoid
    // a bug in VS Code where the iframe is pushed up by ~5px.
    const container = lastEditor?.closest('[data-scrollable]')
    const editorScrollItemInContainer = lastEditor.parentElement
    if (container && container instanceof HTMLElement && editorScrollItemInContainer) {
        container.scrollTop = editorScrollItemInContainer.offsetTop - container.offsetTop
    }
}

export function editHumanMessage({
    messageIndexInTranscript,
    editorValue,
    manuallySelectedIntent,
}: {
    messageIndexInTranscript: number
    editorValue: SerializedPromptEditorValue
    manuallySelectedIntent?: ChatMessage['intent']
}): void {
    getVSCodeAPI().postMessage({
        command: 'edit',
        index: messageIndexInTranscript,
        text: editorValue.text,
        editorState: editorValue.editorState,
        contextItems: editorValue.contextItems.map(deserializeContextItem),
        manuallySelectedIntent,
    })
    focusLastHumanMessageEditor()
}

function submitHumanMessage({
    editorValue,
    manuallySelectedIntent,
    traceparent,
}: {
    editorValue: SerializedPromptEditorValue
    manuallySelectedIntent?: ChatMessage['intent']
    traceparent: string
}): void {
    getVSCodeAPI().postMessage({
        command: 'submit',
        text: editorValue.text,
        editorState: editorValue.editorState,
        contextItems: editorValue.contextItems.map(deserializeContextItem),
        manuallySelectedIntent,
        traceparent,
    })
    focusLastHumanMessageEditor()
}

function reevaluateSearchWithSelectedFilters({
    messageIndexInTranscript,
    selectedFilters,
}: {
    messageIndexInTranscript: number
    selectedFilters: NLSSearchDynamicFilter[]
}): void {
    getVSCodeAPI().postMessage({
        command: 'reevaluateSearchWithSelectedFilters',
        index: messageIndexInTranscript,
        selectedFilters,
    })
}<|MERGE_RESOLUTION|>--- conflicted
+++ resolved
@@ -47,7 +47,6 @@
 import { ContextCell } from './cells/contextCell/ContextCell'
 import { DidYouMeanNotice } from './cells/messageCell/assistant/DidYouMean'
 import { ToolStatusCell } from './cells/toolCell/ToolStatusCell'
-import { LoadingDots } from './components/LoadingDots'
 import { LastEditorContext } from './context'
 
 interface TranscriptProps {
@@ -136,12 +135,7 @@
             <LastEditorContext.Provider value={lastHumanEditorRef}>
                 {interactions.map((interaction, i) => (
                     <TranscriptInteraction
-                        // Using a key based on index for the last/followup message ensures it will be preserved across renders
-                        key={
-                            interaction.humanMessage.index === -1
-                                ? 'last-editor'
-                                : interaction.humanMessage.index
-                        }
+                        key={interaction.humanMessage.index}
                         activeChatContext={activeChatContext}
                         setActiveChatContext={setActiveChatContext}
                         models={models}
@@ -556,7 +550,6 @@
             [humanMessage.index]
         )
 
-<<<<<<< HEAD
         const editAndSubmitSearch = useCallback(
             (text: string) =>
                 editHumanMessage({
@@ -617,62 +610,6 @@
                         {!usingToolCody && !isSearchIntent && humanMessage.agent && (
                             <AgenticContextCell
                                 key={`${humanMessage.index}-${humanMessage.intent}-process`}
-=======
-    return (
-        <>
-            {/* Show loading state on the last interaction */}
-            {isLastInteraction && priorAssistantMessageIsLoading && <LoadingDots />}
-            <HumanMessageCell
-                key={humanMessage.index}
-                userInfo={userInfo}
-                models={models}
-                chatEnabled={chatEnabled}
-                message={humanMessage}
-                isFirstMessage={humanMessage.index === 0}
-                isSent={!humanMessage.isUnsentFollowup}
-                isPendingPriorResponse={priorAssistantMessageIsLoading}
-                onSubmit={onHumanMessageSubmit}
-                onStop={onStop}
-                isFirstInteraction={isFirstInteraction}
-                isLastInteraction={isLastInteraction}
-                isEditorInitiallyFocused={isLastInteraction}
-                editorRef={humanEditorRef}
-                className={!isFirstInteraction && isLastInteraction ? 'tw-mt-auto' : ''}
-                intent={manuallySelectedIntent}
-                manuallySelectIntent={setManuallySelectedIntent}
-            />
-            {!isAgenticMode && (
-                <>
-                    {omniboxEnabled && assistantMessage?.didYouMeanQuery && (
-                        <DidYouMeanNotice
-                            query={assistantMessage?.didYouMeanQuery}
-                            disabled={!!assistantMessage?.isLoading}
-                            switchToSearch={() =>
-                                editAndSubmitSearch(assistantMessage?.didYouMeanQuery ?? '')
-                            }
-                        />
-                    )}
-                    {!usingToolCody && !isSearchIntent && humanMessage.agent && (
-                        <AgenticContextCell
-                            key={`${humanMessage.index}-${humanMessage.intent}-process`}
-                            isContextLoading={isContextLoading}
-                            processes={humanMessage?.processes ?? undefined}
-                        />
-                    )}
-                    {humanMessage.agent && assistantMessage?.isLoading && (
-                        <ApprovalCell vscodeAPI={vscodeAPI} />
-                    )}
-                    {!usingToolCody &&
-                        !(humanMessage.agent && isContextLoading) &&
-                        (humanMessage.contextFiles || assistantMessage || isContextLoading) &&
-                        !isSearchIntent && (
-                            <ContextCell
-                                key={`${humanMessage.index}-${humanMessage.intent}-context`}
-                                contextItems={humanMessage.contextFiles}
-                                contextAlternatives={humanMessage.contextAlternatives}
-                                model={assistantMessage?.model}
-                                isForFirstMessage={humanMessage.index === 0}
->>>>>>> ebb80da0
                                 isContextLoading={isContextLoading}
                                 processes={humanMessage?.processes ?? undefined}
                             />
@@ -699,7 +636,6 @@
                             )}
                     </>
                 )}
-<<<<<<< HEAD
                 {assistantMessage &&
                     (!isContextLoading ||
                         (assistantMessage.subMessages && assistantMessage.subMessages.length > 0)) && (
@@ -760,20 +696,6 @@
         return isEqual(prevProps, nextProps)
     }
 )
-=======
-            {/* Shows tool contents instead of editor if any */}
-            {agentToolCalls?.map(tool => (
-                <ToolStatusCell
-                    key={tool.toolId}
-                    title={tool.toolName}
-                    output={tool}
-                    className="w-full"
-                />
-            ))}
-        </>
-    )
-}, isEqual)
->>>>>>> ebb80da0
 
 // TODO(sqs): Do this the React-y way.
 export function focusLastHumanMessageEditor(): void {
