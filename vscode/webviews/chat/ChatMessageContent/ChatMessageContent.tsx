import { clsx } from 'clsx'
import { LRUCache } from 'lru-cache'
import { LoaderIcon, PlusIcon } from 'lucide-react'
import type React from 'react'
import { useCallback, useEffect, useMemo, useRef, useState } from 'react'

<<<<<<< HEAD
import { type Guardrails, type PromptString, isError } from '@sourcegraph/cody-shared'

=======
import { clsx } from 'clsx'
import { LoaderIcon, MinusIcon, PlusIcon } from 'lucide-react'
>>>>>>> f2e3cfd6
import type { FixupTaskID } from '../../../src/non-stop/FixupTask'
import { CodyTaskState } from '../../../src/non-stop/state'
import { type ClientActionListener, useClientActionListener } from '../../client/clientState'
import { MarkdownFromCody } from '../../components/MarkdownFromCody'
import { useConfig } from '../../utils/useConfig'
import type { PriorHumanMessageInfo } from '../cells/messageCell/assistant/AssistantMessageCell'
import styles from './ChatMessageContent.module.css'
import { GuardrailsStatusController } from './GuardRailStatusController'
import { createButtons, createButtonsExperimentalUI } from './create-buttons'
import { extractThinkContent, getCodeBlockId, getFileName } from './utils'

export interface CodeBlockActionsProps {
    copyButtonOnSubmit: (text: string, event?: 'Keydown' | 'Button') => void
    insertButtonOnSubmit: (text: string, newFile?: boolean) => void
    smartApply: {
        onSubmit: (params: {
            id: string
            text: string
            isPrefetch?: boolean
            instruction?: PromptString
            fileName?: string
        }) => void
        onAccept: (id: string) => void
        onReject: (id: string) => void
    }
}

interface ChatMessageContentProps {
    displayMarkdown: string
    isMessageLoading: boolean
    humanMessage: PriorHumanMessageInfo | null

    copyButtonOnSubmit?: CodeBlockActionsProps['copyButtonOnSubmit']
    insertButtonOnSubmit?: CodeBlockActionsProps['insertButtonOnSubmit']

    smartApplyEnabled?: boolean
    smartApply?: CodeBlockActionsProps['smartApply']

    guardrails?: Guardrails
    className?: string
}

const prefetchedEdits = new LRUCache<string, true>({ max: 100 })

/**
 * A component presenting the content of a chat message.
 */
export const ChatMessageContent: React.FunctionComponent<ChatMessageContentProps> = ({
    displayMarkdown,
    isMessageLoading,
    humanMessage,
    copyButtonOnSubmit,
    insertButtonOnSubmit,
    guardrails,
    className,
    smartApplyEnabled,
    smartApply,
}) => {
    const rootRef = useRef<HTMLDivElement>(null)
    const config = useConfig()

    const [smartApplyStates, setSmartApplyStates] = useState<Record<FixupTaskID, CodyTaskState>>({})
    const smartApplyInterceptor = useMemo<CodeBlockActionsProps['smartApply'] | undefined>(() => {
        if (!smartApply) {
            return
        }

        return {
            ...smartApply,
            onSubmit(params) {
                // We intercept the `onSubmit` to mark this task as working as early as we can.
                // In reality, this will happen once we determine the task selection and _then_ start the task.
                // The user does not need to be aware of this, for their purposes this is a single operation.
                // We can re-use the `Working` state to simplify our UI logic.
                setSmartApplyStates(prev => ({ ...prev, [params.id]: CodyTaskState.Working }))
                return smartApply.onSubmit(params)
            },
        }
    }, [smartApply])

    useClientActionListener(
        // Always subscribe but listen only smart apply result events
        { isActive: true, selector: event => !!event.smartApplyResult },
        useCallback<ClientActionListener>(({ smartApplyResult }) => {
            if (smartApplyResult) {
                setSmartApplyStates(prev => ({
                    ...prev,
                    [smartApplyResult.taskId]: smartApplyResult.taskState,
                }))
            }
        }, [])
    )

    // See SRCH-942: this `useEffect` is very large and any update to the
    // dependencies triggers a network request to our guardrails server. Be very
    // careful about adding more dependencies.  Ideally, we should refactor this
    // `useEffect` into smaller blocks with more narrow dependencies.
    // biome-ignore lint/correctness/useExhaustiveDependencies: needs to run when `displayMarkdown` changes or else the buttons won't show up.
    useEffect(() => {
        if (!rootRef.current) {
            return
        }

        const preElements = rootRef.current.querySelectorAll('pre')
        if (!preElements?.length || !copyButtonOnSubmit) {
            return
        }

        const existingButtons = rootRef.current.querySelectorAll(`.${styles.buttonsContainer}`)
        for (const existingButton of existingButtons) {
            existingButton.remove()
        }

        for (const preElement of preElements) {
            const preText = preElement.textContent

            if (preText?.trim() && preElement.parentNode) {
                // Extract the <code> element and attached `data-file-path` if present.
                // This allows us to intelligently apply code to the suitable file.
                const codeElement = preElement.querySelectorAll('code')?.[0]
                const fileName = codeElement?.getAttribute('data-file-path') || undefined
                // Check if the code element has either 'language-bash' or 'language-shell' class
                const isShellCommand =
                    codeElement?.classList.contains('language-bash') ||
                    codeElement?.classList.contains('language-shell')
                const codeBlockName = isShellCommand ? 'command' : fileName

                let buttons: HTMLElement

                if (smartApplyEnabled) {
                    const smartApplyId = getCodeBlockId(preText, fileName)
                    const smartApplyState = smartApplyStates[smartApplyId]

                    // Since we iterate over `<pre>` elements, we're already inside a code block.
                    // When we start rendering text outside the code block—meaning new characters
                    // appear after the closing backticks—we should prefetch the smart apply response.
                    //
                    // To avoid redundant prefetching, we track processed code blocks in `prefetchedEdits`.
                    const areWeAlreadyOutsideTheCodeBlock = !displayMarkdown.endsWith('```')

                    // Side-effect: prefetch smart apply data if possible to reduce the final latency.
                    // TODO: use a better heuristic to determine if the code block is complete.
                    // TODO: extract this call into a separate `useEffect` call to avoid redundant calls
                    // which currently happen.
                    if (
                        (!isMessageLoading || areWeAlreadyOutsideTheCodeBlock) &&
                        // Ensure that we prefetch once per each suggested code block.
                        !prefetchedEdits.has(smartApplyId)
                    ) {
                        prefetchedEdits.set(smartApplyId, true)

                        smartApply?.onSubmit({
                            id: smartApplyId,
                            text: preText,
                            isPrefetch: true,
                            instruction: humanMessage?.text,
                            fileName: codeBlockName,
                        })
                    }

                    buttons = createButtonsExperimentalUI(
                        preText,
                        humanMessage,
                        config,
                        codeBlockName,
                        copyButtonOnSubmit,
                        config.config.hasEditCapability ? insertButtonOnSubmit : undefined,
                        smartApplyInterceptor,
                        smartApplyId,
                        smartApplyState
                    )
                } else {
                    buttons = createButtons(
                        preText,
                        copyButtonOnSubmit,
                        config.config.hasEditCapability ? insertButtonOnSubmit : undefined
                    )
                }

                const metadataContainer = document.createElement('div')
                metadataContainer.classList.add(styles.metadataContainer)
                buttons.append(metadataContainer)

                if (guardrails) {
                    const container = document.createElement('div')
                    container.classList.add(styles.attributionContainer)
                    metadataContainer.append(container)

                    if (!isMessageLoading) {
                        const g = new GuardrailsStatusController(container)
                        g.setPending()

                        guardrails
                            .searchAttribution(preText)
                            .then(attribution => {
                                if (isError(attribution)) {
                                    g.setUnavailable(attribution)
                                } else if (attribution.repositories.length === 0) {
                                    g.setSuccess()
                                } else {
                                    g.setFailure(
                                        attribution.repositories.map(r => r.name),
                                        attribution.limitHit
                                    )
                                }
                            })
                            .catch(error => {
                                g.setUnavailable(error)
                                return
                            })
                    }
                }

                if (fileName) {
                    const fileNameContainer = document.createElement('div')
                    fileNameContainer.className = styles.fileNameContainer
                    fileNameContainer.textContent = getFileName(fileName)
                    fileNameContainer.title = fileName
                    metadataContainer.append(fileNameContainer)
                }

                // Insert the buttons after the pre using insertBefore() because there is no insertAfter()
                preElement.parentNode.insertBefore(buttons, preElement.nextSibling)
            }
        }
    }, [
        copyButtonOnSubmit,
        insertButtonOnSubmit,
        smartApplyEnabled,
        guardrails,
        displayMarkdown,
        isMessageLoading,
        humanMessage,
        smartApplyInterceptor,
        smartApplyStates,
    ])

    const { displayContent, thinkContent, isThinking } = useMemo(
        () => extractThinkContent(displayMarkdown),
        [displayMarkdown]
    )

    const [isOpen, setIsOpen] = useState(true)

    return (
        <div ref={rootRef} data-testid="chat-message-content">
            {thinkContent.length > 0 && (
                <details
                    open={isOpen}
                    onToggle={e => setIsOpen((e.target as HTMLDetailsElement).open)}
                    className="tw-container tw-mb-4 tw-border tw-border-gray-500/20 dark:tw-border-gray-600/40 tw-rounded-lg tw-overflow-hidden tw-backdrop-blur-sm"
                    title="Thinking & Reasoning Space"
                >
                    <summary
                        className={clsx(
                            'tw-flex tw-items-center tw-gap-2 tw-px-3 tw-py-2 tw-bg-transparent dark:tw-bg-transparent tw-cursor-pointer tw-select-none tw-transition-colors',
                            {
                                'tw-animate-pulse': isThinking,
                            }
                        )}
                    >
                        {isThinking ? (
                            <LoaderIcon size={16} className="tw-animate-spin tw-text-foreground/80" />
                        ) : (
                            <>
                                {isOpen ? (
                                    <MinusIcon size={16} className="tw-text-foreground/80" />
                                ) : (
                                    <PlusIcon size={16} className="tw-text-foreground/80" />
                                )}
                            </>
                        )}
                        <span className="tw-font-semibold tw-text-foreground/80">
                            {isThinking ? 'Thinking...' : 'Thought Process'}
                        </span>
                    </summary>
                    <div className="tw-px-4 tw-py-3 tw-mx-4 tw-text-sm tw-prose dark:tw-prose-invert tw-max-w-none tw-leading-relaxed tw-text-base/7">
                        <MarkdownFromCody className={clsx(styles.content, className)}>
                            {thinkContent}
                        </MarkdownFromCody>
                    </div>
                </details>
            )}
            <MarkdownFromCody className={clsx(styles.content, className)}>
                {displayContent}
            </MarkdownFromCody>
        </div>
    )
}<|MERGE_RESOLUTION|>--- conflicted
+++ resolved
@@ -1,16 +1,11 @@
 import { clsx } from 'clsx'
 import { LRUCache } from 'lru-cache'
-import { LoaderIcon, PlusIcon } from 'lucide-react'
+import { LoaderIcon, MinusIcon, PlusIcon } from 'lucide-react'
 import type React from 'react'
 import { useCallback, useEffect, useMemo, useRef, useState } from 'react'
 
-<<<<<<< HEAD
 import { type Guardrails, type PromptString, isError } from '@sourcegraph/cody-shared'
 
-=======
-import { clsx } from 'clsx'
-import { LoaderIcon, MinusIcon, PlusIcon } from 'lucide-react'
->>>>>>> f2e3cfd6
 import type { FixupTaskID } from '../../../src/non-stop/FixupTask'
 import { CodyTaskState } from '../../../src/non-stop/state'
 import { type ClientActionListener, useClientActionListener } from '../../client/clientState'
