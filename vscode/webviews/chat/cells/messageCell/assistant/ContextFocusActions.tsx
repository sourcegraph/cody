import { isDefined } from '@sourcegraph/cody-shared'
import clsx from 'clsx'
import { type FunctionComponent, useCallback, useMemo } from 'react'
import { Button } from '../../../../components/shadcn/ui/button'
import { Tooltip, TooltipContent, TooltipTrigger } from '../../../../components/shadcn/ui/tooltip'
import { useTelemetryRecorder } from '../../../../utils/telemetry'
import type {
    HumanMessageInitialContextInfo as InitialContextInfo,
    PriorHumanMessageInfo,
} from './AssistantMessageCell'

export const ContextFocusActions: FunctionComponent<{
    humanMessage: PriorHumanMessageInfo
    className?: string
}> = ({ humanMessage, className }) => {
    const telemetryRecorder = useTelemetryRecorder()

    const initialContextEventMetadata: Record<string, number> = {
        hasInitialContextRepositories: humanMessage.hasInitialContext.repositories ? 1 : 0,
        hasInitialContextFiles: humanMessage.hasInitialContext.files ? 1 : 0,
    }

    const logRerunWithDifferentContext = useCallback(
        (rerunWith: InitialContextInfo): void => {
            telemetryRecorder.recordEvent('cody.contextSelection', 'rerunWithDifferentContext', {
                metadata: {
                    ...initialContextEventMetadata,
                    rerunWithInitialContextRepositories: rerunWith.repositories ? 1 : 0,
                    rerunWithInitialContextFiles: rerunWith.files ? 1 : 0,
                },
            })
        },
        [telemetryRecorder, initialContextEventMetadata]
    )

    const actions = useMemo(
        () =>
            (
                [
                    humanMessage.hasInitialContext.repositories || humanMessage.hasInitialContext.files
                        ? {
                              label: 'Public knowledge only',
                              tooltip: 'Try again without context about your code',
                              onClick: () => {
                                  const options: InitialContextInfo = {
                                      repositories: false,
                                      files: false,
                                  }
                                  logRerunWithDifferentContext(options)
                                  humanMessage.rerunWithDifferentContext(options)
                              },
                          }
                        : null,
                    humanMessage.hasInitialContext.repositories && humanMessage.hasInitialContext.files
                        ? {
                              label: 'Current file only',
                              tooltip: 'Try again, focused on the current file',
                              onClick: () => {
                                  const options: InitialContextInfo = {
                                      repositories: false,
                                      files: true,
                                  }
                                  logRerunWithDifferentContext(options)
                                  humanMessage.rerunWithDifferentContext(options)
                              },
                          }
                        : null,
                    {
                        label: 'Add context...',
                        tooltip: '@-mention relevant content to improve the response',
                        onClick: () => {
                            telemetryRecorder.recordEvent('cody.contextSelection', 'addFile', {
                                metadata: initialContextEventMetadata,
                            })
                            humanMessage.appendAtMention()
                        },
                    },
                ] as { label: string; tooltip: string; onClick: () => void }[]
            )
                .flat()
                .filter(isDefined),
        [humanMessage, telemetryRecorder, logRerunWithDifferentContext, initialContextEventMetadata]
    )
    return actions.length > 0 ? (
<<<<<<< HEAD
        <menu className={clsx('tw-flex tw-gap-1 tw-text-sm tw-text-muted-foreground', className)}>
=======
        <menu
            className={clsx('tw-flex tw-gap-2 tw-text-sm tw-text-muted-foreground', className)}
            role="group"
            aria-label="Try again with different context"
        >
>>>>>>> b5cff16f
            <div className="tw-flex tw-flex-wrap tw-items-center tw-gap-x-4 tw-gap-y-2">
                <h3 className="tw-flex tw-items-center tw-gap-3">Try again with different context</h3>
                <ul className="tw-whitespace-nowrap tw-flex tw-gap-2 tw-flex-wrap">
                    {actions.map(({ label, tooltip, onClick }) => (
                        <li key={label}>
                            <Tooltip>
                                <TooltipTrigger asChild>
                                    <Button
                                        key={label}
                                        variant="outline"
                                        size="sm"
                                        onClick={onClick}
                                        tabIndex={-1}
                                    >
                                        {label}
                                    </Button>
                                </TooltipTrigger>
                                <TooltipContent>{tooltip}</TooltipContent>
                            </Tooltip>
                        </li>
                    ))}
                </ul>
            </div>
        </menu>
    ) : null
}<|MERGE_RESOLUTION|>--- conflicted
+++ resolved
@@ -82,15 +82,10 @@
         [humanMessage, telemetryRecorder, logRerunWithDifferentContext, initialContextEventMetadata]
     )
     return actions.length > 0 ? (
-<<<<<<< HEAD
-        <menu className={clsx('tw-flex tw-gap-1 tw-text-sm tw-text-muted-foreground', className)}>
-=======
-        <menu
-            className={clsx('tw-flex tw-gap-2 tw-text-sm tw-text-muted-foreground', className)}
+        <menu className={clsx('tw-flex tw-gap-2 tw-text-sm tw-text-muted-foreground', className)}
             role="group"
             aria-label="Try again with different context"
         >
->>>>>>> b5cff16f
             <div className="tw-flex tw-flex-wrap tw-items-center tw-gap-x-4 tw-gap-y-2">
                 <h3 className="tw-flex tw-items-center tw-gap-3">Try again with different context</h3>
                 <ul className="tw-whitespace-nowrap tw-flex tw-gap-2 tw-flex-wrap">
