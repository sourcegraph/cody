--- conflicted
+++ resolved
@@ -1,8 +1,3 @@
-<<<<<<< HEAD
-import type { Action, ChatMessage, Model } from '@sourcegraph/cody-shared'
-import clsx from 'clsx'
-import { type FunctionComponent, useCallback, useState } from 'react'
-=======
 import type { WebviewToExtensionAPI } from '@sourcegraph/cody-shared'
 import {
     type Action,
@@ -13,16 +8,11 @@
 } from '@sourcegraph/cody-shared'
 import clsx from 'clsx'
 import { type FunctionComponent, useCallback, useMemo } from 'react'
->>>>>>> 0b00474b
 import type { UserAccountInfo } from '../../../../../../Chat'
 import { PromptSelectField } from '../../../../../../components/promptSelectField/PromptSelectField'
+import toolbarStyles from '../../../../../../components/shadcn/ui/toolbar.module.css'
 import { useActionSelect } from '../../../../../../prompts/PromptsTab'
-<<<<<<< HEAD
-import { useOmniBox } from '../../../../../../utils/useOmniBox'
-=======
-import { useClientConfig } from '../../../../../../utils/useClientConfig'
 import { MediaUploadButton } from './MediaUploadButton'
->>>>>>> 0b00474b
 import { ModeSelectorField } from './ModeSelectorButton'
 import { SubmitButton, type SubmitButtonState } from './SubmitButton'
 
@@ -69,9 +59,6 @@
     omniBoxEnabled,
     onMediaUpload,
 }) => {
-    const omniBoxEnabled = useOmniBox()
-
-    const [selectedIntent, setSelectedIntent] = useState<ChatMessage['intent']>('chat')
     /**
      * If the user clicks in a gap or on the toolbar outside of any of its buttons, report back to
      * parent via {@link onGapClick}.
@@ -88,16 +75,6 @@
         [onGapClick]
     )
 
-<<<<<<< HEAD
-    const onSelectedIntentChange = useCallback(
-        (intent: ChatMessage['intent']) => {
-            // Get the enum value from mapping or default to Chat
-            setSelectedIntent(intent)
-            manuallySelectIntent(intent)
-        },
-        [manuallySelectIntent]
-    )
-=======
     /**
      * Image upload is enabled if the user is not on Sourcegraph.com,
      * or is using a BYOK model with vision tag.
@@ -113,7 +90,6 @@
     if (models?.length < 2) {
         return null
     }
->>>>>>> 0b00474b
 
     return (
         <menu
@@ -130,23 +106,6 @@
             data-testid="chat-editor-toolbar"
         >
             <div className="tw-flex tw-items-center">
-<<<<<<< HEAD
-                <ModeSelectorField
-                    className={className}
-                    omniBoxEnabled={omniBoxEnabled}
-                    intent={selectedIntent}
-                    manuallySelectIntent={onSelectedIntentChange}
-                />
-                <PromptSelectFieldToolbarItem focusEditor={focusEditor} className="tw-ml-1 tw-mr-1" />
-            </div>
-            <div className="tw-flex-1 tw-flex tw-justify-end">
-                <SubmitButton
-                    onClick={onSubmitClick}
-                    isEditorFocused={isEditorFocused}
-                    state={submitState}
-                    intent={selectedIntent}
-                />
-=======
                 {onMediaUpload && isImageUploadEnabled && (
                     <MediaUploadButton
                         onMediaUpload={onMediaUpload}
@@ -156,13 +115,6 @@
                     />
                 )}
                 <PromptSelectFieldToolbarItem focusEditor={focusEditor} className="tw-ml-1 tw-mr-1" />
-                <ModelSelectFieldToolbarItem
-                    models={models}
-                    userInfo={userInfo}
-                    focusEditor={focusEditor}
-                    className="tw-mr-1"
-                    extensionAPI={extensionAPI}
-                />
                 {!userInfo?.isDotComUser && omniBoxEnabled && (
                     <ModeSelectorField
                         className={className}
@@ -175,7 +127,6 @@
             </div>
             <div className="tw-flex-1 tw-flex tw-justify-end">
                 <SubmitButton onClick={onSubmitClick} state={submitState} />
->>>>>>> 0b00474b
             </div>
         </menu>
     )
@@ -196,43 +147,4 @@
     )
 
     return <PromptSelectField onSelect={onSelect} onCloseByEscape={focusEditor} className={className} />
-<<<<<<< HEAD
-=======
-}
-
-const ModelSelectFieldToolbarItem: FunctionComponent<{
-    models: Model[]
-    userInfo: UserAccountInfo
-    focusEditor?: () => void
-    className?: string
-    extensionAPI: WebviewToExtensionAPI
-}> = ({ userInfo, focusEditor, className, models, extensionAPI }) => {
-    const clientConfig = useClientConfig()
-    const serverSentModelsEnabled = !!clientConfig?.modelsAPIEnabled
-
-    const onModelSelect = useCallback(
-        (model: Model) => {
-            extensionAPI.setChatModel(model.id).subscribe({
-                error: error => console.error('setChatModel:', error),
-            })
-            focusEditor?.()
-        },
-        [extensionAPI.setChatModel, focusEditor]
-    )
-
-    return (
-        !!models?.length &&
-        (userInfo.isDotComUser || serverSentModelsEnabled) && (
-            <ModelSelectField
-                models={models}
-                onModelSelect={onModelSelect}
-                serverSentModelsEnabled={serverSentModelsEnabled}
-                userInfo={userInfo}
-                onCloseByEscape={focusEditor}
-                className={className}
-                data-testid="chat-model-selector"
-            />
-        )
-    )
->>>>>>> 0b00474b
 }