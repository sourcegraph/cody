import type { WebviewToExtensionAPI } from '@sourcegraph/cody-shared'
import {
    type Action,
    type ChatMessage,
    type ContextItemMedia,
    type Model,
    ModelTag,
    isMacOS,
} from '@sourcegraph/cody-shared'
import clsx from 'clsx'
import { type FunctionComponent, useCallback, useEffect, useMemo, useRef } from 'react'
import type { UserAccountInfo } from '../../../../../../Chat'
import { ModelSelectField } from '../../../../../../components/modelSelectField/ModelSelectField'
import { PromptSelectField } from '../../../../../../components/promptSelectField/PromptSelectField'
import toolbarStyles from '../../../../../../components/shadcn/ui/toolbar.module.css'
import { useActionSelect } from '../../../../../../prompts/PromptsTab'
import { useClientConfig } from '../../../../../../utils/useClientConfig'
import { MediaUploadButton } from './MediaUploadButton'
import { ModeSelectorField } from './ModeSelectorButton'
import { SubmitButton, type SubmitButtonState } from './SubmitButton'

/**
 * The toolbar for the human message editor.
 */
export const Toolbar: FunctionComponent<{
    models: Model[]
    userInfo: UserAccountInfo

    isEditorFocused: boolean

    onSubmitClick: (intent?: ChatMessage['intent']) => void
    submitState: SubmitButtonState

    /** Handler for clicks that are in the "gap" (dead space), not any toolbar items. */
    onGapClick?: () => void

    focusEditor?: () => void

    hidden?: boolean
    className?: string

    intent?: ChatMessage['intent']
    manuallySelectIntent: (intent: ChatMessage['intent']) => void

    extensionAPI: WebviewToExtensionAPI

    omniBoxEnabled: boolean
    onMediaUpload?: (mediaContextItem: ContextItemMedia) => void
}> = ({
    userInfo,
    isEditorFocused,
    onSubmitClick,
    submitState,
    onGapClick,
    focusEditor,
    hidden,
    className,
    models,
    intent,
    manuallySelectIntent,
    extensionAPI,
    omniBoxEnabled,
    onMediaUpload,
}) => {
    /**
     * If the user clicks in a gap or on the toolbar outside of any of its buttons, report back to
     * parent via {@link onGapClick}.
     */
    const onMaybeGapClick = useCallback(
        (event: React.MouseEvent<HTMLDivElement, MouseEvent>) => {
            const targetIsToolbarButton = event.target !== event.currentTarget
            if (!targetIsToolbarButton) {
                event.preventDefault()
                event.stopPropagation()
                onGapClick?.()
            }
        },
        [onGapClick]
    )

    /**
     * Image upload is enabled if the user is not on Sourcegraph.com,
     * or is using a BYOK model with vision tag.
     */
    const isImageUploadEnabled = useMemo(() => {
        const isDotCom = userInfo?.isDotComUser
        const selectedModel = models?.[0]
        const isBYOK = selectedModel?.tags?.includes(ModelTag.BYOK)
        const isVision = selectedModel?.tags?.includes(ModelTag.Vision)
        return (!isDotCom || isBYOK) && isVision
    }, [userInfo?.isDotComUser, models?.[0]])

    const modelSelectorRef = useRef<{ open: () => void; close: () => void } | null>(null)

    // Set up keyboard event listener
    useEffect(() => {
        const handleKeyboardShortcuts = (event: KeyboardEvent) => {
            // Model selector (⌘M on Mac, ctrl+M on other platforms)
            // metaKey is set to cmd(⌘) on macOS, and windows key on other platforms
            if ((isMacOS() ? event.metaKey : event.ctrlKey) && event.key.toLowerCase() === 'm') {
                event.preventDefault()
                modelSelectorRef?.current?.open()
            }

            // Close dropdowns on Escape
            else if (event.key === 'Escape') {
                modelSelectorRef?.current?.close()
            }
        }

        window.addEventListener('keydown', handleKeyboardShortcuts)
        return () => window.removeEventListener('keydown', handleKeyboardShortcuts)
    }, [])

    if (models?.length < 2) {
        return null
    }

    return (
        <menu
            role="toolbar"
            aria-hidden={hidden}
            hidden={hidden}
            className={clsx(
                'tw-flex tw-items-center tw-justify-between tw-flex-wrap-reverse tw-border-t tw-border-t-border tw-gap-2 [&_>_*]:tw-flex-shrink-0',
                className
            )}
            onMouseDown={onMaybeGapClick}
            onClick={onMaybeGapClick}
            onKeyDown={() => null}
            data-testid="chat-editor-toolbar"
        >
            <div className="tw-flex tw-items-center">
                {onMediaUpload && isImageUploadEnabled && (
                    <MediaUploadButton
                        onMediaUpload={onMediaUpload}
                        isEditorFocused={isEditorFocused}
                        submitState={submitState}
                        className={`tw-opacity-60 focus-visible:tw-opacity-100 hover:tw-opacity-100 tw-mr-2 tw-gap-0.5 ${toolbarStyles.button} ${toolbarStyles.buttonSmallIcon}`}
                    />
                )}
                <PromptSelectFieldToolbarItem focusEditor={focusEditor} className="tw-ml-1 tw-mr-1" />
<<<<<<< HEAD
                {!userInfo?.isDotComUser && omniBoxEnabled && (
                    <ModeSelectorField
                        className={className}
                        omniBoxEnabled={omniBoxEnabled}
                        intent={intent}
                        isDotComUser={userInfo?.isDotComUser}
                        manuallySelectIntent={manuallySelectIntent}
                    />
                )}
                <ModelSelectFieldToolbarItem
                    models={models}
                    userInfo={userInfo}
                    focusEditor={focusEditor}
                    modelSelectorRef={modelSelectorRef}
                    className="tw-mr-1"
                    extensionAPI={extensionAPI}
=======
                <ModeSelectorField
                    className={className}
                    omniBoxEnabled={omniBoxEnabled}
                    intent={intent}
                    isDotComUser={userInfo?.isDotComUser}
                    isCodyProUser={userInfo?.isCodyProUser}
                    manuallySelectIntent={manuallySelectIntent}
>>>>>>> bc2bcf4e
                />
            </div>
            <div className="tw-flex-1 tw-flex tw-justify-end">
                <SubmitButton onClick={onSubmitClick} state={submitState} />
            </div>
        </menu>
    )
}

const PromptSelectFieldToolbarItem: FunctionComponent<{
    focusEditor?: () => void
    className?: string
}> = ({ focusEditor, className }) => {
    const runAction = useActionSelect()

    const onSelect = useCallback(
        async (item: Action) => {
            await runAction(item, () => {})
            focusEditor?.()
        },
        [focusEditor, runAction]
    )

    return <PromptSelectField onSelect={onSelect} onCloseByEscape={focusEditor} className={className} />
}

const ModelSelectFieldToolbarItem: FunctionComponent<{
    models: Model[]
    userInfo: UserAccountInfo
    focusEditor?: () => void
    className?: string
    extensionAPI: WebviewToExtensionAPI
    modelSelectorRef: React.MutableRefObject<{ open: () => void; close: () => void } | null>
}> = ({ userInfo, focusEditor, className, models, extensionAPI, modelSelectorRef }) => {
    const clientConfig = useClientConfig()
    const serverSentModelsEnabled = !!clientConfig?.modelsAPIEnabled

    const onModelSelect = useCallback(
        (model: Model) => {
            extensionAPI.setChatModel(model.id).subscribe({
                error: error => console.error('setChatModel:', error),
            })
            focusEditor?.()
        },
        [extensionAPI.setChatModel, focusEditor]
    )

    return (
        !!models?.length &&
        (userInfo.isDotComUser || serverSentModelsEnabled) && (
            <ModelSelectField
                models={models}
                onModelSelect={onModelSelect}
                serverSentModelsEnabled={serverSentModelsEnabled}
                userInfo={userInfo}
                className={className}
                data-testid="chat-model-selector"
                modelSelectorRef={modelSelectorRef}
                onCloseByEscape={() => modelSelectorRef?.current?.close()}
            />
        )
    )
}<|MERGE_RESOLUTION|>--- conflicted
+++ resolved
@@ -140,24 +140,6 @@
                     />
                 )}
                 <PromptSelectFieldToolbarItem focusEditor={focusEditor} className="tw-ml-1 tw-mr-1" />
-<<<<<<< HEAD
-                {!userInfo?.isDotComUser && omniBoxEnabled && (
-                    <ModeSelectorField
-                        className={className}
-                        omniBoxEnabled={omniBoxEnabled}
-                        intent={intent}
-                        isDotComUser={userInfo?.isDotComUser}
-                        manuallySelectIntent={manuallySelectIntent}
-                    />
-                )}
-                <ModelSelectFieldToolbarItem
-                    models={models}
-                    userInfo={userInfo}
-                    focusEditor={focusEditor}
-                    modelSelectorRef={modelSelectorRef}
-                    className="tw-mr-1"
-                    extensionAPI={extensionAPI}
-=======
                 <ModeSelectorField
                     className={className}
                     omniBoxEnabled={omniBoxEnabled}
@@ -165,7 +147,6 @@
                     isDotComUser={userInfo?.isDotComUser}
                     isCodyProUser={userInfo?.isCodyProUser}
                     manuallySelectIntent={manuallySelectIntent}
->>>>>>> bc2bcf4e
                 />
             </div>
             <div className="tw-flex-1 tw-flex tw-justify-end">
