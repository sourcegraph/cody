import type { WebviewToExtensionAPI } from '@sourcegraph/cody-shared'
import {
    type Action,
    type ChatMessage,
    type ContextItemMedia,
    type Model,
    ModelTag,
} from '@sourcegraph/cody-shared'
import clsx from 'clsx'
import { type FunctionComponent, useCallback, useMemo } from 'react'
import type { UserAccountInfo } from '../../../../../../Chat'
import { PromptSelectField } from '../../../../../../components/promptSelectField/PromptSelectField'
import toolbarStyles from '../../../../../../components/shadcn/ui/toolbar.module.css'
import { useActionSelect } from '../../../../../../prompts/PromptsTab'
import { MediaUploadButton } from './MediaUploadButton'
import { ModeSelectorField } from './ModeSelectorButton'
import { SubmitButton, type SubmitButtonState } from './SubmitButton'

/**
 * The toolbar for the human message editor.
 */
export const Toolbar: FunctionComponent<{
    models: Model[]
    userInfo: UserAccountInfo

    isEditorFocused: boolean

    onSubmitClick: (intent?: ChatMessage['intent']) => void
    submitState: SubmitButtonState

    /** Handler for clicks that are in the "gap" (dead space), not any toolbar items. */
    onGapClick?: () => void

    focusEditor?: () => void

    hidden?: boolean
    className?: string

    intent?: ChatMessage['intent']
    manuallySelectIntent: (intent: ChatMessage['intent']) => void

    extensionAPI: WebviewToExtensionAPI

    omniBoxEnabled: boolean
    onMediaUpload?: (mediaContextItem: ContextItemMedia) => void
}> = ({
    userInfo,
    isEditorFocused,
    onSubmitClick,
    submitState,
    onGapClick,
    focusEditor,
    hidden,
    className,
    models,
    intent,
    manuallySelectIntent,
    extensionAPI,
    omniBoxEnabled,
    onMediaUpload,
}) => {
    /**
     * If the user clicks in a gap or on the toolbar outside of any of its buttons, report back to
     * parent via {@link onGapClick}.
     */
    const onMaybeGapClick = useCallback(
        (event: React.MouseEvent<HTMLDivElement, MouseEvent>) => {
            const targetIsToolbarButton = event.target !== event.currentTarget
            if (!targetIsToolbarButton) {
                event.preventDefault()
                event.stopPropagation()
                onGapClick?.()
            }
        },
        [onGapClick]
    )

    /**
     * Image upload is enabled if the user is not on Sourcegraph.com,
     * or is using a BYOK model with vision tag.
     */
    const isImageUploadEnabled = useMemo(() => {
        const isDotCom = userInfo?.isDotComUser
        const selectedModel = models?.[0]
        const isBYOK = selectedModel?.tags?.includes(ModelTag.BYOK)
        const isVision = selectedModel?.tags?.includes(ModelTag.Vision)
        return (!isDotCom || isBYOK) && isVision
    }, [userInfo?.isDotComUser, models?.[0]])

    if (models?.length < 2) {
        return null
    }

    return (
        <menu
            role="toolbar"
            aria-hidden={hidden}
            hidden={hidden}
            className={clsx(
                'tw-flex tw-items-center tw-justify-between tw-flex-wrap-reverse tw-border-t tw-border-t-border tw-gap-2 [&_>_*]:tw-flex-shrink-0',
                className
            )}
            onMouseDown={onMaybeGapClick}
            onClick={onMaybeGapClick}
            onKeyDown={() => null}
            data-testid="chat-editor-toolbar"
        >
            <div className="tw-flex tw-items-center">
                {onMediaUpload && isImageUploadEnabled && (
                    <MediaUploadButton
                        onMediaUpload={onMediaUpload}
                        isEditorFocused={isEditorFocused}
                        submitState={submitState}
                        className={`tw-opacity-60 focus-visible:tw-opacity-100 hover:tw-opacity-100 tw-mr-2 tw-gap-0.5 ${toolbarStyles.button} ${toolbarStyles.buttonSmallIcon}`}
                    />
                )}
                <PromptSelectFieldToolbarItem focusEditor={focusEditor} className="tw-ml-1 tw-mr-1" />
<<<<<<< HEAD
                <ModelSelectFieldToolbarItem
                    models={models}
                    userInfo={userInfo}
                    focusEditor={focusEditor}
                    className="tw-mr-1"
                    extensionAPI={extensionAPI}
                />
                <ModeSelectorField
                    className={className}
                    omniBoxEnabled={omniBoxEnabled}
                    intent={intent}
                    isDotComUser={userInfo?.isDotComUser}
                    isCodyProUser={userInfo?.isCodyProUser}
                    manuallySelectIntent={manuallySelectIntent}
                />
=======
                {!userInfo?.isDotComUser && omniBoxEnabled && (
                    <ModeSelectorField
                        className={className}
                        omniBoxEnabled={omniBoxEnabled}
                        intent={intent}
                        isDotComUser={userInfo?.isDotComUser}
                        manuallySelectIntent={manuallySelectIntent}
                    />
                )}
>>>>>>> d1a5d475
            </div>
            <div className="tw-flex-1 tw-flex tw-justify-end">
                <SubmitButton onClick={onSubmitClick} state={submitState} />
            </div>
        </menu>
    )
}

const PromptSelectFieldToolbarItem: FunctionComponent<{
    focusEditor?: () => void
    className?: string
}> = ({ focusEditor, className }) => {
    const runAction = useActionSelect()

    const onSelect = useCallback(
        async (item: Action) => {
            await runAction(item, () => {})
            focusEditor?.()
        },
        [focusEditor, runAction]
    )

    return <PromptSelectField onSelect={onSelect} onCloseByEscape={focusEditor} className={className} />
}<|MERGE_RESOLUTION|>--- conflicted
+++ resolved
@@ -115,14 +115,6 @@
                     />
                 )}
                 <PromptSelectFieldToolbarItem focusEditor={focusEditor} className="tw-ml-1 tw-mr-1" />
-<<<<<<< HEAD
-                <ModelSelectFieldToolbarItem
-                    models={models}
-                    userInfo={userInfo}
-                    focusEditor={focusEditor}
-                    className="tw-mr-1"
-                    extensionAPI={extensionAPI}
-                />
                 <ModeSelectorField
                     className={className}
                     omniBoxEnabled={omniBoxEnabled}
@@ -131,17 +123,6 @@
                     isCodyProUser={userInfo?.isCodyProUser}
                     manuallySelectIntent={manuallySelectIntent}
                 />
-=======
-                {!userInfo?.isDotComUser && omniBoxEnabled && (
-                    <ModeSelectorField
-                        className={className}
-                        omniBoxEnabled={omniBoxEnabled}
-                        intent={intent}
-                        isDotComUser={userInfo?.isDotComUser}
-                        manuallySelectIntent={manuallySelectIntent}
-                    />
-                )}
->>>>>>> d1a5d475
             </div>
             <div className="tw-flex-1 tw-flex tw-justify-end">
                 <SubmitButton onClick={onSubmitClick} state={submitState} />
