--- conflicted
+++ resolved
@@ -48,48 +48,13 @@
         })
     }, [entries, phaseFilter])
 
-<<<<<<< HEAD
     // Use the external store for hot streak data
     const { setEntries: setHotStreakEntries, getHotStreakChainForId } = useHotStreakStore()
-    
+
     // Update the store when entries change
     useEffect(() => {
         setHotStreakEntries(entries)
     }, [entries, setHotStreakEntries])
-=======
-    const hotStreakMap = useMemo(() => {
-        const map = new Map<string, AutoeditRequestDebugState[]>()
-
-        // First pass: collect all hot streak IDs
-        for (const entry of entries) {
-            if ('hotStreakId' in entry.state && entry.state.hotStreakId) {
-                const hotStreakId = entry.state.hotStreakId
-                if (!map.has(hotStreakId)) {
-                    map.set(hotStreakId, [])
-                }
-                map.get(hotStreakId)!.push(entry)
-            }
-        }
-
-        // Second pass: sort each group of entries by editPosition
-        for (const [_, hotStreakEntries] of map.entries()) {
-            hotStreakEntries.sort((a, b) => {
-                const posA =
-                    'editPosition' in a.state ? a.state.editPosition.line : a.state.position.line
-                const posB =
-                    'editPosition' in b.state ? b.state.editPosition.line : b.state.position.line
-
-                if (posA === posB) {
-                    return a.state.startedAt - b.state.startedAt
-                }
-
-                return posA - posB
-            })
-        }
-
-        return map
-    }, [entries])
->>>>>>> 7f7489c7
 
     // Ensure we always have a valid selectedEntryId that exists in filteredEntries
     const [selectedEntryId, setSelectedEntryId] = useState<string | null>(null)
