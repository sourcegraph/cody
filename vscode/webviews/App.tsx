import { useCallback, useEffect, useMemo, useState } from 'react'

import './App.css'

import { ChatModelProvider, ContextFile } from '@sourcegraph/cody-shared'
import { ChatContextStatus } from '@sourcegraph/cody-shared/src/chat/context'
import { CodyPrompt } from '@sourcegraph/cody-shared/src/chat/prompts'
import { trailingNonAlphaNumericRegex } from '@sourcegraph/cody-shared/src/chat/prompts/utils'
import { ChatHistory, ChatMessage } from '@sourcegraph/cody-shared/src/chat/transcript/messages'
import { EnhancedContextContextT } from '@sourcegraph/cody-shared/src/codebase-context/context-status'
import { Configuration } from '@sourcegraph/cody-shared/src/configuration'
import { isDotCom } from '@sourcegraph/cody-shared/src/sourcegraph-api/environments'
import { UserAccountInfo } from '@sourcegraph/cody-ui/src/Chat'

import { AuthMethod, AuthStatus, LocalEnv } from '../src/chat/protocol'

import { Chat } from './Chat'
import {
    EnhancedContextContext,
    EnhancedContextEnabled,
    EnhancedContextEventHandlers,
} from './Components/EnhancedContextSettings'
import { LoadingPage } from './LoadingPage'
import { View } from './NavBar'
import { Notices } from './Notices'
import { LoginSimplified } from './OnboardingExperiment'
import { UserHistory } from './UserHistory'
import { createWebviewTelemetryService } from './utils/telemetry'
import type { VSCodeWrapper } from './utils/VSCodeApi'

export const App: React.FunctionComponent<{ vscodeAPI: VSCodeWrapper }> = ({ vscodeAPI }) => {
    const [config, setConfig] = useState<
        (Pick<Configuration, 'debugEnable' | 'serverEndpoint' | 'experimentalChatPanel'> & LocalEnv) | null
    >(null)
    const [endpoint, setEndpoint] = useState<string | null>(null)
    const [view, setView] = useState<View | undefined>()
    const [messageInProgress, setMessageInProgress] = useState<ChatMessage | null>(null)
    const [messageBeingEdited, setMessageBeingEdited] = useState<boolean>(false)
    const [transcript, setTranscript] = useState<ChatMessage[]>([])

    const [authStatus, setAuthStatus] = useState<AuthStatus | null>(null)
    const [userAccountInfo, setUserAccountInfo] = useState<UserAccountInfo>({
        isDotComUser: true,
        isCodyProUser: false,
    })

    const [formInput, setFormInput] = useState('')
    const [inputHistory, setInputHistory] = useState<string[] | []>([])
    const [userHistory, setUserHistory] = useState<ChatHistory | null>(null)

    const [contextStatus, setContextStatus] = useState<ChatContextStatus | null>(null)
    const [contextSelection, setContextSelection] = useState<ContextFile[] | null>(null)

    const [errorMessages, setErrorMessages] = useState<string[]>([])
    const [suggestions, setSuggestions] = useState<string[] | undefined>()
    const [isAppInstalled, setIsAppInstalled] = useState<boolean>(false)
    const [myPrompts, setMyPrompts] = useState<
        [string, CodyPrompt & { isLastInGroup?: boolean; instruction?: string }][] | null
    >(null)
    const [isTranscriptError, setIsTranscriptError] = useState<boolean>(false)

    const [chatModels, setChatModels] = useState<ChatModelProvider[]>()

    const [enhancedContextEnabled, setEnhancedContextEnabled] = useState<boolean>(true)
    const [enhancedContextStatus, setEnhancedContextStatus] = useState<EnhancedContextContextT>({
        groups: [],
    })
    const onConsentToEmbeddings = useCallback((): void => {
        vscodeAPI.postMessage({ command: 'embeddings/index' })
    }, [vscodeAPI])

    useEffect(
        () =>
            vscodeAPI.onMessage(message => {
                switch (message.type) {
                    case 'transcript': {
                        if (message.isMessageInProgress) {
                            const msgLength = message.messages.length - 1
                            setTranscript(message.messages.slice(0, msgLength))
                            setMessageInProgress(message.messages[msgLength])
                            setIsTranscriptError(false)
                        } else {
                            setTranscript(message.messages)
                            setMessageInProgress(null)
                        }
                        vscodeAPI.setState(message.chatID)
                        break
                    }
                    case 'config':
                        setConfig(message.config)
                        setIsAppInstalled(message.config.isAppInstalled)
                        setEndpoint(message.authStatus.endpoint)
                        setAuthStatus(message.authStatus)
                        setUserAccountInfo({
                            isCodyProUser: !message.authStatus.userCanUpgrade,
                            isDotComUser: isDotCom(message.authStatus.endpoint || ''),
                        })
                        setView(message.authStatus.isLoggedIn ? 'chat' : 'login')
                        break
                    case 'history':
                        setInputHistory(message.messages?.input ?? [])
                        setUserHistory(message.messages?.chat ?? null)
                        break
                    case 'contextStatus':
                        setContextStatus(message.contextStatus)
                        break
                    case 'enhanced-context':
                        setEnhancedContextStatus(message.context)
                        break
                    case 'userContextFiles':
                        setContextSelection(message.context)
                        break
                    case 'errors':
                        setErrorMessages([...errorMessages, message.errors].slice(-5))
                        break
                    case 'view':
                        setView(message.messages)
                        break
                    case 'suggestions':
                        setSuggestions(message.suggestions)
                        break
                    case 'app-state':
                        setIsAppInstalled(message.isInstalled)
                        break
                    case 'custom-prompts': {
                        let prompts: [string, CodyPrompt & { isLastInGroup?: boolean; instruction?: string }][] =
                            message.prompts

                        if (!prompts) {
                            setMyPrompts(null)
                            break
                        }

                        prompts = prompts.reduce(groupPrompts, []).map(addInstructions).sort()

                        // mark last prompts as last in group before adding another group
                        const lastPrompt = prompts.at(-1)
                        if (lastPrompt) {
                            const [_, command] = lastPrompt
                            command.isLastInGroup = true
                        }

                        setMyPrompts([
                            ...prompts,
                            // add another group
                            ['reset', { prompt: '', slashCommand: '/reset', description: 'Clear the chat' }],
                        ])
                        break
                    }
                    case 'transcript-errors':
                        setIsTranscriptError(message.isTranscriptError)
                        break
                    case 'chatModels':
                        setChatModels(message.models)
                        break
                }
            }),
        [errorMessages, view, vscodeAPI]
    )

    useEffect(() => {
        // Notify the extension host that we are ready to receive events
        vscodeAPI.postMessage({ command: 'ready' })
    }, [vscodeAPI])

    useEffect(() => {
        if (!view) {
            vscodeAPI.postMessage({ command: 'initialized' })
        }
    }, [view, vscodeAPI])

    useEffect(() => {
        if (formInput.endsWith(' ')) {
            setContextSelection(null)
        }

        // TODO(toolmantim): Allow using @ mid-message by using cursor position not endsWith

        // Regex to check if input ends with the '@' tag format, always get the last @tag
        // pass: 'foo @bar.ts', '@bar.ts', '@foo.ts @bar', '@'
        // fail: 'foo ', '@foo.ts bar', '@ foo.ts', '@foo.ts '
        const addFileRegex = /@\S+$/
        // Get the string after the last '@' symbol
        const addFileInput = formInput.match(addFileRegex)?.[0]

        if (!formInput.endsWith('@') && trailingNonAlphaNumericRegex.test(formInput) && !contextSelection?.length) {
            setContextSelection(null)
            return
        }

        if (formInput.endsWith('@') || addFileInput) {
            const query = addFileInput?.slice(1) || ''
            vscodeAPI.postMessage({ command: 'getUserContext', query })
            return
        }

        setContextSelection(null)
    }, [contextSelection, formInput, vscodeAPI])

    const loginRedirect = useCallback(
        (method: AuthMethod) => {
            // We do not change the view here. We want to keep presenting the
            // login buttons until we get a token so users don't get stuck if
            // they close the browser during an auth flow.
            vscodeAPI.postMessage({ command: 'auth', type: 'simplified-onboarding', authMethod: method })
        },
        [vscodeAPI]
    )

    // Callbacks used for app setup after onboarding
    const onboardingPopupProps = {
        installApp: () => {
            vscodeAPI.postMessage({ command: 'simplified-onboarding', type: 'install-app' })
        },
        openApp: () => {
            vscodeAPI.postMessage({ command: 'simplified-onboarding', type: 'open-app' })
        },
        reloadStatus: () => {
            vscodeAPI.postMessage({ command: 'simplified-onboarding', type: 'reload-state' })
        },
    }

    const telemetryService = useMemo(() => createWebviewTelemetryService(vscodeAPI), [vscodeAPI])

    if (!view || !authStatus || !config) {
        return <LoadingPage />
    }

    return (
        <div className="outer-container">
            {view === 'login' || !authStatus.isLoggedIn ? (
                <LoginSimplified
                    simplifiedLoginRedirect={loginRedirect}
                    telemetryService={telemetryService}
                    uiKindIsWeb={config?.uiKindIsWeb}
                    vscodeAPI={vscodeAPI}
                />
            ) : (
                <>
                    <Notices
                        extensionVersion={config?.extensionVersion}
                        probablyNewInstall={!!userHistory && Object.entries(userHistory).length === 0}
                    />
                    {errorMessages && <ErrorBanner errors={errorMessages} setErrors={setErrorMessages} />}
                    {view === 'history' && (
                        <UserHistory
                            userHistory={userHistory}
                            setUserHistory={setUserHistory}
                            setInputHistory={setInputHistory}
                            setView={setView}
                            vscodeAPI={vscodeAPI}
                        />
                    )}
                    {view === 'chat' && (
<<<<<<< HEAD
                        <Chat
                            userInfo={userAccountInfo}
                            messageInProgress={messageInProgress}
                            messageBeingEdited={messageBeingEdited}
                            setMessageBeingEdited={setMessageBeingEdited}
                            transcript={transcript}
                            contextStatus={contextStatus}
                            contextSelection={contextSelection}
                            formInput={formInput}
                            setFormInput={setFormInput}
                            inputHistory={inputHistory}
                            setInputHistory={setInputHistory}
                            vscodeAPI={vscodeAPI}
                            suggestions={suggestions}
                            setSuggestions={setSuggestions}
                            telemetryService={telemetryService}
                            chatCommands={myPrompts || undefined}
                            isTranscriptError={isTranscriptError}
                            applessOnboarding={{
                                endpoint,
                                embeddingsEndpoint: contextStatus?.embeddingsEndpoint,
                                props: {
                                    isAppInstalled,
                                    onboardingPopupProps,
=======
                        <EnhancedContextEventHandlers.Provider
                            value={{
                                onConsentToEmbeddings,
                                onEnabledChange: (enabled): void => {
                                    if (enabled !== enhancedContextEnabled) {
                                        setEnhancedContextEnabled(enabled)
                                    }
>>>>>>> 1b6459fa
                                },
                            }}
                        >
                            <EnhancedContextContext.Provider value={enhancedContextStatus}>
                                <EnhancedContextEnabled.Provider value={enhancedContextEnabled}>
                                    <Chat
                                        messageInProgress={messageInProgress}
                                        messageBeingEdited={messageBeingEdited}
                                        setMessageBeingEdited={setMessageBeingEdited}
                                        transcript={transcript}
                                        contextStatus={contextStatus}
                                        contextSelection={contextSelection}
                                        formInput={formInput}
                                        setFormInput={setFormInput}
                                        inputHistory={inputHistory}
                                        setInputHistory={setInputHistory}
                                        vscodeAPI={vscodeAPI}
                                        suggestions={suggestions}
                                        setSuggestions={setSuggestions}
                                        telemetryService={telemetryService}
                                        chatCommands={myPrompts || undefined}
                                        isTranscriptError={isTranscriptError}
                                        applessOnboarding={{
                                            endpoint,
                                            embeddingsEndpoint: contextStatus?.embeddingsEndpoint,
                                            props: {
                                                isAppInstalled,
                                                onboardingPopupProps,
                                            },
                                        }}
                                        chatModels={chatModels}
                                        enableNewChatUI={config.experimentalChatPanel || false}
                                        setChatModels={setChatModels}
                                    />
                                </EnhancedContextEnabled.Provider>
                            </EnhancedContextContext.Provider>
                        </EnhancedContextEventHandlers.Provider>
                    )}
                </>
            )}
        </div>
    )
}

const ErrorBanner: React.FunctionComponent<{ errors: string[]; setErrors: (errors: string[]) => void }> = ({
    errors,
    setErrors,
}) => (
    <div className="error-container">
        {errors.map((error, i) => (
            <div key={i} className="error">
                <span>{error}</span>
                <button type="button" className="close-btn" onClick={() => setErrors(errors.filter(e => e !== error))}>
                    ×
                </button>
            </div>
        ))}
    </div>
)

/**
 * Adds `isLastInGroup` field to a prompt if represents last item in a group (e.g., default/custom/etc. prompts).
 */
function groupPrompts(
    acc: [string, CodyPrompt & { isLastInGroup?: boolean }][],
    [key, command]: [string, CodyPrompt],
    index: number,
    array: [string, CodyPrompt][]
): [string, CodyPrompt & { isLastInGroup?: boolean }][] {
    if (key === 'separator') {
        return acc
    }

    const nextItem = array[index + 1]
    if (nextItem?.[0] === 'separator') {
        acc.push([key, { ...command, isLastInGroup: true }])
        return acc
    }

    acc.push([key, command])
    return acc
}

const instructionLabels: Record<string, string> = {
    '/ask': '[question]',
    '/edit': '[instruction]',
}

/**
 * Adds `instruction` field to a prompt if it requires additional instruction.
 */
function addInstructions<T extends CodyPrompt>([key, command]: [string, T]): [string, T & { instruction?: string }] {
    const instruction = instructionLabels[command.slashCommand]
    return [key, { ...command, instruction }]
}<|MERGE_RESOLUTION|>--- conflicted
+++ resolved
@@ -252,32 +252,6 @@
                         />
                     )}
                     {view === 'chat' && (
-<<<<<<< HEAD
-                        <Chat
-                            userInfo={userAccountInfo}
-                            messageInProgress={messageInProgress}
-                            messageBeingEdited={messageBeingEdited}
-                            setMessageBeingEdited={setMessageBeingEdited}
-                            transcript={transcript}
-                            contextStatus={contextStatus}
-                            contextSelection={contextSelection}
-                            formInput={formInput}
-                            setFormInput={setFormInput}
-                            inputHistory={inputHistory}
-                            setInputHistory={setInputHistory}
-                            vscodeAPI={vscodeAPI}
-                            suggestions={suggestions}
-                            setSuggestions={setSuggestions}
-                            telemetryService={telemetryService}
-                            chatCommands={myPrompts || undefined}
-                            isTranscriptError={isTranscriptError}
-                            applessOnboarding={{
-                                endpoint,
-                                embeddingsEndpoint: contextStatus?.embeddingsEndpoint,
-                                props: {
-                                    isAppInstalled,
-                                    onboardingPopupProps,
-=======
                         <EnhancedContextEventHandlers.Provider
                             value={{
                                 onConsentToEmbeddings,
@@ -285,13 +259,13 @@
                                     if (enabled !== enhancedContextEnabled) {
                                         setEnhancedContextEnabled(enabled)
                                     }
->>>>>>> 1b6459fa
                                 },
                             }}
                         >
                             <EnhancedContextContext.Provider value={enhancedContextStatus}>
                                 <EnhancedContextEnabled.Provider value={enhancedContextEnabled}>
                                     <Chat
+                                        userInfo={userAccountInfo}
                                         messageInProgress={messageInProgress}
                                         messageBeingEdited={messageBeingEdited}
                                         setMessageBeingEdited={setMessageBeingEdited}
