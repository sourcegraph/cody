--- conflicted
+++ resolved
@@ -306,11 +306,7 @@
                                         setChatModels={setChatModels}
                                         welcomeMessage={getWelcomeMessageByOS(config?.os)}
                                         guardrails={
-<<<<<<< HEAD
                                             config.experimentalGuardrails && attributionEnabled ? guardrails : undefined
-=======
-                                            config.experimentalGuardrails ? guardrails : undefined
->>>>>>> 67e0387e
                                         }
                                     />
                                 </EnhancedContextEnabled.Provider>
