import { type ComponentProps, useCallback, useEffect, useMemo, useState } from 'react'

import styles from './App.module.css'

import {
    type AuthStatus,
    type ChatMessage,
    type ClientStateForWebview,
    type CodyCommand,
    CodyIDE,
    GuardrailsPost,
    type Model,
    PromptString,
    type SerializedChatTranscript,
    type TelemetryRecorder,
    isCodyProUser,
} from '@sourcegraph/cody-shared'
import type { AuthMethod, ConfigurationSubsetForWebview, LocalEnv } from '../src/chat/protocol'
import type { UserAccountInfo } from './Chat'
import { LoadingPage } from './LoadingPage'
import { LoginSimplified } from './OnboardingExperiment'
import { ConnectionIssuesPage } from './Troubleshooting'
import { type ChatModelContext, ChatModelContextProvider } from './chat/models/chatModelContext'
import { useClientActionDispatcher } from './client/clientState'

import {
    ClientStateContextProvider,
    ExtensionAPIProviderFromVSCodeAPI,
} from '@sourcegraph/prompt-editor'
import { CodyPanel } from './CodyPanel'
import { View } from './tabs'
import type { VSCodeWrapper } from './utils/VSCodeApi'
import { ComposedWrappers, type Wrapper } from './utils/composeWrappers'
import { updateDisplayPathEnvInfoForWebview } from './utils/displayPathEnvInfo'
import { TelemetryRecorderContext, createWebviewTelemetryRecorder } from './utils/telemetry'
import { type Config, ConfigProvider } from './utils/useConfig'

export const App: React.FunctionComponent<{ vscodeAPI: VSCodeWrapper }> = ({ vscodeAPI }) => {
    const [config, setConfig] = useState<(LocalEnv & ConfigurationSubsetForWebview) | null>(null)
    const [view, setView] = useState<View | undefined>()
    const [messageInProgress, setMessageInProgress] = useState<ChatMessage | null>(null)

    const [transcript, setTranscript] = useState<ChatMessage[]>([])

    const [authStatus, setAuthStatus] = useState<AuthStatus | null>(null)
    const [userAccountInfo, setUserAccountInfo] = useState<UserAccountInfo>()

    const [userHistory, setUserHistory] = useState<SerializedChatTranscript[]>()
    const [chatID, setChatID] = useState<string>('[no-chat]')

    const [errorMessages, setErrorMessages] = useState<string[]>([])
    const [isTranscriptError, setIsTranscriptError] = useState<boolean>(false)

    const [chatModels, setChatModels] = useState<Model[]>()

    const [chatEnabled, setChatEnabled] = useState<boolean>(true)
    const [attributionEnabled, setAttributionEnabled] = useState<boolean>(false)
    const [commandList, setCommandList] = useState<CodyCommand[]>([])
    const [serverSentModelsEnabled, setServerSentModelsEnabled] = useState<boolean>(false)

    const [clientState, setClientState] = useState<ClientStateForWebview>({
        initialContext: [],
    })
    const dispatchClientAction = useClientActionDispatcher()

    const guardrails = useMemo(() => {
        return new GuardrailsPost((snippet: string) => {
            vscodeAPI.postMessage({
                command: 'attribution-search',
                snippet,
            })
        })
    }, [vscodeAPI])

    // biome-ignore lint/correctness/useExhaustiveDependencies: intentionally refresh on `view`
    useEffect(
        () =>
            vscodeAPI.onMessage(message => {
                switch (message.type) {
                    case 'ui/theme': {
                        document.documentElement.dataset.ide = message.agentIDE
                        const rootStyle = document.documentElement.style
                        for (const [name, value] of Object.entries(message.cssVariables || {})) {
                            rootStyle.setProperty(name, value)
                        }
                        break
                    }
                    case 'transcript': {
                        const deserializedMessages = message.messages.map(
                            PromptString.unsafe_deserializeChatMessage
                        )
                        if (message.isMessageInProgress) {
                            const msgLength = deserializedMessages.length - 1
                            setTranscript(deserializedMessages.slice(0, msgLength))
                            setMessageInProgress(deserializedMessages[msgLength])
                            setIsTranscriptError(false)
                        } else {
                            setTranscript(deserializedMessages)
                            setMessageInProgress(null)
                        }
                        setChatID(message.chatID)
                        vscodeAPI.setState(message.chatID)
                        break
                    }
                    case 'config':
                        setConfig(message.config)
                        setAuthStatus(message.authStatus)
                        setUserAccountInfo({
                            isCodyProUser: isCodyProUser(message.authStatus),
                            // Receive this value from the extension backend to make it work
                            // with E2E tests where change the DOTCOM_URL via the env variable TESTING_DOTCOM_URL.
                            isDotComUser: message.authStatus.isDotCom,
                            user: message.authStatus,
                            ide: message.config.agentIDE ?? CodyIDE.VSCode,
                        })
                        setView(message.authStatus.isLoggedIn ? View.Chat : View.Login)
                        updateDisplayPathEnvInfoForWebview(message.workspaceFolderUris)
                        // Get chat models
                        if (message.authStatus.isLoggedIn) {
                            vscodeAPI.postMessage({ command: 'get-chat-models' })
                        }
                        break
                    case 'setConfigFeatures':
                        setChatEnabled(message.configFeatures.chat)
                        setAttributionEnabled(message.configFeatures.attribution)
                        setServerSentModelsEnabled(message.configFeatures.serverSentModels)
                        break
                    case 'history':
                        setUserHistory(Object.values(message.localHistory?.chat ?? {}))
                        break
                    case 'clientAction':
                        dispatchClientAction(message)
                        break
                    case 'clientState':
                        setClientState(message.value)
                        break
                    case 'errors':
                        setErrorMessages(prev => [...prev, message.errors].slice(-5))
                        break
                    case 'view':
                        setView(message.view)
                        break
                    case 'transcript-errors':
                        setIsTranscriptError(message.isTranscriptError)
                        break
                    case 'commands':
                        setCommandList(message.commands)
                        break
                    case 'chatModels':
                        setChatModels(message.models)
                        break
                    case 'attribution':
                        if (message.attribution) {
                            guardrails.notifyAttributionSuccess(message.snippet, {
                                repositories: message.attribution.repositoryNames.map(name => {
                                    return { name }
                                }),
                                limitHit: message.attribution.limitHit,
                            })
                        }
                        if (message.error) {
                            guardrails.notifyAttributionFailure(
                                message.snippet,
                                new Error(message.error)
                            )
                        }
                        break
                }
            }),
        [view, vscodeAPI, guardrails, dispatchClientAction]
    )

    useEffect(() => {
        // On macOS, suppress the '¬' character emitted by default for alt+L
        const handleKeyDown = (event: KeyboardEvent) => {
            const suppressedKeys = ['¬', 'Ò', '¿']
            if (event.altKey && suppressedKeys.includes(event.key)) {
                event.preventDefault()
            }
        }
        window.addEventListener('keydown', handleKeyDown)
        return () => {
            window.removeEventListener('keydown', handleKeyDown)
        }
    }, [])

    useEffect(() => {
        // Notify the extension host that we are ready to receive events
        vscodeAPI.postMessage({ command: 'ready' })
    }, [vscodeAPI])

    useEffect(() => {
        if (!view) {
            vscodeAPI.postMessage({ command: 'initialized' })
            return
        }
    }, [view, vscodeAPI])

    const loginRedirect = useCallback(
        (method: AuthMethod) => {
            // We do not change the view here. We want to keep presenting the
            // login buttons until we get a token so users don't get stuck if
            // they close the browser during an auth flow.
            vscodeAPI.postMessage({
                command: 'auth',
                authKind: 'simplified-onboarding',
                authMethod: method,
            })
        },
        [vscodeAPI]
    )

    // V2 telemetry recorder
    const telemetryRecorder = useMemo(() => createWebviewTelemetryRecorder(vscodeAPI), [vscodeAPI])

    const onCurrentChatModelChange = useCallback(
        (selected: Model): void => {
            vscodeAPI.postMessage({
                command: 'chatModel',
                model: selected.model,
            })
        },
        [vscodeAPI]
    )
    const chatModelContext = useMemo<ChatModelContext>(
        () => ({ chatModels, onCurrentChatModelChange, serverSentModelsEnabled }),
        [chatModels, onCurrentChatModelChange, serverSentModelsEnabled]
    )

    const wrappers = useMemo<Wrapper[]>(
        () =>
            getAppWrappers(
                vscodeAPI,
                telemetryRecorder,
                chatModelContext,
                clientState,
                config && authStatus ? { config, authStatus } : undefined
            ),
        [vscodeAPI, telemetryRecorder, chatModelContext, clientState, config, authStatus]
    )

    // Wait for all the data to be loaded before rendering Chat View
    if (!view || !authStatus || !config || !userHistory) {
        return <LoadingPage />
    }

    return (
        <ComposedWrappers wrappers={wrappers}>
            {authStatus.showNetworkError ? (
                <div className={styles.outerContainer}>
                    <ConnectionIssuesPage
                        configuredEndpoint={authStatus.endpoint}
                        vscodeAPI={vscodeAPI}
                    />
                </div>
            ) : view === View.Login || !authStatus.isLoggedIn || !userAccountInfo ? (
                <div className={styles.outerContainer}>
                    <LoginSimplified
                        simplifiedLoginRedirect={loginRedirect}
                        uiKindIsWeb={config.uiKindIsWeb}
                        vscodeAPI={vscodeAPI}
                    />
                </div>
            ) : (
<<<<<<< HEAD
                <TabRoot
                    defaultValue={View.Chat}
                    value={view}
                    orientation="vertical"
                    className={styles.outerContainer}
                >
                    {/* NOTE: Display tabs to PLG users only until Universal Cody is ready. */}
                    {/* Shows tab bar for sidebar chats only. */}
                    {userAccountInfo.isDotComUser && config.webviewType !== 'editor' && (
                        <TabsBar
                            currentView={view}
                            setView={setView}
                            IDE={config.agentIDE || CodyIDE.VSCode}
                        />
                    )}
                    {errorMessages && (
                        <ErrorBanner errors={errorMessages} setErrors={setErrorMessages} />
                    )}
                    <TabContainer value={view}>
                        {view === 'chat' && (
                            <>
                                <Notices
                                    probablyNewInstall={isNewInstall}
                                    IDE={config.agentIDE}
                                    version={config.agentExtensionVersion}
                                />
                                <Chat
                                    chatID={chatID}
                                    chatEnabled={chatEnabled}
                                    userInfo={userAccountInfo}
                                    messageInProgress={messageInProgress}
                                    transcript={transcript}
                                    vscodeAPI={vscodeAPI}
                                    isTranscriptError={isTranscriptError}
                                    guardrails={attributionEnabled ? guardrails : undefined}
                                    experimentalUnitTestEnabled={config.experimentalUnitTest}
                                    experimentalSmartApplyEnabled={config.experimentalSmartApply}
                                />
                            </>
                        )}
                        {view === 'history' && <HistoryTab userHistory={userHistory} />}
                        {view === 'commands' && (
                            <CommandsTab
                                setView={setView}
                                IDE={config.agentIDE}
                                commands={commandList}
                            />
                        )}
                        {view === 'account' && <AccountTab userInfo={userAccountInfo} />}
                        {view === 'settings' && <SettingsTab userInfo={userAccountInfo} />}
                    </TabContainer>
                </TabRoot>
=======
                <CodyPanel
                    view={view}
                    setView={setView}
                    config={config}
                    errorMessages={errorMessages}
                    setErrorMessages={setErrorMessages}
                    attributionEnabled={attributionEnabled}
                    chatID={chatID}
                    chatEnabled={chatEnabled}
                    userInfo={userAccountInfo}
                    messageInProgress={messageInProgress}
                    transcript={transcript}
                    vscodeAPI={vscodeAPI}
                    isTranscriptError={isTranscriptError}
                    guardrails={guardrails}
                    userHistory={userHistory}
                    commands={commandList}
                />
>>>>>>> 0cb54e7d
            )}
        </ComposedWrappers>
    )
}

export function getAppWrappers(
    vscodeAPI: VSCodeWrapper,
    telemetryRecorder: TelemetryRecorder,
    chatModelContext: ChatModelContext,
    clientState: ClientStateForWebview,
    config: Config | undefined
): Wrapper[] {
    return [
        {
            provider: TelemetryRecorderContext.Provider,
            value: telemetryRecorder,
        } satisfies Wrapper<ComponentProps<typeof TelemetryRecorderContext.Provider>['value']>,
        {
            component: ExtensionAPIProviderFromVSCodeAPI,
            props: { vscodeAPI },
        } satisfies Wrapper<any, ComponentProps<typeof ExtensionAPIProviderFromVSCodeAPI>>,
        {
            provider: ChatModelContextProvider,
            value: chatModelContext,
        } satisfies Wrapper<ComponentProps<typeof ChatModelContextProvider>['value']>,
        {
            provider: ClientStateContextProvider,
            value: clientState,
        } satisfies Wrapper<ComponentProps<typeof ClientStateContextProvider>['value']>,
        {
            component: ConfigProvider,
            props: { value: config },
        } satisfies Wrapper<any, ComponentProps<typeof ConfigProvider>>,
    ]
}<|MERGE_RESOLUTION|>--- conflicted
+++ resolved
@@ -262,60 +262,6 @@
                     />
                 </div>
             ) : (
-<<<<<<< HEAD
-                <TabRoot
-                    defaultValue={View.Chat}
-                    value={view}
-                    orientation="vertical"
-                    className={styles.outerContainer}
-                >
-                    {/* NOTE: Display tabs to PLG users only until Universal Cody is ready. */}
-                    {/* Shows tab bar for sidebar chats only. */}
-                    {userAccountInfo.isDotComUser && config.webviewType !== 'editor' && (
-                        <TabsBar
-                            currentView={view}
-                            setView={setView}
-                            IDE={config.agentIDE || CodyIDE.VSCode}
-                        />
-                    )}
-                    {errorMessages && (
-                        <ErrorBanner errors={errorMessages} setErrors={setErrorMessages} />
-                    )}
-                    <TabContainer value={view}>
-                        {view === 'chat' && (
-                            <>
-                                <Notices
-                                    probablyNewInstall={isNewInstall}
-                                    IDE={config.agentIDE}
-                                    version={config.agentExtensionVersion}
-                                />
-                                <Chat
-                                    chatID={chatID}
-                                    chatEnabled={chatEnabled}
-                                    userInfo={userAccountInfo}
-                                    messageInProgress={messageInProgress}
-                                    transcript={transcript}
-                                    vscodeAPI={vscodeAPI}
-                                    isTranscriptError={isTranscriptError}
-                                    guardrails={attributionEnabled ? guardrails : undefined}
-                                    experimentalUnitTestEnabled={config.experimentalUnitTest}
-                                    experimentalSmartApplyEnabled={config.experimentalSmartApply}
-                                />
-                            </>
-                        )}
-                        {view === 'history' && <HistoryTab userHistory={userHistory} />}
-                        {view === 'commands' && (
-                            <CommandsTab
-                                setView={setView}
-                                IDE={config.agentIDE}
-                                commands={commandList}
-                            />
-                        )}
-                        {view === 'account' && <AccountTab userInfo={userAccountInfo} />}
-                        {view === 'settings' && <SettingsTab userInfo={userAccountInfo} />}
-                    </TabContainer>
-                </TabRoot>
-=======
                 <CodyPanel
                     view={view}
                     setView={setView}
@@ -333,8 +279,8 @@
                     guardrails={guardrails}
                     userHistory={userHistory}
                     commands={commandList}
+                    experimentalSmartApplyEnabled={config.experimentalSmartApply}
                 />
->>>>>>> 0cb54e7d
             )}
         </ComposedWrappers>
     )
