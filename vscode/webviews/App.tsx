--- conflicted
+++ resolved
@@ -39,12 +39,8 @@
     const [suggestions, setSuggestions] = useState<string[] | undefined>()
     const [isAppInstalled, setIsAppInstalled] = useState<boolean>(false)
     const [enabledPlugins, setEnabledPlugins] = useState<string[]>([])
-<<<<<<< HEAD
     const [myPrompts, setMyPrompts] = useState<[string, CodyPrompt][] | null>(null)
-=======
-    const [myPrompts, setMyPrompts] = useState<string[] | null>(null)
     const [isTranscriptError, setIsTranscriptError] = useState<boolean>(false)
->>>>>>> a385f202
 
     useEffect(
         () =>
@@ -184,11 +180,8 @@
                             pluginsDevMode={Boolean(config?.pluginsDebugEnabled)}
                             setSuggestions={setSuggestions}
                             telemetryService={telemetryService}
-<<<<<<< HEAD
                             chatCommands={myPrompts || undefined}
-=======
                             isTranscriptError={isTranscriptError}
->>>>>>> a385f202
                             showOnboardingButtons={userHistory && Object.entries(userHistory).length === 0}
                         />
                     )}
