--- conflicted
+++ resolved
@@ -145,10 +145,6 @@
         if (formInput.endsWith(' ')) {
             setContextSelection([])
         }
-<<<<<<< HEAD
-
-=======
->>>>>>> f2241d6c
         // Regex to check if input ends with the '@' tag format, always get the last @tag
         // pass: 'foo @bar.ts', '@bar.ts', '@foo.ts @bar', '@'
         // fail: 'foo ', '@foo.ts bar', '@ foo.ts', '@foo.ts '
