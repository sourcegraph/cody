--- conflicted
+++ resolved
@@ -293,25 +293,6 @@
                     )}
                     <TabContainer value={view}>
                         {view === 'chat' && (
-<<<<<<< HEAD
-                            <>
-                                <Notices
-                                    probablyNewInstall={isNewInstall}
-                                    IDE={config.agentIDE}
-                                    version={config.agentExtensionVersion}
-                                />
-                                <Chat
-                                    chatID={chatID}
-                                    chatEnabled={chatEnabled}
-                                    userInfo={userAccountInfo}
-                                    messageInProgress={messageInProgress}
-                                    transcript={transcript}
-                                    vscodeAPI={vscodeAPI}
-                                    isTranscriptError={isTranscriptError}
-                                    guardrails={attributionEnabled ? guardrails : undefined}
-                                />
-                            </>
-=======
                             <Chat
                                 chatID={chatID}
                                 chatEnabled={chatEnabled}
@@ -321,9 +302,7 @@
                                 vscodeAPI={vscodeAPI}
                                 isTranscriptError={isTranscriptError}
                                 guardrails={attributionEnabled ? guardrails : undefined}
-                                experimentalUnitTestEnabled={config.experimentalUnitTest}
                             />
->>>>>>> e53cee98
                         )}
                         {view === 'history' && <HistoryTab userHistory={userHistory} />}
                         {view === 'commands' && (
