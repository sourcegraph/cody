--- conflicted
+++ resolved
@@ -175,11 +175,8 @@
                             pluginsDevMode={Boolean(config?.pluginsDebugEnabled)}
                             setSuggestions={setSuggestions}
                             telemetryService={telemetryService}
-<<<<<<< HEAD
                             chatCommands={myPrompts || undefined}
-=======
                             showOnboardingButtons={userHistory && Object.entries(userHistory).length === 0}
->>>>>>> 8d602df5
                         />
                     )}
                 </>
