--- conflicted
+++ resolved
@@ -265,14 +265,9 @@
             className={styles.outerContainer}
         >
             {/* NOTE: Display tabs to PLG users only until Universal Cody is ready. */}
-<<<<<<< HEAD
             {/* Shows tab bar for sidebar chats only. */}
             {userAccountInfo.isDotComUser && config.webviewType !== 'editor' && (
-                <TabsBar currentView={view} setView={setView} />
-=======
-            {userAccountInfo.isDotComUser && (
                 <TabsBar currentView={view} setView={setView} IDE={config.agentIDE || CodyIDE.VSCode} />
->>>>>>> bb830188
             )}
             {errorMessages && <ErrorBanner errors={errorMessages} setErrors={setErrorMessages} />}
             <TabContainer value={view}>
