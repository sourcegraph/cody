--- conflicted
+++ resolved
@@ -158,21 +158,9 @@
                             multipleWebviewsEnabled={config.multipleWebviewsEnabled}
                         />
                     )}
-<<<<<<< HEAD
-                    {view === View.Prompts && (
-                        <PromptsTab IDE={clientCapabilities.agentIDE} setView={setView} />
-                    )}
                     {view === View.Mcp && mcpServers?.length !== -1 && (
                         <ServerHome mcpServers={mcpServers} />
                     )}
-=======
-                    {view === View.Settings &&
-                        // NOTE: This is temporary to hide the MCP UI until it is implemented.
-                        // During internal dogfooding, users will be using the vscode config to set up
-                        // their servers.
-                        mcpServers?.length !== -1 &&
-                        config?.experimentalAgenticChatEnabled && <ServerHome mcpServers={mcpServers} />}
->>>>>>> 4afa445e
                 </TabContainer>
                 <StateDebugOverlay />
             </TabRoot>
