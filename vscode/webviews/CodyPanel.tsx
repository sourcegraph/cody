import { CodyIDE } from '@sourcegraph/cody-shared'
import type React from 'react'
import type { ComponentProps, FunctionComponent } from 'react'
import type { ConfigurationSubsetForWebview, LocalEnv } from '../src/chat/protocol'
import styles from './App.module.css'
import { Chat } from './Chat'
import { TabContainer, TabRoot } from './components/shadcn/ui/tabs'
import { AccountTab, HistoryTab, PromptsTab, SettingsTab, TabsBar, View } from './tabs'

/**
 * The Cody tab panel, with tabs for chat, history, prompts, etc.
 */
export const CodyPanel: FunctionComponent<
    {
        view: View
        setView: (view: View) => void
        config: LocalEnv & ConfigurationSubsetForWebview
        errorMessages: string[]
        setErrorMessages: (errors: string[]) => void
        attributionEnabled: boolean
    } & Pick<
        ComponentProps<typeof Chat>,
        | 'chatID'
        | 'chatEnabled'
        | 'userInfo'
        | 'messageInProgress'
        | 'transcript'
        | 'vscodeAPI'
        | 'isTranscriptError'
        | 'guardrails'
        | 'showWelcomeMessage'
        | 'showIDESnippetActions'
        | 'scrollableParent'
        | 'experimentalSmartApplyEnabled'
    > &
        Pick<ComponentProps<typeof HistoryTab>, 'userHistory'>
> = ({
    view,
    setView,
    config,
    errorMessages,
    setErrorMessages,
    attributionEnabled,
    chatID,
    chatEnabled,
    userInfo,
    messageInProgress,
    transcript,
    vscodeAPI,
    isTranscriptError,
    guardrails,
    showIDESnippetActions,
    scrollableParent,
    showWelcomeMessage,
    userHistory,
<<<<<<< HEAD
    commands,
    experimentalSmartApplyEnabled,
=======
>>>>>>> fbc08f21
}) => {
    return (
        <TabRoot
            defaultValue={View.Chat}
            value={view}
            orientation="vertical"
            className={styles.outerContainer}
        >
            {/* Hide tab bar in editor chat panels. */}
            {config.agentIDE === CodyIDE.Web || config.webviewType !== 'editor' ? (
                <TabsBar currentView={view} setView={setView} IDE={config.agentIDE || CodyIDE.VSCode} />
            ) : null}
            {errorMessages && <ErrorBanner errors={errorMessages} setErrors={setErrorMessages} />}
            <TabContainer value={view}>
                {view === View.Chat && (
                    <Chat
                        chatID={chatID}
                        chatEnabled={chatEnabled}
                        userInfo={userInfo}
                        messageInProgress={messageInProgress}
                        transcript={transcript}
                        vscodeAPI={vscodeAPI}
                        isTranscriptError={isTranscriptError}
                        guardrails={attributionEnabled ? guardrails : undefined}
                        showIDESnippetActions={showIDESnippetActions}
                        showWelcomeMessage={showWelcomeMessage}
                        scrollableParent={scrollableParent}
<<<<<<< HEAD
                        experimentalSmartApplyEnabled={experimentalSmartApplyEnabled}
=======
                        setView={setView}
>>>>>>> fbc08f21
                    />
                )}
                {view === View.History && <HistoryTab userHistory={userHistory} />}
                {view === View.Prompts && <PromptsTab setView={setView} />}
                {view === View.Account && <AccountTab userInfo={userInfo} />}
                {view === View.Settings && <SettingsTab userInfo={userInfo} />}
            </TabContainer>
        </TabRoot>
    )
}

const ErrorBanner: React.FunctionComponent<{ errors: string[]; setErrors: (errors: string[]) => void }> =
    ({ errors, setErrors }) => (
        <div className={styles.errorContainer}>
            {errors.map((error, i) => (
                // biome-ignore lint/suspicious/noArrayIndexKey: error strings might not be unique, so we have no natural id
                <div key={i} className={styles.error}>
                    <span>{error}</span>
                    <button
                        type="button"
                        className={styles.closeBtn}
                        onClick={() => setErrors(errors.filter(e => e !== error))}
                    >
                        ×
                    </button>
                </div>
            ))}
        </div>
    )<|MERGE_RESOLUTION|>--- conflicted
+++ resolved
@@ -53,11 +53,7 @@
     scrollableParent,
     showWelcomeMessage,
     userHistory,
-<<<<<<< HEAD
-    commands,
     experimentalSmartApplyEnabled,
-=======
->>>>>>> fbc08f21
 }) => {
     return (
         <TabRoot
@@ -85,11 +81,8 @@
                         showIDESnippetActions={showIDESnippetActions}
                         showWelcomeMessage={showWelcomeMessage}
                         scrollableParent={scrollableParent}
-<<<<<<< HEAD
                         experimentalSmartApplyEnabled={experimentalSmartApplyEnabled}
-=======
                         setView={setView}
->>>>>>> fbc08f21
                     />
                 )}
                 {view === View.History && <HistoryTab userHistory={userHistory} />}
