--- conflicted
+++ resolved
@@ -132,16 +132,7 @@
                             Icon={showOpenInEditor ? ColumnsIcon : MessageSquarePlusIcon}
                             title={showOpenInEditor ? 'Open in Editor' : 'New Chat'}
                             IDE={IDE}
-<<<<<<< HEAD
                             tooltipExtra={IDE === CodyIDE.VSCode && '(⇧⌥/)'}
-=======
-                            tooltipExtra={
-                                !showOpenInEditor &&
-                                IDE === CodyIDE.VSCode && (
-                                    <Kbd macOS="shift+opt+/" linuxAndWindows="shift+alt+/" />
-                                )
-                            }
->>>>>>> abd3b146
                             view={View.Chat}
                             data-testid="new-chat-button"
                             onClick={() =>
