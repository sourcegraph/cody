--- conflicted
+++ resolved
@@ -2,9 +2,6 @@
 import * as Tabs from '@radix-ui/react-tabs'
 
 import clsx from 'clsx'
-<<<<<<< HEAD
-import { BookTextIcon, HistoryIcon, type LucideProps, PlusIcon } from 'lucide-react'
-=======
 import {
     BookTextIcon,
     ColumnsIcon,
@@ -15,7 +12,6 @@
     MessagesSquareIcon,
     Trash2Icon,
 } from 'lucide-react'
->>>>>>> 86ded520
 import { getVSCodeAPI } from '../utils/VSCodeApi'
 import { View } from './types'
 
@@ -27,6 +23,7 @@
 import { useExtensionAPI } from '@sourcegraph/prompt-editor'
 import { isEqual } from 'lodash'
 import type { UserAccountInfo } from '../Chat'
+import { downloadChatHistory } from '../chat/downloadChatHistory'
 import { UserMenu } from '../components/UserMenu'
 import { Button } from '../components/shadcn/ui/button'
 import styles from './TabsBar.module.css'
@@ -80,18 +77,6 @@
     const {
         config: { webviewType, multipleWebviewsEnabled, allowEndpointChange },
     } = useConfig()
-<<<<<<< HEAD
-
-    const newChatCommand = getCreateNewChatCommand({
-        IDE,
-        webviewType,
-        multipleWebviewsEnabled,
-    })
-
-    const tabItems = useTabs(newChatCommand, currentView)
-
-=======
->>>>>>> 86ded520
     const currentViewSubActions = tabItems.find(tab => tab.view === currentView)?.subActions ?? []
 
     const handleClick = useCallback(
@@ -360,15 +345,11 @@
  * Returns list of tabs and its sub-action buttons, used later as configuration for
  * tabs rendering in chat header.
  */
-<<<<<<< HEAD
-function useTabs(newChatCommand: string, currentView: View): TabConfig[] {
-=======
 function useTabs(input: Pick<TabsBarProps, 'user'>): TabConfig[] {
     const IDE = input.user.IDE
 
     const extensionAPI = useExtensionAPI<'userHistory'>()
 
->>>>>>> 86ded520
     return useMemo<TabConfig[]>(
         () =>
             (
@@ -383,6 +364,36 @@
                         view: View.History,
                         title: 'History',
                         Icon: HistoryIcon,
+                        subActions:
+                            IDE === CodyIDE.Web
+                                ? [
+                                      {
+                                          title: 'Export',
+                                          Icon: DownloadIcon,
+                                          command: 'cody.chat.history.export',
+                                          callback: () => downloadChatHistory(extensionAPI),
+                                      },
+                                      {
+                                          title: 'Delete all',
+                                          Icon: Trash2Icon,
+                                          command: 'cody.chat.history.clear',
+
+                                          // Show Cody Chat UI confirmation modal with this message only for
+                                          // Cody Web. All other IDE either implements their own native confirmation UI
+                                          // or don't have confirmation UI at all.
+                                          confirmation: {
+                                              title: 'Are you sure you want to delete all of your chats?',
+                                              description:
+                                                  'You will not be able to recover them once deleted.',
+                                              confirmationAction: 'Delete all chats',
+                                          },
+                                          // We don't have a way to request user confirmation in Cody Agent
+                                          // (vscode.window.showWarningMessage is overridable there), so bypass
+                                          // confirmation in cody agent and use confirmation UI above.
+                                          arg: 'clear-all-no-confirm',
+                                      },
+                                  ].filter(isDefined)
+                                : undefined,
                         changesView: true,
                     },
                     {
@@ -393,50 +404,6 @@
                     },
                 ] as (TabConfig | null)[]
             ).filter(isDefined),
-<<<<<<< HEAD
-        [newChatCommand, currentView]
-    )
-}
-
-const ModelSelectFieldToolbarItem: FunctionComponent<{
-    models?: Model[]
-    userInfo: UserAccountInfo
-    className?: string
-    modelSelectorRef: React.RefObject<{ open: () => void; close: () => void }>
-}> = ({ userInfo, className, models, modelSelectorRef }) => {
-    const clientConfig = useClientConfig()
-    const serverSentModelsEnabled = !!clientConfig?.modelsAPIEnabled
-
-    const api = useExtensionAPI()
-
-    const onModelSelect = useCallback(
-        (model: Model) => {
-            api.setChatModel(model.id).subscribe({
-                error: error => console.error('setChatModel:', error),
-            })
-        },
-        [api.setChatModel]
-    )
-
-    if (!models?.length) {
-        return null
-    }
-
-    return (
-        (userInfo.isDotComUser || serverSentModelsEnabled) && (
-            <ModelSelectField
-                models={models}
-                onModelSelect={onModelSelect}
-                serverSentModelsEnabled={serverSentModelsEnabled}
-                userInfo={userInfo}
-                className={clsx('tw-pl-2', className)}
-                data-testid="chat-model-selector"
-                modelSelectorRef={modelSelectorRef}
-                onCloseByEscape={() => modelSelectorRef?.current?.close()}
-            />
-        )
-=======
         [IDE, extensionAPI]
->>>>>>> 86ded520
     )
 }