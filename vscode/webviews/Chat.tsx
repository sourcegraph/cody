--- conflicted
+++ resolved
@@ -293,12 +293,8 @@
     isNewChat,
 }) => {
     const inputRef = useRef<HTMLTextAreaElement>(null)
-<<<<<<< HEAD
-    const placeholder = 'Message (@ to include files, @# for symbols, or / for commands)'
-=======
-    const tips = '(@ to include code)'
+    const tips = '(@ to include files or symbols)'
     const placeholder = isNewChat ? `Message ${tips}` : `Follow-Up Message ${tips}`
->>>>>>> 7f667de0
     const disabledPlaceHolder = 'Chat has been disabled by your Enterprise instance site administrator'
 
     // biome-ignore lint/correctness/useExhaustiveDependencies: want new value to refresh it
