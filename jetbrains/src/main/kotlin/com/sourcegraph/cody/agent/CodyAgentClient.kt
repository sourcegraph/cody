--- conflicted
+++ resolved
@@ -100,13 +100,8 @@
   override fun textDocument_openUntitledDocument(
       params: UntitledTextDocument
   ): CompletableFuture<ProtocolTextDocument?> {
-<<<<<<< HEAD
-    return acceptOnEventThreadAndGet {
+    return runInEdtFuture {
       val vf = CodyEditorUtil.createFileOrUseExisting(project, params.uri, params.content)
-=======
-    return runInEdtFuture {
-      val vf = CodyEditorUtil.createFileOrScratchFromUntitled(project, params.uri, params.content)
->>>>>>> 24054857
       vf?.let { ProtocolTextDocumentExt.fromVirtualFile(it) }
     }
   }
