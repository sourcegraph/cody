--- conflicted
+++ resolved
@@ -68,10 +68,8 @@
     const serverInfo: ServerInfo = await rpc.sendRequest('initialize', {
         name: process.env.CODY_WEB_DEMO_STANDALONE_MODE === 'true' ? 'standalone-web' : 'web',
         version: '0.0.1',
-<<<<<<< HEAD
-=======
-        // This is not used in cody web. Instead we trigger `workspaceFolder/didChange` to notify the agent about the current workspace.
->>>>>>> 03a1847b
+        // This is not used in cody web. Instead we trigger `workspaceFolder/didChange` to notify
+        // the agent about the current workspace.
         workspaceRootUri: '',
         capabilities: {
             edit: 'none',
