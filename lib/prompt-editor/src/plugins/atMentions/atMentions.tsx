--- conflicted
+++ resolved
@@ -80,18 +80,8 @@
     ({ contextWindowSizeInTokens }) => {
         const [editor] = useLexicalComposerContext()
 
-<<<<<<< HEAD
-    /**
-     * Total sum of tokens represented by all of the `@`-mentioned items.
-     */
-    const [tokenAdded, setTokenAdded] = useState<number>(0)
-=======
-        /**
-         * Total sum of tokens represented by all of the @-mentioned items.
-         */
+        /** Total sum of tokens represented by all of the `@`-mentioned items. */
         const [tokenAdded, setTokenAdded] = useState<number>(0)
->>>>>>> 0298f92f
-
         const { x, y, refs, strategy } = useFloating(FLOATING_OPTIONS)
 
         const remainingTokenBudget =
