--- conflicted
+++ resolved
@@ -138,14 +138,7 @@
         type: 'content'
         content: string
     }
-<<<<<<< HEAD
-    // Rewrite and adaptive speculation is used by fireworks which improves performance for sparse rewrite tasks.
-    // https://docs.fireworks.ai/guides/predicted-outputs#using-predicted-outputs
-    rewriteSpeculation?: boolean
-    adaptiveSpeculation?: boolean
     tools?: any[]
-=======
->>>>>>> cd284a7f
 }
 
 export interface SerializedCompletionParameters extends Omit<CompletionParameters, 'messages'> {
