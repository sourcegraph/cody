--- conflicted
+++ resolved
@@ -1,6 +1,5 @@
 import type { URI } from 'vscode-uri'
 import type { SerializedChatMessage } from '../../chat/transcript/messages'
-import type { UIToolOutput } from '../../chat/types'
 import type { PromptString } from '../../prompt/prompt-string'
 
 interface DoneEvent {
@@ -75,13 +74,6 @@
     image_url: { url: string }
 }
 
-<<<<<<< HEAD
-export interface ToolContentPart extends CompletionFunctionCallsData {
-    id: string
-    result?: string
-    status: string
-    output?: UIToolOutput
-=======
 export type ToolContentParts = ToolCallContentPart | ToolResultContentPart
 
 export interface ToolCallContentPart {
@@ -91,7 +83,7 @@
         name: string
         arguments: string
     }
-    result?: UIToolOutput
+    tool_result?: ToolResultContentPart
 }
 
 export interface ToolResultContentPart {
@@ -100,7 +92,7 @@
         id: string
         content: string
     }
->>>>>>> fc575ab7
+    output?: UIToolOutput
 }
 
 export interface CompletionUsage {
@@ -175,12 +167,14 @@
  * Main container for all tool output types
  */
 export interface UIToolOutput {
+    status?: string
     title?: string
     query?: string
     search?: UISearchResults
     diff?: UIFileDiff
     terminal?: UITerminalLine[]
     file?: UIFileView
+    duration?: number
 }
 
 // Search results display
