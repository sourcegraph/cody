--- conflicted
+++ resolved
@@ -9,13 +9,8 @@
 import semver from 'semver'
 import { dependentAbortController, onAbort } from '../../common/abortController'
 import { type PickResolvedConfiguration, resolvedConfig } from '../../configuration/resolver'
-<<<<<<< HEAD
 import { logError } from '../../logger'
-import { firstValueFrom } from '../../misc/observable'
-=======
-import { logDebug, logError } from '../../logger'
 import { distinctUntilChanged, firstValueFrom } from '../../misc/observable'
->>>>>>> 1c6bc956
 import { addTraceparent, wrapInActiveSpan } from '../../tracing'
 import { isError } from '../../utils'
 import { addCodyClientIdentificationHeaders } from '../client-name-version'
@@ -637,13 +632,7 @@
 
 const QUERY_TO_NAME_REGEXP = /^\s*(?:query|mutation)\s+(\w+)/m
 
-<<<<<<< HEAD
-export class SourcegraphGraphQLAPIClient {
-=======
 export class SourcegraphGraphQLAPIClient implements Disposable {
-    private dotcomUrl = DOTCOM_URL
-
->>>>>>> 1c6bc956
     private isAgentTesting = process.env.CODY_SHIM_TESTING === 'true'
     private readonly resultCacheFactory: ObservableInvalidatedGraphQLResultCacheFactory
     private readonly siteVersionCache: GraphQLResultCache<string>
@@ -1092,7 +1081,9 @@
         signal?: AbortSignal
         filePatterns?: string[]
     }): Promise<ContextSearchResult[] | null | Error> {
-        const hasContextMatchingSupport = await this.isValidSiteVersion({ minimumVersion: '5.8.0' })
+        const hasContextMatchingSupport = await this.isValidSiteVersion({
+            minimumVersion: '5.8.0',
+        })
         const hasFilePathSupport =
             hasContextMatchingSupport || (await this.isValidSiteVersion({ minimumVersion: '5.7.0' }))
         const config = await firstValueFrom(this.config!)
@@ -1272,7 +1263,9 @@
         signal?: AbortSignal
         orderByMultiple?: PromptsOrderBy[]
     }): Promise<Prompt[]> {
-        const hasIncludeViewerDraftsArg = await this.isValidSiteVersion({ minimumVersion: '5.9.0' })
+        const hasIncludeViewerDraftsArg = await this.isValidSiteVersion({
+            minimumVersion: '5.9.0',
+        })
 
         const response = await this.fetchSourcegraphAPI<APIResponse<{ prompts: { nodes: Prompt[] } }>>(
             hasIncludeViewerDraftsArg ? PROMPTS_QUERY : LEGACY_PROMPTS_QUERY_5_8,
@@ -1548,7 +1541,9 @@
 
     const timeoutSignal = AbortSignal.timeout(DEFAULT_TIMEOUT_MSEC)
     onAbort(timeoutSignal, () =>
-        abortController.abort({ message: `timed out after ${DEFAULT_TIMEOUT_MSEC}ms` })
+        abortController.abort({
+            message: `timed out after ${DEFAULT_TIMEOUT_MSEC}ms`,
+        })
     )
     return { abortController, timeoutSignal }
 }
