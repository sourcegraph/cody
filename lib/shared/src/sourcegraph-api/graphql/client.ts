--- conflicted
+++ resolved
@@ -10,11 +10,7 @@
 import { dependentAbortController, onAbort } from '../../common/abortController'
 import { type PickResolvedConfiguration, resolvedConfig } from '../../configuration/resolver'
 import { logError } from '../../logger'
-<<<<<<< HEAD
 import { firstValueFrom } from '../../misc/observable'
-=======
-import { distinctUntilChanged, firstValueFrom } from '../../misc/observable'
->>>>>>> 216c11a7
 import { addTraceparent, wrapInActiveSpan } from '../../tracing'
 import { isError } from '../../utils'
 import { addCodyClientIdentificationHeaders } from '../client-name-version'
@@ -636,11 +632,7 @@
 
 const QUERY_TO_NAME_REGEXP = /^\s*(?:query|mutation)\s+(\w+)/m
 
-<<<<<<< HEAD
 export class SourcegraphGraphQLAPIClient {
-=======
-export class SourcegraphGraphQLAPIClient implements Disposable {
->>>>>>> 216c11a7
     private isAgentTesting = process.env.CODY_SHIM_TESTING === 'true'
     private readonly resultCacheFactory: ObservableInvalidatedGraphQLResultCacheFactory
     private readonly siteVersionCache: GraphQLResultCache<string>
