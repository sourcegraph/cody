--- conflicted
+++ resolved
@@ -35,10 +35,7 @@
         manuallySelectedIntent: chatMessage.manuallySelectedIntent,
         search: chatMessage.search,
         processes: chatMessage.processes,
-<<<<<<< HEAD
         agent: chatMessage.agent,
-=======
         subMessages: chatMessage.subMessages,
->>>>>>> f46a8ec6
     }
 }