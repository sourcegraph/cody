import { ContextFile, ContextMessage, PreciseContext } from '../../codebase-context/messages'
<<<<<<< HEAD
import { isCodyIgnoredFile } from '../context-filter'
=======
import { isCodyIgnoredFile, isCodyIgnoredFilePath } from '../context-filter'
>>>>>>> 9ba681dc

import { ChatMessage, ChatMetadata, InteractionMessage } from './messages'

export interface InteractionJSON {
    humanMessage: InteractionMessage
    assistantMessage: InteractionMessage
    fullContext: ContextMessage[]
    usedContextFiles: ContextFile[]
    usedPreciseContext: PreciseContext[]
    timestamp: string

    // DEPRECATED: Legacy field for backcompat, renamed to `fullContext`
    context?: ContextMessage[]
}

export class Interaction {
    constructor(
        private readonly humanMessage: InteractionMessage,
        private assistantMessage: InteractionMessage,
        private fullContext: Promise<ContextMessage[]>,
        private usedContextFiles: ContextFile[],
        private usedPreciseContext: PreciseContext[] = [],
        public readonly timestamp: string = new Date().toISOString()
    ) {}

    /**
     * Removes context messages for files that should be ignored.
     *
     * Loops through the context messages and builds a new array, omitting any
     * messages for files that match the CODY_IGNORE files filter.
     * Also omits the assistant message after any ignored human message.
     *
     * This ensures context from ignored files does not get used.
     */
    private async removeCodyIgnoredFiles(): Promise<ContextMessage[]> {
        const contextMessages = await this.fullContext
        const newMessages = []
        for (let i = 0; i < contextMessages.length; i++) {
            const message = contextMessages[i]
<<<<<<< HEAD
            if (message.speaker === 'human' && message.file?.uri) {
                // Skip embeddings results as they should be filtered when it was indexed
                if (message.file.source === 'embeddings') {
                    continue
                }
                // Skips the assistant message if the human message is ignored
                if (isCodyIgnoredFile(message.file?.uri)) {
                    i++
                    continue
                }
=======
            // Skips the assistant message if the human message is ignored
            if (message.speaker === 'human' && message.file) {
                const { uri, repoName, fileName, source } = message.file
                if (uri && isCodyIgnoredFile(uri)) {
                    i++
                    continue
                }
                // Filter embedding results from the current workspace
                if (source === 'embeddings') {
                    console.log(fileName, repoName)
                    if (repoName && isCodyIgnoredFilePath(repoName, fileName)) {
                        i++
                        continue
                    }
                }
>>>>>>> 9ba681dc
            }
            newMessages.push(message)
        }
        this.fullContext = Promise.resolve(newMessages)
        return newMessages
    }

    private metadata?: ChatMetadata
    public setMetadata(metadata: ChatMetadata): void {
        this.metadata = metadata
        this.humanMessage.metadata = this.metadata
        this.assistantMessage.metadata = this.metadata
    }

    public getAssistantMessage(): InteractionMessage {
        return { ...this.assistantMessage }
    }

    public setAssistantMessage(assistantMessage: InteractionMessage): void {
        this.assistantMessage = { ...assistantMessage, metadata: this.metadata }
    }

    public getHumanMessage(): InteractionMessage {
        return { ...this.humanMessage }
    }

    public async getFullContext(): Promise<ContextMessage[]> {
        const msgs = await this.removeCodyIgnoredFiles()
        return msgs.map(msg => ({ ...msg }))
    }

    public async hasContext(): Promise<boolean> {
        const contextMessages = await this.removeCodyIgnoredFiles()
        return contextMessages.length > 0
    }

    public setUsedContext(usedContextFiles: ContextFile[], usedPreciseContext: PreciseContext[]): void {
        this.usedContextFiles = usedContextFiles
        this.usedPreciseContext = usedPreciseContext
    }

    /**
     * Converts the interaction to chat message pair: one message from a human, one from an assistant.
     */
    public toChat(): ChatMessage[] {
        return [
            {
                ...this.humanMessage,
                contextFiles: this.usedContextFiles,
                preciseContext: this.usedPreciseContext,
            },
            this.assistantMessage,
        ]
    }

    public async toChatPromise(): Promise<ChatMessage[]> {
        await this.fullContext
        return this.toChat()
    }

    public async toJSON(): Promise<InteractionJSON> {
        return {
            humanMessage: this.humanMessage,
            assistantMessage: this.assistantMessage,
            fullContext: await this.fullContext,
            usedContextFiles: this.usedContextFiles,
            usedPreciseContext: this.usedPreciseContext,
            timestamp: this.timestamp,
        }
    }
}<|MERGE_RESOLUTION|>--- conflicted
+++ resolved
@@ -1,9 +1,5 @@
 import { ContextFile, ContextMessage, PreciseContext } from '../../codebase-context/messages'
-<<<<<<< HEAD
-import { isCodyIgnoredFile } from '../context-filter'
-=======
 import { isCodyIgnoredFile, isCodyIgnoredFilePath } from '../context-filter'
->>>>>>> 9ba681dc
 
 import { ChatMessage, ChatMetadata, InteractionMessage } from './messages'
 
@@ -43,18 +39,6 @@
         const newMessages = []
         for (let i = 0; i < contextMessages.length; i++) {
             const message = contextMessages[i]
-<<<<<<< HEAD
-            if (message.speaker === 'human' && message.file?.uri) {
-                // Skip embeddings results as they should be filtered when it was indexed
-                if (message.file.source === 'embeddings') {
-                    continue
-                }
-                // Skips the assistant message if the human message is ignored
-                if (isCodyIgnoredFile(message.file?.uri)) {
-                    i++
-                    continue
-                }
-=======
             // Skips the assistant message if the human message is ignored
             if (message.speaker === 'human' && message.file) {
                 const { uri, repoName, fileName, source } = message.file
@@ -70,7 +54,6 @@
                         continue
                     }
                 }
->>>>>>> 9ba681dc
             }
             newMessages.push(message)
         }
