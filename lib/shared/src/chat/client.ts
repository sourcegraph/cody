--- conflicted
+++ resolved
@@ -77,22 +77,18 @@
         const completionsClient = createCompletionsClient(fullConfig)
         const chatClient = new ChatClient(completionsClient)
 
-<<<<<<< HEAD
-    const intentDetector = new SourcegraphIntentDetectorClient(graphqlClient, completionsClient)
-=======
         const repoId = config.codebase ? await graphqlClient.getRepoIdIfEmbeddingExists(config.codebase) : null
         if (isError(repoId)) {
             throw new Error(
                 `Cody could not access the '${config.codebase}' repository on your Sourcegraph instance. Details: ${repoId.message}`
             )
         }
->>>>>>> 33f97ba1
 
         const embeddingsSearch = repoId ? new SourcegraphEmbeddingsSearchClient(graphqlClient, repoId, true) : null
 
         const codebaseContext = new CodebaseContext(config, config.codebase, embeddingsSearch, null, null)
 
-        const intentDetector = new SourcegraphIntentDetectorClient(graphqlClient)
+        const intentDetector = new SourcegraphIntentDetectorClient(graphqlClient, completionsClient)
 
         const transcript = initialTranscript || new Transcript()
 
