<<<<<<< HEAD
import type { ModelProvider } from '.'
import type { GeminiModelConfig } from '../google'
=======
import type { DEFAULT_DOT_COM_MODELS } from './dotcom'
>>>>>>> ef2b79e8

export enum ModelUsage {
    Chat = 'chat',
    Edit = 'edit',
}

// Utility to narrow a model type to a specific model usage
type HasUsage<T, I> = T extends { usage: readonly ModelUsage[] }
    ? I extends T['usage'][number]
        ? T
        : never
    : never

type Models = typeof ModelProvider

/**
 * Available models for Edit.
 * This is either:
 * - one of the availble options (dotcom)
 * - an unknown `string` (enterprise)
 */
export type EditModel =
    | {
          [K in keyof Models]: HasUsage<Models[K], ModelUsage.Edit>
      }[keyof Models]['model']
    | (string & {})

/**
 * Available models for Chat.
 * This is either:
 * - one of the availble options (dotcom)
 * - an unknown `string` (enterprise)
 */
export type ChatModel =
    | {
          [K in keyof Models]: HasUsage<Models[K], ModelUsage.Chat>
      }[keyof Models]['model']
    | (string & {})<|MERGE_RESOLUTION|>--- conflicted
+++ resolved
@@ -1,9 +1,4 @@
-<<<<<<< HEAD
 import type { ModelProvider } from '.'
-import type { GeminiModelConfig } from '../google'
-=======
-import type { DEFAULT_DOT_COM_MODELS } from './dotcom'
->>>>>>> ef2b79e8
 
 export enum ModelUsage {
     Chat = 'chat',
