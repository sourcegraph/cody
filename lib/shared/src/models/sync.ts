import { Observable, interval, map } from 'observable-fns'
import { currentAuthStatusOrNotReadyYet, mockAuthStatus } from '../auth/authStatus'
import { type AuthStatus, isCodyProUser, isFreeUser } from '../auth/types'
import type { ClientConfiguration } from '../configuration'
import { clientCapabilities } from '../configuration/clientCapabilities'
import { cenv } from '../configuration/environment'
import type { PickResolvedConfiguration } from '../configuration/resolver'
import { FeatureFlag, featureFlagProvider } from '../experimentation/FeatureFlagProvider'
import { fetchLocalOllamaModels } from '../llm-providers/ollama/utils'
import { logDebug } from '../logger'
import {
    combineLatest,
    distinctUntilChanged,
    promiseFactoryToObservable,
    shareReplay,
    startWith,
    switchMap,
    take,
    tap,
} from '../misc/observable'
import { pendingOperation, switchMapReplayOperation } from '../misc/observableOperation'
import { ANSWER_TOKENS } from '../prompt/constants'
import type { CodyClientConfig } from '../sourcegraph-api/clientConfig'
import { isDotCom } from '../sourcegraph-api/environments'
import type { RateLimitError } from '../sourcegraph-api/errors'
import type { CodyLLMSiteConfiguration } from '../sourcegraph-api/graphql/client'
import { RestClient } from '../sourcegraph-api/rest/client'
import type { UserProductSubscription } from '../sourcegraph-api/userProductSubscription'
import { telemetryRecorder } from '../telemetry-v2/singleton'
import { CHAT_INPUT_TOKEN_BUDGET } from '../token/constants'
import { isError } from '../utils'
import { DEEP_CODY_MODEL, TOOL_CODY_MODEL } from './client'
import { type Model, type ServerModel, createModel, createModelFromServerModel } from './model'
import type {
    DefaultsAndUserPreferencesForEndpoint,
    ModelsData,
    ServerModelConfiguration,
} from './modelsService'
import { ModelTag } from './tags'
import { ModelUsage } from './types'
import { getEnterpriseContextWindow } from './utils'

const EMPTY_PREFERENCES: DefaultsAndUserPreferencesForEndpoint = { defaults: {}, selected: {} }
export const INPUT_TOKEN_FLAG_OFF: number = 45_000
const MISTRAL_ADJUSTMENT_FACTOR: number = 0.85
interface RateLimitState {
    chatModel: string | undefined
    editModel: string | undefined
}

const rateLimitState: RateLimitState = {
    chatModel: undefined,
    editModel: undefined,
}

/**
 * Observe the list of all available models.
 */
export function syncModels({
    resolvedConfig,
    authStatus,
    configOverwrites,
    clientConfig,
    fetchServerSideModels_ = fetchServerSideModels,
    userProductSubscription = Observable.of(null),
}: {
    resolvedConfig: Observable<
        PickResolvedConfiguration<{
            configuration: true
            auth: true
            clientState: 'modelPreferences'
        }>
    >
    authStatus: Observable<AuthStatus>
    configOverwrites: Observable<CodyLLMSiteConfiguration | null | typeof pendingOperation>
    clientConfig: Observable<CodyClientConfig | undefined | typeof pendingOperation>
    fetchServerSideModels_?: typeof fetchServerSideModels
    userProductSubscription: Observable<UserProductSubscription | null | typeof pendingOperation>
}): Observable<ModelsData | typeof pendingOperation> {
    // Refresh Ollama models when Ollama-related config changes and periodically.
    const localModels = combineLatest(
        resolvedConfig.pipe(
            map(
                config =>
                    ({
                        autocompleteExperimentalOllamaOptions:
                            config.configuration.autocompleteExperimentalOllamaOptions,
                    }) satisfies Pick<ClientConfiguration, 'autocompleteExperimentalOllamaOptions'>
            ),
            distinctUntilChanged()
        ),
        interval(10 * 60 * 60 /* 10 minutes */).pipe(
            startWith(undefined),
            take(
                // Use only a limited number of timers when running in Vitest so that `vi.runAllTimersAsync()` doesn't get into an infinite loop.
                cenv.CODY_TESTING_LIMIT_MAX_TIMERS ? 10 : Number.MAX_SAFE_INTEGER
            )
        )
    ).pipe(
        switchMap(() =>
            clientCapabilities().isCodyWeb
                ? Observable.of([]) // disable Ollama local models for Cody Web
                : promiseFactoryToObservable(signal => fetchLocalOllamaModels().catch(() => []))
        ),
        // Keep the old localModels results while we're fetching the new ones, to avoid UI jitter.
        shareReplay()
    )

    const relevantConfig = resolvedConfig.pipe(
        map(
            config =>
                ({
                    configuration: {
                        customHeaders: config.configuration.customHeaders,
                        providerLimitPrompt: config.configuration.providerLimitPrompt,
                        devModels: config.configuration.devModels,
                    },
                    auth: config.auth,
                }) satisfies PickResolvedConfiguration<{
                    configuration: 'providerLimitPrompt' | 'customHeaders' | 'devModels'
                    auth: true
                }>
        ),
        distinctUntilChanged()
    )

    const userModelPreferences: Observable<DefaultsAndUserPreferencesForEndpoint> = resolvedConfig.pipe(
        map(config => {
            // Deep clone so it's not readonly and we can mutate it, for convenience.
            const prevPreferences = config.clientState.modelPreferences[config.auth.serverEndpoint]
            return deepClone(prevPreferences ?? EMPTY_PREFERENCES)
        }),
        distinctUntilChanged(),
        tap(preferences => {
            logDebug('ModelsService', 'User model preferences changed', JSON.stringify(preferences))
        }),
        shareReplay()
    )

    type RemoteModelsData = Pick<ModelsData, 'primaryModels'> & {
        preferences: Pick<ModelsData['preferences'], 'defaults'> | null
    }
    const remoteModelsData: Observable<RemoteModelsData | Error | typeof pendingOperation> =
        combineLatest(relevantConfig, authStatus, userProductSubscription).pipe(
            switchMapReplayOperation(([config, authStatus, userProductSubscription]) => {
                if (
                    authStatus.endpoint !== config.auth.serverEndpoint ||
                    authStatus.pendingValidation ||
                    userProductSubscription === pendingOperation
                ) {
                    return Observable.of(pendingOperation)
                }

                if (!authStatus.authenticated) {
                    return Observable.of<RemoteModelsData>({ primaryModels: [], preferences: null })
                }

                const isDotComUser = isDotCom(authStatus)
                const isCodyFreeUser =
                    userProductSubscription == null || userProductSubscription.userCanUpgrade === true

                const serverModelsConfig: Observable<
                    RemoteModelsData | Error | typeof pendingOperation
                > = clientConfig.pipe(
                    switchMapReplayOperation(maybeServerSideClientConfig => {
                        // NOTE: isDotComUser to enable server-side models for DotCom users,
                        // as the modelsAPIEnabled is default to return false on DotCom to avoid older clients
                        // that also share the same check from breaking.
                        if (isDotComUser || maybeServerSideClientConfig?.modelsAPIEnabled) {
                            logDebug('ModelsService', 'new models API enabled')
                            return promiseFactoryToObservable(signal =>
                                fetchServerSideModels_(config, signal)
                            ).pipe(
                                switchMap(serverModelsConfig => {
                                    const data: RemoteModelsData = {
                                        preferences: { defaults: {} },
                                        primaryModels: [],
                                    }

                                    // For DotCom users with early access or on the waitlist, replace the waitlist tag with the appropriate tags.
                                    const enableToolCody: Observable<boolean> = resolvedConfig.pipe(
                                        map(c => !!c.configuration.experimentalMinionAnthropicKey),
                                        distinctUntilChanged()
                                    )
                                    return combineLatest(
                                        featureFlagProvider.evaluateFeatureFlag(
                                            FeatureFlag.CodyEarlyAccess
                                        ),
                                        featureFlagProvider.evaluateFeatureFlag(FeatureFlag.DeepCody),
                                        featureFlagProvider.evaluateFeatureFlag(
                                            FeatureFlag.CodyChatDefaultToClaude35Haiku
                                        ),
                                        enableToolCody,
                                        featureFlagProvider.evaluateFeatureFlag(
                                            FeatureFlag.EnhancedContextWindow
                                        ),
                                        featureFlagProvider.evaluateFeatureFlag(
                                            FeatureFlag.FallbackToFlash
                                        )
                                    ).pipe(
                                        switchMap(
                                            ([
                                                hasEarlyAccess,
                                                hasAgenticChatFlag,
                                                defaultToHaiku,
                                                isToolCodyEnabled,
                                                enhancedContextWindowFlag,
                                                fallbackToFlashFlag,
                                            ]) => {
                                                if (serverModelsConfig) {
                                                    // Remove deprecated models from the list, filter out waitlisted models for Enterprise.
                                                    const filteredModels =
                                                        serverModelsConfig?.models.filter(
                                                            m =>
                                                                m.status !== 'deprecated' &&
                                                                (isDotComUser || m.status !== 'waitlist')
                                                        )
                                                    data.primaryModels.push(
                                                        ...maybeAdjustContextWindows(filteredModels, {
                                                            tier: isDotComUser
                                                                ? isCodyProUser(
                                                                      authStatus,
                                                                      userProductSubscription
                                                                  )
                                                                    ? 'pro'
                                                                    : 'free'
                                                                : 'enterprise',
                                                            enhancedContextWindowFlagEnabled:
                                                                enhancedContextWindowFlag,
                                                        }).map(model =>
                                                            createModelFromServerModel(
                                                                model,
                                                                enhancedContextWindowFlag
                                                            )
                                                        )
                                                    )
                                                    data.preferences!.defaults =
                                                        defaultModelPreferencesFromServerModelsConfig(
                                                            serverModelsConfig
                                                        )
                                                }

                                                // NOTE: Calling `registerModelsFromVSCodeConfiguration()` doesn't
                                                // entirely make sense in a world where LLM models are managed
                                                // server-side. However, this is how Cody can be extended to use locally
                                                // running LLMs such as Ollama. (Though some more testing is needed.)
                                                // See:
                                                // https://sourcegraph.com/blog/local-code-completion-with-ollama-and-cody
                                                data.primaryModels.push(
                                                    ...getModelsFromVSCodeConfiguration(config)
                                                )

                                                // TODO(sqs): remove waitlist from localStorage when user has access
                                                if (isDotComUser && hasEarlyAccess) {
                                                    data.primaryModels = data.primaryModels.map(
                                                        model => {
                                                            if (model.tags.includes(ModelTag.Waitlist)) {
                                                                const newTags = model.tags.filter(
                                                                    tag => tag !== ModelTag.Waitlist
                                                                )
                                                                newTags.push(
                                                                    hasEarlyAccess
                                                                        ? ModelTag.EarlyAccess
                                                                        : ModelTag.OnWaitlist
                                                                )
                                                                return { ...model, tags: newTags }
                                                            }
                                                            return model
                                                        }
                                                    )
                                                }

                                                // Enterprise instances with early access flag enabled
                                                const isVisionSupported = !isDotComUser && hasEarlyAccess
                                                data.primaryModels = data.primaryModels.map(m => ({
                                                    ...m,
                                                    // Gateway doesn't suppoort vision models for Google yet
                                                    tags:
                                                        isVisionSupported && m.provider !== 'google'
                                                            ? m.tags
                                                            : m.tags.filter(t => t !== ModelTag.Vision),
                                                }))

                                                const clientModels = []

                                                // Handle agentic chat features
                                                const isAgenticChatEnabled =
                                                    hasAgenticChatFlag ||
                                                    (isDotComUser && !isCodyFreeUser)
                                                // Handle agentic chat features
                                                const haikuModel = data.primaryModels.find(m =>
                                                    m.id.includes('5-haiku')
                                                )
                                                // Look for any sonnet model to add Deep Cody.
                                                const sonnetModel = data.primaryModels.find(m =>
                                                    m.id.includes('sonnet')
                                                )
                                                const hasDeepCody = data.primaryModels.some(m =>
                                                    m.id.includes('deep-cody')
                                                )
                                                if (
                                                    !hasDeepCody &&
                                                    isAgenticChatEnabled &&
                                                    sonnetModel &&
                                                    haikuModel
                                                ) {
                                                    // Add Deep Cody
                                                    clientModels.push(DEEP_CODY_MODEL)
                                                    // Add Tool Cody
                                                    if (isToolCodyEnabled) {
                                                        clientModels.push(TOOL_CODY_MODEL)
                                                    }
                                                }

                                                // Add the client models to the list of models.
                                                data.primaryModels.push(
                                                    ...maybeAdjustContextWindows(clientModels, {
                                                        tier: isDotComUser
                                                            ? isCodyProUser(
                                                                  authStatus,
                                                                  userProductSubscription
                                                              )
                                                                ? 'pro'
                                                                : 'free'
                                                            : 'enterprise',
                                                        // the feature flag is for serverModels, so it's always false for client models
                                                        enhancedContextWindowFlagEnabled: false,
                                                    }).map(model =>
                                                        createModelFromServerModel(model, false)
                                                    )
                                                )

                                                // Set the default model to Haiku for free users.
                                                if (
                                                    isDotComUser &&
                                                    isCodyFreeUser &&
                                                    defaultToHaiku &&
                                                    haikuModel
                                                ) {
                                                    data.preferences!.defaults.chat = haikuModel.id
                                                }
<<<<<<< HEAD

                                                /**
                                                 * Handle rate limiting for paid users
                                                 *
                                                 * When rate limited:
                                                 * 1. Disables all non-fast models (models without Speed tag)
                                                 * 2. Saves current model preferences for later restoration
                                                 * 3. Forces default model to Gemini Flash for both chat and edit
                                                 *
                                                 * When rate limit is lifted:
                                                 * - Restores previously saved model preferences
                                                 */
                                                if (
                                                    fallbackToFlashFlag &&
                                                    !isFreeUser(authStatus, userProductSubscription)
                                                ) {
                                                    if (authStatus.rateLimited) {
                                                        // Disable all the non-fast models
                                                        data.primaryModels = data.primaryModels.map(
                                                            model => {
                                                                if (
                                                                    !model.tags.includes(ModelTag.Speed)
                                                                ) {
                                                                    return { ...model, disabled: true }
                                                                }
                                                                return model
                                                            }
                                                        )

                                                        // Set Gemini Flash as the selected model
                                                        const modelToFallback =
                                                            'google::v1::gemini-2.0-flash'

                                                        // Try to use Gemini Flash first, if not available fallback to any fast model
                                                        let defaultModel = data.primaryModels.find(
                                                            model => model.id === modelToFallback
                                                        )
                                                        if (!defaultModel) {
                                                            defaultModel = data.primaryModels.find(
                                                                model =>
                                                                    model.tags.includes(ModelTag.Speed)
                                                            )
                                                        }

                                                        // Set the default model
                                                        if (defaultModel && data.preferences) {
                                                            rateLimitState.chatModel =
                                                                data.preferences.defaults.chat || ''
                                                            rateLimitState.editModel =
                                                                data.preferences.defaults.edit || ''

                                                            data.preferences.defaults.chat =
                                                                defaultModel.id
                                                            data.preferences.defaults.edit =
                                                                defaultModel.id

                                                            telemetryRecorder.recordEvent(
                                                                'cody.rateLimit',
                                                                'hit',
                                                                {
                                                                    privateMetadata: {
                                                                        chatModel: defaultModel.id,
                                                                    },
                                                                }
                                                            )
                                                        }
                                                    } else {
                                                        // Re-enable all models
                                                        data.primaryModels = data.primaryModels.map(
                                                            model => {
                                                                if (
                                                                    !model.tags.includes(ModelTag.Speed)
                                                                ) {
                                                                    return {
                                                                        ...model,
                                                                        disabled: false,
                                                                    }
                                                                }
                                                                return model
                                                            }
                                                        )
                                                        const originalChatModel =
                                                            data.primaryModels.find(
                                                                model =>
                                                                    model.id === rateLimitState.chatModel
                                                            )
                                                        const originalEditModel =
                                                            data.primaryModels.find(
                                                                model =>
                                                                    model.id === rateLimitState.editModel
                                                            )
                                                        if (originalChatModel && data.preferences) {
                                                            data.preferences.defaults.chat =
                                                                originalChatModel.id
                                                        }
                                                        if (originalEditModel && data.preferences) {
                                                            data.preferences.defaults.edit =
                                                                originalEditModel.id
                                                        }
                                                    }
                                                }
=======
                                                data.primaryModels = data.primaryModels.map(model => {
                                                    if (
                                                        model.modelRef ===
                                                        data.preferences!.defaults.chat
                                                    ) {
                                                        return {
                                                            ...model,
                                                            tags: [...model.tags, ModelTag.Default],
                                                        }
                                                    }
                                                    return model
                                                })
>>>>>>> aaea9977
                                                return Observable.of(data)
                                            }
                                        )
                                    )
                                })
                            )
                        }

                        // In enterprise mode, we let the sg instance dictate the token limits and allow users
                        // to overwrite it locally (for debugging purposes).
                        //
                        // This is similiar to the behavior we had before introducing the new chat and allows
                        // BYOK customers to set a model of their choice without us having to map it to a known
                        // model on the client.
                        //
                        // NOTE: If configOverwrites?.chatModel is empty, automatically fallback to use the
                        // default model configured on the instance.
                        return configOverwrites.pipe(
                            map((configOverwrites): RemoteModelsData | typeof pendingOperation => {
                                if (configOverwrites === pendingOperation) {
                                    return pendingOperation
                                }
                                if (configOverwrites?.chatModel) {
                                    return {
                                        preferences: null,
                                        primaryModels: [
                                            createModel({
                                                id: configOverwrites.chatModel,
                                                // TODO (umpox) Add configOverwrites.editModel for separate edit support
                                                usage: [ModelUsage.Chat, ModelUsage.Edit],
                                                contextWindow: getEnterpriseContextWindow(
                                                    configOverwrites?.chatModel,
                                                    configOverwrites,
                                                    config.configuration
                                                ),
                                                tags: [ModelTag.Enterprise],
                                            }),
                                        ],
                                    } satisfies RemoteModelsData
                                }

                                // If the enterprise instance didn't have any configuration data for Cody, clear the
                                // models available in the modelsService. Otherwise there will be stale, defunct models
                                // available.
                                return {
                                    preferences: null,
                                    primaryModels: [],
                                } satisfies RemoteModelsData
                            })
                        )
                    })
                )
                return serverModelsConfig
            })
        )
    return combineLatest(localModels, remoteModelsData, userModelPreferences, authStatus).pipe(
        map(
            ([localModels, remoteModelsData, userModelPreferences, currentAuthStatus]):
                | ModelsData
                | typeof pendingOperation => {
                if (remoteModelsData === pendingOperation) {
                    return pendingOperation
                }

                // Calculate isRateLimited directly from the current authStatus
                const isRateLimited = !!(
                    'rateLimited' in currentAuthStatus && currentAuthStatus.rateLimited
                )

                return {
                    localModels,
                    primaryModels: isError(remoteModelsData)
                        ? []
                        : normalizeModelList(remoteModelsData.primaryModels),
                    preferences: isError(remoteModelsData)
                        ? userModelPreferences
                        : resolveModelPreferences(remoteModelsData.preferences, userModelPreferences),
                    isRateLimited,
                }
            }
        ),
        distinctUntilChanged(),
        tap(modelsData => {
            if (modelsData !== pendingOperation && modelsData.primaryModels.length > 0) {
                logDebug(
                    'ModelsService',
                    'ModelsData changed',
                    `${modelsData.primaryModels.length} primary models`
                )
            }
        }),
        shareReplay()
    )
}

function resolveModelPreferences(
    remote: Pick<DefaultsAndUserPreferencesForEndpoint, 'defaults'> | null,
    user: DefaultsAndUserPreferencesForEndpoint
): DefaultsAndUserPreferencesForEndpoint {
    user = deepClone(user)

    function setDefaultModel(usage: ModelUsage, newDefaultModelId: string | undefined): void {
        // If our cached default model matches, nothing needed.
        if (user.defaults[usage] === newDefaultModelId) {
            return
        }

        // Otherwise, the model has updated so we should set it in the
        // in-memory cache as well as the on-disk cache if it exists, and
        // drop any previously selected models for this usage type.
        user.defaults[usage] = newDefaultModelId
        delete user.selected[usage]
    }
    if (remote?.defaults) {
        setDefaultModel(ModelUsage.Chat, remote.defaults.chat)
        setDefaultModel(ModelUsage.Edit, remote.defaults.edit || remote.defaults.chat)
        setDefaultModel(ModelUsage.Autocomplete, remote.defaults.autocomplete)
    }
    return user
}

/**
 * Don't allow a BYOK model to shadow a model from the server.
 */
function normalizeModelList(models: Model[]): Model[] {
    const modelsBYOK = models.filter(model => model.tags.includes(ModelTag.BYOK))
    const modelsNonBYOK = models.filter(model => !model.tags.includes(ModelTag.BYOK))

    const modelIDsNonBYOK = new Set(modelsNonBYOK.map(m => m.id))
    return [...modelsNonBYOK, ...modelsBYOK.filter(model => !modelIDsNonBYOK.has(model.id))]
}

export interface ChatModelProviderConfig {
    provider: string
    model: string
    inputTokens?: number
    outputTokens?: number
    apiKey?: string
    apiEndpoint?: string
    options?: Record<string, any>
}

/**
 * Adds any Models defined by the Visual Studio "cody.dev.models" configuration into the
 * modelsService. This provides a way to interact with models not hard-coded by default.
 *
 * NOTE: DotCom Connections only as model options are not available for Enterprise BUG: This does
 * NOT make any model changes based on the "cody.dev.useServerDefinedModels".
 *
 * @internal This accesses config outside of the {@link resolvedConfig} global observable, but it
 * takes a `config` parameter (that it doesn't actually use) to try to enforce that it is a functon
 * of the config.
 */
function getModelsFromVSCodeConfiguration({
    configuration: { devModels },
}: PickResolvedConfiguration<{ configuration: 'devModels' }>): Model[] {
    return (
        devModels?.map(m =>
            createModel({
                id: `${m.provider}/${m.model}`,
                usage: [ModelUsage.Chat, ModelUsage.Edit],
                contextWindow: {
                    input: m.inputTokens ?? CHAT_INPUT_TOKEN_BUDGET,
                    output: m.outputTokens ?? ANSWER_TOKENS,
                },
                clientSideConfig: {
                    apiKey: m.apiKey,
                    apiEndpoint: m.apiEndpoint,
                    options: m.options,
                },
                tags: [ModelTag.Local, ModelTag.BYOK, ModelTag.Experimental],
            })
        ) ?? []
    )
}

// fetchServerSideModels contacts the Sourcegraph endpoint, and fetches the LLM models it
// currently supports. Requires that the current user is authenticated, with their credentials
// stored.
//
// Throws an exception on any errors.
async function fetchServerSideModels(
    config: PickResolvedConfiguration<{ configuration: 'customHeaders'; auth: true }>,
    signal?: AbortSignal
): Promise<ServerModelConfiguration | undefined> {
    // Fetch the data via REST API.
    // NOTE: We may end up exposing this data via GraphQL, it's still TBD.
    const client = new RestClient(config.auth, config.configuration.customHeaders)
    return await client.getAvailableModels(signal)
}

/**
 * Adjusts context windows for models based on user tier and model characteristics.
 *
 * This function:
 * 1. Applies tokenizer-specific adjustments (e.g., for Mistral models)
 * 2. Enforces tier-specific context window limits (free, pro, enterprise)
 * 3. Sets appropriate output token limits based on model capabilities
 *
 * @param models - Array of models to adjust
 * @param isPro - Whether the user has a pro subscription
 * @param isFree - Whether the user has a free subscription
 * @returns Array of models with adjusted context windows
 */
export const maybeAdjustContextWindows = (
    models: ServerModel[],
    config: { tier: 'free' | 'pro' | 'enterprise'; enhancedContextWindowFlagEnabled: boolean }
): ServerModel[] => {
    // Compile regex once
    const mistralRegex = /^mi(x|s)tral/

    // Apply restrictions to all models
    return models.map(model => {
        let { maxInputTokens, maxOutputTokens } = model.contextWindow

        // Apply Mistral-specific adjustment
        if (mistralRegex.test(model.modelName)) {
            // Adjust the context window size for Mistral models because the OpenAI tokenizer undercounts tokens in English
            // compared to the Mistral tokenizer. Based on our observations, the OpenAI tokenizer usually undercounts by about 13%.
            // We reduce the context window by 15% (0.85 multiplier) to provide a safety buffer and prevent potential overflow.
            // Note: In other languages, the OpenAI tokenizer might actually overcount tokens. As a result, we accept the risk
            // of using a slightly smaller context window than what's available for those languages.
            maxInputTokens = Math.round(maxInputTokens * MISTRAL_ADJUSTMENT_FACTOR)
        }

        // Keep the code block the same for the old clients
        if (
            config.enhancedContextWindowFlagEnabled === undefined ||
            !config.enhancedContextWindowFlagEnabled
        ) {
            return { ...model, contextWindow: { ...model.contextWindow, maxInputTokens } }
        }

        // Apply enhanced context window limits if the flag is on
        const ctWindow = model.modelConfigAllTiers
            ? model.modelConfigAllTiers[config.tier].contextWindow
            : { maxInputTokens, maxOutputTokens }

        // Return model with adjusted context window
        return {
            ...model,
            contextWindow: {
                ...model.contextWindow,
                maxInputTokens: ctWindow.maxInputTokens,
                maxOutputTokens: ctWindow.maxOutputTokens,
                maxUserInputTokens: ctWindow.maxUserInputTokens,
            },
        }
    })
}
function deepClone<T>(value: T): T {
    return JSON.parse(JSON.stringify(value)) as T
}

export function defaultModelPreferencesFromServerModelsConfig(
    config: ServerModelConfiguration
): DefaultsAndUserPreferencesForEndpoint['defaults'] {
    return {
        autocomplete: config.defaultModels.codeCompletion,
        chat: config.defaultModels.chat,
        edit: config.defaultModels.chat,
    }
}

export function handleRateLimitError(error: RateLimitError): void {
    const currentStatus = currentAuthStatusOrNotReadyYet()
    if (currentStatus?.authenticated) {
        const updatedStatus: AuthStatus = {
            ...currentStatus,
            rateLimited: true,
        }
        mockAuthStatus(updatedStatus)
    }
}<|MERGE_RESOLUTION|>--- conflicted
+++ resolved
@@ -339,8 +339,6 @@
                                                 ) {
                                                     data.preferences!.defaults.chat = haikuModel.id
                                                 }
-<<<<<<< HEAD
-
                                                 /**
                                                  * Handle rate limiting for paid users
                                                  *
@@ -441,7 +439,7 @@
                                                         }
                                                     }
                                                 }
-=======
+
                                                 data.primaryModels = data.primaryModels.map(model => {
                                                     if (
                                                         model.modelRef ===
@@ -454,7 +452,6 @@
                                                     }
                                                     return model
                                                 })
->>>>>>> aaea9977
                                                 return Observable.of(data)
                                             }
                                         )
