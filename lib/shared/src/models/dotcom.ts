import type { Model } from '.'
import {
    CHAT_INPUT_TOKEN_BUDGET,
    CHAT_OUTPUT_TOKEN_BUDGET,
    EXTENDED_CHAT_INPUT_TOKEN_BUDGET,
    EXTENDED_USER_CONTEXT_TOKEN_BUDGET,
} from '../token/constants'
import { ModelTag } from './tags'

import { type ModelContextWindow, ModelUsage } from './types'

const basicContextWindow: ModelContextWindow = {
    input: CHAT_INPUT_TOKEN_BUDGET,
    output: CHAT_OUTPUT_TOKEN_BUDGET,
}

/**
 * Has a higher context window with a separate limit for user-context.
 */
const expandedContextWindow: ModelContextWindow = {
    input: EXTENDED_CHAT_INPUT_TOKEN_BUDGET,
    output: CHAT_OUTPUT_TOKEN_BUDGET,
    context: { user: EXTENDED_USER_CONTEXT_TOKEN_BUDGET },
}

/**
 * Returns an array of Models representing the default models for DotCom.
 * The order listed here is the order shown to users. Put the default LLM first.
 *
 * NOTE: The models MUST first be added to the custom chat models list in Cody Gateway.
 * @link https://sourcegraph.com/github.com/sourcegraph/sourcegraph/-/blob/internal/completions/httpapi/chat.go?L48-51
 *
 * @returns An array of `Models` objects.
 * @deprecated This will be replaced with server-sent models
 */
export const DEFAULT_DOT_COM_MODELS = [
    // --------------------------------
    // Anthropic models
    // --------------------------------
    {
        title: 'Claude 3.5 Sonnet',
        model: 'anthropic/claude-3-5-sonnet-20240620',
        provider: 'Anthropic',
        usage: [ModelUsage.Chat, ModelUsage.Edit],
        contextWindow: expandedContextWindow,
<<<<<<< HEAD
        tags: [ModelTag.Gateway, ModelTag.Balanced, ModelTag.Free],
=======
        deprecated: false,
        uiGroup: ModelUIGroup.Accuracy,
>>>>>>> 8ad2cb57
    },
    {
        title: 'Claude 3 Sonnet',
        model: 'anthropic/claude-3-sonnet-20240229',
        provider: 'Anthropic',
        usage: [ModelUsage.Chat, ModelUsage.Edit],
        contextWindow: expandedContextWindow,
<<<<<<< HEAD
        tags: [ModelTag.Gateway, ModelTag.Recommended, ModelTag.Accuracy],
=======
        deprecated: false,
        uiGroup: ModelUIGroup.Balanced,
>>>>>>> 8ad2cb57
    },
    {
        title: 'Claude 3 Opus',
        model: 'anthropic/claude-3-opus-20240229',
        provider: 'Anthropic',
        usage: [ModelUsage.Chat, ModelUsage.Edit],
        contextWindow: expandedContextWindow,
        tags: [ModelTag.Gateway, ModelTag.Pro, ModelTag.Recommended, ModelTag.Accuracy],
    },
    {
        title: 'Claude 3 Haiku',
        model: 'anthropic/claude-3-haiku-20240307',
        provider: 'Anthropic',
        usage: [ModelUsage.Chat, ModelUsage.Edit],
        contextWindow: basicContextWindow,
        tags: [ModelTag.Gateway, ModelTag.Speed],
    },

    // --------------------------------
    // OpenAI models
    // --------------------------------
    {
        title: 'GPT-4o',
        model: 'openai/gpt-4o',
        provider: 'OpenAI',
        usage: [ModelUsage.Chat, ModelUsage.Edit],
        contextWindow: expandedContextWindow,
        tags: [ModelTag.Gateway, ModelTag.Pro, ModelTag.Recommended, ModelTag.Accuracy],
    },
    {
        title: 'GPT-4 Turbo',
        model: 'openai/gpt-4-turbo',
        provider: 'OpenAI',
        usage: [ModelUsage.Chat, ModelUsage.Edit],
        contextWindow: basicContextWindow,
        tags: [ModelTag.Gateway, ModelTag.Pro, ModelTag.Accuracy],
    },
    {
        title: 'GPT-3.5 Turbo',
        model: 'openai/gpt-3.5-turbo',
        provider: 'OpenAI',
        usage: [ModelUsage.Chat, ModelUsage.Edit],
        contextWindow: basicContextWindow,
        tags: [ModelTag.Gateway, ModelTag.Speed],
    },

    // --------------------------------
    // Google models
    // --------------------------------
    {
        title: 'Gemini 1.5 Pro',
        model: 'google/gemini-1.5-pro-latest',
        provider: 'Google',
        usage: [ModelUsage.Chat, ModelUsage.Edit],
        contextWindow: expandedContextWindow,
        tags: [ModelTag.Gateway, ModelTag.Accuracy],
    },
    {
        title: 'Gemini 1.5 Flash',
        model: 'google/gemini-1.5-flash-latest',
        provider: 'Google',
        usage: [ModelUsage.Chat, ModelUsage.Edit],
        contextWindow: expandedContextWindow,
        tags: [ModelTag.Gateway, ModelTag.Speed],
    },

    // TODO (tom) Improve prompt for Mixtral + Edit to see if we can use it there too.
    {
        title: 'Mixtral 8x7B',
        model: 'fireworks/accounts/fireworks/models/mixtral-8x7b-instruct',
        provider: 'Mistral',
        usage: [ModelUsage.Chat],
        contextWindow: basicContextWindow,
        tags: [ModelTag.Gateway, ModelTag.Speed],
    },
    {
        title: 'Mixtral 8x22B',
        model: 'fireworks/accounts/fireworks/models/mixtral-8x22b-instruct',
        provider: 'Mistral',
        usage: [ModelUsage.Chat],
        contextWindow: basicContextWindow,
        tags: [ModelTag.Gateway, ModelTag.Accuracy],
    },
] as const satisfies Model[]

/**
 * Returns an array of Models representing the default models for DotCom.
 *
 * @returns An array of `Models` objects.
 * @deprecated This will be replaced with server-sent models
 */
export function getDotComDefaultModels(): Model[] {
    return DEFAULT_DOT_COM_MODELS
}<|MERGE_RESOLUTION|>--- conflicted
+++ resolved
@@ -43,12 +43,7 @@
         provider: 'Anthropic',
         usage: [ModelUsage.Chat, ModelUsage.Edit],
         contextWindow: expandedContextWindow,
-<<<<<<< HEAD
         tags: [ModelTag.Gateway, ModelTag.Balanced, ModelTag.Free],
-=======
-        deprecated: false,
-        uiGroup: ModelUIGroup.Accuracy,
->>>>>>> 8ad2cb57
     },
     {
         title: 'Claude 3 Sonnet',
@@ -56,12 +51,7 @@
         provider: 'Anthropic',
         usage: [ModelUsage.Chat, ModelUsage.Edit],
         contextWindow: expandedContextWindow,
-<<<<<<< HEAD
         tags: [ModelTag.Gateway, ModelTag.Recommended, ModelTag.Accuracy],
-=======
-        deprecated: false,
-        uiGroup: ModelUIGroup.Balanced,
->>>>>>> 8ad2cb57
     },
     {
         title: 'Claude 3 Opus',
