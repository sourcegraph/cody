import { type Model, type ServerModel, createModelFromServerModel } from './model'
import type { ServerModelConfiguration } from './modelsService'
import type { ModelTag } from './tags'

/**
 * Copy of the DotCom model configuration API response from Sep 26 2024.
 */
<<<<<<< HEAD
export const DEFAULT_DOT_COM_MODELS = [
    // --------------------------------
    // Powerful models
    // --------------------------------
    {
        title: 'Claude 3.5 Sonnet',
        id: 'anthropic/claude-3-5-sonnet-20240620',
        provider: 'Anthropic',
        usage: [ModelUsage.Chat, ModelUsage.Edit],
        contextWindow: expandedContextWindow,
        tags: [ModelTag.Gateway, ModelTag.Power, ModelTag.Recommended, ModelTag.Free],
    },
    {
        title: 'Cody Reflection',
        // NOTE: This is not a valid model ID that gateway recognizes.
        // The id must be replaced by ChatClient before sending the request"
        id: 'sourcegraph/cody-reflection',
        provider: 'Sourcegraph',
        usage: [ModelUsage.Chat],
        contextWindow: expandedContextWindow,
        tags: [ModelTag.Gateway, ModelTag.Power, ModelTag.Pro, ModelTag.Internal],
    },
    {
        title: 'Claude 3 Opus',
        id: 'anthropic/claude-3-opus-20240229',
        provider: 'Anthropic',
        usage: [ModelUsage.Chat, ModelUsage.Edit],
        contextWindow: expandedContextWindow,
        tags: [ModelTag.Gateway, ModelTag.Pro, ModelTag.Power],
    },
    {
        title: 'GPT-4o',
        id: 'openai/gpt-4o',
        provider: 'OpenAI',
        usage: [ModelUsage.Chat, ModelUsage.Edit],
        contextWindow: expandedContextWindow,
        tags: [ModelTag.Gateway, ModelTag.Power, ModelTag.Pro],
    },
    {
        title: 'Gemini 1.5 Pro',
        id: 'google/gemini-1.5-pro',
        provider: 'Google',
        usage: [ModelUsage.Chat, ModelUsage.Edit],
        contextWindow: expandedContextWindow,
        tags: [ModelTag.Gateway, ModelTag.Power],
=======
const MOCKED_SERVER_MODELS_CONFIG = {
    schemaVersion: '1.0',
    revision: '0.0.0+dev',
    providers: [
        {
            id: 'anthropic',
            displayName: 'Anthropic',
        },
        {
            id: 'fireworks',
            displayName: 'Fireworks',
        },
        {
            id: 'google',
            displayName: 'Google',
        },
        {
            id: 'openai',
            displayName: 'OpenAI',
        },
        {
            id: 'mistral',
            displayName: 'Mistral',
        },
    ],
    models: [
        {
            modelRef: 'anthropic::2023-06-01::claude-3.5-sonnet',
            displayName: 'Claude 3.5 Sonnet',
            modelName: 'claude-3-5-sonnet-20240620',
            capabilities: ['edit', 'chat'],
            category: 'balanced' as ModelTag.Balanced,
            status: 'stable',
            tier: 'free' as ModelTag.Free,
            contextWindow: {
                maxInputTokens: 45000,
                maxOutputTokens: 4000,
            },
        },
        {
            modelRef: 'anthropic::2023-06-01::claude-3-opus',
            displayName: 'Claude 3 Opus',
            modelName: 'claude-3-opus-20240229',
            capabilities: ['edit', 'chat'],
            category: 'other',
            status: 'stable',
            tier: 'pro' as ModelTag.Pro,
            contextWindow: {
                maxInputTokens: 45000,
                maxOutputTokens: 4000,
            },
        },
        {
            modelRef: 'anthropic::2023-06-01::claude-3-haiku',
            displayName: 'Claude 3 Haiku',
            modelName: 'claude-3-haiku-20240307',
            capabilities: ['edit', 'chat'],
            category: 'speed' as ModelTag.Speed,
            status: 'stable',
            tier: 'free' as ModelTag.Free,
            contextWindow: {
                maxInputTokens: 7000,
                maxOutputTokens: 4000,
            },
        },
        {
            modelRef: 'fireworks::v1::starcoder',
            displayName: 'StarCoder',
            modelName: 'starcoder',
            capabilities: ['autocomplete'],
            category: 'speed' as ModelTag.Speed,
            status: 'stable',
            tier: 'pro' as ModelTag.Pro,
            contextWindow: {
                maxInputTokens: 2048,
                maxOutputTokens: 256,
            },
        },
        {
            modelRef: 'fireworks::v1::deepseek-coder-v2-lite-base',
            displayName: 'DeepSeek V2 Lite Base',
            modelName: 'accounts/sourcegraph/models/deepseek-coder-v2-lite-base',
            capabilities: ['autocomplete'],
            category: 'speed' as ModelTag.Speed,
            status: 'stable',
            tier: 'pro' as ModelTag.Pro,
            contextWindow: {
                maxInputTokens: 2048,
                maxOutputTokens: 256,
            },
        },
        {
            modelRef: 'google::v1::gemini-1.5-pro',
            displayName: 'Gemini 1.5 Pro',
            modelName: 'gemini-1.5-pro',
            capabilities: ['edit', 'chat'],
            category: 'balanced' as ModelTag.Balanced,
            status: 'stable',
            tier: 'free' as ModelTag.Free,
            contextWindow: {
                maxInputTokens: 45000,
                maxOutputTokens: 4000,
            },
        },
        {
            modelRef: 'google::v1::gemini-1.5-flash',
            displayName: 'Gemini 1.5 Flash',
            modelName: 'gemini-1.5-flash',
            capabilities: ['edit', 'chat'],
            category: 'speed' as ModelTag.Speed,
            status: 'stable',
            tier: 'free' as ModelTag.Free,
            contextWindow: {
                maxInputTokens: 45000,
                maxOutputTokens: 4000,
            },
        },
        {
            modelRef: 'openai::2024-02-01::gpt-4o',
            displayName: 'GPT-4o',
            modelName: 'gpt-4o',
            capabilities: ['edit', 'chat'],
            category: 'balanced' as ModelTag.Balanced,
            status: 'stable',
            tier: 'pro' as ModelTag.Pro,
            contextWindow: {
                maxInputTokens: 45000,
                maxOutputTokens: 4000,
            },
        },
        {
            modelRef: 'openai::2024-02-01::cody-chat-preview-001',
            displayName: 'OpenAI o1-preview',
            modelName: 'cody-chat-preview-001',
            capabilities: ['chat'],
            category: 'accuracy',
            status: 'waitlist' as ModelTag.Waitlist,
            tier: 'pro' as ModelTag.Pro,
            contextWindow: {
                maxInputTokens: 45000,
                maxOutputTokens: 4000,
            },
        },
        {
            modelRef: 'openai::2024-02-01::cody-chat-preview-002',
            displayName: 'OpenAI o1-mini',
            modelName: 'cody-chat-preview-002',
            capabilities: ['chat'],
            category: 'accuracy',
            status: 'waitlist' as ModelTag.Waitlist,
            tier: 'pro' as ModelTag.Pro,
            contextWindow: {
                maxInputTokens: 45000,
                maxOutputTokens: 4000,
            },
        },
    ],
    defaultModels: {
        chat: 'anthropic::2023-06-01::claude-3.5-sonnet',
        fastChat: 'anthropic::2023-06-01::claude-3-haiku',
        codeCompletion: 'fireworks::v1::deepseek-coder-v2-lite-base',
>>>>>>> 5c3d490b
    },
} as const satisfies ServerModelConfiguration

export function getMockedDotComClientModels(): Model[] {
    return MOCKED_SERVER_MODELS_CONFIG.models.map(createModelFromServerModel)
}

export function getMockedDotComServerModels(): ServerModel[] {
    return MOCKED_SERVER_MODELS_CONFIG.models
}<|MERGE_RESOLUTION|>--- conflicted
+++ resolved
@@ -5,53 +5,6 @@
 /**
  * Copy of the DotCom model configuration API response from Sep 26 2024.
  */
-<<<<<<< HEAD
-export const DEFAULT_DOT_COM_MODELS = [
-    // --------------------------------
-    // Powerful models
-    // --------------------------------
-    {
-        title: 'Claude 3.5 Sonnet',
-        id: 'anthropic/claude-3-5-sonnet-20240620',
-        provider: 'Anthropic',
-        usage: [ModelUsage.Chat, ModelUsage.Edit],
-        contextWindow: expandedContextWindow,
-        tags: [ModelTag.Gateway, ModelTag.Power, ModelTag.Recommended, ModelTag.Free],
-    },
-    {
-        title: 'Cody Reflection',
-        // NOTE: This is not a valid model ID that gateway recognizes.
-        // The id must be replaced by ChatClient before sending the request"
-        id: 'sourcegraph/cody-reflection',
-        provider: 'Sourcegraph',
-        usage: [ModelUsage.Chat],
-        contextWindow: expandedContextWindow,
-        tags: [ModelTag.Gateway, ModelTag.Power, ModelTag.Pro, ModelTag.Internal],
-    },
-    {
-        title: 'Claude 3 Opus',
-        id: 'anthropic/claude-3-opus-20240229',
-        provider: 'Anthropic',
-        usage: [ModelUsage.Chat, ModelUsage.Edit],
-        contextWindow: expandedContextWindow,
-        tags: [ModelTag.Gateway, ModelTag.Pro, ModelTag.Power],
-    },
-    {
-        title: 'GPT-4o',
-        id: 'openai/gpt-4o',
-        provider: 'OpenAI',
-        usage: [ModelUsage.Chat, ModelUsage.Edit],
-        contextWindow: expandedContextWindow,
-        tags: [ModelTag.Gateway, ModelTag.Power, ModelTag.Pro],
-    },
-    {
-        title: 'Gemini 1.5 Pro',
-        id: 'google/gemini-1.5-pro',
-        provider: 'Google',
-        usage: [ModelUsage.Chat, ModelUsage.Edit],
-        contextWindow: expandedContextWindow,
-        tags: [ModelTag.Gateway, ModelTag.Power],
-=======
 const MOCKED_SERVER_MODELS_CONFIG = {
     schemaVersion: '1.0',
     revision: '0.0.0+dev',
@@ -213,7 +166,6 @@
         chat: 'anthropic::2023-06-01::claude-3.5-sonnet',
         fastChat: 'anthropic::2023-06-01::claude-3-haiku',
         codeCompletion: 'fireworks::v1::deepseek-coder-v2-lite-base',
->>>>>>> 5c3d490b
     },
 } as const satisfies ServerModelConfiguration
 
