--- conflicted
+++ resolved
@@ -1,23 +1,18 @@
 import { Configuration } from '../configuration'
 import { EmbeddingsSearch } from '../embeddings'
-<<<<<<< HEAD
 import { GraphContextFetcher } from '../graph-context'
-import { ContextResult, FilenameContextFetcher, KeywordContextFetcher } from '../local-context'
+import {
+    ContextResult,
+    FilenameContextFetcher,
+    IndexedKeywordContextFetcher,
+    KeywordContextFetcher,
+} from '../local-context'
 import {
     isMarkdownFile,
     populateCodeContextTemplate,
     populateMarkdownContextTemplate,
     populatePreciseCodeContextTemplate,
 } from '../prompt/templates'
-=======
-import {
-    ContextResult,
-    FilenameContextFetcher,
-    IndexedKeywordContextFetcher,
-    KeywordContextFetcher,
-} from '../local-context'
-import { isMarkdownFile, populateCodeContextTemplate, populateMarkdownContextTemplate } from '../prompt/templates'
->>>>>>> d6671fa9
 import { Message } from '../sourcegraph-api'
 import { EmbeddingsSearchResult } from '../sourcegraph-api/graphql/client'
 import { UnifiedContextFetcher } from '../unified-context'
@@ -38,11 +33,8 @@
         private embeddings: EmbeddingsSearch | null,
         private keywords: KeywordContextFetcher | null,
         private filenames: FilenameContextFetcher | null,
-<<<<<<< HEAD
         private graph: GraphContextFetcher | null,
-=======
         public symf?: IndexedKeywordContextFetcher | null,
->>>>>>> d6671fa9
         private unifiedContextFetcher?: UnifiedContextFetcher | null,
         private rerank?: (query: string, results: ContextResult[]) => Promise<ContextResult[]>
     ) {}
