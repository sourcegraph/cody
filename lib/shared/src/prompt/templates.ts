import path from 'path'

<<<<<<< HEAD
import { getFileExtension, getNormalizedLanguageName } from '../chat/recipes/helpers'
=======
import { ActiveTextEditorDiagnostic } from '../editor'
>>>>>>> ab20003c

const CODE_CONTEXT_TEMPLATE = `Use following code snippet from file \`{filePath}\`:
\`\`\`{language}
{text}
\`\`\``

const CODE_CONTEXT_TEMPLATE_WITH_REPO = `Use following code snippet from file \`{filePath}\` in repository \`{repoName}\`:
\`\`\`{language}
{text}
\`\`\``

export function populateCodeContextTemplate(code: string, filePath: string, repoName?: string): string {
    return (repoName ? CODE_CONTEXT_TEMPLATE_WITH_REPO.replace('{repoName}', repoName) : CODE_CONTEXT_TEMPLATE)
        .replace('{filePath}', filePath)
        .replace('{language}', getExtension(filePath))
        .replace('{text}', code)
}

const MARKDOWN_CONTEXT_TEMPLATE = 'Use the following text from file `{filePath}`:\n{text}'

const MARKDOWN_CONTEXT_TEMPLATE_WITH_REPO =
    'Use the following text from file `{filePath}` in repository `{repoName}`:\n{text}'

export function populateMarkdownContextTemplate(markdown: string, filePath: string, repoName?: string): string {
    return (repoName ? MARKDOWN_CONTEXT_TEMPLATE_WITH_REPO.replace('{repoName}', repoName) : MARKDOWN_CONTEXT_TEMPLATE)
        .replace('{filePath}', filePath)
        .replace('{text}', markdown)
}

const CURRENT_EDITOR_CODE_TEMPLATE = 'I have the `{filePath}` file opened in my editor. '

const CURRENT_EDITOR_CODE_TEMPLATE_WITH_REPO =
    'I have the `{filePath}` file from the repository `{repoName}` opened in my editor. '

export function populateCurrentEditorContextTemplate(code: string, filePath: string, repoName?: string): string {
    const context = isMarkdownFile(filePath)
        ? populateMarkdownContextTemplate(code, filePath, repoName)
        : populateCodeContextTemplate(code, filePath, repoName)
    return (
        (repoName
            ? CURRENT_EDITOR_CODE_TEMPLATE_WITH_REPO.replace('{repoName}', repoName)
            : CURRENT_EDITOR_CODE_TEMPLATE
        ).replace(/{filePath}/g, filePath) + context
    )
}

const CURRENT_EDITOR_SELECTED_CODE_TEMPLATE =
    'Here is the selected code from file `{filePath}`, written in {language}: '

const CURRENT_EDITOR_SELECTED_CODE_TEMPLATE_WITH_REPO =
    'Here is the selected code from file `{filePath}` in the {repoName} repository, written in {language}: '

export function populateCurrentEditorSelectedContextTemplate(
    code: string,
    filePath: string,
    repoName?: string
): string {
    const extension = getFileExtension(filePath)
    const languageName = getNormalizedLanguageName(extension)
    const context = isMarkdownFile(filePath)
        ? populateMarkdownContextTemplate(code, filePath, repoName)
        : populateCodeContextTemplate(code, filePath, repoName)
    return (
        (repoName
            ? CURRENT_EDITOR_SELECTED_CODE_TEMPLATE_WITH_REPO.replace('{repoName}', repoName)
            : CURRENT_EDITOR_SELECTED_CODE_TEMPLATE
        )
            .replace('{language}', languageName)
            .replace(/{filePath}/g, filePath) + context
    )
}

const DIAGNOSTICS_CONTEXT_TEMPLATE = `Use the following {type} from the code snippet in the file \`{filePath}\`
{prefix}: {message}
Code snippet:
\`\`\`{language}
{code}
\`\`\``

export function populateCurrentEditorDiagnosticsTemplate(
    { message, type, text }: ActiveTextEditorDiagnostic,
    filePath: string
): string {
    const language = getExtension(filePath)
    return DIAGNOSTICS_CONTEXT_TEMPLATE.replace('{type}', type)
        .replace('{filePath}', filePath)
        .replace('{prefix}', type)
        .replace('{message}', message)
        .replace('{language}', language)
        .replace('{code}', text)
}

const COMMAND_OUTPUT_TEMPLATE = 'Here is the output returned from the terminal.\n'

export function populateTerminalOutputContextTemplate(output: string): string {
    return COMMAND_OUTPUT_TEMPLATE + output
}

const MARKDOWN_EXTENSIONS = new Set(['md', 'markdown'])

export function isMarkdownFile(filePath: string): boolean {
    return MARKDOWN_EXTENSIONS.has(getExtension(filePath))
}

function getExtension(filePath: string): string {
    return path.extname(filePath).slice(1)
}<|MERGE_RESOLUTION|>--- conflicted
+++ resolved
@@ -1,10 +1,7 @@
 import path from 'path'
 
-<<<<<<< HEAD
 import { getFileExtension, getNormalizedLanguageName } from '../chat/recipes/helpers'
-=======
 import { ActiveTextEditorDiagnostic } from '../editor'
->>>>>>> ab20003c
 
 const CODE_CONTEXT_TEMPLATE = `Use following code snippet from file \`{filePath}\`:
 \`\`\`{language}
