--- conflicted
+++ resolved
@@ -1,9 +1,7 @@
-<<<<<<< HEAD
 import type { EmbeddingsProvider } from './codebase-context/context-status'
 import type { FileURI } from './common/uri'
-=======
+
 import type { PromptString } from './prompt/prompt-string'
->>>>>>> 77da391a
 
 export type ConfigurationUseContext = 'embeddings' | 'keyword' | 'none' | 'blended' | 'unified'
 
@@ -238,14 +236,14 @@
     }
 }
 
-<<<<<<< HEAD
 export interface EmbeddingsModelConfig {
     model: string
     dimension: number
     provider: EmbeddingsProvider
     endpoint: string
     indexPath: FileURI
-=======
+}
+
 /**
  * @see https://console.groq.com/docs/text-chat
  */
@@ -278,5 +276,4 @@
      *A stop sequence is a predefined or user-specified text string that signals an AI to stop generating content, ensuring its responses remain focused and concise.
      */
     stop?: string[]
->>>>>>> 77da391a
 }