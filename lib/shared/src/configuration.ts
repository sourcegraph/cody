--- conflicted
+++ resolved
@@ -76,13 +76,8 @@
     autocompleteExperimentalOllamaOptions: OllamaOptions
     autocompleteExperimentalFireworksOptions?: FireworksOptions
     autocompleteExperimentalMultiModelCompletions?: MultimodelSingleModelConfig[]
-<<<<<<< HEAD
-    autocompleteExperimentalSmartThrottle?: boolean
-    autocompleteExperimentalSmartThrottleExtended?: boolean
+    autocompleteExperimentalHotStreakAndSmartThrottle?: boolean
     autocompleteExperimentalPreloadDebounceInterval?: number
-=======
-    autocompleteExperimentalHotStreakAndSmartThrottle?: boolean
->>>>>>> 5b0f31f8
 
     /**
      * Hidden settings
