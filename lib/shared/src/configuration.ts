export type ConfigurationUseContext = 'embeddings' | 'keyword' | 'none' | 'blended' | 'unified'

/**
 * Get the numeric ID corresponding to the ConfigurationUseContext mode.
 */
export const CONTEXT_SELECTION_ID: Record<ConfigurationUseContext, number> = {
    none: 0,
    embeddings: 1,
    keyword: 2,
    blended: 10,
    unified: 11,
}

// Should we share VS Code specific config via cody-shared?
export interface Configuration {
    proxy?: string | null
    codebase?: string
    debugEnable: boolean
    debugFilter: RegExp | null
    debugVerbose: boolean
    telemetryLevel: 'all' | 'off' | 'agent'
    useContext: ConfigurationUseContext
    customHeaders: Record<string, string>
    chatPreInstruction: string
    codeActions: boolean
    commandCodeLenses: boolean
    editorTitleCommandIcon: boolean

    /**
     * Autocomplete
     */
    autocomplete: boolean
    autocompleteLanguages: Record<string, boolean>
    autocompleteAdvancedProvider: 'anthropic' | 'fireworks' | 'unstable-openai' | null
    autocompleteAdvancedModel: string | null
    autocompleteCompleteSuggestWidgetSelection?: boolean
    autocompleteFormatOnAccept?: boolean

    /**
     * Experimental
     */
    experimentalGuardrails: boolean
    experimentalLocalSymbols: boolean
    experimentalSymfContext: boolean
    experimentalSimpleChatContext: boolean
    experimentalChatPredictions: boolean

    /**
     * Experimental autocomplete
     */
    autocompleteExperimentalSyntacticPostProcessing?: boolean
<<<<<<< HEAD
    internalUnstable: boolean
=======
    autocompleteExperimentalDynamicMultilineCompletions?: boolean
    autocompleteExperimentalHotStreak?: boolean
>>>>>>> 4d41f85b
    autocompleteExperimentalGraphContext: 'lsp-light' | 'bfg' | 'bfg-mixed' | null

    /**
     * Hidden settings
     */
    isRunningInsideAgent?: boolean
    agentIDE?: 'VSCode' | 'JetBrains' | 'Neovim' | 'Emacs'
    autocompleteTimeouts: AutocompleteTimeouts

    testingLocalEmbeddingsModel: string | undefined
    testingLocalEmbeddingsEndpoint: string | undefined
    testingLocalEmbeddingsIndexLibraryPath: string | undefined
}

export interface AutocompleteTimeouts {
    multiline?: number
    singleline?: number
}

export interface ConfigurationWithAccessToken extends Configuration {
    serverEndpoint: string
    /** The access token, which is stored in the secret storage (not configuration). */
    accessToken: string | null
}<|MERGE_RESOLUTION|>--- conflicted
+++ resolved
@@ -49,12 +49,9 @@
      * Experimental autocomplete
      */
     autocompleteExperimentalSyntacticPostProcessing?: boolean
-<<<<<<< HEAD
     internalUnstable: boolean
-=======
     autocompleteExperimentalDynamicMultilineCompletions?: boolean
     autocompleteExperimentalHotStreak?: boolean
->>>>>>> 4d41f85b
     autocompleteExperimentalGraphContext: 'lsp-light' | 'bfg' | 'bfg-mixed' | null
 
     /**
