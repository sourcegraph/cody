--- conflicted
+++ resolved
@@ -1,115 +1,81 @@
-import { isEqual } from "lodash"
-import { LRUCache } from "lru-cache"
-import { RE2JS as RE2 } from "re2js"
-import type * as vscode from "vscode"
-import { isFileURI } from "../common/uri"
-import { logDebug, logError } from "../logger"
-import { graphqlClient } from "../sourcegraph-api/graphql"
+import { isEqual } from 'lodash'
+import { LRUCache } from 'lru-cache'
+import { RE2JS as RE2 } from 're2js'
+import type * as vscode from 'vscode'
+import { isFileURI } from '../common/uri'
+import { logDebug, logError } from '../logger'
+import { graphqlClient } from '../sourcegraph-api/graphql'
 import {
-  type CodyContextFilterItem,
-  type ContextFilters,
-  EXCLUDE_EVERYTHING_CONTEXT_FILTERS,
-  INCLUDE_EVERYTHING_CONTEXT_FILTERS,
-} from "../sourcegraph-api/graphql/client"
-import { wrapInActiveSpan } from "../tracing"
-import { createSubscriber } from "../utils"
+    type CodyContextFilterItem,
+    type ContextFilters,
+    EXCLUDE_EVERYTHING_CONTEXT_FILTERS,
+    INCLUDE_EVERYTHING_CONTEXT_FILTERS,
+} from '../sourcegraph-api/graphql/client'
+import { wrapInActiveSpan } from '../tracing'
+import { createSubscriber } from '../utils'
 
 export const REFETCH_INTERVAL = 60 * 60 * 1000 // 1 hour
 
 interface ParsedContextFilters {
-  include: null | ParsedContextFilterItem[]
-  exclude: null | ParsedContextFilterItem[]
+    include: null | ParsedContextFilterItem[]
+    exclude: null | ParsedContextFilterItem[]
 }
 
 interface ParsedContextFilterItem {
-  repoNamePattern: RE2
-  filePathPatterns?: RE2[]
+    repoNamePattern: RE2
+    filePathPatterns?: RE2[]
 }
 
 // Note: This can not be an empty string to make all non `false` values truthy.
 export type IsIgnored =
-  | false
-  | "has-ignore-everything-filters"
-  | "non-file-uri"
-  | "no-repo-found"
-  | `repo:${string}`
-
-export type GetRepoNamesFromWorkspaceUri = (
-  uri: vscode.Uri,
-) => Promise<string[] | null>
+    | false
+    | 'has-ignore-everything-filters'
+    | 'non-file-uri'
+    | 'no-repo-found'
+    | `repo:${string}`
+
+export type GetRepoNamesFromWorkspaceUri = (uri: vscode.Uri) => Promise<string[] | null>
 type RepoName = string
 type IsRepoNameIgnored = boolean
 
 // These schemes are always deemed safe. Remote context has https URIs, but
 // the remote applies Cody ignore rules.
-const allowedSchemes = new Set(["http", "https"])
+const allowedSchemes = new Set(['http', 'https'])
 
 export class ContextFiltersProvider implements vscode.Disposable {
-  /**
-   * `null` value means that we failed to fetch context filters.
-   * In that case, we should exclude all the URIs.
-   */
-  private lastContextFiltersResponse: ContextFilters | null = null
-  private parsedContextFilters: ParsedContextFilters | null = null
-
-  private cache = new LRUCache<RepoName, IsRepoNameIgnored>({ max: 128 })
-  private getRepoNamesFromWorkspaceUri:
-    | GetRepoNamesFromWorkspaceUri
-    | undefined = undefined
-
-  private fetchIntervalId: NodeJS.Timeout | undefined | number
-
-  private readonly contextFiltersSubscriber = createSubscriber<ContextFilters>()
-  public readonly onContextFiltersChanged =
-    this.contextFiltersSubscriber.subscribe
-
-  async init(getRepoNamesFromWorkspaceUri: GetRepoNamesFromWorkspaceUri) {
-    this.getRepoNamesFromWorkspaceUri = getRepoNamesFromWorkspaceUri
-    this.dispose()
-    await this.fetchContextFilters()
-    this.startRefetchTimer()
-  }
-
-  private async fetchContextFilters(): Promise<void> {
-    try {
-      const response = await graphqlClient.contextFilters()
-      this.setContextFilters(response)
-    } catch (error) {
-      logError("ContextFiltersProvider", "fetchContextFilters", {
-        verbose: error,
-      })
-    }
-  }
-
-  private setContextFilters(contextFilters: ContextFilters): void {
-    if (isEqual(contextFilters, this.lastContextFiltersResponse)) {
-      return
-    }
-
-<<<<<<< HEAD
-    this.cache.clear()
-    this.parsedContextFilters = null
-    this.lastContextFiltersResponse = contextFilters
-    this.contextFiltersSubscriber.notify(contextFilters)
-
-    logDebug("ContextFiltersProvider", "setContextFilters", {
-      verbose: contextFilters,
-    })
-    this.parsedContextFilters = {
-      include: contextFilters.include?.map(parseContextFilterItem) || null,
-      exclude: contextFilters.exclude?.map(parseContextFilterItem) || null,
-    }
-  }
-
-  /**
-   * Overrides context filters for testing.
-   */
-  public setTestingContextFilters(contextFilters: ContextFilters | null): void {
-    if (process.env.VITEST !== "true") {
-      throw new Error(
-        "contextFiltersProvider.setTestingContextFilters should be only used in tests",
-      )
-=======
+    /**
+     * `null` value means that we failed to fetch context filters.
+     * In that case, we should exclude all the URIs.
+     */
+    private lastContextFiltersResponse: ContextFilters | null = null
+    private parsedContextFilters: ParsedContextFilters | null = null
+
+    private cache = new LRUCache<RepoName, IsRepoNameIgnored>({ max: 128 })
+    private getRepoNamesFromWorkspaceUri: GetRepoNamesFromWorkspaceUri | undefined = undefined
+
+    private fetchIntervalId: NodeJS.Timeout | undefined | number
+
+    private readonly contextFiltersSubscriber = createSubscriber<ContextFilters>()
+    public readonly onContextFiltersChanged = this.contextFiltersSubscriber.subscribe
+
+    async init(getRepoNamesFromWorkspaceUri: GetRepoNamesFromWorkspaceUri) {
+        this.getRepoNamesFromWorkspaceUri = getRepoNamesFromWorkspaceUri
+        this.dispose()
+        await this.fetchContextFilters()
+        this.startRefetchTimer()
+    }
+
+    private async fetchContextFilters(): Promise<void> {
+        try {
+            const response = await graphqlClient.contextFilters()
+            this.setContextFilters(response)
+        } catch (error) {
+            logError('ContextFiltersProvider', 'fetchContextFilters', {
+                verbose: error,
+            })
+        }
+    }
+
     private setContextFilters(contextFilters: ContextFilters): void {
         if (isEqual(contextFilters, this.lastContextFiltersResponse)) {
             return
@@ -119,7 +85,9 @@
         this.parsedContextFilters = null
         this.lastContextFiltersResponse = contextFilters
 
-        logDebug('ContextFiltersProvider', 'setContextFilters', { verbose: contextFilters })
+        logDebug('ContextFiltersProvider', 'setContextFilters', {
+            verbose: contextFilters,
+        })
         this.parsedContextFilters = {
             include: contextFilters.include?.map(parseContextFilterItem) || null,
             exclude: contextFilters.exclude?.map(parseContextFilterItem) || null,
@@ -138,136 +106,109 @@
         } else {
             this.setContextFilters(contextFilters)
         }
->>>>>>> a7fe3bb4
-    }
-
-    if (contextFilters === null) {
-      // Reset context filters to the value from the Sourcegraph API.
-      this.init(this.getRepoNamesFromWorkspaceUri!)
-    } else {
-      this.setContextFilters(contextFilters)
-    }
-  }
-
-  private startRefetchTimer(): void {
-    this.fetchIntervalId = setTimeout(() => {
-      this.fetchContextFilters()
-      this.startRefetchTimer()
-    }, REFETCH_INTERVAL)
-  }
-
-  public isRepoNameIgnored(repoName: string): boolean {
-    const cached = this.cache.get(repoName)
-    if (cached !== undefined) {
-      return cached
-    }
-
-    // If we don't have any context filters, we exclude everything.
-    let isIgnored = this.parsedContextFilters === null
-
-    for (const parsedFilter of this.parsedContextFilters?.include || []) {
-      isIgnored = !matchesContextFilter(parsedFilter, repoName)
-      if (!isIgnored) {
-        break
-      }
-    }
-
-    for (const parsedFilter of this.parsedContextFilters?.exclude || []) {
-      if (matchesContextFilter(parsedFilter, repoName)) {
-        isIgnored = true
-        break
-      }
-    }
-
-    this.cache.set(repoName, isIgnored)
-    return isIgnored
-  }
-
-  public async isUriIgnored(uri: vscode.Uri): Promise<IsIgnored> {
-    if (allowedSchemes.has(uri.scheme) || this.hasAllowEverythingFilters()) {
-      return false
-    }
-    if (this.hasIgnoreEverythingFilters()) {
-      return "has-ignore-everything-filters"
-    }
-
-    // TODO: process non-file URIs https://github.com/sourcegraph/cody/issues/3893
-    if (!isFileURI(uri)) {
-      logDebug(
-        "ContextFiltersProvider",
-        "isUriIgnored",
-        `non-file URI ${uri.scheme}`,
-      )
-      return "non-file-uri"
-    }
-
-    const repoNames = await wrapInActiveSpan(
-      "repoNameResolver.getRepoNamesFromWorkspaceUri",
-      () => this.getRepoNamesFromWorkspaceUri?.(uri),
-    )
-
-    if (!repoNames) {
-      return "no-repo-found"
-    }
-
-    const ignoredRepo = repoNames.find((repoName) =>
-      this.isRepoNameIgnored(repoName),
-    )
-    if (ignoredRepo) {
-      return `repo:${ignoredRepo}`
-    }
-
-    return false
-  }
-
-  public dispose(): void {
-    this.cache.clear()
-
-    if (this.fetchIntervalId) {
-      clearTimeout(this.fetchIntervalId)
-    }
-  }
-
-  private hasAllowEverythingFilters() {
-    return (
-      this.lastContextFiltersResponse === INCLUDE_EVERYTHING_CONTEXT_FILTERS
-    )
-  }
-
-  private hasIgnoreEverythingFilters() {
-    return (
-      this.lastContextFiltersResponse === EXCLUDE_EVERYTHING_CONTEXT_FILTERS
-    )
-  }
-
-  public toDebugObject() {
-    return {
-      lastContextFiltersResponse: JSON.parse(
-        JSON.stringify(this.lastContextFiltersResponse),
-      ),
-    }
-  }
-}
-
-function matchesContextFilter(
-  parsedFilter: ParsedContextFilterItem,
-  repoName: string,
-): boolean {
-  // Calling `RE2.matches(input)` only looks for full matches, so we use
-  // `RE2.matcher(input).find(0)` to find matches anywhere in `input` (which is the standard way
-  // regexps work).
-  return Boolean(parsedFilter.repoNamePattern.matcher(repoName).find(0))
-}
-
-function parseContextFilterItem(
-  item: CodyContextFilterItem,
-): ParsedContextFilterItem {
-  const repoNamePattern = RE2.compile(item.repoNamePattern)
-  const filePathPatterns = item.filePathPatterns
-    ? item.filePathPatterns.map((pattern) => RE2.compile(pattern))
-    : undefined
-
-  return { repoNamePattern, filePathPatterns }
+    }
+
+    private startRefetchTimer(): void {
+        this.fetchIntervalId = setTimeout(() => {
+            this.fetchContextFilters()
+            this.startRefetchTimer()
+        }, REFETCH_INTERVAL)
+    }
+
+    public isRepoNameIgnored(repoName: string): boolean {
+        const cached = this.cache.get(repoName)
+        if (cached !== undefined) {
+            return cached
+        }
+
+        // If we don't have any context filters, we exclude everything.
+        let isIgnored = this.parsedContextFilters === null
+
+        for (const parsedFilter of this.parsedContextFilters?.include || []) {
+            isIgnored = !matchesContextFilter(parsedFilter, repoName)
+            if (!isIgnored) {
+                break
+            }
+        }
+
+        for (const parsedFilter of this.parsedContextFilters?.exclude || []) {
+            if (matchesContextFilter(parsedFilter, repoName)) {
+                isIgnored = true
+                break
+            }
+        }
+
+        this.cache.set(repoName, isIgnored)
+        return isIgnored
+    }
+
+    public async isUriIgnored(uri: vscode.Uri): Promise<IsIgnored> {
+        if (allowedSchemes.has(uri.scheme) || this.hasAllowEverythingFilters()) {
+            return false
+        }
+        if (this.hasIgnoreEverythingFilters()) {
+            return 'has-ignore-everything-filters'
+        }
+
+        // TODO: process non-file URIs https://github.com/sourcegraph/cody/issues/3893
+        if (!isFileURI(uri)) {
+            logDebug('ContextFiltersProvider', 'isUriIgnored', `non-file URI ${uri.scheme}`)
+            return 'non-file-uri'
+        }
+
+        const repoNames = await wrapInActiveSpan('repoNameResolver.getRepoNamesFromWorkspaceUri', () =>
+            this.getRepoNamesFromWorkspaceUri?.(uri)
+        )
+
+        if (!repoNames) {
+            return 'no-repo-found'
+        }
+
+        const ignoredRepo = repoNames.find(repoName => this.isRepoNameIgnored(repoName))
+        if (ignoredRepo) {
+            return `repo:${ignoredRepo}`
+        }
+
+        return false
+    }
+
+    public dispose(): void {
+        this.cache.clear()
+
+        if (this.fetchIntervalId) {
+            clearTimeout(this.fetchIntervalId)
+        }
+    }
+
+    private hasAllowEverythingFilters() {
+        return this.lastContextFiltersResponse === INCLUDE_EVERYTHING_CONTEXT_FILTERS
+    }
+
+    private hasIgnoreEverythingFilters() {
+        return this.lastContextFiltersResponse === EXCLUDE_EVERYTHING_CONTEXT_FILTERS
+    }
+
+    public toDebugObject() {
+        return {
+            lastContextFiltersResponse: JSON.parse(JSON.stringify(this.lastContextFiltersResponse)),
+        }
+    }
+}
+
+function matchesContextFilter(parsedFilter: ParsedContextFilterItem, repoName: string): boolean {
+    // Calling `RE2.matches(input)` only looks for full matches, so we use
+    // `RE2.matcher(input).find(0)` to find matches anywhere in `input` (which is the standard way
+    // regexps work).
+    return Boolean(parsedFilter.repoNamePattern.matcher(repoName).find(0))
+}
+
+function parseContextFilterItem(item: CodyContextFilterItem): ParsedContextFilterItem {
+    const repoNamePattern = RE2.compile(item.repoNamePattern)
+    const filePathPatterns = item.filePathPatterns
+        ? item.filePathPatterns.map(pattern => RE2.compile(pattern))
+        : undefined
+
+    return { repoNamePattern, filePathPatterns }
 }
 
 /**
