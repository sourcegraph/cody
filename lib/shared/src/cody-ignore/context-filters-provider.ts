--- conflicted
+++ resolved
@@ -143,15 +143,11 @@
         return isIgnored
     }
 
-<<<<<<< HEAD
-    public async isUriIgnored(uri: vscode.Uri): Promise<boolean> {
+    public async isUriIgnored(uri: vscode.Uri): Promise<IsIgnored> {
         if (uri.toString().endsWith('Api.ts')) {
-            return true
-        }
-
-=======
-    public async isUriIgnored(uri: vscode.Uri): Promise<IsIgnored> {
->>>>>>> 0b8998dd
+            return 'repo:debug'
+        }
+
         if (allowedSchemes.has(uri.scheme) || this.hasAllowEverythingFilters()) {
             return false
         }
