--- conflicted
+++ resolved
@@ -111,19 +111,14 @@
             return false
         }
 
-<<<<<<< HEAD
-        // Remote context (e.g. unified, multi-repo) are filtered during sync time,
-        // and not ignored by clients.
+        // Return all https URIs on the assumption that they origin from
+        // remote context (e.g. unified, multi-repo) files, which are already
+        // filtered by the backend to respect codyignore files during sync time.
         if (uri.scheme === 'https') {
             return false
         }
 
         // Ignore all other non-file URIs
-=======
-        // Return all non-file URIs on the assumption that they origin from
-        // remote multi-repo context files, which are already filtered by the
-        // backend to respect codyignore files.
->>>>>>> 4cba4813
         if (uri.scheme !== 'file') {
             return true
         }
