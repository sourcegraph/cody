--- conflicted
+++ resolved
@@ -20,11 +20,8 @@
     CodyAutocompleteLanguageLatency = 'cody-autocomplete-language-latency',
     CodyAutocompleteUserLatency = 'cody-autocomplete-user-latency',
     CodyAutocompleteProviderLatency = 'cody-autocomplete-provider-latency',
-<<<<<<< HEAD
     CodyAutocompleteDisableStreamingTruncation = 'cody-autocomplete-disable-streaming-truncation',
-=======
     CodyAutocompleteLowPerformanceDebounce = 'cody-autocomplete-low-performance-debounce',
->>>>>>> 6407b45f
 }
 
 const ONE_HOUR = 60 * 60 * 1000
