--- conflicted
+++ resolved
@@ -1,7 +1,7 @@
-import type React from 'react'
-import { useCallback, useMemo, useState } from 'react'
-
-import classNames from 'classnames'
+import type React from "react";
+import { useCallback, useMemo, useState } from "react";
+
+import classNames from "classnames";
 
 import {
     displayPath,
@@ -12,172 +12,178 @@
     type CodyCommand,
     type ContextFile,
     type Guardrails,
-} from '@sourcegraph/cody-shared'
-
-<<<<<<< HEAD
-import { type CodeBlockMeta } from './chat/CodeBlocks'
-import { ChatActions } from './chat/components/ChatActions'
-import { type FileLinkProps } from './chat/components/EnhancedContext'
-import { type SymbolLinkProps } from './chat/PreciseContext'
-=======
-import type { CodeBlockMeta } from './chat/CodeBlocks'
-import type { FileLinkProps } from './chat/components/EnhancedContext'
-import type { SymbolLinkProps } from './chat/PreciseContext'
->>>>>>> 67e0387e
-import { Transcript } from './chat/Transcript'
-import type { TranscriptItemClassNames } from './chat/TranscriptItem'
-
-import styles from './Chat.module.css'
+} from "@sourcegraph/cody-shared";
+
+import type { CodeBlockMeta } from "./chat/CodeBlocks";
+import type { FileLinkProps } from "./chat/components/EnhancedContext";
+import type { SymbolLinkProps } from "./chat/PreciseContext";
+import { Transcript } from "./chat/Transcript";
+import type { TranscriptItemClassNames } from "./chat/TranscriptItem";
+
+import styles from "./Chat.module.css";
+import { ChatActions } from "./chat/components/ChatActions";
 
 interface ChatProps extends ChatClassNames {
-    transcript: ChatMessage[]
-    messageInProgress: ChatMessage | null
-    messageBeingEdited: number | undefined
-    setMessageBeingEdited: (index?: number) => void
-    formInput: string
-    setFormInput: (input: string) => void
-    inputHistory: string[]
-    setInputHistory: (history: string[]) => void
+    transcript: ChatMessage[];
+    messageInProgress: ChatMessage | null;
+    messageBeingEdited: number | undefined;
+    setMessageBeingEdited: (index?: number) => void;
+    formInput: string;
+    setFormInput: (input: string) => void;
+    inputHistory: string[];
+    setInputHistory: (history: string[]) => void;
     onSubmit: (
         text: string,
-        submitType: ChatSubmitType,
+        submitType: WebviewChatSubmitType,
         userContextFiles?: Map<string, ContextFile>
-    ) => void
-    gettingStartedComponent?: React.FunctionComponent<any>
-    gettingStartedComponentProps?: any
-    textAreaComponent: React.FunctionComponent<ChatUITextAreaProps>
-    submitButtonComponent: React.FunctionComponent<ChatUISubmitButtonProps>
-    fileLinkComponent: React.FunctionComponent<FileLinkProps>
-    symbolLinkComponent: React.FunctionComponent<SymbolLinkProps>
-    helpMarkdown?: string
-    afterMarkdown?: string
-    gettingStartedButtons?: ChatButton[]
-    className?: string
-    EditButtonContainer?: React.FunctionComponent<EditButtonProps>
-    FeedbackButtonsContainer?: React.FunctionComponent<FeedbackButtonsProps>
-    feedbackButtonsOnSubmit?: (text: string) => void
-    copyButtonOnSubmit?: CodeBlockActionsProps['copyButtonOnSubmit']
-    insertButtonOnSubmit?: CodeBlockActionsProps['insertButtonOnSubmit']
-    needsEmailVerification?: boolean
-    needsEmailVerificationNotice?: React.FunctionComponent
-    codyNotEnabledNotice?: React.FunctionComponent
-    abortMessageInProgressComponent?: React.FunctionComponent<{ onAbortMessageInProgress: () => void }>
-    onAbortMessageInProgress?: () => void
-    isCodyEnabled: boolean
-    chatEnabled: boolean
-    ChatButtonComponent?: React.FunctionComponent<ChatButtonProps>
-    chatCommands?: [string, CodyCommand][] | null
+    ) => void;
+    gettingStartedComponent?: React.FunctionComponent<any>;
+    gettingStartedComponentProps?: any;
+    textAreaComponent: React.FunctionComponent<ChatUITextAreaProps>;
+    submitButtonComponent: React.FunctionComponent<ChatUISubmitButtonProps>;
+    fileLinkComponent: React.FunctionComponent<FileLinkProps>;
+    symbolLinkComponent: React.FunctionComponent<SymbolLinkProps>;
+    helpMarkdown?: string;
+    afterMarkdown?: string;
+    gettingStartedButtons?: ChatButton[];
+    className?: string;
+    EditButtonContainer?: React.FunctionComponent<EditButtonProps>;
+    FeedbackButtonsContainer?: React.FunctionComponent<FeedbackButtonsProps>;
+    feedbackButtonsOnSubmit?: (text: string) => void;
+    copyButtonOnSubmit?: CodeBlockActionsProps["copyButtonOnSubmit"];
+    insertButtonOnSubmit?: CodeBlockActionsProps["insertButtonOnSubmit"];
+    needsEmailVerification?: boolean;
+    needsEmailVerificationNotice?: React.FunctionComponent;
+    codyNotEnabledNotice?: React.FunctionComponent;
+    abortMessageInProgressComponent?: React.FunctionComponent<{
+        onAbortMessageInProgress: () => void;
+    }>;
+    onAbortMessageInProgress?: () => void;
+    isCodyEnabled: boolean;
+    chatEnabled: boolean;
+    ChatButtonComponent?: React.FunctionComponent<ChatButtonProps>;
+    chatCommands?: [string, CodyCommand][] | null;
     filterChatCommands?: (
         chatCommands: [string, CodyCommand][],
         input: string
-    ) => [string, CodyCommand][]
-    ChatCommandsComponent?: React.FunctionComponent<ChatCommandsProps>
-    isTranscriptError?: boolean
-    contextSelection?: ContextFile[] | null
-    UserContextSelectorComponent?: React.FunctionComponent<UserContextSelectorProps>
-    chatModels?: ChatModelProvider[]
+    ) => [string, CodyCommand][];
+    ChatCommandsComponent?: React.FunctionComponent<ChatCommandsProps>;
+    isTranscriptError?: boolean;
+    contextSelection?: ContextFile[] | null;
+    UserContextSelectorComponent?: React.FunctionComponent<UserContextSelectorProps>;
+    chatModels?: ChatModelProvider[];
     EnhancedContextSettings?: React.FunctionComponent<{
-        isOpen: boolean
-        setOpen: (open: boolean) => void
-    }>
-    ChatModelDropdownMenu?: React.FunctionComponent<ChatModelDropdownMenuProps>
-    onCurrentChatModelChange?: (model: ChatModelProvider) => void
-    userInfo: UserAccountInfo
-    postMessage?: ApiPostMessage
-    guardrails?: Guardrails
+        isOpen: boolean;
+        setOpen: (open: boolean) => void;
+    }>;
+    ChatModelDropdownMenu?: React.FunctionComponent<ChatModelDropdownMenuProps>;
+    onCurrentChatModelChange?: (model: ChatModelProvider) => void;
+    userInfo: UserAccountInfo;
+    postMessage?: ApiPostMessage;
+    guardrails?: Guardrails;
 }
 
 export interface UserAccountInfo {
-    isDotComUser: boolean
-    isCodyProUser: boolean
-}
-
-export type ApiPostMessage = (message: any) => void
+    isDotComUser: boolean;
+    isCodyProUser: boolean;
+}
+
+export type ApiPostMessage = (message: any) => void;
 
 interface ChatClassNames extends TranscriptItemClassNames {
-    inputRowClassName?: string
-    chatInputContextClassName?: string
-    chatInputClassName?: string
+    inputRowClassName?: string;
+    chatInputContextClassName?: string;
+    chatInputClassName?: string;
 }
 
 export interface ChatButtonProps {
-    label: string
-    action: string
-    onClick: (action: string) => void
-    appearance?: 'primary' | 'secondary' | 'icon'
+    label: string;
+    action: string;
+    onClick: (action: string) => void;
+    appearance?: "primary" | "secondary" | "icon";
 }
 
 export interface ChatUITextAreaProps {
-    className: string
-    rows: number
-    autoFocus: boolean
-    value: string
-    required: boolean
-    chatEnabled: boolean
-    disabled?: boolean
-    onInput: React.FormEventHandler<HTMLTextAreaElement>
-    setValue?: (value: string) => void
-    onKeyDown?: (event: React.KeyboardEvent<HTMLTextAreaElement>, caretPosition: number | null) => void
-    onKeyUp?: (event: React.KeyboardEvent<HTMLTextAreaElement>, caretPosition: number | null) => void
-    onFocus?: (event: React.FocusEvent<HTMLTextAreaElement>) => void
-    chatModels?: ChatModelProvider[]
-    messageBeingEdited: number | undefined
+    className: string;
+    rows: number;
+    autoFocus: boolean;
+    value: string;
+    required: boolean;
+    chatEnabled: boolean;
+    disabled?: boolean;
+    onInput: React.FormEventHandler<HTMLTextAreaElement>;
+    setValue?: (value: string) => void;
+    onKeyDown?: (
+        event: React.KeyboardEvent<HTMLTextAreaElement>,
+        caretPosition: number | null
+    ) => void;
+    onKeyUp?: (
+        event: React.KeyboardEvent<HTMLTextAreaElement>,
+        caretPosition: number | null
+    ) => void;
+    onFocus?: (event: React.FocusEvent<HTMLTextAreaElement>) => void;
+    chatModels?: ChatModelProvider[];
+    messageBeingEdited: number | undefined;
 }
 
 export interface ChatUISubmitButtonProps {
-    type: 'user' | 'user-newchat' | 'edit'
-    className: string
-    disabled: boolean
-    onClick: (event: React.MouseEvent<HTMLButtonElement>) => void
-    onAbortMessageInProgress?: () => void
+    type: "user" | "user-newchat" | "edit";
+    className: string;
+    disabled: boolean;
+    onClick: (event: React.MouseEvent<HTMLButtonElement>) => void;
+    onAbortMessageInProgress?: () => void;
 }
 
 export interface EditButtonProps {
-    className: string
-    disabled?: boolean
-    messageBeingEdited: number | undefined
-    setMessageBeingEdited: (index?: number) => void
+    className: string;
+    disabled?: boolean;
+    messageBeingEdited: number | undefined;
+    setMessageBeingEdited: (index?: number) => void;
 }
 
 export interface FeedbackButtonsProps {
-    className: string
-    disabled?: boolean
-    feedbackButtonsOnSubmit: (text: string) => void
+    className: string;
+    disabled?: boolean;
+    feedbackButtonsOnSubmit: (text: string) => void;
 }
 
 export interface CodeBlockActionsProps {
-    copyButtonOnSubmit: (text: string, event?: 'Keydown' | 'Button', metadata?: CodeBlockMeta) => void
-    insertButtonOnSubmit: (text: string, newFile?: boolean, metadata?: CodeBlockMeta) => void
+    copyButtonOnSubmit: (
+        text: string,
+        event?: "Keydown" | "Button",
+        metadata?: CodeBlockMeta
+    ) => void;
+    insertButtonOnSubmit: (
+        text: string,
+        newFile?: boolean,
+        metadata?: CodeBlockMeta
+    ) => void;
 }
 
 export interface ChatCommandsProps {
-    setFormInput: (input: string) => void
-    setSelectedChatCommand: (index: number) => void
-    chatCommands?: [string, CodyCommand][] | null
-    selectedChatCommand?: number
-    onSubmit: (input: string, inputType: ChatSubmitType) => void
+    setFormInput: (input: string) => void;
+    setSelectedChatCommand: (index: number) => void;
+    chatCommands?: [string, CodyCommand][] | null;
+    selectedChatCommand?: number;
+    onSubmit: (input: string, inputType: WebviewChatSubmitType) => void;
 }
 
 export interface UserContextSelectorProps {
-    onSelected: (context: ContextFile, input: string) => void
-    formInput: string
-    contextSelection?: ContextFile[]
-    selected?: number
-    onSubmit: (input: string, inputType: 'user') => void
-    setSelectedChatContext: (arg: number) => void
-}
-
-<<<<<<< HEAD
-export type ChatSubmitType = 'user' | 'suggestion' | 'example' | 'user-newchat' | 'edit'
-=======
-export type ChatSubmitType = 'user' | 'user-newchat'
->>>>>>> 67e0387e
+    onSelected: (context: ContextFile, input: string) => void;
+    formInput: string;
+    contextSelection?: ContextFile[];
+    selected?: number;
+    onSubmit: (input: string, inputType: "user") => void;
+    setSelectedChatContext: (arg: number) => void;
+}
+
+export type WebviewChatSubmitType = "user" | "user-newchat" | "edit";
 
 export interface ChatModelDropdownMenuProps {
-    models: ChatModelProvider[]
-    disabled: boolean // Disabled when transcript length > 1
-    onCurrentChatModelChange: (model: ChatModelProvider) => void
-    userInfo: UserAccountInfo
+    models: ChatModelProvider[];
+    disabled: boolean; // Disabled when transcript length > 1
+    onCurrentChatModelChange: (model: ChatModelProvider) => void;
+    userInfo: UserAccountInfo;
 }
 
 /**
@@ -239,28 +245,30 @@
     postMessage,
     guardrails,
 }) => {
-    const isMac = isMacOS()
-    const [inputRows, setInputRows] = useState(1)
+    const isMac = isMacOS();
+    const [inputRows, setInputRows] = useState(1);
     const [displayCommands, setDisplayCommands] = useState<
         [string, CodyCommand & { instruction?: string }][] | null
-    >(chatCommands || null)
-    const [selectedChatCommand, setSelectedChatCommand] = useState(-1)
-    const [historyIndex, setHistoryIndex] = useState(inputHistory.length)
+    >(chatCommands || null);
+    const [selectedChatCommand, setSelectedChatCommand] = useState(-1);
+    const [historyIndex, setHistoryIndex] = useState(inputHistory.length);
 
     // The context files added via the chat input by user
-    const [chatContextFiles, setChatContextFiles] = useState<Map<string, ContextFile>>(new Map([]))
-    const [selectedChatContext, setSelectedChatContext] = useState(0)
+    const [chatContextFiles, setChatContextFiles] = useState<
+        Map<string, ContextFile>
+    >(new Map([]));
+    const [selectedChatContext, setSelectedChatContext] = useState(0);
 
     // When New Chat Mode is enabled, all non-edit questions will be asked in a new chat session
     // Users can toggle this feature via "shift" + "Meta(Mac)/Control" keys
-    const [enableNewChatMode, setEnableNewChatMode] = useState(false)
+    const [enableNewChatMode, setEnableNewChatMode] = useState(false);
 
     const lastHumanMessageIndex = useMemo<number | undefined>(() => {
         if (!transcript?.length) {
-            return undefined
+            return undefined;
         }
-        return transcript.findLastIndex(msg => msg.speaker === 'human')
-    }, [transcript])
+        return transcript.findLastIndex((msg) => msg.speaker === "human");
+    }, [transcript]);
 
     /**
      * Sets the state to edit a message at the given index in the transcript.
@@ -274,26 +282,27 @@
             // When a message is no longer being edited
             // we will reset the form input fill to empty state
             if (index === undefined && index !== messageBeingEdited) {
-                setFormInput('')
-            }
-            setMessageBeingEdited(index)
+                setFormInput("");
+            }
+            setMessageBeingEdited(index);
             if (index === undefined || index > transcript.length) {
-                return
+                return;
             }
 
             // Only returns command name if it is the first word in the message
             // Attempts to remove markdown links
-            const messageAtIndex = transcript[index]
-            const displayText = messageAtIndex?.displayText
-            const inputText = displayText?.startsWith('/')
-                ? displayText.replaceAll(/\[_@.*\)/g, '') || displayText?.split(' ')?.[0]
-                : messageAtIndex?.text
+            const messageAtIndex = transcript[index];
+            const displayText = messageAtIndex?.displayText;
+            const inputText = displayText?.startsWith("/")
+                ? displayText.replaceAll(/\[_@.*\)/g, "") ||
+                  displayText?.split(" ")?.[0]
+                : messageAtIndex?.text;
             if (inputText) {
-                setFormInput(inputText)
+                setFormInput(inputText);
             }
         },
         [messageBeingEdited, setFormInput, setMessageBeingEdited, transcript]
-    )
+    );
 
     /**
      * Reset current chat view with a new empty chat session.
@@ -302,9 +311,9 @@
      * Sends a 'reset' command to postMessage to reset the chat on the server.
      */
     const onChatResetClick = useCallback(() => {
-        setEditMessageState()
-        postMessage?.({ command: 'reset' })
-    }, [postMessage, setEditMessageState])
+        setEditMessageState();
+        postMessage?.({ command: "reset" });
+    }, [postMessage, setEditMessageState]);
 
     /**
      * Callback function called when a chat context file is selected from the context selector.
@@ -319,311 +328,362 @@
      */
     const onChatContextSelected = useCallback(
         (selected: ContextFile, input: string): void => {
-            const lastAtIndex = input.lastIndexOf('@')
+            const lastAtIndex = input.lastIndexOf("@");
             if (lastAtIndex >= 0 && selected) {
                 // Trim the @file portion from input
-                const inputPrefix = input.slice(0, lastAtIndex)
+                const inputPrefix = input.slice(0, lastAtIndex);
                 const range = selected.range
                     ? `:${selected.range?.start.line}-${selected.range?.end.line}`
-                    : ''
-                const symbolName = selected.type === 'file' ? '' : `#${selected.symbolName}`
-                const fileDisplayText = `@${displayPath(selected.uri)}${range}${symbolName}`
+                    : "";
+                const symbolName =
+                    selected.type === "file" ? "" : `#${selected.symbolName}`;
+                const fileDisplayText = `@${displayPath(
+                    selected.uri
+                )}${range}${symbolName}`;
                 // Add empty space at the end to end the file matching process
-                const newInput = `${inputPrefix}${fileDisplayText} `
+                const newInput = `${inputPrefix}${fileDisplayText} `;
 
                 // we will use the newInput as key to check if the file still exists in formInput on submit
-                setChatContextFiles(new Map(chatContextFiles).set(fileDisplayText, selected))
-                setSelectedChatContext(0)
-                setFormInput(newInput)
+                setChatContextFiles(
+                    new Map(chatContextFiles).set(fileDisplayText, selected)
+                );
+                setSelectedChatContext(0);
+                setFormInput(newInput);
             }
         },
         [chatContextFiles, setFormInput]
-    )
+    );
     // Handles selecting a chat command when the user types a slash in the chat input.
     const chatCommentSelectionHandler = useCallback(
         (inputValue: string): void => {
             if (!chatCommands?.length || !ChatCommandsComponent) {
-                return
-            }
-            if (inputValue === '/') {
-                setDisplayCommands(chatCommands)
-                setSelectedChatCommand(0)
-                return
-            }
-            if (inputValue.startsWith('/')) {
-                const splittedValue = inputValue.split(' ')
+                return;
+            }
+            if (inputValue === "/") {
+                setDisplayCommands(chatCommands);
+                setSelectedChatCommand(0);
+                return;
+            }
+            if (inputValue.startsWith("/")) {
+                const splittedValue = inputValue.split(" ");
                 if (splittedValue.length > 1) {
-                    const matchedCommand = chatCommands.filter(([name]) => name === splittedValue[0])
+                    const matchedCommand = chatCommands.filter(
+                        ([name]) => name === splittedValue[0]
+                    );
                     if (matchedCommand.length === 1) {
-                        setDisplayCommands(matchedCommand)
-                        setSelectedChatCommand(0)
+                        setDisplayCommands(matchedCommand);
+                        setSelectedChatCommand(0);
                     }
-                    return
+                    return;
                 }
                 const filteredCommands = filterChatCommands
                     ? filterChatCommands(chatCommands, inputValue)
-                    : chatCommands.filter(command => command[1].slashCommand?.startsWith(inputValue))
-                setDisplayCommands(filteredCommands)
-                setSelectedChatCommand(0)
-                return
-            }
-            setDisplayCommands(null)
-            setSelectedChatCommand(-1)
+                    : chatCommands.filter((command) =>
+                          command[1].slashCommand?.startsWith(inputValue)
+                      );
+                setDisplayCommands(filteredCommands);
+                setSelectedChatCommand(0);
+                return;
+            }
+            setDisplayCommands(null);
+            setSelectedChatCommand(-1);
         },
         [ChatCommandsComponent, chatCommands, filterChatCommands]
-    )
+    );
 
     const inputHandler = useCallback(
         (inputValue: string): void => {
             if (contextSelection && inputValue) {
-                setSelectedChatContext(0)
-            }
-            chatCommentSelectionHandler(inputValue)
-            const rowsCount = (inputValue.match(/\n/g)?.length || 0) + 1
-            setInputRows(rowsCount > 25 ? 25 : rowsCount)
-            setFormInput(inputValue)
+                setSelectedChatContext(0);
+            }
+            chatCommentSelectionHandler(inputValue);
+            const rowsCount = (inputValue.match(/\n/g)?.length || 0) + 1;
+            setInputRows(rowsCount > 25 ? 25 : rowsCount);
+            setFormInput(inputValue);
             if (inputValue !== inputHistory[historyIndex]) {
-                setHistoryIndex(inputHistory.length)
+                setHistoryIndex(inputHistory.length);
             }
         },
-        [contextSelection, chatCommentSelectionHandler, setFormInput, inputHistory, historyIndex]
-    )
+        [
+            contextSelection,
+            chatCommentSelectionHandler,
+            setFormInput,
+            inputHistory,
+            historyIndex,
+        ]
+    );
 
     const submitInput = useCallback(
-        (input: string, submitType: ChatSubmitType): void => {
-            if (messageInProgress && submitType !== 'edit') {
-                return
-            }
-            onSubmit(input, submitType, chatContextFiles)
-            setChatContextFiles(new Map())
-            setSelectedChatContext(0)
-            setHistoryIndex(inputHistory.length + 1)
-            setInputHistory([...inputHistory, input])
-            setDisplayCommands(null)
-            setSelectedChatCommand(-1)
-            setFormInput('')
-            setEditMessageState()
+        (input: string, submitType: WebviewChatSubmitType): void => {
+            if (messageInProgress && submitType !== "edit") {
+                return;
+            }
+            onSubmit(input, submitType, chatContextFiles);
+            setChatContextFiles(new Map());
+            setSelectedChatContext(0);
+            setHistoryIndex(inputHistory.length + 1);
+            setInputHistory([...inputHistory, input]);
+            setDisplayCommands(null);
+            setSelectedChatCommand(-1);
+            setFormInput("");
+            setEditMessageState();
         },
-<<<<<<< HEAD
         [
             messageInProgress,
             onSubmit,
             chatContextFiles,
-            setSuggestions,
             inputHistory,
             setInputHistory,
-            setFormInput,
-            setEditMessageState,
         ]
-=======
-        [messageInProgress, onSubmit, chatContextFiles, inputHistory, setInputHistory]
->>>>>>> 67e0387e
-    )
+    );
     const onChatInput = useCallback(
         ({ target }: React.SyntheticEvent) => {
-            const { value } = target as HTMLInputElement
-            inputHandler(value)
+            const { value } = target as HTMLInputElement;
+            inputHandler(value);
         },
         [inputHandler]
-    )
+    );
 
     const onChatSubmit = useCallback((): void => {
         // Submit edits when there is one being edited
         if (messageBeingEdited !== undefined) {
-            submitInput(formInput, 'edit')
-            return
+            submitInput(formInput, "edit");
+            return;
         }
 
         // Submit chat only when input is not empty and not in progress
         if (formInput.trim() && !messageInProgress?.speaker) {
-            const submitType = enableNewChatMode ? 'user-newchat' : 'user'
-            submitInput(formInput, submitType)
+            const submitType = enableNewChatMode ? "user-newchat" : "user";
+            submitInput(formInput, submitType);
         }
-    }, [formInput, messageBeingEdited, messageInProgress?.speaker, enableNewChatMode, submitInput])
-
-<<<<<<< HEAD
+    }, [
+        formInput,
+        messageBeingEdited,
+        messageInProgress?.speaker,
+        enableNewChatMode,
+        submitInput,
+    ]);
+
     const onChatKeyUp = useCallback(
         (event: React.KeyboardEvent<HTMLTextAreaElement>): void => {
             // Captures Escape button clicks
-            if (event.key === 'Escape') {
+            if (event.key === "Escape") {
                 // Exits editing mode if a message is being edited
                 if (messageBeingEdited !== undefined) {
-                    event.preventDefault()
-                    setEditMessageState()
-                    return
+                    event.preventDefault();
+                    setEditMessageState();
+                    return;
                 }
                 // Aborts a message in progress if one exists
                 if (messageInProgress?.speaker) {
-                    event.preventDefault()
-                    onAbortMessageInProgress()
-                    return
+                    event.preventDefault();
+                    onAbortMessageInProgress();
+                    return;
                 }
             }
         },
-        [messageBeingEdited, messageInProgress, onAbortMessageInProgress, setEditMessageState]
-    )
-
-=======
-    const onChatKeyUp = useCallback((event: React.KeyboardEvent<HTMLElement>): void => {
-        setIsFollowUpKeyPressed(event.metaKey || event.ctrlKey)
-    }, [])
->>>>>>> 67e0387e
+        [
+            messageBeingEdited,
+            messageInProgress,
+            onAbortMessageInProgress,
+            setEditMessageState,
+        ]
+    );
+
     const onChatKeyDown = useCallback(
-        (event: React.KeyboardEvent<HTMLTextAreaElement>, caretPosition: number | null): void => {
+        (
+            event: React.KeyboardEvent<HTMLTextAreaElement>,
+            caretPosition: number | null
+        ): void => {
             // Check if the Ctrl key is pressed on Windows/Linux or the Cmd key is pressed on macOS
-            const isModifierDown = isMac ? event.metaKey : event.ctrlKey
+            const isModifierDown = isMac ? event.metaKey : event.ctrlKey;
             if (isModifierDown) {
                 // Ctrl/Cmd + / - Clears the chat and starts a new session
-                if (event.key === '/') {
-                    event.preventDefault()
-                    event.stopPropagation()
-                    onChatResetClick()
-                    return
+                if (event.key === "/") {
+                    event.preventDefault();
+                    event.stopPropagation();
+                    onChatResetClick();
+                    return;
                 }
                 // Ctrl/Cmd + K - When not already editing, edits the last human message
-                if (messageBeingEdited === undefined && event.key === 'k') {
-                    event.preventDefault()
-                    event.stopPropagation()
-                    setEditMessageState(lastHumanMessageIndex)
-                    return
+                if (messageBeingEdited === undefined && event.key === "k") {
+                    event.preventDefault();
+                    event.stopPropagation();
+                    setEditMessageState(lastHumanMessageIndex);
+                    return;
                 }
             }
 
             // Ignore alt + c key combination for editor to avoid conflict with cody shortcut
-            if (event.altKey && event.key === 'c') {
-                event.preventDefault()
-                event.stopPropagation()
-                return
+            if (event.altKey && event.key === "c") {
+                event.preventDefault();
+                event.stopPropagation();
+                return;
             }
 
             // Allows backspace and delete keystrokes to remove characters
-            const deleteKeysList = new Set(['Backspace', 'Delete'])
+            const deleteKeysList = new Set(["Backspace", "Delete"]);
             if (deleteKeysList.has(event.key)) {
-                setSelectedChatCommand(-1)
-                setSelectedChatContext(0)
-                return
+                setSelectedChatCommand(-1);
+                setSelectedChatContext(0);
+                return;
             }
 
             // Handles keyboard shortcuts with Ctrl key.
             // Checks if the Ctrl key is pressed with a key not in the allow list
             // to avoid triggering default browser shortcuts and bubbling the event.
-            const ctrlKeysAllowList = new Set(['a', 'c', 'v', 'x', 'y', 'z', 'Enter', 'Shift' /* follow-up */])
+            const ctrlKeysAllowList = new Set([
+                "a",
+                "c",
+                "v",
+                "x",
+                "y",
+                "z",
+                "Enter",
+                "Shift" /* follow-up */,
+            ]);
             if (event.ctrlKey && !ctrlKeysAllowList.has(event.key)) {
-                event.preventDefault()
-                return
+                event.preventDefault();
+                return;
             }
 
             // Ignore alt + c key combination for editor to avoid conflict with cody shortcut
-            const vscodeCodyShortcuts = new Set(['Slash', 'KeyC'])
+            const vscodeCodyShortcuts = new Set(["Slash", "KeyC"]);
             if (event.altKey && vscodeCodyShortcuts.has(event.code)) {
-                event.preventDefault()
-                return
+                event.preventDefault();
+                return;
             }
 
             // Handles cycling through chat command suggestions using the up and down arrow keys
-            if (displayCommands && formInput.startsWith('/')) {
-                if (event.key === 'ArrowUp' || event.key === 'ArrowDown') {
-                    event.preventDefault()
-                    const commandsLength = displayCommands?.length
+            if (displayCommands && formInput.startsWith("/")) {
+                if (event.key === "ArrowUp" || event.key === "ArrowDown") {
+                    event.preventDefault();
+                    const commandsLength = displayCommands?.length;
                     const curIndex =
-                        event.key === 'ArrowUp' ? selectedChatCommand - 1 : selectedChatCommand + 1
+                        event.key === "ArrowUp"
+                            ? selectedChatCommand - 1
+                            : selectedChatCommand + 1;
                     const newIndex =
-                        curIndex < 0 ? commandsLength - 1 : curIndex > commandsLength - 1 ? 0 : curIndex
-                    setSelectedChatCommand(newIndex)
-                    const newInput = displayCommands?.[newIndex]?.[1]?.slashCommand
-                    setFormInput(newInput || formInput)
-                    return
+                        curIndex < 0
+                            ? commandsLength - 1
+                            : curIndex > commandsLength - 1
+                            ? 0
+                            : curIndex;
+                    setSelectedChatCommand(newIndex);
+                    const newInput =
+                        displayCommands?.[newIndex]?.[1]?.slashCommand;
+                    setFormInput(newInput || formInput);
+                    return;
                 }
                 // close the chat command suggestions on escape key
-                if (event.key === 'Escape') {
-                    setDisplayCommands(null)
-                    setSelectedChatCommand(-1)
-                    setFormInput('')
-                    return
+                if (event.key === "Escape") {
+                    setDisplayCommands(null);
+                    setSelectedChatCommand(-1);
+                    setFormInput("");
+                    return;
                 }
                 // tab/enter to complete
-                if ((event.key === 'Tab' || event.key === 'Enter') && displayCommands.length) {
-                    event.preventDefault()
-                    const selectedCommand = displayCommands?.[selectedChatCommand]?.[1]
+                if (
+                    (event.key === "Tab" || event.key === "Enter") &&
+                    displayCommands.length
+                ) {
+                    event.preventDefault();
+                    const selectedCommand =
+                        displayCommands?.[selectedChatCommand]?.[1];
                     if (formInput.startsWith(selectedCommand?.slashCommand)) {
-                        onChatSubmit()
+                        onChatSubmit();
                     } else {
-                        const newInput = selectedCommand?.slashCommand
-                        setFormInput(newInput || formInput)
-                        setDisplayCommands(null)
-                        setSelectedChatCommand(-1)
+                        const newInput = selectedCommand?.slashCommand;
+                        setFormInput(newInput || formInput);
+                        setDisplayCommands(null);
+                        setSelectedChatCommand(-1);
                     }
                 }
-                return
+                return;
             }
 
             // Handles cycling through context matches on key presses
-            if (contextSelection?.length && !formInput.endsWith(' ')) {
-                if (event.key === 'ArrowUp' || event.key === 'ArrowDown') {
-                    event.preventDefault()
-                    const selectionLength = contextSelection?.length - 1
+            if (contextSelection?.length && !formInput.endsWith(" ")) {
+                if (event.key === "ArrowUp" || event.key === "ArrowDown") {
+                    event.preventDefault();
+                    const selectionLength = contextSelection?.length - 1;
                     const newIndex =
-                        event.key === 'ArrowUp' ? selectedChatContext - 1 : selectedChatContext + 1
+                        event.key === "ArrowUp"
+                            ? selectedChatContext - 1
+                            : selectedChatContext + 1;
                     const newMatchIndex =
-                        newIndex < 0 ? selectionLength : newIndex > selectionLength ? 0 : newIndex
-                    setSelectedChatContext(newMatchIndex)
-                    return
-                }
-                if (event.key === 'Escape') {
-                    event.preventDefault()
-                    const lastAtIndex = formInput.lastIndexOf('@')
+                        newIndex < 0
+                            ? selectionLength
+                            : newIndex > selectionLength
+                            ? 0
+                            : newIndex;
+                    setSelectedChatContext(newMatchIndex);
+                    return;
+                }
+                if (event.key === "Escape") {
+                    event.preventDefault();
+                    const lastAtIndex = formInput.lastIndexOf("@");
                     if (lastAtIndex >= 0) {
-                        const inputWithoutFileInput = formInput.slice(0, lastAtIndex)
+                        const inputWithoutFileInput = formInput.slice(
+                            0,
+                            lastAtIndex
+                        );
                         // Remove @ from input
-                        setFormInput(inputWithoutFileInput)
+                        setFormInput(inputWithoutFileInput);
                     }
-                    setSelectedChatContext(0)
-                    return
+                    setSelectedChatContext(0);
+                    return;
                 }
                 // tab/enter to complete
-                if (event.key === 'Tab' || event.key === 'Enter') {
-                    event.preventDefault()
-                    const selected = contextSelection[selectedChatContext]
-                    onChatContextSelected(selected, formInput)
-                    return
+                if (event.key === "Tab" || event.key === "Enter") {
+                    event.preventDefault();
+                    const selected = contextSelection[selectedChatContext];
+                    onChatContextSelected(selected, formInput);
+                    return;
                 }
             }
 
             // Submit input on Enter press (without shift) and
             // trim the formInput to make sure input value is not empty.
             if (
-                event.key === 'Enter' &&
+                event.key === "Enter" &&
                 !event.shiftKey &&
                 !event.nativeEvent.isComposing &&
                 formInput?.trim()
             ) {
-                event.preventDefault()
-                onChatSubmit()
-                return
+                event.preventDefault();
+                onChatSubmit();
+                return;
             }
 
             // Ctrl/Cmd + Shift - Toggles between new chat mode and regular chat mode
             if (isModifierDown && event.shiftKey) {
-                event.preventDefault()
-                setEnableNewChatMode(!enableNewChatMode)
-                return
+                event.preventDefault();
+                setEnableNewChatMode(!enableNewChatMode);
+                return;
             }
 
             // Loop through input history on up arrow press
             if (!inputHistory?.length) {
-                return
+                return;
             }
 
             if (formInput === inputHistory[historyIndex] || !formInput) {
-                if (event.key === 'ArrowUp' && caretPosition === 0) {
-                    const newIndex = historyIndex - 1 < 0 ? inputHistory.length - 1 : historyIndex - 1
-                    setHistoryIndex(newIndex)
-                    setFormInput(inputHistory[newIndex])
-                } else if (event.key === 'ArrowDown' && caretPosition === formInput.length) {
+                if (event.key === "ArrowUp" && caretPosition === 0) {
+                    const newIndex =
+                        historyIndex - 1 < 0
+                            ? inputHistory.length - 1
+                            : historyIndex - 1;
+                    setHistoryIndex(newIndex);
+                    setFormInput(inputHistory[newIndex]);
+                } else if (
+                    event.key === "ArrowDown" &&
+                    caretPosition === formInput.length
+                ) {
                     if (historyIndex + 1 < inputHistory.length) {
-                        const newIndex = historyIndex + 1
-                        setHistoryIndex(newIndex)
-                        setFormInput(inputHistory[newIndex])
+                        const newIndex = historyIndex + 1;
+                        setHistoryIndex(newIndex);
+                        setFormInput(inputHistory[newIndex]);
                     }
                 }
             }
@@ -644,30 +704,27 @@
             onChatSubmit,
             selectedChatContext,
             onChatContextSelected,
-<<<<<<< HEAD
             enableNewChatMode,
-=======
->>>>>>> 67e0387e
         ]
-    )
+    );
 
     const transcriptWithWelcome = useMemo<ChatMessage[]>(
         () => [
             {
-                speaker: 'assistant',
+                speaker: "assistant",
                 displayText: welcomeText({ helpMarkdown, afterMarkdown }),
                 buttons: gettingStartedButtons,
-                data: 'welcome-text',
+                data: "welcome-text",
             },
             ...transcript,
         ],
         [helpMarkdown, afterMarkdown, gettingStartedButtons, transcript]
-    )
+    );
 
     const isGettingStartedComponentVisible =
-        transcript.length === 0 && GettingStartedComponent !== undefined
-
-    const [isEnhancedContextOpen, setIsEnhancedContextOpen] = useState(false)
+        transcript.length === 0 && GettingStartedComponent !== undefined;
+
+    const [isEnhancedContextOpen, setIsEnhancedContextOpen] = useState(false);
 
     return (
         <div className={classNames(className, styles.innerContainer)}>
@@ -687,13 +744,23 @@
                     setMessageBeingEdited={setEditMessageState}
                     fileLinkComponent={fileLinkComponent}
                     symbolLinkComponent={symbolLinkComponent}
-                    codeBlocksCopyButtonClassName={codeBlocksCopyButtonClassName}
-                    codeBlocksInsertButtonClassName={codeBlocksInsertButtonClassName}
+                    codeBlocksCopyButtonClassName={
+                        codeBlocksCopyButtonClassName
+                    }
+                    codeBlocksInsertButtonClassName={
+                        codeBlocksInsertButtonClassName
+                    }
                     transcriptItemClassName={transcriptItemClassName}
                     humanTranscriptItemClassName={humanTranscriptItemClassName}
-                    transcriptItemParticipantClassName={transcriptItemParticipantClassName}
+                    transcriptItemParticipantClassName={
+                        transcriptItemParticipantClassName
+                    }
                     transcriptActionClassName={transcriptActionClassName}
-                    className={isGettingStartedComponentVisible ? undefined : styles.transcriptContainer}
+                    className={
+                        isGettingStartedComponentVisible
+                            ? undefined
+                            : styles.transcriptContainer
+                    }
                     EditButtonContainer={EditButtonContainer}
                     FeedbackButtonsContainer={FeedbackButtonsContainer}
                     feedbackButtonsOnSubmit={feedbackButtonsOnSubmit}
@@ -712,7 +779,10 @@
                 />
             )}
             {isGettingStartedComponentVisible && (
-                <GettingStartedComponent {...gettingStartedComponentProps} submitInput={submitInput} />
+                <GettingStartedComponent
+                    {...gettingStartedComponentProps}
+                    submitInput={submitInput}
+                />
             )}
             <form className={classNames(styles.inputRow, inputRowClassName)}>
                 {messageInProgress && AbortMessageInProgressButton && (
@@ -729,34 +799,47 @@
                         isEditing={messageBeingEdited !== undefined}
                         onChatResetClick={onChatResetClick}
                         onCancelEditClick={() => setEditMessageState()}
-                        onEditLastMessageClick={() => setEditMessageState(lastHumanMessageIndex)}
+                        onEditLastMessageClick={() =>
+                            setEditMessageState(lastHumanMessageIndex)
+                        }
                     />
                 )}
                 <div className={styles.textAreaContainer}>
-                    {displayCommands && ChatCommandsComponent && formInput.startsWith('/') && (
-                        <ChatCommandsComponent
-                            chatCommands={displayCommands}
-                            selectedChatCommand={selectedChatCommand}
-                            setFormInput={setFormInput}
-                            setSelectedChatCommand={setSelectedChatCommand}
-                            onSubmit={onSubmit}
-                        />
-                    )}
-                    {contextSelection && UserContextSelectorComponent && formInput && (
-                        <UserContextSelectorComponent
-                            selected={selectedChatContext}
-                            onSelected={onChatContextSelected}
-                            contextSelection={contextSelection}
-                            formInput={formInput}
-                            onSubmit={onSubmit}
-                            setSelectedChatContext={setSelectedChatContext}
-                        />
-                    )}
+                    {displayCommands &&
+                        ChatCommandsComponent &&
+                        formInput.startsWith("/") && (
+                            <ChatCommandsComponent
+                                chatCommands={displayCommands}
+                                selectedChatCommand={selectedChatCommand}
+                                setFormInput={setFormInput}
+                                setSelectedChatCommand={setSelectedChatCommand}
+                                onSubmit={onSubmit}
+                            />
+                        )}
+                    {contextSelection &&
+                        UserContextSelectorComponent &&
+                        formInput && (
+                            <UserContextSelectorComponent
+                                selected={selectedChatContext}
+                                onSelected={onChatContextSelected}
+                                contextSelection={contextSelection}
+                                formInput={formInput}
+                                onSubmit={onSubmit}
+                                setSelectedChatContext={setSelectedChatContext}
+                            />
+                        )}
                     <div className={styles.chatInputContainer}>
                         <TextArea
-                            className={classNames(styles.chatInput, chatInputClassName)}
+                            className={classNames(
+                                styles.chatInput,
+                                chatInputClassName
+                            )}
                             rows={inputRows}
-                            value={isCodyEnabled ? formInput : 'Cody is disabled on this instance'}
+                            value={
+                                isCodyEnabled
+                                    ? formInput
+                                    : "Cody is disabled on this instance"
+                            }
                             autoFocus={!messageInProgress?.speaker}
                             required={true}
                             disabled={needsEmailVerification || !isCodyEnabled}
@@ -779,20 +862,20 @@
                         )}
                     </div>
                     <SubmitButton
-                        type={messageBeingEdited === undefined ? (enableNewChatMode ? 'user-newchat' : 'user') : 'edit'}
+                        type={
+                            messageBeingEdited === undefined
+                                ? enableNewChatMode
+                                    ? "user-newchat"
+                                    : "user"
+                                : "edit"
+                        }
                         className={styles.submitButton}
-<<<<<<< HEAD
                         onClick={onChatSubmit}
-                        disabled={needsEmailVerification || !isCodyEnabled || (!formInput.length && !messageInProgress)}
-=======
-                        onClick={onChatButtonSubmit}
-                        isFollowUp={isFollowUpKeyPressed}
                         disabled={
                             needsEmailVerification ||
                             !isCodyEnabled ||
                             (!formInput.length && !messageInProgress)
                         }
->>>>>>> 67e0387e
                         onAbortMessageInProgress={
                             !AbortMessageInProgressButton && messageInProgress
                                 ? onAbortMessageInProgress
@@ -802,23 +885,23 @@
                 </div>
             </form>
         </div>
-    )
-}
+    );
+};
 
 export function isMacOS(): boolean {
-    return window.navigator.userAgent?.includes('Mac')
+    return window.navigator.userAgent?.includes("Mac");
 }
 
 interface WelcomeTextOptions {
     /** Provide users with a way to quickly access Cody docs/help.*/
-    helpMarkdown?: string
+    helpMarkdown?: string;
     /** Provide additional content to supplement the original message. Example: tips, privacy policy. */
-    afterMarkdown?: string
+    afterMarkdown?: string;
 }
 
 function welcomeText({
-    helpMarkdown = 'See [Cody documentation](https://sourcegraph.com/docs/cody) for help and tips.',
+    helpMarkdown = "See [Cody documentation](https://sourcegraph.com/docs/cody) for help and tips.",
     afterMarkdown,
 }: WelcomeTextOptions): string {
-    return [helpMarkdown, afterMarkdown].filter(isDefined).join('\n\n')
+    return [helpMarkdown, afterMarkdown].filter(isDefined).join("\n\n");
 }