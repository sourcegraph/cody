import React from 'react'

import classNames from 'classnames'

import type { ChatMessage, Guardrails } from '@sourcegraph/cody-shared'

<<<<<<< HEAD
import {
    type ApiPostMessage,
    type ChatButtonProps,
    type CodeBlockActionsProps,
    type EditButtonProps,
    type FeedbackButtonsProps,
    type UserAccountInfo,
=======
import type {
    ApiPostMessage,
    ChatButtonProps,
    ChatUISubmitButtonProps,
    ChatUITextAreaProps,
    CodeBlockActionsProps,
    EditButtonProps,
    FeedbackButtonsProps,
    UserAccountInfo,
>>>>>>> 67e0387e
} from '../Chat'

import { BlinkingCursor, LoadingContext } from './BlinkingCursor'
import { CodeBlocks } from './CodeBlocks'
import { EnhancedContext, type FileLinkProps } from './components/EnhancedContext'
import { ErrorItem, RequestErrorItem } from './ErrorItem'
import { PreciseContexts, type SymbolLinkProps } from './PreciseContext'

import styles from './TranscriptItem.module.css'

/**
 * CSS class names used for the {@link TranscriptItem} component.
 */
export interface TranscriptItemClassNames {
    transcriptItemClassName?: string
    humanTranscriptItemClassName?: string
    transcriptItemParticipantClassName?: string
    codeBlocksCopyButtonClassName?: string
    codeBlocksInsertButtonClassName?: string
    transcriptActionClassName?: string
    chatInputClassName?: string
}

/**
 * A single message in the chat trans cript.
 */
export const TranscriptItem: React.FunctionComponent<
    {
        index: number
        message: ChatMessage
        inProgress: boolean
        beingEdited: number | undefined
        setBeingEdited: (index?: number) => void
        EditButtonContainer?: React.FunctionComponent<EditButtonProps>
        showEditButton: boolean
        fileLinkComponent: React.FunctionComponent<FileLinkProps>
        symbolLinkComponent: React.FunctionComponent<SymbolLinkProps>
        FeedbackButtonsContainer?: React.FunctionComponent<FeedbackButtonsProps>
        feedbackButtonsOnSubmit?: (text: string) => void
        showFeedbackButtons: boolean
        copyButtonOnSubmit?: CodeBlockActionsProps['copyButtonOnSubmit']
        insertButtonOnSubmit?: CodeBlockActionsProps['insertButtonOnSubmit']
<<<<<<< HEAD
        abortMessageInProgressComponent?: React.FunctionComponent<{ onAbortMessageInProgress: () => void }>
=======
        submitButtonComponent?: React.FunctionComponent<ChatUISubmitButtonProps>
        abortMessageInProgressComponent?: React.FunctionComponent<{
            onAbortMessageInProgress: () => void
        }>
>>>>>>> 67e0387e
        onAbortMessageInProgress?: () => void
        ChatButtonComponent?: React.FunctionComponent<ChatButtonProps>
        userInfo: UserAccountInfo
        postMessage?: ApiPostMessage
        guardrails?: Guardrails
    } & TranscriptItemClassNames
> = React.memo(function TranscriptItemContent({
    index,
    message,
    inProgress,
    beingEdited,
    setBeingEdited,
    fileLinkComponent,
    symbolLinkComponent,
    transcriptItemClassName,
    humanTranscriptItemClassName,
    transcriptItemParticipantClassName,
    codeBlocksCopyButtonClassName,
    codeBlocksInsertButtonClassName,
    transcriptActionClassName,
    EditButtonContainer,
    showEditButton,
    FeedbackButtonsContainer,
    feedbackButtonsOnSubmit,
    showFeedbackButtons,
    copyButtonOnSubmit,
    insertButtonOnSubmit,
    chatInputClassName,
    ChatButtonComponent,
    userInfo,
    postMessage,
    guardrails,
}) {
    // A boolean indicating whether the message was sent by a human speaker.
    const isHumanMessage = message.speaker === 'human'
    // A boolean that determines if any message is currently being edited.
    const isInEditingMode = beingEdited !== undefined
    // A boolean indicating whether the current transcript item is the one being edited.
    const currentItemIsBeingEdited = beingEdited === index

    return (
        <div
            className={classNames(
                styles.row,
                transcriptItemClassName,
                isHumanMessage ? humanTranscriptItemClassName : styles.assistantRow,
                // When editing a message, all other messages (both human and assistant messages) are blurred (unfocused)
                // except for the current message (transcript item) that is being edited (focused)
                isInEditingMode && (!isHumanMessage || !currentItemIsBeingEdited) && styles.unfocused,
                currentItemIsBeingEdited && isHumanMessage && styles.focused
            )}
        >
<<<<<<< HEAD
            {/* Edit button shows up on all human messages, but are hidden during Editing Mode*/}
            {showEditButton && EditButtonContainer && !isInEditingMode && (
                <div className={isInEditingMode ? styles.editingContainer : styles.editingButtonContainer}>
                    <header className={classNames(styles.transcriptItemHeader, transcriptItemParticipantClassName)}>
                        <EditButtonContainer
                            className={styles.FeedbackEditButtonsContainer}
                            messageBeingEdited={index}
                            setMessageBeingEdited={setBeingEdited}
                        />
                    </header>
                </div>
            )}
=======
            {showEditButton &&
                EditButtonContainer &&
                editButtonOnSubmit &&
                TextArea &&
                message.speaker === 'human' && (
                    <div
                        className={beingEdited ? styles.editingContainer : styles.editingButtonContainer}
                    >
                        <header
                            className={classNames(
                                styles.transcriptItemHeader,
                                transcriptItemParticipantClassName
                            )}
                        >
                            {beingEdited && (
                                <p className={classNames(styles.editingLabel)}>Editing...</p>
                            )}
                            <EditButtonContainer
                                className={styles.FeedbackEditButtonsContainer}
                                messageBeingEdited={beingEdited}
                                setMessageBeingEdited={setBeingEdited}
                            />
                        </header>
                    </div>
                )}
>>>>>>> 67e0387e
            {message.preciseContext && message.preciseContext.length > 0 && (
                <div className={styles.actions}>
                    <PreciseContexts
                        preciseContexts={message.preciseContext}
                        symbolLinkComponent={symbolLinkComponent}
                        className={transcriptActionClassName}
                    />
                </div>
            )}
            {message.error ? (
                typeof message.error === 'string' ? (
                    <RequestErrorItem error={message.error} />
                ) : (
                    <ErrorItem
                        error={message.error}
                        ChatButtonComponent={ChatButtonComponent}
                        userInfo={userInfo}
                        postMessage={postMessage}
                    />
                )
            ) : null}
<<<<<<< HEAD
            <div className={classNames(styles.contentPadding, styles.content)}>
=======
            <div
                className={classNames(styles.contentPadding, EditTextArea ? undefined : styles.content)}
            >
>>>>>>> 67e0387e
                {message.displayText ? (
                    <CodeBlocks
                        displayText={message.displayText}
                        copyButtonClassName={codeBlocksCopyButtonClassName}
                        copyButtonOnSubmit={copyButtonOnSubmit}
                        insertButtonClassName={codeBlocksInsertButtonClassName}
                        insertButtonOnSubmit={insertButtonOnSubmit}
                        metadata={message.metadata}
                        guardrails={guardrails}
                    />
                ) : (
                    inProgress && <BlinkingCursor />
                )}
            </div>
            {message.buttons?.length && ChatButtonComponent && (
                <div className={styles.actions}>{message.buttons.map(ChatButtonComponent)}</div>
            )}
            {/* Enhanced Context list shows up on human message only */}
            {isHumanMessage && (
                <div className={styles.contextFilesContainer}>
                    {message.contextFiles && message.contextFiles.length > 0 ? (
                        <EnhancedContext
                            contextFiles={message.contextFiles}
                            fileLinkComponent={fileLinkComponent}
                            className={transcriptActionClassName}
                        />
                    ) : (
                        inProgress && <LoadingContext />
                    )}
                </div>
            )}
            {/* Hide the feedback buttons during editing mode */}
            {!isInEditingMode &&
                showFeedbackButtons &&
                FeedbackButtonsContainer &&
                feedbackButtonsOnSubmit &&
                message.speaker === 'assistant' && (
                    <footer
                        className={classNames(
                            styles.footerContainer,
                            transcriptItemParticipantClassName
                        )}
                    >
                        {/* display edit buttons on last user message, feedback buttons on last assistant message only */}
                        <FeedbackButtonsContainer
                            className={styles.FeedbackEditButtonsContainer}
                            feedbackButtonsOnSubmit={feedbackButtonsOnSubmit}
                        />
                    </footer>
                )}
        </div>
    )
})<|MERGE_RESOLUTION|>--- conflicted
+++ resolved
@@ -4,25 +4,13 @@
 
 import type { ChatMessage, Guardrails } from '@sourcegraph/cody-shared'
 
-<<<<<<< HEAD
-import {
-    type ApiPostMessage,
-    type ChatButtonProps,
-    type CodeBlockActionsProps,
-    type EditButtonProps,
-    type FeedbackButtonsProps,
-    type UserAccountInfo,
-=======
 import type {
     ApiPostMessage,
     ChatButtonProps,
-    ChatUISubmitButtonProps,
-    ChatUITextAreaProps,
     CodeBlockActionsProps,
     EditButtonProps,
     FeedbackButtonsProps,
     UserAccountInfo,
->>>>>>> 67e0387e
 } from '../Chat'
 
 import { BlinkingCursor, LoadingContext } from './BlinkingCursor'
@@ -65,14 +53,9 @@
         showFeedbackButtons: boolean
         copyButtonOnSubmit?: CodeBlockActionsProps['copyButtonOnSubmit']
         insertButtonOnSubmit?: CodeBlockActionsProps['insertButtonOnSubmit']
-<<<<<<< HEAD
-        abortMessageInProgressComponent?: React.FunctionComponent<{ onAbortMessageInProgress: () => void }>
-=======
-        submitButtonComponent?: React.FunctionComponent<ChatUISubmitButtonProps>
         abortMessageInProgressComponent?: React.FunctionComponent<{
             onAbortMessageInProgress: () => void
         }>
->>>>>>> 67e0387e
         onAbortMessageInProgress?: () => void
         ChatButtonComponent?: React.FunctionComponent<ChatButtonProps>
         userInfo: UserAccountInfo
@@ -125,11 +108,17 @@
                 currentItemIsBeingEdited && isHumanMessage && styles.focused
             )}
         >
-<<<<<<< HEAD
             {/* Edit button shows up on all human messages, but are hidden during Editing Mode*/}
             {showEditButton && EditButtonContainer && !isInEditingMode && (
-                <div className={isInEditingMode ? styles.editingContainer : styles.editingButtonContainer}>
-                    <header className={classNames(styles.transcriptItemHeader, transcriptItemParticipantClassName)}>
+                <div
+                    className={isInEditingMode ? styles.editingContainer : styles.editingButtonContainer}
+                >
+                    <header
+                        className={classNames(
+                            styles.transcriptItemHeader,
+                            transcriptItemParticipantClassName
+                        )}
+                    >
                         <EditButtonContainer
                             className={styles.FeedbackEditButtonsContainer}
                             messageBeingEdited={index}
@@ -138,33 +127,6 @@
                     </header>
                 </div>
             )}
-=======
-            {showEditButton &&
-                EditButtonContainer &&
-                editButtonOnSubmit &&
-                TextArea &&
-                message.speaker === 'human' && (
-                    <div
-                        className={beingEdited ? styles.editingContainer : styles.editingButtonContainer}
-                    >
-                        <header
-                            className={classNames(
-                                styles.transcriptItemHeader,
-                                transcriptItemParticipantClassName
-                            )}
-                        >
-                            {beingEdited && (
-                                <p className={classNames(styles.editingLabel)}>Editing...</p>
-                            )}
-                            <EditButtonContainer
-                                className={styles.FeedbackEditButtonsContainer}
-                                messageBeingEdited={beingEdited}
-                                setMessageBeingEdited={setBeingEdited}
-                            />
-                        </header>
-                    </div>
-                )}
->>>>>>> 67e0387e
             {message.preciseContext && message.preciseContext.length > 0 && (
                 <div className={styles.actions}>
                     <PreciseContexts
@@ -186,13 +148,7 @@
                     />
                 )
             ) : null}
-<<<<<<< HEAD
             <div className={classNames(styles.contentPadding, styles.content)}>
-=======
-            <div
-                className={classNames(styles.contentPadding, EditTextArea ? undefined : styles.content)}
-            >
->>>>>>> 67e0387e
                 {message.displayText ? (
                     <CodeBlocks
                         displayText={message.displayText}
