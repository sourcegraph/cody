--- conflicted
+++ resolved
@@ -4,28 +4,15 @@
 
 import type { ChatMessage, ChatModelProvider, Guardrails } from '@sourcegraph/cody-shared'
 
-<<<<<<< HEAD
-import {
-    type ApiPostMessage,
-    type ChatButtonProps,
-    type ChatModelDropdownMenuProps,
-    type ChatUISubmitButtonProps,
-    type CodeBlockActionsProps,
-    type EditButtonProps,
-    type FeedbackButtonsProps,
-    type UserAccountInfo,
-=======
 import type {
     ApiPostMessage,
     ChatButtonProps,
     ChatModelDropdownMenuProps,
     ChatUISubmitButtonProps,
-    ChatUITextAreaProps,
     CodeBlockActionsProps,
     EditButtonProps,
     FeedbackButtonsProps,
     UserAccountInfo,
->>>>>>> 67e0387e
 } from '../Chat'
 
 import type { FileLinkProps } from './components/EnhancedContext'
@@ -188,17 +175,6 @@
                     humanTranscriptItemClassName={humanTranscriptItemClassName}
                     transcriptItemParticipantClassName={transcriptItemParticipantClassName}
                     transcriptActionClassName={transcriptActionClassName}
-<<<<<<< HEAD
-=======
-                    textAreaComponent={textAreaComponent}
-                    EditButtonContainer={EditButtonContainer}
-                    editButtonOnSubmit={editButtonOnSubmit}
-                    showEditButton={
-                        offsetIndex &&
-                        !messageInProgress?.speaker &&
-                        !message.displayText?.startsWith('/')
-                    }
->>>>>>> 67e0387e
                     FeedbackButtonsContainer={FeedbackButtonsContainer}
                     feedbackButtonsOnSubmit={feedbackButtonsOnSubmit}
                     copyButtonOnSubmit={copyButtonOnSubmit}
