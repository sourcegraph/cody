import Anthropic from '@anthropic-ai/sdk'
import { AzureKeyCredential, OpenAIClient } from '@azure/openai'

import { CLIOptions } from '.'

export interface LLMJudgement {
    answerMatchesSummary: 'yes' | 'no' | 'partial' | 'unknown'
    answerMatchesSummaryJudgement: string
}

const anthropic = new Anthropic()

function wrapInMarkdownBlock(text: string): string {
    return `\`\`\`\n${text}\n\`\`\`\n`
}

function serializeConversationTranscript(transcript: { question: string; answer: string }[]): string {
    const transcriptSerialized = transcript
        .map(
            ({ question, answer }) =>
                `Question:\n${wrapInMarkdownBlock(question)}Answer:\n${wrapInMarkdownBlock(answer)}`
        )
        .join('')

    return `Conversation transcript:\n${transcriptSerialized}\n`
}

const maxTokensToSample = 300

export async function llmJudge(
    provider: CLIOptions['provider'],
    transcript: { question: string; answer: string }[],
    question: string,
    answerSummary: string,
    candidateAnswer: string
): Promise<LLMJudgement> {
    const instructions = [
        'You are an expert at judging conversations. ',
        'I am going to provide a conversation transcript, the latest question, the summary of the correct answer, and the candidate answer. ',
        'Your job is to judge the candidate answer to the latest question. ',
        'The candidate answer should contain the core idea of the summary. ',
        transcript.length === 0 ? 'Conversation transcript is empty.\n\n' : serializeConversationTranscript(transcript),
        `Question:\n${wrapInMarkdownBlock(question)}`,
        `Correct answer summary:\n${wrapInMarkdownBlock(answerSummary)}`,
        `Candidate answer:\n${wrapInMarkdownBlock(candidateAnswer)}\n`,
        'Does the candidate answer contain the core ideas of the correct answer summary?\n\n',
        'Use the following structure:\nThought: Your thought process.\nConclusion: YES, NO, or PARTIAL.\n',
        'Think step by step. Conclude your thought process with YES, NO, or PARTIAL in all capital letters as the final judgement.',
    ].join('')

    switch (provider) {
        case 'anthropic':
            return anthropicJudge(instructions)
        case 'azure':
            return azureJudge(instructions)
    }
}

async function anthropicJudge(instructions: string): Promise<LLMJudgement> {
    const completion = await anthropic.completions.create({
        model: 'claude-2',
        max_tokens_to_sample: maxTokensToSample,
        prompt: `${Anthropic.HUMAN_PROMPT}${instructions}${Anthropic.AI_PROMPT}Thought:`,
    })
    return {
        answerMatchesSummary: parseJudgementResponse(completion.completion),
        answerMatchesSummaryJudgement: completion.completion,
    }
}

<<<<<<< HEAD
const CONCLUSION_REGEXP = /conclusion:\s+(yes|no|partial)/i

function parseJudgementResponse(response: string): LLMJudgement['answerMatchesSummary'] {
    const conclusion = CONCLUSION_REGEXP.exec(response)
    if (conclusion) {
        return conclusion[1].toLowerCase() as LLMJudgement['answerMatchesSummary']
    }

    // Fallback to searching for conclusion anywhere in response.
=======
// failFastIfAzureEnvVarsNotSet validates the environment variables needed
// to run e2e suite against Azure OpenAI. It exists the process early
// if any of the variables are not present.
export const failFastIfAzureEnvVarsNotSet = (): void => {
    const requiredVars = ['AZURE_API_KEY', 'AZURE_API_ENDPOINT', 'AZURE_DEPLOYMENT_ID']
    const missingVars = requiredVars.filter(varName => !(varName in process.env))
    if (missingVars.length > 0) {
        console.log(`Missing required environment variables: ${missingVars.join(', ')}`)
        console.log('1. https://portal.azure.com > Azure OpenAI > sourcegraph-test-oai > Keys and Endpoint')
        let nextBulletPoint = 2
        if (!process.env.AZURE_API_KEY) {
            console.log(`${nextBulletPoint}. Copy the key and export AZURE_API_KEY="<paste the key here>"`)
            nextBulletPoint++
        }
        if (!process.env.AZURE_API_ENDPOINT) {
            console.log(
                `${nextBulletPoint}. Copy the endpoint and export AZURE_API_ENDPOINT="<paste the endpoint here>"`
            )
        }
        if (!process.env.AZURE_DEPLOYMENT_ID) {
            console.log(
                `${nextBulletPoint}. Go to Model Deployments > Manage Deployments. Find the deployment name and:`
            )
            console.log('   export AZURE_DEPLOYMENT_ID="<paste deployment name here>"')
        }
        process.exit(1)
    }
}

async function azureJudge(instructions: string): Promise<LLMJudgement> {
    // 1. https://portal.azure.com > Azure OpenAI > sourcegraph-test-oai > Keys and Endpoint
    // 2. Copy the key and export AZURE_API_KEY="<paste the key here>"
    // 3. Copy the endpoint and export AZURE_API_ENDPOINT="<paste the endpoint here>"
    // 4. Go to Model Deployments > Manage Deployments. Find the deployment name and:
    //    export AZURE_DEPLOYMENT_ID="<paste deployment name here>"
    const azureApiKey = process.env.AZURE_API_KEY as string
    const endpoint = process.env.AZURE_API_ENDPOINT as string

    const client = new OpenAIClient(endpoint, new AzureKeyCredential(azureApiKey))
    const deploymentId = process.env.AZURE_DEPLOYMENT_ID as string
    const result = await client.getCompletions(deploymentId, [instructions], { maxTokens: maxTokensToSample })
    // Pick the first choice. Probably we can do something better here?
    const [response] = result.choices

    return {
        answerMatchesSummary: doesAnswerMatchSummary(response.text),
        answerMatchesSummaryJudgement: response.text,
    }
}

function doesAnswerMatchSummary(response: string): LLMJudgement['answerMatchesSummary'] {
>>>>>>> 58215119
    if (response.includes('YES')) {
        return 'yes'
    }
    if (response.includes('NO')) {
        return 'no'
    }
    if (response.includes('PARTIAL')) {
        return 'partial'
    }
    return 'unknown'
}<|MERGE_RESOLUTION|>--- conflicted
+++ resolved
@@ -68,17 +68,6 @@
     }
 }
 
-<<<<<<< HEAD
-const CONCLUSION_REGEXP = /conclusion:\s+(yes|no|partial)/i
-
-function parseJudgementResponse(response: string): LLMJudgement['answerMatchesSummary'] {
-    const conclusion = CONCLUSION_REGEXP.exec(response)
-    if (conclusion) {
-        return conclusion[1].toLowerCase() as LLMJudgement['answerMatchesSummary']
-    }
-
-    // Fallback to searching for conclusion anywhere in response.
-=======
 // failFastIfAzureEnvVarsNotSet validates the environment variables needed
 // to run e2e suite against Azure OpenAI. It exists the process early
 // if any of the variables are not present.
@@ -124,13 +113,20 @@
     const [response] = result.choices
 
     return {
-        answerMatchesSummary: doesAnswerMatchSummary(response.text),
+        answerMatchesSummary: parseJudgementResponse(response.text),
         answerMatchesSummaryJudgement: response.text,
     }
 }
 
-function doesAnswerMatchSummary(response: string): LLMJudgement['answerMatchesSummary'] {
->>>>>>> 58215119
+const CONCLUSION_REGEXP = /conclusion:\s+(yes|no|partial)/i
+
+function parseJudgementResponse(response: string): LLMJudgement['answerMatchesSummary'] {
+    const conclusion = CONCLUSION_REGEXP.exec(response)
+    if (conclusion) {
+        return conclusion[1].toLowerCase() as LLMJudgement['answerMatchesSummary']
+    }
+
+    // Fallback to searching for conclusion anywhere in response.
     if (response.includes('YES')) {
         return 'yes'
     }
