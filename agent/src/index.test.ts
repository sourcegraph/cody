import assert from 'node:assert'
import { spawnSync } from 'node:child_process'
import path from 'node:path'

import { afterAll, beforeAll, beforeEach, describe, expect, it, vi } from 'vitest'

import {
    type ContextItem,
    DOTCOM_URL,
    ModelUsage,
    ModelsService,
    getDotComDefaultModels,
    isWindows,
} from '@sourcegraph/cody-shared'

import { ResponseError } from 'vscode-jsonrpc'
import { URI } from 'vscode-uri'
import { CodyJsonRpcErrorCode } from '../../vscode/src/jsonrpc/CodyJsonRpcErrorCode'
import { TESTING_CREDENTIALS } from '../../vscode/src/testutils/testing-credentials'
import { TestClient, asTranscriptMessage } from './TestClient'
import { TestWorkspace } from './TestWorkspace'
import { decodeURIs } from './decodeURIs'
import { explainPollyError } from './explainPollyError'
import type { Requests } from './protocol-alias'
import { trimEndOfLine } from './trimEndOfLine'

const workspace = new TestWorkspace(path.join(__dirname, '__tests__', 'example-ts'))

const mayRecord =
    process.env.CODY_RECORDING_MODE === 'record' || process.env.CODY_RECORD_IF_MISSING === 'true'

describe('Agent', () => {
    const client = TestClient.create({
        workspaceRootUri: workspace.rootUri,
        name: 'defaultClient',
        credentials: TESTING_CREDENTIALS.dotcom,
    })

    const mockEnhancedContext: ContextItem[] = []

    // Initialize inside beforeAll so that subsequent tests are skipped if initialization fails.
    beforeAll(async () => {
        ModelsService.setModels(getDotComDefaultModels())
        await workspace.beforeAll()

        // Init a repo in the workspace to make the parent-dirs repo-name resolver work for Cody Context Filters tests.
        spawnSync('git', ['init'], { cwd: workspace.rootPath, stdio: 'inherit' })
        spawnSync('git', ['remote', 'add', 'origin', 'git@github.com:sourcegraph/cody.git'], {
            cwd: workspace.rootPath,
            stdio: 'inherit',
        })

        const serverInfo = await client.initialize({
            serverEndpoint: 'https://sourcegraph.com',
            // Initialization should always succeed even if authentication fails
            // because otherwise clients need to restart the process to test
            // with a new access token.
            accessToken: 'sgp_INVALIDACCESSTOK_ENTHISSHOULDFAILEEEEEEEEEEEEEEEEEEEEEEE2',
        })
        expect(serverInfo?.authStatus?.isLoggedIn).toBeFalsy()

        // Log in so test cases are authenticated by default
        const valid = await client.request('extensionConfiguration/change', {
            ...client.info.extensionConfiguration,
            anonymousUserID: 'abcde1234',
            accessToken: client.info.extensionConfiguration?.accessToken ?? 'invalid',
            serverEndpoint: client.info.extensionConfiguration?.serverEndpoint ?? DOTCOM_URL.toString(),
            customHeaders: {},
        })
        expect(valid?.isLoggedIn).toBeTruthy()

        for (const name of [
            'src/animal.ts',
            'src/ChatColumn.tsx',
            'src/Heading.tsx',
            'src/squirrel.ts',
            'src/multiple-selections.ts',
        ]) {
            const item = await workspace.loadContextItem(name)
            // Trim content to the first 20 lines to imitate enhanced context, which only includes file chunks
            item.content = item.content?.split('\n').slice(0, 20).join('\n')
            mockEnhancedContext.push(item)
        }

        // Confirm .cody/ignore is active at start up
        const ignore = await client.request('ignore/test', {
            uri: URI.file(ignoredUri.fsPath).toString(),
        })
        // TODO(dpc): Integrate file-based .cody/ignore with ignore/test
        expect(ignore.policy).toBe('use')
    }, 20_000)

    beforeEach(async () => {
        await client.request('testing/reset', null)
    })

    const sumUri = workspace.file('src', 'sum.ts')
    const animalUri = workspace.file('src', 'animal.ts')
    const squirrelUri = workspace.file('src', 'squirrel.ts')
    const multipleSelectionsUri = workspace.file('src', 'multiple-selections.ts')

    // Context files ends with 'Ignored.ts' will be excluded by .cody/ignore
    const ignoredUri = workspace.file('src', 'isIgnored.ts')

    it('extensionConfiguration/change & chat/models (handle errors)', async () => {
        // Send two config change notifications because this is what the
        // JetBrains client does and there was a bug where everything worked
        // fine as long as we didn't send the second unauthenticated config
        // change.
        const initModelName = 'anthropic/claude-3-5-sonnet-20240620'
        const {
            models: [initModel],
        } = await client.request('chat/models', { modelUsage: ModelUsage.Chat })
        expect(initModel.model).toStrictEqual(initModelName)

        const invalid = await client.request('extensionConfiguration/change', {
            ...client.info.extensionConfiguration,
            anonymousUserID: 'abcde1234',
            // Redacted format of an invalid access token (just random string). Tests fail in replay mode
            // if we don't use the redacted format here.
            accessToken: 'REDACTED_0ba08837494d00e3943c46999589eb29a210ba8063f084fff511c8e4d1503909',
            serverEndpoint: 'https://sourcegraph.com/',
            customHeaders: {},
        })
        expect(invalid?.isLoggedIn).toBeFalsy()
        const invalidModels = await client.request('chat/models', { modelUsage: ModelUsage.Chat })
        expect(invalidModels.models).toStrictEqual([])

        const valid = await client.request('extensionConfiguration/change', {
            ...client.info.extensionConfiguration,
            anonymousUserID: 'abcde1234',
            accessToken: client.info.extensionConfiguration?.accessToken ?? 'invalid',
            serverEndpoint: client.info.extensionConfiguration?.serverEndpoint ?? DOTCOM_URL.toString(),
            customHeaders: {},
        })
        expect(valid?.isLoggedIn).toBeTruthy()

        const reauthenticatedModels = await client.request('chat/models', {
            modelUsage: ModelUsage.Chat,
        })
        expect(reauthenticatedModels.models).not.toStrictEqual([])
        expect(reauthenticatedModels.models[0].model).toStrictEqual(initModelName)

        // Please don't update the recordings to use a different account without consulting #team-cody-core.
        // When changing an account, you also need to update the REDACTED_ hash above.
        //
        // To update the recordings with the correct account, run the following command
        // from the root of this repository:
        //
        //    source agent/scripts/export-cody-http-recording-tokens.sh
        //
        // If you don't have access to this private file then you need to ask
        expect(valid?.username).toStrictEqual('sourcegraphbot9k-fnwmu')
    }, 10_000)

<<<<<<< HEAD
    describe('Autocomplete', () => {
        it('autocomplete/execute (non-empty result)', async () => {
            await client.openFile(sumUri)
            const completions = await client.request('autocomplete/execute', {
                uri: sumUri.toString(),
                position: { line: 1, character: 4 },
                triggerKind: 'Invoke',
            })
            const texts = completions.items.map(item => item.insertText)
            expect(completions.items.length).toBeGreaterThan(0)
            expect(texts).toMatchInlineSnapshot(
                `
              [
                "    return a + b;",
              ]
            `
            )
            client.notify('autocomplete/completionAccepted', {
                completionID: completions.items[0].id,
            })
        }, 10_000)

        it('autocomplete/execute multiline(non-empty result)', async () => {
            await client.openFile(bubbleUri)
            const completions = await client.request('autocomplete/execute', {
                uri: bubbleUri.toString(),
                position: { line: 1, character: 4 },
                triggerKind: 'Invoke',
            })
            const texts = completions.items.map(item => item.insertText)
            expect(completions.items.length).toBeGreaterThan(0)
            expect(texts).toMatchInlineSnapshot(
                `
              [
                "    for (let i = 0; i < nums.length; i++) {
                      for (let j = 0; j < nums.length - 1; j++) {
                          if (nums[j] > nums[j + 1]) {
                              [nums[j], nums[j + 1]] = [nums[j + 1], nums[j]]
                          }
                      }
                  }",
              ]
            `
            )
            client.notify('autocomplete/completionAccepted', {
                completionID: completions.items[0].id,
            })
        }, 10_000)
    })

=======
>>>>>>> 08d10b68
    it('graphql/getCurrentUserCodySubscription', async () => {
        const currentUserCodySubscription = await client.request(
            'graphql/getCurrentUserCodySubscription',
            null
        )
        expect(currentUserCodySubscription).toMatchInlineSnapshot(`
          {
            "applyProRateLimits": true,
            "currentPeriodEndAt": "2024-07-14T22:11:32Z",
            "currentPeriodStartAt": "2024-06-14T22:11:32Z",
            "plan": "PRO",
            "status": "ACTIVE",
          }
        `)
    }, 10_000)

    describe('Chat', () => {
        it('chat/submitMessage (short message)', async () => {
            const lastMessage = await client.sendSingleMessageToNewChat('Hello!')
            expect(lastMessage).toMatchInlineSnapshot(
                `
              {
                "model": "anthropic/claude-3-5-sonnet-20240620",
                "speaker": "assistant",
                "text": "Hello! I'm Cody, an AI coding assistant from Sourcegraph. How can I help you with coding today? Whether you need help with a specific programming language, debugging, code optimization, or any other coding-related task, I'm here to assist you. What would you like to work on?",
              }
            `
            )
        }, 30_000)

        it('chat/submitMessage (long message)', async () => {
            const lastMessage = await client.sendSingleMessageToNewChat(
                'Generate simple hello world function in java!'
            )
            const trimmedMessage = trimEndOfLine(lastMessage?.text ?? '')
            expect(trimmedMessage).toMatchInlineSnapshot(
                `
              "Certainly! Here's a simple "Hello, World!" function in Java:

              \`\`\`java
              public class HelloWorld {
                  public static void main(String[] args) {
                      sayHello();
                  }

                  public static void sayHello() {
                      System.out.println("Hello, World!");
                  }
              }
              \`\`\`

              This Java code does the following:

              1. We define a class called \`HelloWorld\`.
              2. Inside the class, we have the \`main\` method, which is the entry point of any Java program.
              3. We create a separate method called \`sayHello()\` that prints "Hello, World!" to the console.
              4. In the \`main\` method, we call the \`sayHello()\` function.

              When you run this program, it will output:

              \`\`\`
              Hello, World!
              \`\`\`

              To run this program:

              1. Save the code in a file named \`HelloWorld.java\`
              2. Compile it using the command: \`javac HelloWorld.java\`
              3. Run it using the command: \`java HelloWorld\`

              This will execute the program and display the "Hello, World!" message on the console."
            `,
                explainPollyError
            )
        }, 30_000)

        it('chat/restore', async () => {
            // Step 1: create a chat session where I share my name.
            const id1 = await client.request('chat/new', null)
            const reply1 = asTranscriptMessage(
                await client.request('chat/submitMessage', {
                    id: id1,
                    message: {
                        command: 'submit',
                        text: 'My name is Lars Monsen.',
                        submitType: 'user',
                        addEnhancedContext: false,
                    },
                })
            )

            // Step 2: restore a new chat session with a transcript including my name, and
            //  and assert that it can retrieve my name from the transcript.
            const {
                models: [model],
            } = await client.request('chat/models', { modelUsage: ModelUsage.Chat })

            const id2 = await client.request('chat/restore', {
                modelID: model.model,
                messages: reply1.messages,
                chatID: new Date().toISOString(), // Create new Chat ID with a different timestamp
            })
            const reply2 = asTranscriptMessage(
                await client.request('chat/submitMessage', {
                    id: id2,
                    message: {
                        command: 'submit',
                        text: 'What is my name?',
                        submitType: 'user',
                        addEnhancedContext: false,
                    },
                })
            )
            expect(reply2.messages.at(-1)?.text).toMatchInlineSnapshot(
                `"Your name is Lars Monsen, as you just told me."`,
                explainPollyError
            )
        }, 30_000)

        it('chat/restore (With null model)', async () => {
            // Step 1: Create a chat session asking what model is used.
            const id1 = await client.request('chat/new', null)
            const reply1 = asTranscriptMessage(
                await client.request('chat/submitMessage', {
                    id: id1,
                    message: {
                        command: 'submit',
                        text: 'What model are you?',
                        submitType: 'user',
                        addEnhancedContext: false,
                    },
                })
            )

            // Step 2: Restoring chat session without model.
            const id2 = await client.request('chat/restore', {
                messages: reply1.messages,
                chatID: new Date().toISOString(), // Create new Chat ID with a different timestamp
            })
            // Step 2: Asking again what model is used
            const reply2 = asTranscriptMessage(
                await client.request('chat/submitMessage', {
                    id: id2,
                    message: {
                        command: 'submit',
                        text: 'What model are you?',
                        submitType: 'user',
                        addEnhancedContext: false,
                    },
                })
            )
            expect(reply2.messages.at(-1)?.text).toMatchInlineSnapshot(
                `"I am Cody, an AI coding assistant created by Sourcegraph. I don't have specific information about my underlying model or architecture. Is there a particular coding task or question I can help you with?"`,
                explainPollyError
            )
        }, 30_000)

        it('chat/restore (multiple) & export', async () => {
            const date = new Date(1997, 7, 2, 12, 0, 0, 0)

            // Step 1: Restore multiple chats
            const NUMBER_OF_CHATS_TO_RESTORE = 300
            for (let i = 0; i < NUMBER_OF_CHATS_TO_RESTORE; i++) {
                const myDate = new Date(date.getTime() + i * 60 * 1000)
                await client.request('chat/restore', {
                    modelID: 'anthropic/claude-2.0',
                    messages: [
                        { text: 'What model are you?', speaker: 'human', contextFiles: [] },
                        {
                            text: " I'm Claude, an AI assistant created by Anthropic.",
                            speaker: 'assistant',
                        },
                    ],
                    chatID: myDate.toISOString(), // Create new Chat ID with a different timestamp
                })
            }

            // Step 2: export history
            const chatHistory = await client.request('chat/export', null)

            chatHistory.forEach((result, index) => {
                const myDate = new Date(date.getTime() + index * 60 * 1000).toISOString()

                expect(result.transcript).toMatchInlineSnapshot(`{
  "chatModel": "anthropic/claude-2.0",
  "id": "${myDate}",
  "interactions": [
    {
      "assistantMessage": {
        "model": "anthropic/claude-2.0",
        "speaker": "assistant",
        "text": " I'm Claude, an AI assistant created by Anthropic.",
      },
      "humanMessage": {
        "contextFiles": [],
        "speaker": "human",
        "text": "What model are you?",
      },
    },
  ],
  "lastInteractionTimestamp": "${myDate}",
}`)
            })
        }, 30_000)

        it('chat/submitMessage (with enhanced context)', async () => {
            await client.openFile(animalUri)
            const lastMessage = await client.sendSingleMessageToNewChat(
                'Write a class Dog that implements the Animal interface in my workspace. Show the code only, no explanation needed.',
                {
                    addEnhancedContext: false,
                    contextFiles: mockEnhancedContext,
                }
            )
            // TODO: make this test return a TypeScript implementation of
            // `animal.ts`. It currently doesn't do this because the workspace root
            // is not a git directory and symf reports some git-related error.
            expect(trimEndOfLine(lastMessage?.text ?? '')).toMatchInlineSnapshot(
                `
              "Certainly! Here's a Dog class that implements the Animal interface:

              \`\`\`typescript
              export class Dog implements Animal {
                  name: string;
                  isMammal: boolean = true;

                  constructor(name: string) {
                      this.name = name;
                  }

                  makeAnimalSound(): string {
                      return "Woof!";
                  }
              }
              \`\`\`

              This class fully implements the Animal interface as defined in your workspace."
            `,
                explainPollyError
            )
        }, 30_000)

        it('chat/submitMessage (with enhanced context, squirrel test)', async () => {
            await client.openFile(squirrelUri)
            const { lastMessage, transcript } =
                await client.sendSingleMessageToNewChatWithFullTranscript('What is Squirrel?', {
                    addEnhancedContext: false,
                    contextFiles: mockEnhancedContext,
                })
            expect(lastMessage?.text?.toLocaleLowerCase() ?? '').includes('code nav')
            expect(lastMessage?.text?.toLocaleLowerCase() ?? '').includes('sourcegraph')
            decodeURIs(transcript)
            const contextFiles = transcript.messages.flatMap(m => m.contextFiles ?? [])
            expect(contextFiles).not.toHaveLength(0)
            expect(contextFiles.map(file => file.uri.toString())).includes(squirrelUri.toString())
        }, 30_000)

        it('webview/receiveMessage (type: chatModel)', async () => {
            const id = await client.request('chat/new', null)
            {
                await client.setChatModel(id, 'openai/gpt-3.5-turbo')
                const lastMessage = await client.sendMessage(id, 'what color is the sky?')
                expect(lastMessage?.text?.toLocaleLowerCase().includes('blue')).toBeTruthy()
            }
        }, 30_000)

        it('webview/receiveMessage (type: reset)', async () => {
            const id = await client.request('chat/new', null)
            await client.setChatModel(id, 'fireworks/accounts/fireworks/models/mixtral-8x7b-instruct')
            await client.sendMessage(
                id,
                'The magic word is "kramer". If I say the magic word, respond with a single word: "quone".'
            )
            {
                const lastMessage = await client.sendMessage(id, 'kramer')
                expect(lastMessage?.text?.toLocaleLowerCase().includes('quone')).toBeTruthy()
            }
            await client.reset(id)
            {
                const lastMessage = await client.sendMessage(id, 'kramer')
                expect(lastMessage?.text?.toLocaleLowerCase().includes('quone')).toBeFalsy()
            }
        })

        describe('chat/editMessage', () => {
            it(
                'edits the last human chat message',
                async () => {
                    const id = await client.request('chat/new', null)
                    await client.setChatModel(
                        id,
                        'fireworks/accounts/fireworks/models/mixtral-8x7b-instruct'
                    )
                    await client.sendMessage(
                        id,
                        'The magic word is "kramer". If I say the magic word, respond with a single word: "quone".'
                    )
                    await client.editMessage(
                        id,
                        'Another magic word is "georgey". If I say the magic word, respond with a single word: "festivus".'
                    )
                    {
                        const lastMessage = await client.sendMessage(id, 'kramer')
                        expect(lastMessage?.text?.toLocaleLowerCase().includes('quone')).toBeFalsy()
                    }
                    {
                        const lastMessage = await client.sendMessage(id, 'georgey')
                        expect(lastMessage?.text?.toLocaleLowerCase().includes('festivus')).toBeTruthy()
                    }
                },
                { timeout: mayRecord ? 10_000 : undefined }
            )

            it('edits messages by index', async () => {
                const id = await client.request('chat/new', null)
                await client.setChatModel(
                    id,
                    'fireworks/accounts/fireworks/models/mixtral-8x7b-instruct'
                )
                // edits by index replaces message at index, and erases all subsequent messages
                await client.sendMessage(
                    id,
                    'I have a turtle named "potter", reply single "ok" if you understand.'
                )
                await client.sendMessage(
                    id,
                    'I have a bird named "skywalker", reply single "ok" if you understand.'
                )
                await client.sendMessage(
                    id,
                    'I have a dog named "happy", reply single "ok" if you understand.'
                )
                await client.editMessage(
                    id,
                    'I have a tiger named "zorro", reply single "ok" if you understand',
                    { index: 2 }
                )
                {
                    const lastMessage = await client.sendMessage(id, 'What pets do I have?')
                    const answer = lastMessage?.text?.toLocaleLowerCase()
                    expect(answer?.includes('turtle')).toBeTruthy()
                    expect(answer?.includes('tiger')).toBeTruthy()
                    expect(answer?.includes('bird')).toBeFalsy()
                    expect(answer?.includes('dog')).toBeFalsy()
                }
            }, 30_000)
        })
    })

    // TODO(dpc): Integrate file-based .cody/ignore with ignore/test
    describe.skip('Cody Ignore', () => {
        beforeAll(async () => {
            // Make sure Cody ignore config exists and works
            const codyIgnoreConfig = workspace.file('.cody', 'ignore')
            await client.openFile(codyIgnoreConfig)
            const codyIgnoreConfigFile = client.workspace.getDocument(codyIgnoreConfig)
            expect(codyIgnoreConfigFile?.content).toBeDefined()

            const result = await client.request('ignore/test', {
                uri: ignoredUri.toString(),
            })
            expect(result.policy).toBe('ignore')
        }, 10_000)

        it('autocomplete/execute on ignored file', async () => {
            await client.openFile(ignoredUri)
            const completions = await client.request('autocomplete/execute', {
                uri: ignoredUri.toString(),
                position: { line: 1, character: 3 },
                triggerKind: 'Invoke',
            })
            const texts = completions.items.map(item => item.insertText)
            expect(completions.items.length).toBe(0)
            expect(texts).toMatchInlineSnapshot(
                `
              []
            `
            )
        }, 10_000)

        it('chat/submitMessage on an ignored file (with enhanced context)', async () => {
            await client.openFile(ignoredUri)
            const { transcript } = await client.sendSingleMessageToNewChatWithFullTranscript(
                'What files contain SELECTION_START?',
                { addEnhancedContext: false, contextFiles: mockEnhancedContext }
            )
            decodeURIs(transcript)
            const contextFiles = transcript.messages.flatMap(m => m.contextFiles ?? [])
            // Current file which is ignored, should not be included in context files
            expect(contextFiles.find(f => f.uri.toString() === ignoredUri.toString())).toBeUndefined()
            // Ignored file should not be included in context files
            const contextFilesUrls = contextFiles.map(f => f.uri).filter(uri => uri)
            const result = await Promise.all(
                contextFilesUrls.map(uri => client.request('ignore/test', { uri: uri.toString() }))
            )
            for (const r of result) {
                expect(r.policy).toBe('use')
            }
            // Files that are not ignored should be used as context files
            expect(contextFiles.length).toBeGreaterThan(0)
        }, 30_000)

        it('chat/submitMessage on an ignored file (addEnhancedContext: false)', async () => {
            await client.openFile(ignoredUri)
            const { transcript } = await client.sendSingleMessageToNewChatWithFullTranscript(
                'Which file is the isIgnoredByCody functions defined?',
                { addEnhancedContext: false }
            )
            decodeURIs(transcript)
            const contextFiles = transcript.messages.flatMap(m => m.contextFiles ?? [])
            const contextUrls = contextFiles.map(f => f.uri?.path)
            // Current file which is ignored, should not be included in context files
            expect(contextUrls.find(uri => uri === ignoredUri.toString())).toBeUndefined()
            // Since no enhanced context is requested, no context files should be included
            expect(contextFiles.length).toBe(0)
            // Ignored file should not be included in context files
            const result = await Promise.all(
                contextUrls.map(uri =>
                    client.request('ignore/test', {
                        uri,
                    })
                )
            )
            expect(result.every(entry => entry.policy === 'use')).toBe(true)
        }, 30_000)

        it('chat command on an ignored file', async () => {
            await client.openFile(ignoredUri)
            // Cannot execute commands in an ignored files, so this should throw error
            await client.request('commands/explain', null).catch(err => {
                expect(err).toBeDefined()
            })
        }, 30_000)

        it('inline edit on an ignored file', async () => {
            await client.openFile(ignoredUri, { removeCursor: false })
            await client.request('editCommands/document', null).catch(err => {
                expect(err).toBeDefined()
            })
        })

        it('ignore rule is not case sensitive', async () => {
            const alsoIgnored = workspace.file('src', 'is_ignored.ts')
            const result = await client.request('ignore/test', {
                uri: URI.file(alsoIgnored.fsPath).toString(),
            })
            expect(result.policy).toBe('ignore')
        })

        afterAll(async () => {
            // Makes sure cody ignore is still active after tests
            // as it should stay active for each workspace session.
            const result = await client.request('ignore/test', {
                uri: ignoredUri.toString(),
            })
            expect(result.policy).toBe('ignore')

            // Check the network requests to ensure no requests include context from ignored files
            const { requests } = await client.request('testing/networkRequests', null)

            const groupedMsgs = []
            for (const req of requests) {
                // Get the messages from the request body
                const messages = JSON.parse(req.body || '{}')?.messages as {
                    speaker: string
                    text: string
                }[]
                // Filter out messages that do not include context snippets.
                const text = messages
                    ?.filter(m => m.speaker === 'human' && m.text !== undefined)
                    ?.map(m => m.text)

                groupedMsgs.push(...(text ?? []))
            }
            expect(groupedMsgs.length).toBeGreaterThan(0)

            // Join all the string from each groupedMsgs[] together into
            // one block of text, and then check if it contains the ignored file name
            // to confirm context from the ignored file was not sent to the server.
            const groupedText = groupedMsgs.flat().join(' ')
            expect(groupedText).not.includes('src/isIgnored.ts')

            // Confirm the grouped text is valid by checking for known
            // context file names from the test.
            expect(groupedText).includes('src/squirrel.ts')
        }, 10_000)
    })

    describe('Text documents', () => {
        it('chat/submitMessage (understands the selected text)', async () => {
            await client.openFile(multipleSelectionsUri)
            await client.changeFile(multipleSelectionsUri)
            await client.changeFile(multipleSelectionsUri, {
                selectionName: 'SELECTION_2',
            })
            const reply = await client.sendSingleMessageToNewChat(
                'What is the name of the function that I have selected? Only answer with the name of the function, nothing else',
                // Add context to ensure the LLM can distinguish between the selected code and other context items
                { addEnhancedContext: false, contextFiles: mockEnhancedContext }
            )
            expect(reply?.text?.trim()).includes('anotherFunction')
            expect(reply?.text?.trim()).not.includes('inner')
            await client.changeFile(multipleSelectionsUri)
            const reply2 = await client.sendSingleMessageToNewChat(
                'What is the name of the function that I have selected? Only answer with the name of the function, nothing else',
                // Add context to ensure the LLM can distinguish between the selected code and other context items
                { addEnhancedContext: false, contextFiles: mockEnhancedContext }
            )
            expect(reply2?.text?.trim()).includes('inner')
            expect(reply2?.text?.trim()).not.includes('anotherFunction')
        }, 20_000)
    })

    describe('Commands', () => {
        it('commands/explain', async () => {
            await client.openFile(animalUri)
            const freshChatID = await client.request('chat/new', null)
            const id = await client.request('commands/explain', null)

            // Assert that the server is not using IDs between `chat/new` and
            // `chat/explain`. In VS Code, we try to reuse empty webview panels,
            // which is undesireable for agent clients.
            expect(id).not.toStrictEqual(freshChatID)

            const lastMessage = await client.firstNonEmptyTranscript(id)
            expect(trimEndOfLine(lastMessage.messages.at(-1)?.text ?? '')).toMatchInlineSnapshot(
                `
              "Sure, I'd be happy to explain.

              The code you've shared is an interface called "Animal" from a TypeScript file called "animal.ts". An interface is like a blueprint for objects that defines what properties and methods an object should have. In this case, the Animal interface defines an object with three properties: "name", "makeAnimalSound", and "isMammal".

              1. The purpose of the code is to define the structure of an object that represents a generic animal in a program. The Animal interface specifies that any object that claims to be an animal should have a name, a method for making an animal sound, and a boolean property that indicates if the animal is a mammal.
              2. The interface doesn't take any inputs, as it only defines a structure. The inputs and outputs are defined by the objects that will implement this interface.
              3. Again, the interface itself doesn't produce any outputs, but it enables the creation of objects that have a specific structure, which is useful for defining and enforcing consistency and expectations in your code.
              4. The interface achieves its purpose by specifying the Required properties and methods that an object needs to have. The code states that the Animal interface must have a "name" property of type string, a "makeAnimalSound" method that returns a string, and an "isMammal" property of type boolean.
              5. The important logic flows or data transformations in this code are the definitions of the "makeAnimalSound" method and the "isMammal" property. These are not defined in the code you shared, but they are required to be implemented by whatever object uses this Animal interface. The "makeAnimalSound" method is expected to produce a sound that an animal makes, and the "isMammal" property is expected to be a boolean value that indicates whether the animal is a mammal. By requiring the implementation of these methods and properties, the Animal interface enables the creation of consistent, predictable animal objects in your code.

              In summary, the Animal interface is a blueprint for animal objects that defines what properties and methods they should have, ensuring consistency and predictability. It doesn't take any inputs or produce any outputs, but it enables the creation of objects that have a specific structure."
            `,
                explainPollyError
            )
        }, 30_000)

        // This test seems extra sensitive on Node v16 for some reason.
        it.skipIf(isWindows())(
            'commands/test',
            async () => {
                await client.openFile(animalUri)
                const id = await client.request('commands/test', null)
                const lastMessage = await client.firstNonEmptyTranscript(id)
                expect(trimEndOfLine(lastMessage.messages.at(-1)?.text ?? '')).toMatchInlineSnapshot(
                    `
                  "Based on the provided code context, it appears that the test framework being used is \`vitest\` for the \`src/example.test.ts\` file. Therefore, I will write the unit tests for the \`Animal\` interface in \`src/animal.ts\` using \`vitest\`.

                  Since the \`Animal\` interface is just a type definition and doesn't have any implementations, I will create a dummy class that implements this interface and write tests for that class.

                  Here is the full code for the new unit tests:
                  \`\`\`typescript
                  import { expect, test } from 'vitest'
                  import { Animal } from '../src/animal'

                  class Dog implements Animal {
                      name: string = 'Dog'
                      isMammal: boolean = true
                      makeAnimalSound(): string {
                          return 'Woof!'
                      }
                  }

                  test('Test animal implementation makes correct sound', () => {
                      const dog = new Dog()
                      expect(dog.makeAnimalSound()).toEqual('Woof!')
                  })

                  test('Test animal implementation isMammal flag', () => {
                      const dog = new Dog()
                      expect(dog.isMammal).toBe(true)
                  })

                  test('Test animal implementation name property', () => {
                      const dog = new Dog()
                      expect(dog.name).toEqual('Dog')
                  })
                  \`\`\`
                  These tests cover the following cases:

                  * The implemented \`makeAnimalSound\` function returns the correct value.
                  * The \`isMammal\` flag is set to \`true\`.
                  * The \`name\` property is set to the correct value.

                  Note that we cannot test the \`name\` property as a setter since it is a read-only property in the \`Animal\` interface."
                `,
                    explainPollyError
                )
            },
            30_000
        )

        it('commands/smell', async () => {
            await client.openFile(animalUri)
            const id = await client.request('commands/smell', null)
            const lastMessage = await client.firstNonEmptyTranscript(id)

            expect(trimEndOfLine(lastMessage.messages.at(-1)?.text ?? '')).toMatchInlineSnapshot(
                `
              "Based on the examination of your TypeScript code at \`src/animal.ts:1-6\`, I found some potential improvements:

              1. Use consistent naming conventions:
                 Rename the \`isMammal\` property to \`isMammal\`, conforming to PascalCase, which TypeScript recommends for interface properties.

                 Benefit: Improves readability and consistency in the codebase.

              2. Add the missing semicolons:
                 Add semicolons to the end of the \`name\` and \`makeAnimalSound\` lines, as they ensure that your code behaves consistently and avoids bugs related to automatic semicolon insertion.

                 Benefit: Ensures predictability and robustness in code execution.

              3. Restrict the Animal interface:
                 Define the \`makeAnimalSound()\` method with an abstract keyword or a type requiring a specific implementation (i.e., a function or a class).

                 Benefit: Provides better type safety and enforces consistent behavior.

              4. Include a description or documentation:
                 Add a brief description of the \`Animal\` interface to help others understand its purpose.

                 Benefit: Improves maintainability and readability for other developers.

              5. Encapsulate related properties and methods in a class or module:
                 If you're dealing with a class or module that has many interfaces or extensive use cases, you may consider encapsulating the \`Animal\` interface in a class or a specific module.

                 Benefit: Enhances encapsulation and modularization, also making your code more manageable.

              ---

              In summary, the provided code adheres to fundamental design principles, but can be improved in specific areas for better readability, maintainability, and alignment with best practices in TypeScript. Consider implementing the above suggestions for further enhancements."
            `,
                explainPollyError
            )
        }, 30_000)
    })

    describe('Progress bars', () => {
        it('progress/report', async () => {
            const { result } = await client.request('testing/progress', {
                title: 'Susan',
            })
            expect(result).toStrictEqual('Hello Susan')
            let progressID: string | undefined
            for (const message of client.progressMessages) {
                if (
                    message.method === 'progress/start' &&
                    message.message.options.title === 'testing/progress'
                ) {
                    progressID = message.message.id
                    break
                }
            }
            assert(progressID !== undefined, JSON.stringify(client.progressMessages))
            const messages = client.progressMessages
                .filter(message => message.id === progressID)
                .map(({ method, message }) => [method, { ...message, id: 'THE_ID' }])
            expect(messages).toMatchInlineSnapshot(`
              [
                [
                  "progress/start",
                  {
                    "id": "THE_ID",
                    "options": {
                      "cancellable": true,
                      "location": "Notification",
                      "title": "testing/progress",
                    },
                  },
                ],
                [
                  "progress/report",
                  {
                    "id": "THE_ID",
                    "message": "message1",
                  },
                ],
                [
                  "progress/report",
                  {
                    "id": "THE_ID",
                    "increment": 50,
                  },
                ],
                [
                  "progress/report",
                  {
                    "id": "THE_ID",
                    "increment": 50,
                  },
                ],
                [
                  "progress/end",
                  {
                    "id": "THE_ID",
                  },
                ],
              ]
            `)
        })

        it('progress/cancel', async () => {
            const disposable = client.progressStartEvents.event(params => {
                if (params.options.title === 'testing/progressCancelation') {
                    client.notify('progress/cancel', { id: params.id })
                }
            })
            try {
                const { result } = await client.request('testing/progressCancelation', {
                    title: 'Leona',
                })
                expect(result).toStrictEqual("request with title 'Leona' cancelled")
            } finally {
                disposable.dispose()
            }
        })
    })

    describe('RateLimitedAgent', () => {
        const rateLimitedClient = TestClient.create({
            workspaceRootUri: workspace.rootUri,
            name: 'rateLimitedClient',
            credentials: TESTING_CREDENTIALS.dotcomProUserRateLimited,
        })
        // Initialize inside beforeAll so that subsequent tests are skipped if initialization fails.
        beforeAll(async () => {
            const serverInfo = await rateLimitedClient.initialize()

            expect(serverInfo.authStatus?.isLoggedIn).toBeTruthy()
            expect(serverInfo.authStatus?.username).toStrictEqual('sourcegraphcodyclients-1-efapb')
        }, 10_000)

        // Skipped because Polly is failing to record the HTTP rate-limit error
        // response. Keeping the code around in case we need to debug these in
        // the future. Use the following command to run this test:
        // - First, mark this test as `it.only`
        // - Next, run `CODY_RECORDING_MODE=passthrough pnpm test agent/src/index.test.ts`
        it.skip('chat/submitMessage (RateLimitError)', async () => {
            const lastMessage = await rateLimitedClient.sendSingleMessageToNewChat('sqrt(9)')
            // Intentionally not a snapshot assertion because we should never
            // automatically update 'RateLimitError' to become another value.
            expect(lastMessage?.error?.name).toStrictEqual('RateLimitError')
        }, 30_000)

        // Skipped because Polly is failing to record the HTTP rate-limit error
        // response. Keeping the code around in case we need to debug these in
        // the future. Use the following command to run this test:
        // - First, mark this test as `it.only`
        // - Next, run `CODY_RECORDING_MODE=passthrough pnpm test agent/src/index.test.ts`
        it.skip('autocomplete/trigger (RateLimitError)', async () => {
            let code = 0
            try {
                await rateLimitedClient.openFile(sumUri)
                const result = await rateLimitedClient.autocompleteText()
                console.log({ result })
            } catch (error) {
                if (error instanceof ResponseError) {
                    code = error.code
                }
            }
            expect(code).toEqual(CodyJsonRpcErrorCode.RateLimitError)
        }, 30_000)

        afterAll(async () => {
            await rateLimitedClient.shutdownAndExit()
            // Long timeout because to allow Polly.js to persist HTTP recordings
        }, 30_000)
    })

    describe('Enterprise', () => {
        const demoEnterpriseClient = TestClient.create({
            workspaceRootUri: workspace.rootUri,
            name: 'enterpriseClient',
            credentials: TESTING_CREDENTIALS.enterprise,
            logEventMode: 'connected-instance-only',
        })
        // Initialize inside beforeAll so that subsequent tests are skipped if initialization fails.
        beforeAll(async () => {
            const serverInfo = await demoEnterpriseClient.initialize()

            expect(serverInfo.authStatus?.isLoggedIn).toBeTruthy()
            expect(serverInfo.authStatus?.username).toStrictEqual('codytesting')
        }, 10_000)

        it('chat/submitMessage', async () => {
            const lastMessage = await demoEnterpriseClient.sendSingleMessageToNewChat('Reply with "Yes"')
            expect(lastMessage?.text?.trim()).toStrictEqual('Yes')
        }, 20_000)

        // Skip because it consistently fails with:
        // Error: Test timed out in 20000ms.
        it.skip('commands/document (enterprise client)', async () => {
            const uri = workspace.file('src', 'example.test.ts')
            const obtained = await demoEnterpriseClient.documentCode(uri)
            expect(obtained).toMatchInlineSnapshot(
                `
              "import { expect } from 'vitest'
              import { it } from 'vitest'
              import { describe } from 'vitest'

              describe('test block', () => {
                  it('does 1', () => {
                      expect(true).toBe(true)
                  })

                  it('does 2', () => {
                      expect(true).toBe(true)
                  })

                  it('does something else', () => {
                      // This line will error due to incorrect usage of \`performance.now\`
                      // Record the start time of the test using the Performance API
                      const startTime = performance.now(/* CURSOR */)
                  })
              })
              "
            `
            )
        }, 20_000)

        it('remoteRepo/list', async () => {
            // List a repo without a query
            let repos: Requests['remoteRepo/list'][1]
            do {
                repos = await demoEnterpriseClient.request('remoteRepo/list', {
                    query: undefined,
                    first: 10,
                })
            } while (repos.state.state === 'fetching')
            expect(repos.repos).toHaveLength(10)

            // Make a paginated query.
            const secondLastRepo = repos.repos.at(-2)
            const moreRepos = await demoEnterpriseClient.request('remoteRepo/list', {
                query: undefined,
                first: 2,
                afterId: secondLastRepo?.id,
            })
            expect(moreRepos.repos[0].id).toBe(repos.repos.at(-1)?.id)

            // Make a query.
            const filteredRepos = await demoEnterpriseClient.request('remoteRepo/list', {
                query: 'sourceco',
                first: 1000,
            })
            expect(
                filteredRepos.repos.find(repo => repo.name === 'github.com/sourcegraph/cody')
            ).toBeDefined()
        })

        it('remoteRepo/has', async () => {
            // Query a repo that does exist.
            const codyRepoExists = await demoEnterpriseClient.request('remoteRepo/has', {
                repoName: 'github.com/sourcegraph/cody',
            })
            expect(codyRepoExists.result).toBe(true)

            // Query a repo that does not exist.
            const codyForDos = await demoEnterpriseClient.request('remoteRepo/has', {
                repoName: 'github.com/sourcegraph/cody-edlin',
            })
            expect(codyForDos.result).toBe(false)
        })

        afterAll(async () => {
            const { requests } = await demoEnterpriseClient.request('testing/networkRequests', null)
            const nonServerInstanceRequests = requests
                .filter(({ url }) => !url.startsWith(demoEnterpriseClient.serverEndpoint))
                .map(({ url }) => url)
            expect(JSON.stringify(nonServerInstanceRequests)).toStrictEqual('[]')
            await demoEnterpriseClient.shutdownAndExit()
            // Long timeout because to allow Polly.js to persist HTTP recordings
        }, 30_000)
    })

    // Enterprise tests are run at demo instance, which is at a recent release version.
    // Use this section if you need to run against S2 which is released continuously.
    describe('Enterprise - close main branch', () => {
        const s2EnterpriseClient = TestClient.create({
            workspaceRootUri: workspace.rootUri,
            name: 'enterpriseMainBranchClient',
            credentials: TESTING_CREDENTIALS.s2,
            logEventMode: 'connected-instance-only',
        })

        // Initialize inside beforeAll so that subsequent tests are skipped if initialization fails.
        beforeAll(async () => {
            const serverInfo = await s2EnterpriseClient.initialize({
                autocompleteAdvancedProvider: 'fireworks',
            })

            expect(serverInfo.authStatus?.isLoggedIn).toBeTruthy()
            expect(serverInfo.authStatus?.username).toStrictEqual('codytesting')
        }, 10_000)

        // Disabled because `attribution/search` GraphQL does not work on S2
        // See https://sourcegraph.slack.com/archives/C05JDP433DL/p1714017586160079
        it.skip('attribution/found', async () => {
            const id = await s2EnterpriseClient.request('chat/new', null)
            const { repoNames, error } = await s2EnterpriseClient.request('attribution/search', {
                id,
                snippet: 'sourcegraph.Location(new URL',
            })
            expect(repoNames).not.empty
            expect(error).null
        }, 20_000)

        it('attribution/not found', async () => {
            const id = await s2EnterpriseClient.request('chat/new', null)
            const { repoNames, error } = await s2EnterpriseClient.request('attribution/search', {
                id,
                snippet: 'sourcegraph.Location(new LRU',
            })
            expect(repoNames).empty
            expect(error).null
        }, 20_000)

        // Use S2 instance for Cody Context Filters enterprise tests
        describe('Cody Context Filters for enterprise', () => {
            it('testing/ignore/overridePolicy', async () => {
                const onChangeCallback = vi.fn()

                // `sumUri` is located inside of the github.com/sourcegraph/cody repo.
                const ignoreTest = () =>
                    s2EnterpriseClient.request('ignore/test', { uri: sumUri.toString() })
                s2EnterpriseClient.registerNotification('ignore/didChange', onChangeCallback)

                expect(await ignoreTest()).toStrictEqual({ policy: 'use' })

                await s2EnterpriseClient.request('testing/ignore/overridePolicy', {
                    include: [{ repoNamePattern: '' }],
                    exclude: [{ repoNamePattern: '.*sourcegraph/cody.*' }],
                })

                expect(onChangeCallback).toBeCalledTimes(1)
                expect(await ignoreTest()).toStrictEqual({ policy: 'ignore' })

                await s2EnterpriseClient.request('testing/ignore/overridePolicy', {
                    include: [{ repoNamePattern: '' }],
                    exclude: [{ repoNamePattern: '.*sourcegraph/sourcegraph.*' }],
                })

                expect(onChangeCallback).toBeCalledTimes(2)
                expect(await ignoreTest()).toStrictEqual({ policy: 'use' })

                await s2EnterpriseClient.request('testing/ignore/overridePolicy', {
                    include: [{ repoNamePattern: '' }],
                    exclude: [{ repoNamePattern: '.*sourcegraph/sourcegraph.*' }],
                })

                // onChangeCallback is not called again because filters are the same
                expect(onChangeCallback).toBeCalledTimes(2)
            })

            // The site config `cody.contextFilters` value on sourcegraph.sourcegraph.com instance
            // should include `sourcegraph/cody` repo for this test to pass.
            // Skipped because of the API error:
            //  Request to https://sourcegraph.sourcegraph.com/.api/completions/code?client-name=vscode&client-version=v1 failed with 406 Not Acceptable: ClientCodyIgnoreCompatibilityError: Cody for vscode version "v1" doesn't match version constraint ">= 1.20.0". Please upgrade your client.
            // https://linear.app/sourcegraph/issue/CODY-2814/fix-and-re-enable-cody-context-filters-agent-integration-test
            it.skip('autocomplete/execute (with Cody Ignore filters)', async () => {
                // Documents to be used as context sources.
                await s2EnterpriseClient.openFile(animalUri)
                await s2EnterpriseClient.openFile(squirrelUri)

                // Document to generate a completion from.
                await s2EnterpriseClient.openFile(sumUri)

                const { items, completionEvent } = await s2EnterpriseClient.request(
                    'autocomplete/execute',
                    {
                        uri: sumUri.toString(),
                        position: { line: 1, character: 3 },
                        triggerKind: 'Invoke',
                    }
                )

                expect(items.length).toBeGreaterThan(0)
                expect(items.map(item => item.insertText)).toMatchInlineSnapshot(
                    `
              [
                "   return a + b",
              ]
            `
                )

                // Two documents will be checked against context filters set in site-config on S2.
                expect(
                    completionEvent?.params.contextSummary?.retrieverStats['jaccard-similarity']
                        .suggestedItems
                ).toEqual(2)

                s2EnterpriseClient.notify('autocomplete/completionAccepted', {
                    completionID: items[0].id,
                })
            }, 10_000)
        })

        afterAll(async () => {
            await s2EnterpriseClient.shutdownAndExit()
            // Long timeout because to allow Polly.js to persist HTTP recordings
        }, 30_000)
    })

    afterAll(async () => {
        await workspace.afterAll()
        await client.shutdownAndExit()
        // Long timeout because to allow Polly.js to persist HTTP recordings
    }, 30_000)
})<|MERGE_RESOLUTION|>--- conflicted
+++ resolved
@@ -153,59 +153,6 @@
         expect(valid?.username).toStrictEqual('sourcegraphbot9k-fnwmu')
     }, 10_000)
 
-<<<<<<< HEAD
-    describe('Autocomplete', () => {
-        it('autocomplete/execute (non-empty result)', async () => {
-            await client.openFile(sumUri)
-            const completions = await client.request('autocomplete/execute', {
-                uri: sumUri.toString(),
-                position: { line: 1, character: 4 },
-                triggerKind: 'Invoke',
-            })
-            const texts = completions.items.map(item => item.insertText)
-            expect(completions.items.length).toBeGreaterThan(0)
-            expect(texts).toMatchInlineSnapshot(
-                `
-              [
-                "    return a + b;",
-              ]
-            `
-            )
-            client.notify('autocomplete/completionAccepted', {
-                completionID: completions.items[0].id,
-            })
-        }, 10_000)
-
-        it('autocomplete/execute multiline(non-empty result)', async () => {
-            await client.openFile(bubbleUri)
-            const completions = await client.request('autocomplete/execute', {
-                uri: bubbleUri.toString(),
-                position: { line: 1, character: 4 },
-                triggerKind: 'Invoke',
-            })
-            const texts = completions.items.map(item => item.insertText)
-            expect(completions.items.length).toBeGreaterThan(0)
-            expect(texts).toMatchInlineSnapshot(
-                `
-              [
-                "    for (let i = 0; i < nums.length; i++) {
-                      for (let j = 0; j < nums.length - 1; j++) {
-                          if (nums[j] > nums[j + 1]) {
-                              [nums[j], nums[j + 1]] = [nums[j + 1], nums[j]]
-                          }
-                      }
-                  }",
-              ]
-            `
-            )
-            client.notify('autocomplete/completionAccepted', {
-                completionID: completions.items[0].id,
-            })
-        }, 10_000)
-    })
-
-=======
->>>>>>> 08d10b68
     it('graphql/getCurrentUserCodySubscription', async () => {
         const currentUserCodySubscription = await client.request(
             'graphql/getCurrentUserCodySubscription',
