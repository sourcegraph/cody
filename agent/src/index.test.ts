--- conflicted
+++ resolved
@@ -219,16 +219,7 @@
 
     describe('Chat', () => {
         it('chat/submitMessage (short message)', async () => {
-<<<<<<< HEAD
-=======
-            // list of v2 events we expect to fire during the test run (feature:action). Add to this list as needed.
-            client.expectedEvents = [
-                'cody.chat-question:submitted',
-                'cody.chat-question:executed',
-                'cody.chatResponse:noCode',
-            ]
             await setChatModel('anthropic/claude-3-5-sonnet-20240620')
->>>>>>> d2318376
             const lastMessage = await client.sendSingleMessageToNewChat('Hello!')
             expect(lastMessage).toMatchInlineSnapshot(
                 `
@@ -238,6 +229,15 @@
                 "text": "Hello! I'm Cody, an AI coding assistant from Sourcegraph. How can I help you with your coding or development tasks today? Whether you need help with writing code, debugging, explaining concepts, or any other programming-related questions, I'm here to assist you. What would you like to work on?",
               }
             `
+            )
+            // telemetry assertion, to validate the expected events fired during the test run
+            // Do not remove this assertion, and instead update the expectedEvents list above
+            expect(await exportedTelemetryEvents(client)).toEqual(
+                expect.arrayContaining([
+                    'cody.chat-question:submitted',
+                    'cody.chat-question:executed',
+                    'cody.chatResponse:noCode',
+                ])
             )
             // telemetry assertion, to validate the expected events fired during the test run
             // Do not remove this assertion, and instead update the expectedEvents list above
