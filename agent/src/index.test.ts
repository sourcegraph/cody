--- conflicted
+++ resolved
@@ -544,124 +544,6 @@
         })
     })
 
-<<<<<<< HEAD
-    // TODO(dpc): Integrate file-based .cody/ignore with ignore/test
-    describe.skip('Cody Ignore', () => {
-        beforeAll(async () => {
-            // Make sure Cody ignore config exists and works
-            const codyIgnoreConfig = workspace.file('.cody', 'ignore')
-            await client.openFile(codyIgnoreConfig)
-            const codyIgnoreConfigFile = client.workspace.getDocument(codyIgnoreConfig)
-            expect(codyIgnoreConfigFile?.content).toBeDefined()
-
-            const result = await client.request('ignore/test', {
-                uri: ignoredUri.toString(),
-            })
-            expect(result.policy).toBe('ignore')
-        }, 10_000)
-
-        it('autocomplete/execute on ignored file', async () => {
-            await client.openFile(ignoredUri)
-            const completions = await client.request('autocomplete/execute', {
-                uri: ignoredUri.toString(),
-                position: { line: 1, character: 3 },
-                triggerKind: 'Automatic',
-            })
-            const texts = completions.items.map(item => item.insertText)
-            expect(completions.items.length).toBe(0)
-            expect(texts).toMatchInlineSnapshot(
-                `
-              []
-            `
-            )
-        }, 10_000)
-
-        it('chat/submitMessage on an ignored file', async () => {
-            await client.openFile(ignoredUri)
-            const { transcript } = await client.sendSingleMessageToNewChatWithFullTranscript(
-                'What files contain SELECTION_START?',
-                { contextFiles: mockContextItems }
-            )
-            decodeURIs(transcript)
-            const contextFiles = transcript.messages.flatMap(m => m.contextFiles ?? [])
-            // Current file which is ignored, should not be included in context files
-            expect(contextFiles.find(f => f.uri.toString() === ignoredUri.toString())).toBeUndefined()
-            // Ignored file should not be included in context files
-            const contextFilesUrls = contextFiles.map(f => f.uri).filter(uri => uri)
-            const result = await Promise.all(
-                contextFilesUrls.map(uri => client.request('ignore/test', { uri: uri.toString() }))
-            )
-            for (const r of result) {
-                expect(r.policy).toBe('use')
-            }
-            // Files that are not ignored should be used as context files
-            expect(contextFiles.length).toBeGreaterThan(0)
-        }, 30_000)
-
-        it('chat command on an ignored file', async () => {
-            await client.openFile(ignoredUri)
-            // Cannot execute commands in an ignored files, so this should throw error
-            await client.request('commands/explain', null).catch(err => {
-                expect(err).toBeDefined()
-            })
-        }, 30_000)
-
-        it('inline edit on an ignored file', async () => {
-            await client.openFile(ignoredUri, { removeCursor: false })
-            await client.request('editCommands/document', null).catch(err => {
-                expect(err).toBeDefined()
-            })
-        })
-
-        it('ignore rule is not case sensitive', async () => {
-            const alsoIgnored = workspace.file('src', 'is_ignored.ts')
-            const result = await client.request('ignore/test', {
-                uri: URI.file(alsoIgnored.fsPath).toString(),
-            })
-            expect(result.policy).toBe('ignore')
-        })
-
-        afterAll(async () => {
-            // Makes sure cody ignore is still active after tests
-            // as it should stay active for each workspace session.
-            const result = await client.request('ignore/test', {
-                uri: ignoredUri.toString(),
-            })
-            expect(result.policy).toBe('ignore')
-
-            // Check the network requests to ensure no requests include context from ignored files
-            const { requests } = await client.request('testing/networkRequests', null)
-
-            const groupedMsgs = []
-            for (const req of requests) {
-                // Get the messages from the request body
-                const messages = JSON.parse(req.body || '{}')?.messages as {
-                    speaker: string
-                    text: string
-                }[]
-                // Filter out messages that do not include context snippets.
-                const text = messages
-                    ?.filter(m => m.speaker === 'human' && m.text !== undefined)
-                    ?.map(m => m.text)
-
-                groupedMsgs.push(...(text ?? []))
-            }
-            expect(groupedMsgs.length).toBeGreaterThan(0)
-
-            // Join all the string from each groupedMsgs[] together into
-            // one block of text, and then check if it contains the ignored file name
-            // to confirm context from the ignored file was not sent to the server.
-            const groupedText = groupedMsgs.flat().join(' ')
-            expect(groupedText).not.includes('src/isIgnored.ts')
-
-            // Confirm the grouped text is valid by checking for known
-            // context file names from the test.
-            expect(groupedText).includes('src/squirrel.ts')
-        }, 10_000)
-    })
-
-=======
->>>>>>> c7290a5d
     describe('Commands', () => {
         it('commands/explain', async () => {
             await client.openFile(animalUri)
