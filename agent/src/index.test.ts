import assert from 'node:assert'
import { spawnSync } from 'node:child_process'
import path from 'node:path'
import * as vscode from 'vscode'

import { afterAll, beforeAll, beforeEach, describe, expect, it, vi } from 'vitest'

import { DOTCOM_URL, ModelUsage, isWindows } from '@sourcegraph/cody-shared'

import { URI } from 'vscode-uri'
import type { RequestMethodName } from '../../vscode/src/jsonrpc/jsonrpc'
import { TestClient, asTranscriptMessage } from './TestClient'
import { TestWorkspace } from './TestWorkspace'
import { decodeURIs } from './decodeURIs'
import type {
    CustomChatCommandResult,
    CustomEditCommandResult,
    EditTask,
    Requests,
} from './protocol-alias'
import { TESTING_TOKENS } from './testing-tokens'
import { trimEndOfLine } from './trimEndOfLine'

const explainPollyError = `
                console.error(error)

    ===================================================[ NOTICE ]=======================================================
    If you get PollyError or unexpected diff, you might need to update recordings to match your changes.
    Run the following commands locally to update the recordings:

      export SRC_ACCESS_TOKEN=YOUR_TOKEN
      export SRC_ACCESS_TOKEN_WITH_RATE_LIMIT=RATE_LIMITED_TOKEN # see https://sourcegraph.slack.com/archives/C059N5FRYG3/p1702990080820699
      export SRC_ENDPOINT=https://sourcegraph.com
      pnpm update-agent-recordings
      # Press 'u' to update the snapshots if the new behavior makes sense. It's
      # normal that the LLM returns minor changes to the wording.
      git commit -am "Update agent recordings"


    More details in https://github.com/sourcegraph/cody/tree/main/agent#updating-the-polly-http-recordings
    ====================================================================================================================

    `

const workspace = new TestWorkspace(path.join(__dirname, '__tests__', 'example-ts'))

const mayRecord =
    process.env.CODY_RECORDING_MODE === 'record' || process.env.CODY_RECORD_IF_MISSING === 'true'

describe('Agent', () => {
    const client = TestClient.create({
        workspaceRootUri: workspace.rootUri,
        name: 'defaultClient',
        token: TESTING_TOKENS.dotcom,
    })

    // Initialize inside beforeAll so that subsequent tests are skipped if initialization fails.
    beforeAll(async () => {
        await workspace.beforeAll()

        // Init a repo in the workspace to make the tree-walk repo-name resolver work for Cody Ignore tests.
        spawnSync('git', ['init'], { cwd: workspace.rootPath, stdio: 'inherit' })
        spawnSync('git', ['remote', 'add', 'origin', 'git@github.com:sourcegraph/cody.git'], {
            cwd: workspace.rootPath,
            stdio: 'inherit',
        })

        const serverInfo = await client.initialize({
            serverEndpoint: 'https://sourcegraph.com',
            // Initialization should always succeed even if authentication fails
            // because otherwise clients need to restart the process to test
            // with a new access token.
            accessToken: 'sgp_INVALIDACCESSTOK_ENTHISSHOULDFAILEEEEEEEEEEEEEEEEEEEEEEE2',
        })
        expect(serverInfo?.authStatus?.isLoggedIn).toBeFalsy()

        // Log in so test cases are authenticated by default
        const valid = await client.request('extensionConfiguration/change', {
            ...client.info.extensionConfiguration,
            anonymousUserID: 'abcde1234',
            accessToken: client.info.extensionConfiguration?.accessToken ?? 'invalid',
            serverEndpoint: client.info.extensionConfiguration?.serverEndpoint ?? DOTCOM_URL.toString(),
            customHeaders: {},
        })
        expect(valid?.isLoggedIn).toBeTruthy()

        // Confirm .cody/ignore is active at start up
        const ignore = await client.request('ignore/test', {
            uri: URI.file(ignoredUri.fsPath).toString(),
        })
        // TODO(dpc): Integrate file-based .cody/ignore with ignore/test
        expect(ignore.policy).toBe('use')
    }, 10_000)

    beforeEach(async () => {
        await client.request('testing/reset', null)
    })

    const sumUri = workspace.file('src', 'sum.ts')
    const animalUri = workspace.file('src', 'animal.ts')
    const squirrelUri = workspace.file('src', 'squirrel.ts')
    const multipleSelectionsUri = workspace.file('src', 'multiple-selections.ts')

    // Context files ends with 'Ignored.ts' will be excluded by .cody/ignore
    const ignoredUri = workspace.file('src', 'isIgnored.ts')

    it('extensionConfiguration/change (handle errors)', async () => {
        // Send two config change notifications because this is what the
        // JetBrains client does and there was a bug where everything worked
        // fine as long as we didn't send the second unauthenticated config
        // change.
        const invalid = await client.request('extensionConfiguration/change', {
            ...client.info.extensionConfiguration,
            anonymousUserID: 'abcde1234',
            // Redacted format of an invalid access token (just random string). Tests fail in replay mode
            // if we don't use the redacted format here.
            accessToken: 'REDACTED_0ba08837494d00e3943c46999589eb29a210ba8063f084fff511c8e4d1503909',
            serverEndpoint: 'https://sourcegraph.com/',
            customHeaders: {},
        })
        expect(invalid?.isLoggedIn).toBeFalsy()
        const valid = await client.request('extensionConfiguration/change', {
            ...client.info.extensionConfiguration,
            anonymousUserID: 'abcde1234',
            accessToken: client.info.extensionConfiguration?.accessToken ?? 'invalid',
            serverEndpoint: client.info.extensionConfiguration?.serverEndpoint ?? DOTCOM_URL.toString(),
            customHeaders: {},
        })
        expect(valid?.isLoggedIn).toBeTruthy()

        // Please don't update the recordings to use a different account without consulting #wg-cody-agent.
        // When changing an account, you also need to update the REDACTED_ hash above.
        //
        // To update the recordings with the correct account, run the following command
        // from the root of this repository:
        //
        //    source agent/scripts/export-cody-http-recording-tokens.sh
        //
        // If you don't have access to this private file then you need to ask
        expect(valid?.username).toStrictEqual('sourcegraphbot9k-fnwmu')
    }, 10_000)

    describe('Autocomplete', () => {
        it('autocomplete/execute (non-empty result)', async () => {
            await client.openFile(sumUri)
            const completions = await client.request('autocomplete/execute', {
                uri: sumUri.toString(),
                position: { line: 1, character: 3 },
                triggerKind: 'Invoke',
            })
            const texts = completions.items.map(item => item.insertText)
            expect(completions.items.length).toBeGreaterThan(0)
            expect(texts).toMatchInlineSnapshot(
                `
              [
                "   return a + b;",
              ]
            `
            )
            client.notify('autocomplete/completionAccepted', {
                completionID: completions.items[0].id,
            })
        }, 10_000)
    })

    it('graphql/getCurrentUserCodySubscription', async () => {
        const currentUserCodySubscription = await client.request(
            'graphql/getCurrentUserCodySubscription',
            null
        )
        expect(currentUserCodySubscription).toMatchInlineSnapshot(`
          {
            "applyProRateLimits": true,
            "currentPeriodEndAt": "2024-04-14T22:11:32Z",
            "currentPeriodStartAt": "2024-03-14T22:11:32Z",
            "plan": "PRO",
            "status": "ACTIVE",
          }
        `)
    }, 10_000)

    describe('Chat', () => {
        it('chat/submitMessage (short message)', async () => {
            const lastMessage = await client.sendSingleMessageToNewChat('Hello!')
            expect(lastMessage).toMatchInlineSnapshot(
                `
              {
                "speaker": "assistant",
                "text": "Hello! I'm Claude, an AI assistant created by Anthropic. It's nice to meet you. How can I help you today?",
              }
            `
            )
        }, 30_000)

        it('chat/submitMessage (long message)', async () => {
            const lastMessage = await client.sendSingleMessageToNewChat(
                'Generate simple hello world function in java!'
            )
            const trimmedMessage = trimEndOfLine(lastMessage?.text ?? '')
            expect(trimmedMessage).toMatchInlineSnapshot(
                `
              "Here's a simple "Hello, World!" function in Java:

              \`\`\`java
              public class HelloWorld {
                  public static void main(String[] args) {
                      System.out.println("Hello, World!");
                  }
              }
              \`\`\`

              To explain:

              1. \`public class HelloWorld\` declares a new public class named \`HelloWorld\`.
              2. \`public static void main(String[] args)\` is the main method that is the entry point of any Java program. It's a \`static\` method, so it can be called without instantiating an object of the class.
              3. \`System.out.println("Hello, World!");\` prints the string \`"Hello, World!"\` to the console.

              To run this program, you need to save it in a file with a \`.java\` extension (e.g., \`HelloWorld.java\`), compile it using a Java compiler, and then run the compiled bytecode.

              If you're using the command line, you can compile and run the program with the following commands:

              \`\`\`
              javac HelloWorld.java
              java HelloWorld
              \`\`\`

              This will print \`Hello, World!\` to the console."
            `,
                explainPollyError
            )
        }, 30_000)

        it('chat/restore', async () => {
            // Step 1: create a chat session where I share my name.
            const id1 = await client.request('chat/new', null)
            const reply1 = asTranscriptMessage(
                await client.request('chat/submitMessage', {
                    id: id1,
                    message: {
                        command: 'submit',
                        text: 'My name is Lars Monsen',
                        submitType: 'user',
                        addEnhancedContext: false,
                    },
                })
            )

            // Step 2: restore a new chat session with a transcript including my name, and
            //  and assert that it can retrieve my name from the transcript.
            const {
                models: [model],
            } = await client.request('chat/models', { modelUsage: ModelUsage.Chat })

            const id2 = await client.request('chat/restore', {
                modelID: model.model,
                messages: reply1.messages,
                chatID: new Date().toISOString(), // Create new Chat ID with a different timestamp
            })
            const reply2 = asTranscriptMessage(
                await client.request('chat/submitMessage', {
                    id: id2,
                    message: {
                        command: 'submit',
                        text: 'What is my name?',
                        submitType: 'user',
                        addEnhancedContext: false,
                    },
                })
            )
            expect(reply2.messages.at(-1)?.text).toMatchInlineSnapshot(
                `"You said your name is Lars Monsen."`,
                explainPollyError
            )
        }, 30_000)

        it('chat/restore (With null model)', async () => {
            // Step 1: Create a chat session asking what model is used.
            const id1 = await client.request('chat/new', null)
            const reply1 = asTranscriptMessage(
                await client.request('chat/submitMessage', {
                    id: id1,
                    message: {
                        command: 'submit',
                        text: 'What model are you?',
                        submitType: 'user',
                        addEnhancedContext: false,
                    },
                })
            )

            // Step 2: Restoring chat session without model.
            const id2 = await client.request('chat/restore', {
                messages: reply1.messages,
                chatID: new Date().toISOString(), // Create new Chat ID with a different timestamp
            })
            // Step 2: Asking again what model is used
            const reply2 = asTranscriptMessage(
                await client.request('chat/submitMessage', {
                    id: id2,
                    message: {
                        command: 'submit',
                        text: 'What model are you?',
                        submitType: 'user',
                        addEnhancedContext: false,
                    },
                })
            )
            expect(reply2.messages.at(-1)?.text).toMatchInlineSnapshot(
                `"I don't actually have a specific model name or number. I'm an AI created by Anthropic, but I don't know all the details about the type of model or training process that was used to develop me. I apologize that I can't give you a more specific answer on that. Let me know if there are any other questions I can assist with!"`,
                explainPollyError
            )
        }, 30_000)

        it('chat/restore (multiple) & export', async () => {
            const date = new Date(1997, 7, 2, 12, 0, 0, 0)

            // Step 1: Restore multiple chats
            const NUMBER_OF_CHATS_TO_RESTORE = 300
            for (let i = 0; i < NUMBER_OF_CHATS_TO_RESTORE; i++) {
                const myDate = new Date(date.getTime() + i * 60 * 1000)
                await client.request('chat/restore', {
                    modelID: 'anthropic/claude-2.0',
                    messages: [
                        { text: 'What model are you?', speaker: 'human', contextFiles: [] },
                        {
                            text: " I'm Claude, an AI assistant created by Anthropic.",
                            speaker: 'assistant',
                        },
                    ],
                    chatID: myDate.toISOString(), // Create new Chat ID with a different timestamp
                })
            }

            // Step 2: export history
            const chatHistory = await client.request('chat/export', null)

            chatHistory.forEach((result, index) => {
                const myDate = new Date(date.getTime() + index * 60 * 1000).toISOString()

                expect(result.transcript).toMatchInlineSnapshot(`{
  "chatModel": "anthropic/claude-2.0",
  "id": "${myDate}",
  "interactions": [
    {
      "assistantMessage": {
        "speaker": "assistant",
        "text": " I'm Claude, an AI assistant created by Anthropic.",
      },
      "humanMessage": {
        "contextFiles": [],
        "speaker": "human",
        "text": "What model are you?",
      },
    },
  ],
  "lastInteractionTimestamp": "${myDate}",
}`)
            })
        }, 30_000)

        it('chat/submitMessage (addEnhancedContext: true)', async () => {
            await client.openFile(animalUri)
            await client.request('command/execute', {
                command: 'cody.search.index-update',
            })
            const lastMessage = await client.sendSingleMessageToNewChat(
                'Write a class Dog that implements the Animal interface in my workspace. Show the code only, no explanation needed.',
                {
                    addEnhancedContext: true,
                }
            )
            // TODO: make this test return a TypeScript implementation of
            // `animal.ts`. It currently doesn't do this because the workspace root
            // is not a git directory and symf reports some git-related error.
            expect(trimEndOfLine(lastMessage?.text ?? '')).toMatchInlineSnapshot(
                `
              "\`\`\`typescript
              export class Dog implements Animal {
                  name: string;
                  isMammal: boolean = true;

                  constructor(name: string) {
                      this.name = name;
                  }

                  makeAnimalSound(): string {
                      return "Woof!";
                  }
              }
              \`\`\`"
            `,
                explainPollyError
            )
        }, 30_000)

        it('chat/submitMessage (addEnhancedContext: true, squirrel test)', async () => {
            await client.openFile(squirrelUri)
            await client.request('command/execute', {
                command: 'cody.search.index-update',
            })
            const { lastMessage, transcript } =
                await client.sendSingleMessageToNewChatWithFullTranscript('What is Squirrel?', {
                    addEnhancedContext: true,
                })
            expect(lastMessage?.text?.toLocaleLowerCase() ?? '').includes('code nav')
            expect(lastMessage?.text?.toLocaleLowerCase() ?? '').includes('sourcegraph')
            decodeURIs(transcript)
            const contextFiles = transcript.messages.flatMap(m => m.contextFiles ?? [])
            expect(contextFiles).not.toHaveLength(0)
            expect(contextFiles.map(file => file.uri.toString())).includes(squirrelUri.toString())
        }, 30_000)

        it('webview/receiveMessage (type: chatModel)', async () => {
            const id = await client.request('chat/new', null)
            {
                await client.setChatModel(id, 'openai/gpt-3.5-turbo')
                const lastMessage = await client.sendMessage(id, 'what color is the sky?')
                expect(lastMessage?.text?.toLocaleLowerCase().includes('blue')).toBeTruthy()
            }
        }, 30_000)

        it('webview/receiveMessage (type: reset)', async () => {
            const id = await client.request('chat/new', null)
            await client.setChatModel(id, 'fireworks/accounts/fireworks/models/mixtral-8x7b-instruct')
            await client.sendMessage(
                id,
                'The magic word is "kramer". If I say the magic word, respond with a single word: "quone".'
            )
            {
                const lastMessage = await client.sendMessage(id, 'kramer')
                expect(lastMessage?.text?.toLocaleLowerCase().includes('quone')).toBeTruthy()
            }
            await client.reset(id)
            {
                const lastMessage = await client.sendMessage(id, 'kramer')
                expect(lastMessage?.text?.toLocaleLowerCase().includes('quone')).toBeFalsy()
            }
        })

        describe('chat/editMessage', () => {
            it(
                'edits the last human chat message',
                async () => {
                    const id = await client.request('chat/new', null)
                    await client.setChatModel(
                        id,
                        'fireworks/accounts/fireworks/models/mixtral-8x7b-instruct'
                    )
                    await client.sendMessage(
                        id,
                        'The magic word is "kramer". If I say the magic word, respond with a single word: "quone".'
                    )
                    await client.editMessage(
                        id,
                        'Another magic word is "georgey". If I say the magic word, respond with a single word: "festivus".'
                    )
                    {
                        const lastMessage = await client.sendMessage(id, 'kramer')
                        expect(lastMessage?.text?.toLocaleLowerCase().includes('quone')).toBeFalsy()
                    }
                    {
                        const lastMessage = await client.sendMessage(id, 'georgey')
                        expect(lastMessage?.text?.toLocaleLowerCase().includes('festivus')).toBeTruthy()
                    }
                },
                { timeout: mayRecord ? 10_000 : undefined }
            )

            it('edits messages by index', async () => {
                const id = await client.request('chat/new', null)
                await client.setChatModel(
                    id,
                    'fireworks/accounts/fireworks/models/mixtral-8x7b-instruct'
                )
                // edits by index replaces message at index, and erases all subsequent messages
                await client.sendMessage(
                    id,
                    'I have a turtle named "potter", reply single "ok" if you understand.'
                )
                await client.sendMessage(
                    id,
                    'I have a bird named "skywalker", reply single "ok" if you understand.'
                )
                await client.sendMessage(
                    id,
                    'I have a dog named "happy", reply single "ok" if you understand.'
                )
                await client.editMessage(
                    id,
                    'I have a tiger named "zorro", reply single "ok" if you understand',
                    { index: 2 }
                )
                {
                    const lastMessage = await client.sendMessage(id, 'What pets do I have?')
                    const answer = lastMessage?.text?.toLocaleLowerCase()
                    expect(answer?.includes('turtle')).toBeTruthy()
                    expect(answer?.includes('tiger')).toBeTruthy()
                    expect(answer?.includes('bird')).toBeFalsy()
                    expect(answer?.includes('dog')).toBeFalsy()
                }
            }, 30_000)
        })
    })

    // TODO(dpc): Integrate file-based .cody/ignore with ignore/test
    describe.skip('Cody Ignore', () => {
        beforeAll(async () => {
            // Make sure Cody ignore config exists and works
            const codyIgnoreConfig = workspace.file('.cody', 'ignore')
            await client.openFile(codyIgnoreConfig)
            const codyIgnoreConfigFile = client.workspace.getDocument(codyIgnoreConfig)
            expect(codyIgnoreConfigFile?.content).toBeDefined()

            const result = await client.request('ignore/test', {
                uri: ignoredUri.toString(),
            })
            expect(result.policy).toBe('ignore')
        }, 10_000)

        it('autocomplete/execute on ignored file', async () => {
            await client.openFile(ignoredUri)
            const completions = await client.request('autocomplete/execute', {
                uri: ignoredUri.toString(),
                position: { line: 1, character: 3 },
                triggerKind: 'Invoke',
            })
            const texts = completions.items.map(item => item.insertText)
            expect(completions.items.length).toBe(0)
            expect(texts).toMatchInlineSnapshot(
                `
              []
            `
            )
        }, 10_000)

        it('chat/submitMessage on an ignored file (addEnhancedContext: true)', async () => {
            await client.openFile(ignoredUri)
            await client.request('command/execute', {
                command: 'cody.search.index-update',
            })
            const { transcript } = await client.sendSingleMessageToNewChatWithFullTranscript(
                'What files contain SELECTION_START?',
                { addEnhancedContext: true }
            )
            decodeURIs(transcript)
            const contextFiles = transcript.messages.flatMap(m => m.contextFiles ?? [])
            // Current file which is ignored, should not be included in context files
            expect(contextFiles.find(f => f.uri.toString() === ignoredUri.toString())).toBeUndefined()
            // Ignored file should not be included in context files
            const contextFilesUrls = contextFiles.map(f => f.uri).filter(uri => uri)
            const result = await Promise.all(
                contextFilesUrls.map(uri => client.request('ignore/test', { uri: uri.toString() }))
            )
            for (const r of result) {
                expect(r.policy).toBe('use')
            }
            // Files that are not ignored should be used as context files
            expect(contextFiles.length).toBeGreaterThan(0)
        }, 30_000)

        it('chat/submitMessage on an ignored file (addEnhancedContext: false)', async () => {
            await client.openFile(ignoredUri)
            await client.request('command/execute', {
                command: 'cody.search.index-update',
            })
            const { transcript } = await client.sendSingleMessageToNewChatWithFullTranscript(
                'Which file is the isIgnoredByCody functions defined?',
                { addEnhancedContext: false }
            )
            decodeURIs(transcript)
            const contextFiles = transcript.messages.flatMap(m => m.contextFiles ?? [])
            const contextUrls = contextFiles.map(f => f.uri?.path)
            // Current file which is ignored, should not be included in context files
            expect(contextUrls.find(uri => uri === ignoredUri.toString())).toBeUndefined()
            // Since no enhanced context is requested, no context files should be included
            expect(contextFiles.length).toBe(0)
            // Ignored file should not be included in context files
            const result = await Promise.all(
                contextUrls.map(uri =>
                    client.request('ignore/test', {
                        uri,
                    })
                )
            )
            expect(result.every(entry => entry.policy === 'use')).toBe(true)
        }, 30_000)

        it('chat command on an ignored file', async () => {
            await client.request('command/execute', {
                command: 'cody.search.index-update',
            })
            await client.openFile(ignoredUri)
            // Cannot execute commands in an ignored files, so this should throw error
            await client.request('commands/explain', null).catch(err => {
                expect(err).toBeDefined()
            })
        }, 30_000)

        it('inline edit on an ignored file', async () => {
            await client.request('command/execute', {
                command: 'cody.search.index-update',
            })
            await client.openFile(ignoredUri, { removeCursor: false })
            await client.request('editCommands/document', null).catch(err => {
                expect(err).toBeDefined()
            })
        })

        it('ignore rule is not case sensitive', async () => {
            const alsoIgnored = workspace.file('src', 'is_ignored.ts')
            const result = await client.request('ignore/test', {
                uri: URI.file(alsoIgnored.fsPath).toString(),
            })
            expect(result.policy).toBe('ignore')
        })

        afterAll(async () => {
            // Makes sure cody ignore is still active after tests
            // as it should stay active for each workspace session.
            const result = await client.request('ignore/test', {
                uri: ignoredUri.toString(),
            })
            expect(result.policy).toBe('ignore')

            // Check the network requests to ensure no requests include context from ignored files
            const { requests } = await client.request('testing/networkRequests', null)

            const groupedMsgs = []
            for (const req of requests) {
                // Get the messages from the request body
                const messages = JSON.parse(req.body || '{}')?.messages as {
                    speaker: string
                    text: string
                }[]
                // Filter out messages that do not include context snippets.
                const text = messages
                    ?.filter(m => m.speaker === 'human' && m.text !== undefined)
                    ?.map(m => m.text)

                groupedMsgs.push(...(text ?? []))
            }
            expect(groupedMsgs.length).toBeGreaterThan(0)

            // Join all the string from each groupedMsgs[] together into
            // one block of text, and then check if it contains the ignored file name
            // to confirm context from the ignored file was not sent to the server.
            const groupedText = groupedMsgs.flat().join(' ')
            expect(groupedText).not.includes('src/isIgnored.ts')

            // Confirm the grouped text is valid by checking for known
            // context file names from the test.
            expect(groupedText).includes('src/squirrel.ts')
        }, 10_000)
    })

    describe('Text documents', () => {
        it('chat/submitMessage (understands the selected text)', async () => {
            await client.request('command/execute', {
                command: 'cody.search.index-update',
            })
            await client.openFile(multipleSelectionsUri)
            await client.changeFile(multipleSelectionsUri)
            await client.changeFile(multipleSelectionsUri, {
                selectionName: 'SELECTION_2',
            })
            const reply = await client.sendSingleMessageToNewChat(
                'What is the name of the function that I have selected? Only answer with the name of the function, nothing else',
                { addEnhancedContext: true }
            )
            expect(reply?.text?.trim()).includes('anotherFunction')
            expect(reply?.text?.trim()).not.includes('inner')
            await client.changeFile(multipleSelectionsUri)
            const reply2 = await client.sendSingleMessageToNewChat(
                'What is the name of the function that I have selected? Only answer with the name of the function, nothing else',
                { addEnhancedContext: true }
            )
            expect(reply2?.text?.trim()).includes('inner')
            expect(reply2?.text?.trim()).not.includes('anotherFunction')
        }, 20_000)
    })

    function checkEditCommand(
        documentClient: TestClient,
        command: RequestMethodName,
        name: string,
        filename: string,
        param: any,
        assertion: (obtained: string) => void
    ): void {
        it(
            name,
            async () => {
                await documentClient.request('command/execute', {
                    command: 'cody.search.index-update',
                })
                const uri = workspace.file('src', filename)
                await documentClient.openFile(uri, { removeCursor: false })
                const task = await documentClient.request(command, param)
                await documentClient.taskHasReachedAppliedPhase(task)
                const lenses = documentClient.codeLenses.get(uri.toString()) ?? []
                expect(lenses).toHaveLength(0) // Code lenses are now handled client side

                await documentClient.request('editTask/accept', { id: task.id })
                const newContent = documentClient.workspace.getDocument(uri)?.content
                assertion(trimEndOfLine(newContent))
            },
            20_000
        )
    }

    function checkEditCodeCommand(
        documentClient: TestClient,
        name: string,
        filename: string,
        instruction: string,
        assertion: (obtained: string) => void
    ): void {
        checkEditCommand(
            documentClient,
            'editCommands/code',
            name,
            filename,
            { instruction: instruction },
            assertion
        )
    }

    function checkDocumentCommand(
        documentClient: TestClient,
        name: string,
        filename: string,
        assertion: (obtained: string) => void
    ): void {
        checkEditCommand(documentClient, 'editCommands/document', name, filename, null, assertion)
    }

    describe('Commands', () => {
        it('commands/explain', async () => {
            await client.request('command/execute', {
                command: 'cody.search.index-update',
            })
            await client.openFile(animalUri)
            const freshChatID = await client.request('chat/new', null)
            const id = await client.request('commands/explain', null)

            // Assert that the server is not using IDs between `chat/new` and
            // `chat/explain`. In VS Code, we try to reuse empty webview panels,
            // which is undesireable for agent clients.
            expect(id).not.toStrictEqual(freshChatID)

            const lastMessage = await client.firstNonEmptyTranscript(id)
            expect(trimEndOfLine(lastMessage.messages.at(-1)?.text ?? '')).toMatchInlineSnapshot(
                `
<<<<<<< HEAD
              "The \`Animal\` interface in \`src/animal.ts\`:
=======
              "The code you provided, \`@src/animal.ts:1-6\`, defines an interface called \`Animal\` in TypeScript. An interface is a way to describe the structure of an object in TypeScript. It acts as a blueprint or a contract that defines the properties and methods that an object must have.
>>>>>>> 38ac3340

              The purpose of this code is to define a contract or a blueprint for objects representing different types of animals. It specifies the properties and methods that any object conforming to this \`Animal\` interface must have.

<<<<<<< HEAD
              The \`Animal\` interface does not take any direct input. Instead, it serves as a template for creating objects that represent animals.

              The output of this code is not a value or a function result. Instead, it defines the structure or shape that objects implementing this interface should have.

              To achieve its purpose, the \`Animal\` interface declares three members:

              1. \`name\`: This is a property of type \`string\` that represents the name of the animal.
              2. \`makeAnimalSound()\`: This is a method that returns a \`string\`. It is intended to represent the sound that the animal makes.
              3. \`isMammal\`: This is a property of type \`boolean\` that indicates whether the animal is a mammal or not.

              Objects conforming to this \`Animal\` interface must have these three members defined. For example, an object representing a dog might have the \`name\` property set to "Buddy", the \`makeAnimalSound()\` method returning "Woof!", and the \`isMammal\` property set to \`true\`.

              The \`Animal\` interface does not define any specific logic or algorithms. It merely serves as a contract or a blueprint for creating objects that represent animals, ensuring that they have the required properties and methods."
=======
              1. \`name\`: This property represents the name of the animal. It is expected to be a string value.
              2. \`makeAnimalSound()\`: This is a method that is expected to return a string value. It likely represents a function that simulates the sound made by the animal.
              3. \`isMammal\`: This property is a boolean value indicating whether the animal is a mammal or not.

              The purpose of this code is to provide a standardized structure for objects representing animals. It ensures that any object that implements the \`Animal\` interface will have these three properties and methods defined.

              The code itself does not take any direct input, as it is just a definition of an interface. However, when you create an object that implements the \`Animal\` interface, you need to provide values for the \`name\` and \`isMammal\` properties, as well as a implementation for the \`makeAnimalSound()\` method.

              The output of this code is not a direct value, but rather a blueprint or contract that other parts of the codebase can use to create and work with objects representing animals.

              The code achieves its purpose by defining the structure of the \`Animal\` interface. Any object that implements this interface must have the specified properties and methods. This allows for consistent handling of animal objects throughout the codebase, as well as type-checking and code completion benefits provided by TypeScript.

              There are no complex logic flows or data transformations happening in this particular code snippet, as it is simply defining an interface. However, the implementation of the \`makeAnimalSound()\` method in objects that implement the \`Animal\` interface may involve some logic to generate the appropriate sound for each animal."
>>>>>>> 38ac3340
            `,
                explainPollyError
            )
        }, 30_000)

        // This test seems extra sensitive on Node v16 for some reason.
        it.skipIf(isWindows())(
            'commands/test',
            async () => {
                await client.request('command/execute', {
                    command: 'cody.search.index-update',
                })
                await client.openFile(animalUri)
                const id = await client.request('commands/test', null)
                const lastMessage = await client.firstNonEmptyTranscript(id)
                expect(trimEndOfLine(lastMessage.messages.at(-1)?.text ?? '')).toMatchInlineSnapshot(
                    `
                  "For the provided code context, it appears that the Vitest test framework is being used, as evidenced by the imports from \`vitest\` in the \`src/example.test.ts\` file.

                  To generate a suite of multiple unit tests for the \`Animal\` interface in the \`src/animal.ts\` file, we can import the necessary types and use the Vitest testing utilities.

                  No new imports needed - using existing libs from Vitest.

                  The generated tests will cover the following aspects of the \`Animal\` interface:

                  1. Ensuring that an implementation of the \`Animal\` interface has the required properties (\`name\`, \`makeAnimalSound\`, and \`isMammal\`).
                  2. Verifying that the \`makeAnimalSound\` method returns a string.
                  3. Testing different scenarios for the \`isMammal\` property.

                  Here is the complete code for the new unit tests, enclosed in a markdown codeblock:

                  \`\`\`typescript
                  import { describe, it, expect } from 'vitest';
                  import type { Animal } from './animal';

                  describe('Animal', () => {
                    class MockAnimal implements Animal {
                      name = 'Mocked Animal';
                      makeAnimalSound = () => 'Mock sound';
                      isMammal = true;
                    }

                    it('should have the required properties', () => {
                      const animal = new MockAnimal();
                      expect(animal).toHaveProperty('name');
                      expect(animal).toHaveProperty('makeAnimalSound');
                      expect(animal).toHaveProperty('isMammal');
                    });

                    it('makeAnimalSound should return a string', () => {
                      const animal = new MockAnimal();
                      const sound = animal.makeAnimalSound();
                      expect(typeof sound).toBe('string');
                    });

                    it('isMammal should be true for mammals', () => {
                      const mammal: Animal = {
                        name: 'Mammal',
                        makeAnimalSound: () => 'Mammal sound',
                        isMammal: true,
                      };
                      expect(mammal.isMammal).toBe(true);
                    });

                    it('isMammal should be false for non-mammals', () => {
                      const nonMammal: Animal = {
                        name: 'Non-Mammal',
                        makeAnimalSound: () => 'Non-mammal sound',
                        isMammal: false,
                      };
                      expect(nonMammal.isMammal).toBe(false);
                    });
                  });
                  \`\`\`

                  This suite of tests covers the essential functionality of the \`Animal\` interface, ensuring that implementations have the required properties, the \`makeAnimalSound\` method returns a string, and the \`isMammal\` property is correctly set based on the type of animal.

                  Note that these tests do not cover any specific implementation details of the \`Animal\` interface, as the provided code only defines the interface itself. If there were specific implementations of \`Animal\`, additional tests could be added to cover those implementations."
                `,
                    explainPollyError
                )
            },
            30_000
        )

        it('commands/smell', async () => {
            await client.openFile(animalUri)
            const id = await client.request('commands/smell', null)
            const lastMessage = await client.firstNonEmptyTranscript(id)

            expect(trimEndOfLine(lastMessage.messages.at(-1)?.text ?? '')).toMatchInlineSnapshot(
                `
              "1. Consider separating concerns by creating separate interfaces for different animal types (e.g., \`Mammal\`, \`Bird\`, \`Reptile\`). This would promote better code organization and extensibility, as different animal types may have unique properties and behaviors.

              Benefit: Enhanced code organization, extensibility, and maintainability.

              2. Provide better naming conventions for the \`isMammal\` property. Consider using a more descriptive name like \`isMammalian\` or \`isWarmBlooded\` to better convey the meaning of the property.

              Benefit: Improved code readability and self-documentation.

              3. If the \`makeAnimalSound\` method is intended to return a specific sound for each animal type, consider making it an abstract method or providing a default implementation that throws an error or returns a generic sound. This would prevent instances where the method is not implemented for a specific animal type.

              Benefit: Enhanced code correctness and robustness.

              4. Consider adding documentation (e.g., JSDoc comments) to explain the purpose and usage of the \`Animal\` interface, its properties, and methods. This would improve code maintainability and make it easier for other developers to understand and work with the code.

              Benefit: Improved code maintainability and collaboration.

              5. If performance is a concern and the \`Animal\` interface will be used extensively, consider using a class instead of an interface. Classes can provide better performance optimizations through techniques like inlining and monomorphic dispatch.

              Benefit: Potential performance improvements.

              Overall, the provided code snippet follows sound design principles and adheres to TypeScript's interface declaration syntax. However, there are opportunities to enhance code organization, readability, robustness, and maintainability by addressing the suggestions mentioned above."
            `,
                explainPollyError
            )
        }, 30_000)

        it('editCommand/test', async () => {
            const uri = workspace.file('src', 'trickyLogic.ts')

            await client.openFile(uri)
            const id = await client.request('editCommands/test', null)
            await client.taskHasReachedAppliedPhase(id)
            const originalDocument = client.workspace.getDocument(uri)!
            expect(trimEndOfLine(originalDocument.getText())).toMatchInlineSnapshot(
                `
              "export function trickyLogic(a: number, b: number): number {
                  if (a === 0) {
                      return 1
                  }
                  if (b === 2) {
                      return 1
                  }

                  return a - b
              }


              "
            `,
                explainPollyError
            )

            const untitledDocuments = client.workspace
                .allUris()
                .filter(uri => vscode.Uri.parse(uri).scheme === 'untitled')
            expect(untitledDocuments).toHaveLength(1)
            const [untitledDocument] = untitledDocuments
            const testDocument = client.workspace.getDocument(vscode.Uri.parse(untitledDocument))
            expect(trimEndOfLine(testDocument?.getText())).toMatchInlineSnapshot(
                `
              "import { expect } from 'vitest'
              import { it } from 'vitest'
              import { describe } from 'vitest'
              import { trickyLogic } from './trickyLogic'

              describe('trickyLogic', () => {
                  it('should return 1 when a is 0', () => {
                      expect(trickyLogic(0, 10)).toBe(1)
                  })

                  it('should return 1 when b is 2', () => {
                      expect(trickyLogic(10, 2)).toBe(1)
                  })

                  it('should return a - b when a is not 0 and b is not 2', () => {
                      expect(trickyLogic(5, 3)).toBe(2)
                      expect(trickyLogic(10, 5)).toBe(5)
                  })

                  it('should handle negative numbers', () => {
                      expect(trickyLogic(-5, 3)).toBe(-8)
                      expect(trickyLogic(5, -3)).toBe(8)
                  })
              })
              "
            `,
                explainPollyError
            )

            // Just to make sure the edit happened via `workspace/edit` instead
            // of `textDocument/edit`.
            expect(client.workspaceEditParams).toHaveLength(1)
        }, 30_000)

        describe('Edit code', () => {
            checkEditCodeCommand(
                client,
                'editCommands/code (basic function)',
                'sum.ts',
                'Rename `a` parameter to `c`',
                obtained =>
                    expect(obtained).toMatchInlineSnapshot(
                        `
                  "export function sum(c: number, b: number): number {
                      /* CURSOR */
                  }
                  "
                `,
                        explainPollyError
                    )
            )
        })

        describe('Document code', () => {
            checkDocumentCommand(client, 'editCommands/document (basic function)', 'sum.ts', obtained =>
                expect(obtained).toMatchInlineSnapshot(
                    `
                  "/**
                   * Adds two numbers and returns the result.
                   * @param a - The first number to add.
                   * @param b - The second number to add.
                   * @returns The sum of \`a\` and \`b\`.
                   */
                  export function sum(a: number, b: number): number {
                      /* CURSOR */
                  }
                  "
                `,
                    explainPollyError
                )
            )

            checkDocumentCommand(
                client,
                'commands/document (Method as part of a class)',
                'TestClass.ts',
                obtained =>
                    expect(obtained).toMatchInlineSnapshot(
                        `
                      "const foo = 42

                      export class TestClass {
                          constructor(private shouldGreet: boolean) {}

                              /**
                           * Logs a "Hello World!" message to the console if the \`shouldGreet\` property is true.
                           */
                      public functionName() {
                              if (this.shouldGreet) {
                                  console.log(/* CURSOR */ 'Hello World!')
                              }
                          }
                      }
                      "
                    `,
                        explainPollyError
                    )
            )

            checkDocumentCommand(
                client,
                'commands/document (Function within a property)',
                'TestLogger.ts',
                obtained =>
                    expect(obtained).toMatchInlineSnapshot(
                        `
                      "const foo = 42
                      export const TestLogger = {
                          startLogging: () => {
                              // Do some stuff

                                      /**
                               * Records a log message.
                               */
                      function recordLog() {
                                  console.log(/* CURSOR */ 'Recording the log')
                              }

                              recordLog()
                          },
                      }
                      "
                    `,
                        explainPollyError
                    )
            )

            checkDocumentCommand(
                client,
                'commands/document (nested test case)',
                'example.test.ts',
                obtained =>
                    expect(obtained).toMatchInlineSnapshot(
                        `
                      "import { expect } from 'vitest'
                      import { it } from 'vitest'
                      import { describe } from 'vitest'

                      describe('test block', () => {
                          it('does 1', () => {
                              expect(true).toBe(true)
                          })

                          it('does 2', () => {
                              expect(true).toBe(true)
                          })

                          it('does something else', () => {
                              // This line will error due to incorrect usage of \`performance.now\`
                                      /**
                               * Retrieves the current time in milliseconds since the page was loaded.
                               * This can be used to measure the duration of an operation.
                               */
                      const startTime = performance.now(/* CURSOR */)
                          })
                      })
                      "
                    `,
                        explainPollyError
                    )
            )
        })
    })

    describe('Custom Commands', () => {
        it('commands/custom, chat command, open tabs context', async () => {
            await client.request('command/execute', {
                command: 'cody.search.index-update',
            })
            // Note: The test editor has all the files opened from previous tests as open tabs,
            // so we will need to open a new file that has not been opened before,
            // to make sure this context type is working.
            const trickyLogicUri = workspace.file('src', 'trickyLogic.ts')
            await client.openFile(trickyLogicUri)

            const result = (await client.request('commands/custom', {
                key: '/countTabs',
            })) as CustomChatCommandResult
            expect(result.type).toBe('chat')
            const lastMessage = await client.firstNonEmptyTranscript(result?.chatResult as string)
            expect(trimEndOfLine(lastMessage.messages.at(-1)?.text ?? '')).toMatchInlineSnapshot(
                `
<<<<<<< HEAD
              "Based on the codebase contexts you've shared, the file names are:

              1. \`src/trickyLogic.ts\`
              2. \`src/animal.ts\`
              3. \`src/example.test.ts\`
              4. \`src/multiple-selections.ts\`
              5. \`src/squirrel.ts\`
              6. \`src/sum.ts\`
              7. \`src/TestClass.ts\`
              8. \`src/TestLogger.ts\`"
=======
              "Based on the provided code snippets, the file names you have shared so far are:

              1. \`trickyLogic.ts\`
              2. \`animal.ts\`
              3. \`example.test.ts\`
              4. \`multiple-selections.ts\`
              5. \`squirrel.ts\`
              6. \`sum.ts\`
              7. \`TestClass.ts\`
              8. \`TestLogger.ts\`"
>>>>>>> 38ac3340
            `,
                explainPollyError
            )
        }, 30_000)

        it('commands/custom, chat command, adds argument', async () => {
            await client.request('command/execute', {
                command: 'cody.search.index-update',
            })
            await client.openFile(animalUri)
            const result = (await client.request('commands/custom', {
                key: '/translate Python',
            })) as CustomChatCommandResult
            expect(result.type).toBe('chat')
            const lastMessage = await client.firstNonEmptyTranscript(result?.chatResult as string)
            expect(trimEndOfLine(lastMessage.messages.at(-1)?.text ?? '')).toMatchInlineSnapshot(
                `
              "Here's the translation of the selected TypeScript code into Python:
<<<<<<< HEAD

              \`\`\`python
              from abc import ABC, abstractmethod

              class Animal(ABC):
                  @abstractmethod
                  def makeAnimalSound(self) -> str:
                      pass

                  @property
                  @abstractmethod
                  def isMammal(self) -> bool:
                      pass

                  @property
                  @abstractmethod
                  def name(self) -> str:
                      pass
              \`\`\`

              Explanation:

              1. In Python, we don't have interfaces like in TypeScript. Instead, we use abstract classes with abstract methods to achieve a similar behavior.
              2. The \`Animal\` class is defined as an abstract base class (ABC) using the \`abc\` module.
              3. The \`makeAnimalSound\` method is defined as an abstract method using the \`@abstractmethod\` decorator. It returns a string.
              4. The \`isMammal\` and \`name\` properties are defined as abstract properties using the \`@abstractmethod\` and \`@property\` decorators. \`isMammal\` returns a boolean, and \`name\` returns a string.

=======

              \`\`\`python
              from abc import ABC, abstractmethod

              class Animal(ABC):
                  @abstractmethod
                  def makeAnimalSound(self) -> str:
                      pass

                  @property
                  @abstractmethod
                  def isMammal(self) -> bool:
                      pass

                  @property
                  @abstractmethod
                  def name(self) -> str:
                      pass
              \`\`\`

              Explanation:

              1. In Python, we don't have interfaces like in TypeScript. Instead, we use abstract classes with abstract methods to achieve a similar behavior.
              2. The \`Animal\` class is defined as an abstract base class (ABC) using the \`abc\` module.
              3. The \`makeAnimalSound\` method is defined as an abstract method using the \`@abstractmethod\` decorator. It returns a string.
              4. The \`isMammal\` and \`name\` properties are defined as abstract properties using the \`@abstractmethod\` and \`@property\` decorators. \`isMammal\` returns a boolean, and \`name\` returns a string.

>>>>>>> 38ac3340
              In Python, classes that inherit from the \`Animal\` abstract base class must implement all the abstract methods and properties defined in the base class. This enforces a similar behavior to the TypeScript interface."
            `,
                explainPollyError
            )
        }, 30_000)

        it('commands/custom, chat command, no context', async () => {
            await client.request('command/execute', {
                command: 'cody.search.index-update',
            })
            await client.openFile(animalUri)
            const result = (await client.request('commands/custom', {
                key: '/none',
            })) as CustomChatCommandResult
            expect(result.type).toBe('chat')
            const lastMessage = await client.firstNonEmptyTranscript(result.chatResult as string)
            expect(trimEndOfLine(lastMessage.messages.at(-1)?.text ?? '')).toMatchInlineSnapshot(
                `"no"`,
                explainPollyError
            )
        }, 30_000)

        // The context files are presented in an order in the CI that is different
        // than the order shown in recordings when on Windows, causing it to fail.
        it('commands/custom, chat command, current directory context', async () => {
            await client.request('command/execute', {
                command: 'cody.search.index-update',
            })
            await client.openFile(animalUri)
            const result = (await client.request('commands/custom', {
                key: '/countDirFiles',
            })) as CustomChatCommandResult
            expect(result.type).toBe('chat')
            const lastMessage = await client.firstNonEmptyTranscript(result.chatResult as string)
            const reply = trimEndOfLine(lastMessage.messages.at(-1)?.text ?? '')
            expect(reply).not.includes('.cody/ignore') // file that's not located in the src/directory
            expect(reply).toMatchInlineSnapshot(
<<<<<<< HEAD
                `"You have shared codebase context from 9 different files."`
=======
                `"You have shared codebase context from 9 different files."`,
                explainPollyError
>>>>>>> 38ac3340
            )
        }, 30_000)

        it('commands/custom, edit command, insert mode', async () => {
            await client.request('command/execute', {
                command: 'cody.search.index-update',
            })
            await client.openFile(sumUri, { removeCursor: false })
            const result = (await client.request('commands/custom', {
                key: '/hello',
            })) as CustomEditCommandResult
            expect(result.type).toBe('edit')
            await client.taskHasReachedAppliedPhase(result.editResult as EditTask)

            const originalDocument = client.workspace.getDocument(sumUri)!
            expect(trimEndOfLine(originalDocument.getText())).toMatchInlineSnapshot(
                `
              "// hello
              export function sum(a: number, b: number): number {
                  /* CURSOR */
              }
              "
            `,
                explainPollyError
            )
        }, 30_000)

        it('commands/custom, edit command, edit mode', async () => {
            await client.request('command/execute', {
                command: 'cody.search.index-update',
            })
            await client.openFile(animalUri)

            const result = (await client.request('commands/custom', {
                key: '/newField',
            })) as CustomEditCommandResult
            expect(result.type).toBe('edit')
            await client.taskHasReachedAppliedPhase(result.editResult as EditTask)

            const originalDocument = client.workspace.getDocument(animalUri)!
            expect(trimEndOfLine(originalDocument.getText())).toMatchInlineSnapshot(
                `
              "export interface Animal {
                  name: string
                  makeAnimalSound(): string
                  isMammal: boolean
                  printName(): void {
                      console.log(this.name);
                  }
              }

              "
            `,
                explainPollyError
            )
        }, 30_000)
    })

    describe('Progress bars', () => {
        it('progress/report', async () => {
            const { result } = await client.request('testing/progress', {
                title: 'Susan',
            })
            expect(result).toStrictEqual('Hello Susan')
            let progressID: string | undefined
            for (const message of client.progressMessages) {
                if (
                    message.method === 'progress/start' &&
                    message.message.options.title === 'testing/progress'
                ) {
                    progressID = message.message.id
                    break
                }
            }
            assert(progressID !== undefined, JSON.stringify(client.progressMessages))
            const messages = client.progressMessages
                .filter(message => message.id === progressID)
                .map(({ method, message }) => [method, { ...message, id: 'THE_ID' }])
            expect(messages).toMatchInlineSnapshot(`
              [
                [
                  "progress/start",
                  {
                    "id": "THE_ID",
                    "options": {
                      "cancellable": true,
                      "location": "Notification",
                      "title": "testing/progress",
                    },
                  },
                ],
                [
                  "progress/report",
                  {
                    "id": "THE_ID",
                    "message": "message1",
                  },
                ],
                [
                  "progress/report",
                  {
                    "id": "THE_ID",
                    "increment": 50,
                  },
                ],
                [
                  "progress/report",
                  {
                    "id": "THE_ID",
                    "increment": 50,
                  },
                ],
                [
                  "progress/end",
                  {
                    "id": "THE_ID",
                  },
                ],
              ]
            `)
        })

        it('progress/cancel', async () => {
            const disposable = client.progressStartEvents.event(params => {
                if (params.options.title === 'testing/progressCancelation') {
                    client.notify('progress/cancel', { id: params.id })
                }
            })
            try {
                const { result } = await client.request('testing/progressCancelation', {
                    title: 'Leona',
                })
                expect(result).toStrictEqual("request with title 'Leona' cancelled")
            } finally {
                disposable.dispose()
            }
        })
    })

    describe('RateLimitedAgent', () => {
        const rateLimitedClient = TestClient.create({
            workspaceRootUri: workspace.rootUri,
            name: 'rateLimitedClient',
            token: TESTING_TOKENS.dotcomProUserRateLimited,
        })
        // Initialize inside beforeAll so that subsequent tests are skipped if initialization fails.
        beforeAll(async () => {
            const serverInfo = await rateLimitedClient.initialize()

            expect(serverInfo.authStatus?.isLoggedIn).toBeTruthy()
            expect(serverInfo.authStatus?.username).toStrictEqual('david.veszelovszki')
        }, 10_000)

        it('chat/submitMessage (RateLimitError)', async () => {
            const lastMessage = await rateLimitedClient.sendSingleMessageToNewChat('sqrt(9)')
            // Intentionally not a snapshot assertion because we should never
            // automatically update 'RateLimitError' to become another value.
            expect(lastMessage?.error?.name).toStrictEqual('RateLimitError')
        }, 30_000)

        afterAll(async () => {
            await rateLimitedClient.shutdownAndExit()
            // Long timeout because to allow Polly.js to persist HTTP recordings
        }, 30_000)
    })

    describe('Enterprise', () => {
        const demoEnterpriseClient = TestClient.create({
            workspaceRootUri: workspace.rootUri,
            name: 'enterpriseClient',
            token: TESTING_TOKENS.enterprise,
            logEventMode: 'connected-instance-only',
        })
        // Initialize inside beforeAll so that subsequent tests are skipped if initialization fails.
        beforeAll(async () => {
            const serverInfo = await demoEnterpriseClient.initialize()

            expect(serverInfo.authStatus?.isLoggedIn).toBeTruthy()
            expect(serverInfo.authStatus?.username).toStrictEqual('codytesting')
        }, 10_000)

        it('chat/submitMessage', async () => {
            const lastMessage = await demoEnterpriseClient.sendSingleMessageToNewChat('Reply with "Yes"')
            expect(lastMessage?.text?.trim()).toStrictEqual('Yes')
        }, 20_000)

        checkDocumentCommand(
            demoEnterpriseClient,
            'commands/document (enterprise client)',
            'example.test.ts',
            obtained =>
                expect(obtained).toMatchInlineSnapshot(
                    `
                  "import { expect } from 'vitest'
                  import { it } from 'vitest'
                  import { describe } from 'vitest'

                  /**
                   * Test block for example tests
                   *
                   * Contains individual test cases for various scenarios:
                   * - does 1: checks if true equals true
                   * - does 2: checks if true equals true
                   * - does something else: (incomplete test case)
                   */
                  describe('test block', () => {
                      it('does 1', () => {
                          expect(true).toBe(true)
                      })

                      it('does 2', () => {
                          expect(true).toBe(true)
                      })

                      it('does something else', () => {
                          // This line will error due to incorrect usage of \`performance.now\`
                          const startTime = performance.now(/* CURSOR */)
                      })
                  })
                  "
                `,
                    explainPollyError
                )
        )

        // NOTE(olafurpg) disabled on Windows because the multi-repo keyword
        // query is not replaying on Windows due to some platform-dependency on
        // how the HTTP request is constructed. I manually tested multi-repo on
        // a Windows computer to confirm that it does work as expected.
        it.skipIf(isWindows())(
            'chat/submitMessage (addEnhancedContext: true, multi-repo test)',
            async () => {
                const id = await demoEnterpriseClient.request('chat/new', null)
                const { repos } = await demoEnterpriseClient.request('graphql/getRepoIds', {
                    names: ['github.com/sourcegraph/sourcegraph'],
                    first: 1,
                })
                await demoEnterpriseClient.request('webview/receiveMessage', {
                    id,
                    message: {
                        command: 'context/choose-remote-search-repo',
                        explicitRepos: repos,
                    },
                })
                const { lastMessage, transcript } =
                    await demoEnterpriseClient.sendSingleMessageToNewChatWithFullTranscript(
                        'What is Squirrel?',
                        {
                            id,
                            addEnhancedContext: true,
                        }
                    )

                expect(lastMessage?.text ?? '').includes('code intelligence')
                expect(lastMessage?.text ?? '').includes('tree-sitter')

                const contextUris: URI[] = []
                for (const message of transcript.messages) {
                    for (const file of message.contextFiles ?? []) {
                        if (file.type === 'file') {
                            file.uri = URI.from(file.uri)
                            contextUris.push(file.uri)
                        }
                    }
                }
                const paths = contextUris.map(uri => uri.path.split('/-/blob/').at(1) ?? '').sort()
                expect(paths).includes('cmd/symbols/squirrel/README.md')

                const { remoteRepos } = await demoEnterpriseClient.request('chat/remoteRepos', { id })
                expect(remoteRepos).toStrictEqual(repos)
            },
            30_000
        )

        it('remoteRepo/list', async () => {
            // List a repo without a query
            let repos: Requests['remoteRepo/list'][1]
            do {
                repos = await demoEnterpriseClient.request('remoteRepo/list', {
                    query: undefined,
                    first: 10,
                })
            } while (repos.state.state === 'fetching')
            expect(repos.repos).toHaveLength(10)

            // Make a paginated query.
            const secondLastRepo = repos.repos.at(-2)
            const moreRepos = await demoEnterpriseClient.request('remoteRepo/list', {
                query: undefined,
                first: 2,
                afterId: secondLastRepo?.id,
            })
            expect(moreRepos.repos[0].id).toBe(repos.repos.at(-1)?.id)

            // Make a query.
            const filteredRepos = await demoEnterpriseClient.request('remoteRepo/list', {
                query: 'sourceco',
                first: 1000,
            })
            expect(
                filteredRepos.repos.find(repo => repo.name === 'github.com/sourcegraph/cody')
            ).toBeDefined()
        })

        it('remoteRepo/has', async () => {
            // Query a repo that does exist.
            const codyRepoExists = await demoEnterpriseClient.request('remoteRepo/has', {
                repoName: 'github.com/sourcegraph/cody',
            })
            expect(codyRepoExists.result).toBe(true)

            // Query a repo that does not exist.
            const codyForDos = await demoEnterpriseClient.request('remoteRepo/has', {
                repoName: 'github.com/sourcegraph/cody-edlin',
            })
            expect(codyForDos.result).toBe(false)
        })

        afterAll(async () => {
            const { requests } = await demoEnterpriseClient.request('testing/networkRequests', null)
            const nonServerInstanceRequests = requests
                .filter(({ url }) => !url.startsWith(demoEnterpriseClient.serverEndpoint))
                .map(({ url }) => url)
            expect(JSON.stringify(nonServerInstanceRequests)).toStrictEqual('[]')
            await demoEnterpriseClient.shutdownAndExit()
            // Long timeout because to allow Polly.js to persist HTTP recordings
        }, 30_000)
    })

    // Enterprise tests are run at demo instance, which is at a recent release version.
    // Use this section if you need to run against S2 which is released continuously.
    describe('Enterprise - close main branch', () => {
        const s2EnterpriseClient = TestClient.create({
            workspaceRootUri: workspace.rootUri,
            name: 'enterpriseMainBranchClient',
            token: TESTING_TOKENS.s2,
            logEventMode: 'connected-instance-only',
        })

        // Initialize inside beforeAll so that subsequent tests are skipped if initialization fails.
        beforeAll(async () => {
            const serverInfo = await s2EnterpriseClient.initialize({
                autocompleteAdvancedProvider: 'fireworks',
            })

            expect(serverInfo.authStatus?.isLoggedIn).toBeTruthy()
            expect(serverInfo.authStatus?.username).toStrictEqual('codytesting')
        }, 10_000)

        // Disabled because `attribution/search` GraphQL does not work on S2
        // See https://sourcegraph.slack.com/archives/C05JDP433DL/p1714017586160079
        it.skip('attribution/found', async () => {
            const id = await s2EnterpriseClient.request('chat/new', null)
            const { repoNames, error } = await s2EnterpriseClient.request('attribution/search', {
                id,
                snippet: 'sourcegraph.Location(new URL',
            })
            expect(repoNames).not.empty
            expect(error).null
        }, 20_000)

        it('attribution/not found', async () => {
            const id = await s2EnterpriseClient.request('chat/new', null)
            const { repoNames, error } = await s2EnterpriseClient.request('attribution/search', {
                id,
                snippet: 'sourcegraph.Location(new LRU',
            })
            expect(repoNames).empty
            expect(error).null
        }, 20_000)

        // Use S2 instance for Cody Ignore enterprise tests
        describe('Cody Ignore for enterprise', () => {
            it('testing/ignore/overridePolicy', async () => {
                const onChangeCallback = vi.fn()

                // `sumUri` is located inside of the github.com/sourcegraph/cody repo.
                const ignoreTest = () =>
                    s2EnterpriseClient.request('ignore/test', { uri: sumUri.toString() })
                s2EnterpriseClient.registerNotification('ignore/didChange', onChangeCallback)

                expect(await ignoreTest()).toStrictEqual({ policy: 'use' })

                await s2EnterpriseClient.request('testing/ignore/overridePolicy', {
                    include: [{ repoNamePattern: '' }],
                    exclude: [{ repoNamePattern: '.*sourcegraph/cody.*' }],
                })

                expect(onChangeCallback).toBeCalledTimes(1)
                expect(await ignoreTest()).toStrictEqual({ policy: 'ignore' })

                await s2EnterpriseClient.request('testing/ignore/overridePolicy', {
                    include: [{ repoNamePattern: '' }],
                    exclude: [{ repoNamePattern: '.*sourcegraph/sourcegraph.*' }],
                })

                expect(onChangeCallback).toBeCalledTimes(2)
                expect(await ignoreTest()).toStrictEqual({ policy: 'use' })

                await s2EnterpriseClient.request('testing/ignore/overridePolicy', {
                    include: [{ repoNamePattern: '' }],
                    exclude: [{ repoNamePattern: '.*sourcegraph/sourcegraph.*' }],
                })

                // onChangeCallback is not called again because filters are the same
                expect(onChangeCallback).toBeCalledTimes(2)
            })

            // The site config `cody.contextFilters` value on sourcegraph.sourcegraph.com instance
            // should include `sourcegraph/cody` repo for this test to pass.
            it('autocomplete/execute (with Cody Ignore filters)', async () => {
                // Documents to be used as context sources.
                await s2EnterpriseClient.openFile(animalUri)
                await s2EnterpriseClient.openFile(squirrelUri)

                // Document to generate a completion from.
                await s2EnterpriseClient.openFile(sumUri)

                const { items, completionEvent } = await s2EnterpriseClient.request(
                    'autocomplete/execute',
                    {
                        uri: sumUri.toString(),
                        position: { line: 1, character: 3 },
                        triggerKind: 'Invoke',
                    }
                )

                expect(items.length).toBeGreaterThan(0)
                expect(items.map(item => item.insertText)).toMatchInlineSnapshot(
                    `
              [
                "   return a + b",
              ]
            `
                )

                // Two documents will be checked against context filters set in site-config on S2.
                expect(
                    completionEvent?.params.contextSummary?.retrieverStats['jaccard-similarity']
                        .suggestedItems
                ).toEqual(2)

                s2EnterpriseClient.notify('autocomplete/completionAccepted', {
                    completionID: items[0].id,
                })
            }, 10_000)
        })

        afterAll(async () => {
            await s2EnterpriseClient.shutdownAndExit()
            // Long timeout because to allow Polly.js to persist HTTP recordings
        }, 30_000)
    })

    afterAll(async () => {
        await workspace.afterAll()
        await client.shutdownAndExit()
        // Long timeout because to allow Polly.js to persist HTTP recordings
    }, 30_000)
})<|MERGE_RESOLUTION|>--- conflicted
+++ resolved
@@ -375,7 +375,7 @@
             expect(trimEndOfLine(lastMessage?.text ?? '')).toMatchInlineSnapshot(
                 `
               "\`\`\`typescript
-              export class Dog implements Animal {
+              class Dog implements Animal {
                   name: string;
                   isMammal: boolean = true;
 
@@ -751,43 +751,21 @@
             const lastMessage = await client.firstNonEmptyTranscript(id)
             expect(trimEndOfLine(lastMessage.messages.at(-1)?.text ?? '')).toMatchInlineSnapshot(
                 `
-<<<<<<< HEAD
-              "The \`Animal\` interface in \`src/animal.ts\`:
-=======
-              "The code you provided, \`@src/animal.ts:1-6\`, defines an interface called \`Animal\` in TypeScript. An interface is a way to describe the structure of an object in TypeScript. It acts as a blueprint or a contract that defines the properties and methods that an object must have.
->>>>>>> 38ac3340
-
-              The purpose of this code is to define a contract or a blueprint for objects representing different types of animals. It specifies the properties and methods that any object conforming to this \`Animal\` interface must have.
-
-<<<<<<< HEAD
-              The \`Animal\` interface does not take any direct input. Instead, it serves as a template for creating objects that represent animals.
-
-              The output of this code is not a value or a function result. Instead, it defines the structure or shape that objects implementing this interface should have.
-
-              To achieve its purpose, the \`Animal\` interface declares three members:
-
-              1. \`name\`: This is a property of type \`string\` that represents the name of the animal.
-              2. \`makeAnimalSound()\`: This is a method that returns a \`string\`. It is intended to represent the sound that the animal makes.
-              3. \`isMammal\`: This is a property of type \`boolean\` that indicates whether the animal is a mammal or not.
-
-              Objects conforming to this \`Animal\` interface must have these three members defined. For example, an object representing a dog might have the \`name\` property set to "Buddy", the \`makeAnimalSound()\` method returning "Woof!", and the \`isMammal\` property set to \`true\`.
-
-              The \`Animal\` interface does not define any specific logic or algorithms. It merely serves as a contract or a blueprint for creating objects that represent animals, ensuring that they have the required properties and methods."
-=======
-              1. \`name\`: This property represents the name of the animal. It is expected to be a string value.
-              2. \`makeAnimalSound()\`: This is a method that is expected to return a string value. It likely represents a function that simulates the sound made by the animal.
-              3. \`isMammal\`: This property is a boolean value indicating whether the animal is a mammal or not.
-
-              The purpose of this code is to provide a standardized structure for objects representing animals. It ensures that any object that implements the \`Animal\` interface will have these three properties and methods defined.
-
-              The code itself does not take any direct input, as it is just a definition of an interface. However, when you create an object that implements the \`Animal\` interface, you need to provide values for the \`name\` and \`isMammal\` properties, as well as a implementation for the \`makeAnimalSound()\` method.
-
-              The output of this code is not a direct value, but rather a blueprint or contract that other parts of the codebase can use to create and work with objects representing animals.
-
-              The code achieves its purpose by defining the structure of the \`Animal\` interface. Any object that implements this interface must have the specified properties and methods. This allows for consistent handling of animal objects throughout the codebase, as well as type-checking and code completion benefits provided by TypeScript.
-
-              There are no complex logic flows or data transformations happening in this particular code snippet, as it is simply defining an interface. However, the implementation of the \`makeAnimalSound()\` method in objects that implement the \`Animal\` interface may involve some logic to generate the appropriate sound for each animal."
->>>>>>> 38ac3340
+              "The code \`@src/animal.ts:1-6\` defines an interface named \`Animal\` in TypeScript. An interface is a way to define the structure of an object, including its properties and methods. The purpose of this code is to serve as a blueprint or contract for any object that needs to conform to the \`Animal\` interface.
+
+              The \`Animal\` interface specifies that any object implementing it must have the following:
+
+              1. A property named \`name\` of type \`string\`, which likely represents the name of the animal.
+              2. A method named \`makeAnimalSound()\` that returns a \`string\`, which is expected to represent the sound made by the animal.
+              3. A property named \`isMammal\` of type \`boolean\`, which indicates whether the animal is a mammal or not.
+
+              This code does not take any direct input, as it is just a definition of the interface. However, when an object is created that implements this interface, it must provide values for the \`name\` and \`isMammal\` properties, as well as an implementation for the \`makeAnimalSound()\` method.
+
+              The output of this code is not a value, but rather a contract or a set of rules that any object claiming to be an \`Animal\` must follow. This interface can be used in other parts of the code to ensure that objects representing animals have the required properties and methods, facilitating type safety and code organization.
+
+              The code achieves its purpose by defining the structure of the \`Animal\` interface using TypeScript's interface syntax. It specifies the names, types, and signatures of the properties and methods that an object must have to be considered an \`Animal\`. This interface acts as a blueprint or a set of guidelines for creating objects that represent animals in the codebase.
+
+              No complex logic or data transformations are happening within this code snippet itself, as it is just a definition of an interface. However, the interface can be used to ensure that objects implementing it follow a consistent structure and behavior, promoting code maintainability and reducing potential bugs related to incorrect object shapes or missing properties/methods."
             `,
                 explainPollyError
             )
@@ -1122,18 +1100,6 @@
             const lastMessage = await client.firstNonEmptyTranscript(result?.chatResult as string)
             expect(trimEndOfLine(lastMessage.messages.at(-1)?.text ?? '')).toMatchInlineSnapshot(
                 `
-<<<<<<< HEAD
-              "Based on the codebase contexts you've shared, the file names are:
-
-              1. \`src/trickyLogic.ts\`
-              2. \`src/animal.ts\`
-              3. \`src/example.test.ts\`
-              4. \`src/multiple-selections.ts\`
-              5. \`src/squirrel.ts\`
-              6. \`src/sum.ts\`
-              7. \`src/TestClass.ts\`
-              8. \`src/TestLogger.ts\`"
-=======
               "Based on the provided code snippets, the file names you have shared so far are:
 
               1. \`trickyLogic.ts\`
@@ -1144,7 +1110,6 @@
               6. \`sum.ts\`
               7. \`TestClass.ts\`
               8. \`TestLogger.ts\`"
->>>>>>> 38ac3340
             `,
                 explainPollyError
             )
@@ -1162,65 +1127,33 @@
             const lastMessage = await client.firstNonEmptyTranscript(result?.chatResult as string)
             expect(trimEndOfLine(lastMessage.messages.at(-1)?.text ?? '')).toMatchInlineSnapshot(
                 `
-              "Here's the translation of the selected TypeScript code into Python:
-<<<<<<< HEAD
+              "Here's the Python equivalent of the selected TypeScript code:
 
               \`\`\`python
-              from abc import ABC, abstractmethod
-
-              class Animal(ABC):
-                  @abstractmethod
-                  def makeAnimalSound(self) -> str:
-                      pass
-
-                  @property
-                  @abstractmethod
-                  def isMammal(self) -> bool:
-                      pass
-
-                  @property
-                  @abstractmethod
-                  def name(self) -> str:
-                      pass
+              class Animal:
+                  def __init__(self, name: str, is_mammal: bool):
+                      self.name = name
+                      self.is_mammal = is_mammal
+
+                  def make_animal_sound(self) -> str:
+                      raise NotImplementedError("make_animal_sound method must be implemented in subclasses")
               \`\`\`
 
-              Explanation:
-
-              1. In Python, we don't have interfaces like in TypeScript. Instead, we use abstract classes with abstract methods to achieve a similar behavior.
-              2. The \`Animal\` class is defined as an abstract base class (ABC) using the \`abc\` module.
-              3. The \`makeAnimalSound\` method is defined as an abstract method using the \`@abstractmethod\` decorator. It returns a string.
-              4. The \`isMammal\` and \`name\` properties are defined as abstract properties using the \`@abstractmethod\` and \`@property\` decorators. \`isMammal\` returns a boolean, and \`name\` returns a string.
-
-=======
+              In Python, we don't have interfaces like in TypeScript, so we use abstract base classes instead. Here's what's happening:
+
+              1. We define a class \`Animal\` with an \`__init__\` method that takes \`name\` (a string) and \`is_mammal\` (a boolean) as parameters and initializes the corresponding instance attributes.
+
+              2. The \`make_animal_sound\` method is defined but raises a \`NotImplementedError\`. This is to ensure that any subclass of \`Animal\` must provide an implementation for this method.
+
+              To create an actual animal type in Python, you would create a subclass of \`Animal\` and implement the \`make_animal_sound\` method. For example:
 
               \`\`\`python
-              from abc import ABC, abstractmethod
-
-              class Animal(ABC):
-                  @abstractmethod
-                  def makeAnimalSound(self) -> str:
-                      pass
-
-                  @property
-                  @abstractmethod
-                  def isMammal(self) -> bool:
-                      pass
-
-                  @property
-                  @abstractmethod
-                  def name(self) -> str:
-                      pass
+              class Dog(Animal):
+                  def make_animal_sound(self) -> str:
+                      return "Woof!"
               \`\`\`
 
-              Explanation:
-
-              1. In Python, we don't have interfaces like in TypeScript. Instead, we use abstract classes with abstract methods to achieve a similar behavior.
-              2. The \`Animal\` class is defined as an abstract base class (ABC) using the \`abc\` module.
-              3. The \`makeAnimalSound\` method is defined as an abstract method using the \`@abstractmethod\` decorator. It returns a string.
-              4. The \`isMammal\` and \`name\` properties are defined as abstract properties using the \`@abstractmethod\` and \`@property\` decorators. \`isMammal\` returns a boolean, and \`name\` returns a string.
-
->>>>>>> 38ac3340
-              In Python, classes that inherit from the \`Animal\` abstract base class must implement all the abstract methods and properties defined in the base class. This enforces a similar behavior to the TypeScript interface."
+              Note that in Python, we use type hints (e.g., \`str\`, \`bool\`) to indicate the expected types of method parameters and return values, but these are optional and are primarily for documentation and static analysis purposes."
             `,
                 explainPollyError
             )
@@ -1257,12 +1190,8 @@
             const reply = trimEndOfLine(lastMessage.messages.at(-1)?.text ?? '')
             expect(reply).not.includes('.cody/ignore') // file that's not located in the src/directory
             expect(reply).toMatchInlineSnapshot(
-<<<<<<< HEAD
-                `"You have shared codebase context from 9 different files."`
-=======
-                `"You have shared codebase context from 9 different files."`,
+                `"You have shared file context from 9 different files."`,
                 explainPollyError
->>>>>>> 38ac3340
             )
         }, 30_000)
 
@@ -1278,16 +1207,13 @@
             await client.taskHasReachedAppliedPhase(result.editResult as EditTask)
 
             const originalDocument = client.workspace.getDocument(sumUri)!
-            expect(trimEndOfLine(originalDocument.getText())).toMatchInlineSnapshot(
-                `
+            expect(trimEndOfLine(originalDocument.getText())).toMatchInlineSnapshot(`
               "// hello
               export function sum(a: number, b: number): number {
                   /* CURSOR */
               }
               "
-            `,
-                explainPollyError
-            )
+            `)
         }, 30_000)
 
         it('commands/custom, edit command, edit mode', async () => {
