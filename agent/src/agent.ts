import { spawn } from 'node:child_process'
import path, { join } from 'node:path'

import type { Polly, Request } from '@pollyjs/core'
import { type CodyCommand, ModelUsage, telemetryRecorder } from '@sourcegraph/cody-shared'
import * as vscode from 'vscode'
import { StreamMessageReader, StreamMessageWriter, createMessageConnection } from 'vscode-jsonrpc/node'
import packageJson from '../../vscode/package.json'

import {
    type AuthStatus,
    type BillingCategory,
    type BillingProduct,
    FeatureFlag,
    ModelsService,
    PromptString,
    contextFiltersProvider,
    convertGitCloneURLToCodebaseName,
    featureFlagProvider,
    graphqlClient,
    isError,
    isFileURI,
    isRateLimitError,
    logDebug,
    logError,
    setUserAgent,
} from '@sourcegraph/cody-shared'
import type { TelemetryEventParameters } from '@sourcegraph/telemetry'

import { chatHistory } from '../../vscode/src/chat/chat-view/ChatHistoryManager'
import { ChatModel } from '../../vscode/src/chat/chat-view/ChatModel'
import type { ExtensionMessage, WebviewMessage } from '../../vscode/src/chat/protocol'
import { ProtocolTextDocumentWithUri } from '../../vscode/src/jsonrpc/TextDocumentWithUri'
import type * as agent_protocol from '../../vscode/src/jsonrpc/agent-protocol'

import { mkdirSync, statSync } from 'node:fs'
import { PassThrough } from 'node:stream'
import type { Har } from '@pollyjs/persister'
import { copySync } from 'fs-extra'
import levenshtein from 'js-levenshtein'
import * as uuid from 'uuid'
import type { MessageConnection } from 'vscode-jsonrpc'
import type { CommandResult } from '../../vscode/src/CommandResult'
import { loadTscRetriever } from '../../vscode/src/completions/context/retrievers/tsc/load-tsc-retriever'
import { supportedTscLanguages } from '../../vscode/src/completions/context/retrievers/tsc/supportedTscLanguages'
import type { CompletionItemID } from '../../vscode/src/completions/logger'
import { type ExecuteEditArguments, executeEdit } from '../../vscode/src/edit/execute'
import type { QuickPickInput } from '../../vscode/src/edit/input/get-input'
import { getModelOptionItems } from '../../vscode/src/edit/input/get-items/model'
import { getEditSmartSelection } from '../../vscode/src/edit/utils/edit-selection'
import type { ExtensionClient, ExtensionObjects } from '../../vscode/src/extension-client'
import { IndentationBasedFoldingRangeProvider } from '../../vscode/src/lsp/foldingRanges'
import type { FixupActor, FixupFileCollection } from '../../vscode/src/non-stop/roles'
import type { FixupControlApplicator } from '../../vscode/src/non-stop/strategies'
import { AgentWorkspaceEdit } from '../../vscode/src/testutils/AgentWorkspaceEdit'
import { emptyEvent } from '../../vscode/src/testutils/emptyEvent'
import { AgentFixupControls } from './AgentFixupControls'
import { AgentGlobalState } from './AgentGlobalState'
import { AgentProviders } from './AgentProviders'
import { AgentWebviewPanel, AgentWebviewPanels } from './AgentWebviewPanel'
import { AgentWorkspaceDocuments } from './AgentWorkspaceDocuments'
import { registerNativeWebviewHandlers, resolveWebviewView } from './NativeWebview'
import type { PollyRequestError } from './cli/command-jsonrpc-stdio'
import { codyPaths } from './codyPaths'
import {
    MessageHandler,
    type RequestCallback,
    type RequestMethodName,
    type RpcMessageHandler,
} from './jsonrpc-alias'
import { getLanguageForFileName } from './language'
import type {
    AutocompleteItem,
    ClientInfo,
    CodyError,
    CustomCommandResult,
    EditTask,
    ExtensionConfiguration,
    GetDocumentsParams,
    GetDocumentsResult,
    GetFoldingRangeResult,
    ProtocolCommand,
    ProtocolTextDocument,
    TextEdit,
} from './protocol-alias'
import * as vscode_shim from './vscode-shim'
import { vscodeLocation, vscodeRange } from './vscode-type-converters'

const inMemorySecretStorageMap = new Map<string, string>()
// const globalState = new AgentGlobalState()

/** The VS Code extension's `activate` function. */
type ExtensionActivate = (
    context: vscode.ExtensionContext,
    extensionClient?: ExtensionClient
) => Promise<unknown>

// In certs.js, we run `win-ca` to install self-signed certificates.  The
// `win-ca` package needs access to a "roots.exe" file, which we bundle
// alongside the agent as 'win-ca-roots.exe'. In VS Code, we use
// `vscode.ExtensionContext.extensionUri` to discover the location of this file.
// In the agent, we assume this file is placed next to the bundled `index.js`
// file, and we copy it over to the `extensionPath` so the VS Code logic works
// without changes.
function copyExtensionRelativeResources(extensionPath: string, extensionClient: ExtensionClient): void {
    const copySources = (relativeSource: string): void => {
        const source = path.join(__dirname, relativeSource)
        const target = path.join(extensionPath, 'dist', relativeSource)
        try {
            const stat = statSync(source)
            if (!(stat.isFile() || stat.isDirectory())) {
                return
            }
        } catch {
            logDebug('copyExtensionRelativeResources', `Failed to find ${source}, skipping copy`)
            return
        }
        try {
            mkdirSync(path.dirname(target), { recursive: true })
            copySync(source, target)
        } catch (err) {
            logDebug('copyExtensionRelativeResources', `Failed to copy ${source} to dist ${target}`, err)
        }
    }
    copySources('win-ca-roots.exe')
    if (extensionClient.capabilities?.webview === 'native') {
        copySources('webviews')
    }
}

export async function initializeVscodeExtension(
    workspaceRoot: vscode.Uri,
    extensionActivate: ExtensionActivate,
    extensionClient: ExtensionClient,
    globalState: AgentGlobalState
): Promise<void> {
    const paths = codyPaths()
    const extensionPath = paths.config
    copyExtensionRelativeResources(extensionPath, extensionClient)

    const context: vscode.ExtensionContext = {
        asAbsolutePath(relativePath) {
            return path.resolve(workspaceRoot.fsPath, relativePath)
        },
        environmentVariableCollection: {} as any,
        extension: {} as any,
        extensionMode: {} as any,
        // Placeholder string values for extension path/uri. These are only used
        // to resolve paths to icon in the UI. They need to have compatible
        // types but don't have to point to a meaningful path/URI.
        extensionPath,
        extensionUri: vscode.Uri.file(paths.config),
        globalState,
        logUri: vscode.Uri.file(paths.log),
        logPath: paths.log,
        secrets: {
            onDidChange: emptyEvent(),
            get(key) {
                return Promise.resolve(inMemorySecretStorageMap.get(key))
            },
            store(key, value) {
                inMemorySecretStorageMap.set(key, value)
                return Promise.resolve()
            },
            delete() {
                return Promise.resolve()
            },
        },
        storageUri: vscode.Uri.file(paths.data),
        subscriptions: [],

        workspaceState: {} as any,
        globalStorageUri: vscode.Uri.file(paths.data),
        storagePath: paths.data,
        globalStoragePath: vscode.Uri.file(paths.data).fsPath,
    }

    await extensionActivate(context, extensionClient)
}

export async function newAgentClient(
    clientInfo: ClientInfo & {
        codyAgentPath?: string
        inheritStderr?: boolean
        extraEnvVariables?: Record<string, string>
    }
): Promise<InitializedClient> {
    const asyncHandler = async (reject: (reason?: any) => void): Promise<InitializedClient> => {
        const nodeArguments = process.argv0.endsWith('node')
            ? ['--enable-source-maps', ...process.argv.slice(1, 2)]
            : []
        nodeArguments.push('api', 'jsonrpc-stdio')
        const arg0 = clientInfo.codyAgentPath ?? process.argv[0]
        const args = clientInfo.codyAgentPath ? [] : nodeArguments
        const child = spawn(arg0, args, {
            env: {
                ...clientInfo.extraEnvVariables,
                ENABLE_SENTRY: 'false',
                ...process.env,
            },
        })
        child.on('error', error => reject?.(error))
        child.on('exit', code => {
            if (code !== 0) {
                reject?.(new Error(`exit: ${code}`))
            }
        })

        if (clientInfo.inheritStderr) {
            child.stderr.pipe(process.stderr)
        }

        const conn = createMessageConnection(
            new StreamMessageReader(child.stdout),
            new StreamMessageWriter(child.stdin)
        )
        const serverHandler = new MessageHandler(conn)
        serverHandler.registerNotification('debug/message', params => {
            console.error(`${params.channel}: ${params.message}`)
        })
        serverHandler.registerRequest('window/showMessage', async (params): Promise<null> => {
            console.log(`window/showMessage: ${JSON.stringify(params, null, 2)}`)
            return null
        })
        conn.listen()
        serverHandler.conn.onClose(() => reject())
        const serverInfo = await serverHandler.request('initialize', clientInfo)
        serverHandler.notify('initialized', null)
        return { client: serverHandler, serverInfo }
    }
    return new Promise<InitializedClient>((resolve, reject) => {
        asyncHandler(reject).then(
            handler => resolve(handler),
            error => reject(error)
        )
    })
}
export interface InitializedClient {
    serverInfo: agent_protocol.ServerInfo
    client: RpcMessageHandler
}

export async function newEmbeddedAgentClient(
    clientInfo: ClientInfo,
    extensionActivate: ExtensionActivate
): Promise<InitializedClient & { agent: Agent; messageHandler: MessageHandler }> {
    process.env.ENABLE_SENTRY = 'false'
    const serverToClient = new PassThrough()
    const clientToServer = new PassThrough()
    const serverConnection = createMessageConnection(
        new StreamMessageReader(clientToServer),
        new StreamMessageWriter(serverToClient)
    )
    const clientConnection = createMessageConnection(
        new StreamMessageReader(serverToClient),
        new StreamMessageWriter(clientToServer)
    )
    const agent = new Agent({ conn: serverConnection, extensionActivate })
    serverConnection.listen()
    const messageHandler = new MessageHandler(clientConnection)
    clientConnection.listen()
    agent.registerNotification('debug/message', params => {
        console.error(`${params.channel}: ${params.message}`)
    })
    const client = agent.clientForThisInstance()
    const serverInfo = await client.request('initialize', clientInfo)
    client.notify('initialized', null)
    return { agent, serverInfo, client, messageHandler }
}

export function errorToCodyError(error?: Error): CodyError | undefined {
    return error
        ? {
              message: error.message,
              stack: error.stack,
              cause: error.cause instanceof Error ? errorToCodyError(error.cause) : undefined,
          }
        : undefined
}

export class Agent extends MessageHandler implements ExtensionClient {
    // Used to track background work of the extension, like tree-sitter parsing.
    // In several places in the extension, we register event handler that run
    // background work (`Promise<void>` that we don't await on). We sometimes
    // need to await on these promises, for example when writing deterministic
    // tests.
    private pendingPromises = new Set<Promise<any>>()
    public codeLens = new AgentProviders<vscode.CodeLensProvider>()
    public codeAction = new AgentProviders<vscode.CodeActionProvider>()
    public workspace = new AgentWorkspaceDocuments({
        doPanic: (message: string) => {
            const panicMessage =
                '!PANIC! Client document content is out of sync with server document content'
            process.stderr.write(panicMessage)
            process.stderr.write(message + '\n')
            this.notify('debug/message', {
                channel: 'Document Sync Check',
                message: panicMessage + '\n' + message,
            })
        },
        edit: (uri, callback, options) => {
            if (this.clientInfo?.capabilities?.edit !== 'enabled') {
                logDebug('CodyAgent', 'client does not support operation: textDocument/edit')
                return Promise.resolve(false)
            }
            const edits: TextEdit[] = []
            callback({
                delete(location) {
                    edits.push({
                        type: 'delete',
                        range: location,
                    })
                },
                insert(location, value) {
                    edits.push({
                        type: 'insert',
                        position: location,
                        value,
                    })
                },
                replace(location, value) {
                    edits.push({
                        type: 'replace',
                        range:
                            location instanceof vscode.Position
                                ? new vscode.Range(location, location)
                                : location,
                        value,
                    })
                },
                setEndOfLine(): void {
                    throw new Error('Not implemented')
                },
            })
            return this.request('textDocument/edit', {
                uri: uri.toString(),
                edits,
                options,
            })
        },
    })

    public webPanels = new AgentWebviewPanels()
    public webviewViewProviders = new Map<string, vscode.WebviewViewProvider>()

    private authenticationPromise: Promise<AuthStatus | undefined> = Promise.resolve(undefined)

    private clientInfo: ClientInfo | null = null

    private globalState: AgentGlobalState | null = null

    constructor(
        private readonly params: {
            polly?: Polly | undefined
            networkRequests?: Request[]
            requestErrors?: PollyRequestError[]
            conn: MessageConnection
            extensionActivate: ExtensionActivate
        }
    ) {
        super(params.conn)
        vscode_shim.setAgent(this)
        this.registerRequest('initialize', async clientInfo => {
            vscode.languages.registerFoldingRangeProvider(
                '*',
                new IndentationBasedFoldingRangeProvider()
            )
<<<<<<< HEAD
            this.globalState = this.newGlobalState(clientInfo)
=======

            if (clientInfo.capabilities && clientInfo.capabilities?.webview === undefined) {
                // Make it possible to do `capabilities.webview === 'agentic'`
                clientInfo.capabilities.webview = 'agentic'
            }

>>>>>>> 42c651c2
            if (clientInfo.extensionConfiguration?.baseGlobalState) {
                for (const key in clientInfo.extensionConfiguration.baseGlobalState) {
                    const value = clientInfo.extensionConfiguration.baseGlobalState[key]
                    this.globalState?.update(key, value)
                }
            }
            this.workspace.workspaceRootUri = vscode.Uri.parse(clientInfo.workspaceRootUri)
            vscode_shim.setWorkspaceDocuments(this.workspace)
            if (clientInfo.capabilities?.codeActions === 'enabled') {
                vscode_shim.onDidRegisterNewCodeActionProvider(codeActionProvider => {
                    this.codeAction.addProvider(codeActionProvider, undefined)
                })
                vscode_shim.onDidUnregisterNewCodeActionProvider(codeActionProvider =>
                    this.codeAction.removeProvider(codeActionProvider)
                )
            }
            if (clientInfo.capabilities?.codeLenses === 'enabled') {
                vscode_shim.onDidRegisterNewCodeLensProvider(codeLensProvider => {
                    this.codeLens.addProvider(
                        codeLensProvider,
                        codeLensProvider.onDidChangeCodeLenses?.(() => this.updateCodeLenses())
                    )
                    this.updateCodeLenses()
                })
                vscode_shim.onDidUnregisterNewCodeLensProvider(codeLensProvider =>
                    this.codeLens.removeProvider(codeLensProvider)
                )
            }
            if (clientInfo.capabilities?.ignore === 'enabled') {
                contextFiltersProvider.onContextFiltersChanged(() => {
                    // Forward policy change notifications to the client.
                    this.notify('ignore/didChange', null)
                })
            }
            if (process.env.CODY_DEBUG === 'true') {
                console.error(
                    `Cody Agent: handshake with client '${clientInfo.name}' (version '${clientInfo.version}') at workspace root path '${clientInfo.workspaceRootUri}'\n`
                )
            }

            vscode_shim.setClientInfo(clientInfo)
            this.clientInfo = clientInfo
            setUserAgent(`${clientInfo?.name} / ${clientInfo?.version}`)

            this.workspace.workspaceRootUri = clientInfo.workspaceRootUri
                ? vscode.Uri.parse(clientInfo.workspaceRootUri)
                : vscode.Uri.from({
                      scheme: 'file',
                      path: clientInfo.workspaceRootPath ?? undefined,
                  })

            try {
                await initializeVscodeExtension(
                    this.workspace.workspaceRootUri,
                    params.extensionActivate,
                    this,
                    this.globalState
                )

                const webviewKind = clientInfo.capabilities?.webview || 'agentic'
                const nativeWebviewConfig = clientInfo.capabilities?.webviewNativeConfig
                if (webviewKind === 'native') {
                    if (!nativeWebviewConfig) {
                        throw new Error(
                            'client configured with webview "native" must set webviewNativeConfig'
                        )
                    }
                    registerNativeWebviewHandlers(
                        this,
                        vscode.Uri.file(codyPaths().config), // the extension root URI, for locating Webview resources
                        nativeWebviewConfig
                    )
                } else {
                    this.registerWebviewHandlers()
                }

                this.authenticationPromise = clientInfo.extensionConfiguration
                    ? this.handleConfigChanges(clientInfo.extensionConfiguration, {
                          forceAuthentication: true,
                      })
                    : this.authStatus()
                const authStatus = await this.authenticationPromise

                return {
                    name: 'cody-agent',
                    authenticated: authStatus?.authenticated,
                    codyEnabled: authStatus?.siteHasCodyEnabled,
                    codyVersion: authStatus?.siteVersion,
                    authStatus,
                }
            } catch (error) {
                console.error(
                    `Cody Agent: failed to initialize VSCode extension at workspace root path '${clientInfo.workspaceRootUri}': ${error}\n`
                )
                process.exit(1)
            }
        })

        this.registerNotification('initialized', () => {})

        this.registerRequest('shutdown', async () => {
            if (this?.params?.polly) {
                this.params.polly.disconnectFrom('node-http')
                await this.params.polly.stop()
            }
            return null
        })

        this.registerNotification('exit', () => {
            process.exit(0)
        })

        this.registerNotification('workspaceFolder/didChange', async params => {
            if (this.workspace.workspaceRootUri?.toString() !== params.uri) {
                const newWorkspaceUri = vscode.Uri.parse(params.uri)
                this.workspace.workspaceRootUri = newWorkspaceUri

                const currentWorkspaceFolders = vscode_shim.workspaceFolders ?? []
                const updatedWorkspaceFolders = vscode_shim.setWorkspaceFolders(newWorkspaceUri)

                this.pushPendingPromise(
                    vscode_shim.onDidChangeWorkspaceFolders.cody_fireAsync({
                        added: updatedWorkspaceFolders,
                        removed: currentWorkspaceFolders,
                    })
                )
            }
        })

        this.registerNotification('textDocument/didFocus', (document: ProtocolTextDocument) => {
            const documentWithUri = ProtocolTextDocumentWithUri.fromDocument(document)
            this.workspace.setActiveTextEditor(
                this.workspace.newTextEditor(this.workspace.loadDocument(documentWithUri))
            )
            this.pushPendingPromise(this.workspace.fireVisibleTextEditorsDidChange())
        })

        this.registerNotification('textDocument/didOpen', document => {
            const documentWithUri = ProtocolTextDocumentWithUri.fromDocument(document)
            const textDocument = this.workspace.loadDocument(documentWithUri)
            vscode_shim.onDidOpenTextDocument.fire(textDocument)
            this.pushPendingPromise(this.workspace.fireVisibleTextEditorsDidChange())
            this.workspace.setActiveTextEditor(this.workspace.newTextEditor(textDocument))
        })

        this.registerNotification('textDocument/didChange', async document => {
            this.handleDocumentChange(document)
        })

        this.registerRequest('textDocument/change', async document => {
            // We don't await the promise here, as it's got a fragile implicit contract.
            // Call testing/awaitPendingPromises if you want to wait for changes to settle.
            this.handleDocumentChange(document)
            return { success: true }
        })

        this.registerNotification('textDocument/didClose', document => {
            const documentWithUri = ProtocolTextDocumentWithUri.fromDocument(document)
            const oldDocument = this.workspace.getDocument(documentWithUri.uri)
            if (oldDocument) {
                this.workspace.deleteDocument(documentWithUri.uri)
                vscode_shim.onDidCloseTextDocument.fire(oldDocument)
            }
            this.pushPendingPromise(this.workspace.fireVisibleTextEditorsDidChange())
        })

        this.registerNotification('textDocument/didSave', async params => {
            const uri = vscode.Uri.parse(params.uri)
            const document = await this.workspace.openTextDocument(uri)
            vscode_shim.onDidSaveTextDocument.fire(document)
        })

        this.registerNotification('extensionConfiguration/didChange', config => {
            this.authenticationPromise = this.handleConfigChanges(config)
        })

        this.registerRequest('extensionConfiguration/change', async config => {
            this.authenticationPromise = this.handleConfigChanges(config)
            const result = await this.authenticationPromise
            return result ?? null
        })

        this.registerRequest('extensionConfiguration/status', async () => {
            const result = await this.authenticationPromise
            return result ?? null
        })

        this.registerRequest('extensionConfiguration/getSettingsSchema', async () => {
            return JSON.stringify({
                $schema: 'http://json-schema.org/draft-07/schema#',
                title: 'Schema for Cody settings in the Cody VSCode Extension.',
                description: 'This prevents invalid Cody specific configuration in the settings file.',
                type: 'object',
                allOf: [{ $ref: 'https://json.schemastore.org/package' }],
                properties: packageJson.contributes.configuration.properties,
            })
        })

        this.registerNotification('progress/cancel', ({ id }) => {
            const token = vscode_shim.progressBars.get(id)
            if (token) {
                token.cancel()
            } else {
                console.error(`progress/cancel: unknown ID ${id}`)
            }
        })

        // Store in-memory copy of the most recent Code action
        const codeActionById = new Map<string, vscode.CodeAction>()
        this.registerAuthenticatedRequest('codeActions/provide', async (params, token) => {
            codeActionById.clear()
            const document = this.workspace.getDocument(vscode.Uri.parse(params.location.uri))
            if (!document) {
                throw new Error(`codeActions/provide: document not found for ${params.location.uri}`)
            }
            const codeActions: agent_protocol.ProtocolCodeAction[] = []
            const diagnostics = vscode.languages.getDiagnostics(document.uri)
            for (const providers of this.codeAction.providers()) {
                const result = await providers.provideCodeActions(
                    document,
                    vscodeRange(params.location.range),
                    {
                        diagnostics,
                        only: undefined,
                        triggerKind:
                            params.triggerKind === 'Automatic'
                                ? vscode.CodeActionTriggerKind.Automatic
                                : vscode.CodeActionTriggerKind.Invoke,
                    },
                    token
                )
                for (const vscAction of result ?? []) {
                    if (vscAction instanceof vscode.CodeAction) {
                        const diagnostics: agent_protocol.ProtocolDiagnostic[] = []
                        for (const diagnostic of vscAction.diagnostics ?? []) {
                            diagnostics.push({
                                location: {
                                    uri: document.uri.toString(),
                                    range: diagnostic.range,
                                },
                                severity: 'error',
                                source: diagnostic.source,
                                message: diagnostic.message,
                            })
                        }
                        const id = uuid.v4()
                        const codeAction: agent_protocol.ProtocolCodeAction = {
                            id,
                            title: vscAction.title,
                            commandID: vscAction.command?.command,
                            diagnostics,
                        }
                        codeActionById.set(id, vscAction)
                        codeActions.push(codeAction)
                    }
                }
            }
            return { codeActions }
        })

        this.registerAuthenticatedRequest('codeActions/trigger', async ({ id }) => {
            const codeAction = codeActionById.get(id)
            if (!codeAction || !codeAction.command) {
                throw new Error(`codeActions/trigger: unknown ID ${id}`)
            }
            const args: ExecuteEditArguments = codeAction.command.arguments?.[0]
            if (!args) {
                throw new Error(`codeActions/trigger: no arguments for ID ${id}`)
            }
            return this.createEditTask(
                executeEdit(args).then<CommandResult | undefined>(task => ({
                    type: 'edit',
                    task,
                }))
            )
        })

        this.registerAuthenticatedRequest('diagnostics/publish', async params => {
            const result = new Map<vscode_shim.UriString, vscode.Diagnostic[]>()
            for (const diagnostic of params.diagnostics) {
                const location = vscodeLocation(diagnostic.location)

                const diagnostics = result.get(vscode_shim.UriString.fromUri(location.uri)) ?? []

                const relatedInformation: vscode.DiagnosticRelatedInformation[] = []
                for (const related of diagnostic.relatedInformation ?? []) {
                    relatedInformation.push({
                        location: vscodeLocation(related.location),
                        message: related.message,
                    })
                }
                diagnostics.push({
                    message: diagnostic.message,
                    range: location.range,
                    severity: vscode.DiagnosticSeverity.Error,
                    code: diagnostic.code ?? undefined,
                    source: diagnostic.source ?? undefined,
                    relatedInformation,
                })
                //this ensures it's added to the map if it didn't already
                result.set(vscode_shim.UriString.fromUri(location.uri), diagnostics)
            }
            vscode_shim.diagnostics.publish(result)
            return null
        })

        this.registerAuthenticatedRequest('testing/diagnostics', async params => {
            const uri = vscode.Uri.parse(params.uri)
            const language = getLanguageForFileName(uri.fsPath)
            const retriever = loadTscRetriever()
            if (!isFileURI(uri) || !supportedTscLanguages.has(language) || !retriever) {
                throw new Error(`testing/diagnostics: unsupported file type ${language} for URI ${uri}`)
            }
            const diagnostics = retriever.diagnostics(uri)
            return { diagnostics }
        })

        this.registerAuthenticatedRequest('testing/awaitPendingPromises', async () => {
            if (!(vscode_shim.isTesting || vscode_shim.isIntegrationTesting)) {
                throw new Error(
                    'testing/awaitPendingPromises can only be called from tests. ' +
                        'To fix this problem, set the environment variable CODY_SHIM_TESTING=true.'
                )
            }
            await Promise.all(this.pendingPromises.values())
            return null
        })

        this.registerAuthenticatedRequest('testing/memoryUsage', async () => {
            if (!global.gc) {
                throw new Error('testing/memoryUsage requires running node with --expose-gc')
            }
            global.gc()
            return { usage: process.memoryUsage() }
        })

        this.registerAuthenticatedRequest('testing/networkRequests', async () => {
            const requests = this.params.networkRequests ?? []
            return {
                requests: requests.map(req => ({ url: req.url, body: req.body })),
            }
        })
        this.registerAuthenticatedRequest('testing/closestPostData', async ({ url, postData }) => {
            const polly = this.params.polly
            let closestDistance = Number.MAX_VALUE
            let closest = ''
            if (!polly) {
                throw new Error('testing/closestPostData: Polly is not enabled')
            }
            // @ts-ignore
            const persister = polly.persister._cache as Map<string, Promise<Har>>
            for (const [, har] of persister) {
                for (const entry of (await har)?.log?.entries ?? []) {
                    if (entry.request.url !== url) {
                        continue
                    }
                    const entryPostData = entry.request.postData?.text ?? ''
                    const distance = levenshtein(postData, entryPostData)
                    if (distance < closestDistance) {
                        closest = entryPostData
                        closestDistance = distance
                    }
                }
            }
            return { closestBody: closest }
        })
        this.registerAuthenticatedRequest('testing/requestErrors', async () => {
            const requests = this.params.requestErrors ?? []
            return {
                errors: requests.map(({ request, error }) => ({
                    url: request.url,
                    error,
                })),
            }
        })
        this.registerAuthenticatedRequest('testing/progress', async ({ title }) => {
            const thenable = await vscode.window.withProgress(
                {
                    title: 'testing/progress',
                    location: vscode.ProgressLocation.Notification,
                    cancellable: true,
                },
                progress => {
                    progress.report({ message: 'message1' })
                    progress.report({ increment: 50 })
                    progress.report({ increment: 50 })
                    return Promise.resolve({ result: `Hello ${title}` })
                }
            )
            return thenable
        })

        this.registerAuthenticatedRequest('testing/progressCancelation', async ({ title }) => {
            const message = await vscode.window.withProgress<string>(
                {
                    title: 'testing/progressCancelation',
                    location: vscode.ProgressLocation.Notification,
                    cancellable: true,
                },
                (progress, token) => {
                    return new Promise<string>((resolve, reject) => {
                        token.onCancellationRequested(() => {
                            progress.report({
                                message: 'before resolution',
                            })
                            resolve(`request with title '${title}' cancelled`)
                            progress.report({
                                message: 'after resolution',
                            })
                        })
                        setTimeout(
                            () =>
                                reject(
                                    new Error(
                                        'testing/progressCancelation did not resolve within 5 seconds. ' +
                                            'To fix this problem, send a progress/cancel notification with the same ID ' +
                                            'as the progress/start notification with title "testing/progressCancelation"'
                                    )
                                ),
                            5_000
                        )
                    })
                }
            )
            return { result: message }
        })

        this.registerAuthenticatedRequest('testing/reset', async () => {
            await this.workspace.reset()
            this.globalState?.reset()
            return null
        })

        this.registerAuthenticatedRequest(
            'testing/workspaceDocuments',
            async (params: GetDocumentsParams): Promise<GetDocumentsResult> => {
                const uris = params?.uris ?? this.workspace.allDocuments().map(doc => doc.uri.toString())

                const documents: ProtocolTextDocument[] = []

                for (const uri of uris) {
                    const document = this.workspace.getDocument(vscode.Uri.parse(uri))
                    if (document) {
                        documents.push({
                            uri: document.uri.toString(),
                            content: document.content ?? undefined,
                            selection: document.protocolDocument?.selection ?? undefined,
                        })
                    }
                }
                return { documents }
            }
        )

        this.registerAuthenticatedRequest('command/execute', async params => {
            await vscode.commands.executeCommand(params.command, ...(params.arguments ?? []))
        })

        this.registerAuthenticatedRequest('customCommands/list', async () => {
            const commands = await vscode.commands.executeCommand('cody.commands.get-custom-commands')
            return (commands as CodyCommand[]) ?? []
        })

        this.registerAuthenticatedRequest('testing/autocomplete/completionEvent', async params => {
            const provider = await vscode_shim.completionProvider()

            return provider.getTestingCompletionEvent(params.completionID as CompletionItemID)
        })

        this.registerAuthenticatedRequest('autocomplete/execute', async (params, token) => {
            const provider = await vscode_shim.completionProvider()
            if (!provider) {
                logError('Agent', 'autocomplete/execute', 'Completion provider is not initialized')
                return { items: [] }
            }
            const uri =
                typeof params.uri === 'string'
                    ? vscode.Uri.parse(params.uri)
                    : params?.filePath
                      ? vscode.Uri.file(params.filePath)
                      : undefined
            if (!uri) {
                logError(
                    'Agent',
                    'autocomplete/execute',
                    `No uri provided for autocomplete request ${JSON.stringify(
                        params
                    )}. To fix this problem, set the 'uri' property.`
                )
                return { items: [] }
            }
            const document = this.workspace.getDocument(uri)
            if (!document) {
                logError(
                    'Agent',
                    'autocomplete/execute',
                    'No document found for file path',
                    params.uri,
                    [...this.workspace.allUris()]
                )
                return { items: [] }
            }

            try {
                if (params.triggerKind === 'Invoke') {
                    await provider?.manuallyTriggerCompletion?.()
                }

                const result = await provider.provideInlineCompletionItems(
                    document,
                    new vscode.Position(params.position.line, params.position.character),
                    {
                        triggerKind:
                            vscode.InlineCompletionTriggerKind[params.triggerKind ?? 'Automatic'],
                        selectedCompletionInfo:
                            params.selectedCompletionInfo?.text === undefined ||
                            params.selectedCompletionInfo?.text === null
                                ? undefined
                                : {
                                      text: params.selectedCompletionInfo.text,
                                      range: new vscode.Range(
                                          params.selectedCompletionInfo.range.start.line,
                                          params.selectedCompletionInfo.range.start.character,
                                          params.selectedCompletionInfo.range.end.line,
                                          params.selectedCompletionInfo.range.end.character
                                      ),
                                  },
                    },
                    token
                )

                const items: AutocompleteItem[] =
                    result?.items.flatMap(({ insertText, range, id }) =>
                        typeof insertText === 'string' && range !== undefined
                            ? [{ id, insertText, range }]
                            : []
                    ) ?? []

                return { items, completionEvent: result?.completionEvent }
            } catch (error) {
                if (isRateLimitError(error)) {
                    throw error
                }
                return Promise.reject(error)
            }
        })

        this.registerNotification('autocomplete/completionAccepted', async ({ completionID }) => {
            const provider = await vscode_shim.completionProvider()
            await provider.handleDidAcceptCompletionItem(completionID as CompletionItemID)
        })

        this.registerNotification('autocomplete/completionSuggested', async ({ completionID }) => {
            const provider = await vscode_shim.completionProvider()
            provider.unstable_handleDidShowCompletionItem(completionID as CompletionItemID)
        })

        this.registerAuthenticatedRequest('graphql/getRepoIds', async ({ names, first }) => {
            const repos = await graphqlClient.getRepoIds(names, first)
            if (isError(repos)) {
                throw repos
            }
            return { repos }
        })
        this.registerAuthenticatedRequest('graphql/currentUserId', async () => {
            const id = await graphqlClient.getCurrentUserId()
            if (typeof id === 'string') {
                return id
            }

            throw id
        })

        this.registerAuthenticatedRequest('graphql/currentUserIsPro', async () => {
            const res = await graphqlClient.getCurrentUserCodyProEnabled()
            if (res instanceof Error) {
                throw res
            }

            return res.codyProEnabled
        })

        this.registerAuthenticatedRequest('graphql/getCurrentUserCodySubscription', async () => {
            const res = await graphqlClient.getCurrentUserCodySubscription()
            if (res instanceof Error) {
                throw res
            }

            return res
        })

        this.registerAuthenticatedRequest('telemetry/recordEvent', async event => {
            telemetryRecorder.recordEvent(
                // 👷 HACK: We have no control over what gets sent over JSON RPC,
                // so we depend on client implementations to give type guidance
                // to ensure that we don't accidentally share arbitrary,
                // potentially sensitive string values. In this RPC handler,
                // when passing the provided event to the TelemetryRecorder
                // implementation, we forcibly cast all the inputs below
                // (feature, action, parameters) into known types (strings
                // 'feature', 'action', 'key') so that the recorder will accept
                // it. DO NOT do this elsewhere!
                event.feature as 'feature',
                event.action as 'action',
                event.parameters as TelemetryEventParameters<
                    { key: number },
                    BillingProduct,
                    BillingCategory
                >
            )
            return Promise.resolve(null)
        })

        /**
         * @deprecated use 'telemetry/recordEvent' instead.
         */
        this.registerAuthenticatedRequest('graphql/logEvent', async event => {
            if (typeof event.argument === 'object') {
                event.argument = JSON.stringify(event.argument)
            }
            if (typeof event.publicArgument === 'object') {
                event.publicArgument = JSON.stringify(event.publicArgument)
            }
            await graphqlClient.logEvent(event, 'connected-instance-only')
            return null
        })

        this.registerRequest('graphql/getRepoIdIfEmbeddingExists', () => {
            return Promise.resolve(null)
        })

        this.registerRequest('graphql/getRepoId', async ({ repoName }) => {
            const result = await graphqlClient.getRepoId(repoName)
            if (result instanceof Error) {
                console.error('getRepoId', result)
            }
            return typeof result === 'string' ? result : null
        })

        this.registerAuthenticatedRequest('git/codebaseName', ({ url }) => {
            const result = convertGitCloneURLToCodebaseName(url)
            return Promise.resolve(typeof result === 'string' ? result : null)
        })

        this.registerNotification('autocomplete/clearLastCandidate', async () => {
            const provider = await vscode_shim.completionProvider()
            if (!provider) {
                console.log('Completion provider is not initialized: unable to clear last candidate')
            }
            provider.clearLastCandidate()
        })

        this.registerAuthenticatedRequest('webview/didDispose', ({ id }) => {
            const panel = this.webPanels.panels.get(id)
            if (!panel) {
                console.log(`No panel with id ${id} found`)
                return Promise.resolve(null)
            }
            panel.dispose()
            return Promise.resolve(null)
        })

        // The arguments to pass to the command to make sure edit commands would also run in chat mode
        const commandArgs = [{ source: 'editor' }]

        this.registerAuthenticatedRequest('commands/explain', () => {
            return this.createChatPanel(
                vscode.commands.executeCommand('cody.command.explain-code', commandArgs)
            )
        })

        this.registerAuthenticatedRequest('commands/test', () => {
            return this.createChatPanel(
                vscode.commands.executeCommand('cody.command.generate-tests', commandArgs)
            )
        })

        this.registerAuthenticatedRequest('editCommands/test', () => {
            return this.createEditTask(
                vscode.commands.executeCommand<CommandResult | undefined>('cody.command.unit-tests')
            )
        })

        this.registerAuthenticatedRequest('editTask/accept', async ({ id }) => {
            this.fixups?.accept(id)
            return null
        })

        this.registerAuthenticatedRequest('editTask/undo', async ({ id }) => {
            this.fixups?.undo(id)
            return null
        })

        this.registerAuthenticatedRequest('editTask/cancel', async ({ id }) => {
            this.fixups?.cancel(id)
            return null
        })

        this.registerAuthenticatedRequest('editTask/getTaskDetails', async ({ id }) => {
            const task = this.fixups?.getTask(id)
            if (task) {
                return AgentFixupControls.serialize(task)
            }

            return Promise.reject(`No task with id ${id}`)
        })

        this.registerAuthenticatedRequest('editTask/retry', params => {
            const instruction = PromptString.unsafe_fromUserQuery(params.instruction)
            const models = getModelOptionItems(ModelsService.getModels(ModelUsage.Edit), true)
            const previousInput: QuickPickInput = {
                instruction: instruction,
                userContextFiles: [],
                model: models.find(item => item.modelTitle === params.model)?.model ?? models[0].model,
                range: vscodeRange(params.range),
                intent: 'edit',
                mode: params.mode,
            }

            if (!this.fixups) return Promise.reject()
            const retryResult = this.fixups.retry(params.id, previousInput)
            return this.createEditTask(retryResult.then(task => task && { type: 'edit', task }))
        })

        this.registerAuthenticatedRequest(
            'editTask/getFoldingRanges',
            async (params): Promise<GetFoldingRangeResult> => {
                const uri = vscode.Uri.parse(params.uri)
                const vscodeRange = new vscode.Range(
                    params.range.start.line,
                    params.range.start.character,
                    params.range.end.line,
                    params.range.end.character
                )
                const document = this.workspace.getDocument(uri)
                if (!document) {
                    logError(
                        'Agent',
                        'editTask/getFoldingRanges',
                        'No document found for file path',
                        params.uri,
                        [...this.workspace.allUris()]
                    )
                    return Promise.resolve({ range: vscodeRange })
                }
                const range = await getEditSmartSelection(document, vscodeRange, {})
                return { range }
            }
        )

        this.registerAuthenticatedRequest('editCommands/code', params => {
            const instruction = PromptString.unsafe_fromUserQuery(params.instruction)
            const args: ExecuteEditArguments = {
                configuration: {
                    instruction,
                    model: params.model ?? undefined,
                    mode: params.mode ?? 'edit',
                },
            }
            return this.createEditTask(executeEdit(args).then(task => task && { type: 'edit', task }))
        })

        this.registerAuthenticatedRequest('editCommands/document', () => {
            return this.createEditTask(
                vscode.commands.executeCommand<CommandResult | undefined>('cody.command.document-code')
            )
        })

        this.registerAuthenticatedRequest('commands/smell', () => {
            return this.createChatPanel(
                vscode.commands.executeCommand('cody.command.smell-code', commandArgs)
            )
        })

        this.registerAuthenticatedRequest('commands/custom', ({ key }) => {
            return this.executeCustomCommand(
                vscode.commands.executeCommand<CommandResult | undefined>(
                    'cody.action.command',
                    key,
                    commandArgs
                )
            )
        })

        this.registerAuthenticatedRequest('chat/new', async () => {
            return this.createChatPanel(
                Promise.resolve({
                    type: 'chat',
                    session: await vscode.commands.executeCommand('cody.chat.newEditorPanel'),
                })
            )
        })

        this.registerAuthenticatedRequest('chat/web/new', async () => {
            const panelId = await this.createChatPanel(
                Promise.resolve({
                    type: 'chat',
                    session: await vscode.commands.executeCommand('cody.chat.newEditorPanel'),
                })
            )

            const chatId = this.webPanels.panels.get(panelId)?.chatID ?? ''
            return { panelId, chatId }
        })

        // TODO: JetBrains no longer uses this, consider deleting it.
        this.registerAuthenticatedRequest('chat/restore', async ({ modelID, messages, chatID }) => {
            const authStatus = await vscode.commands.executeCommand<AuthStatus>('cody.auth.status')
            modelID ??= ModelsService.getDefaultChatModel() ?? ''
            const chatMessages = messages?.map(PromptString.unsafe_deserializeChatMessage) ?? []
            const chatModel = new ChatModel(modelID, chatID, chatMessages)
            await chatHistory.saveChat(authStatus, chatModel.toSerializedChatTranscript())
            return this.createChatPanel(
                Promise.resolve({
                    type: 'chat',
                    session: await vscode.commands.executeCommand('cody.chat.panel.restore', [chatID]),
                })
            )
        })

        this.registerAuthenticatedRequest('chat/models', async ({ modelUsage }) => {
            const models = ModelsService.getModels(modelUsage)
            return { models }
        })

        this.registerAuthenticatedRequest('chat/export', async input => {
            const { fullHistory = false } = input ?? {}
            const authStatus = await vscode.commands.executeCommand<AuthStatus>('cody.auth.status')
            const localHistory = chatHistory.getLocalHistory(authStatus)

            if (localHistory != null) {
                return (
                    Object.entries(localHistory?.chat)
                        // Return filtered (non-empty) chats by default, but if requests has fullHistory: true
                        // return the full list of chats from the storage, empty chats included
                        .filter(
                            ([_, chatTranscript]) =>
                                chatTranscript.interactions.length > 0 || fullHistory
                        )
                        .map(([chatID, chatTranscript]) => ({
                            chatID: chatID,
                            transcript: chatTranscript,
                        }))
                )
            }

            return []
        })

        this.registerAuthenticatedRequest('chat/delete', async params => {
            await vscode.commands.executeCommand<AuthStatus>('cody.chat.history.delete', {
                id: params.chatId,
            })

            const authStatus = await vscode.commands.executeCommand<AuthStatus>('cody.auth.status')
            const localHistory = await chatHistory.getLocalHistory(authStatus)

            if (localHistory != null) {
                return Object.entries(localHistory?.chat).map(([chatID, chatTranscript]) => ({
                    chatID: chatID,
                    transcript: chatTranscript,
                }))
            }

            return []
        })

        this.registerAuthenticatedRequest('chat/remoteRepos', async ({ id }) => {
            const panel = this.webPanels.getPanelOrError(id)
            await this.receiveWebviewMessage(id, {
                command: 'context/get-remote-search-repos',
            })
            return { remoteRepos: panel.remoteRepos }
        })

        const submitOrEditHandler = async (
            { id, message }: { id: string; message: WebviewMessage },
            token: vscode.CancellationToken
        ): Promise<ExtensionMessage> => {
            if (message.command !== 'submit' && message.command !== 'edit') {
                throw new Error('Invalid message, must have a command of "submit"')
            }
            const panel = this.webPanels.getPanelOrError(id)
            if (panel.isMessageInProgress) {
                throw new Error('Message is already in progress')
            }
            const disposables: vscode.Disposable[] = []
            const result = new Promise<ExtensionMessage>((resolve, reject) => {
                disposables.push(
                    panel.onMessageInProgressDidChange(message => {
                        if (message.type === 'transcript' && !message.isMessageInProgress) {
                            resolve(message)
                        } else if (message.type !== 'transcript') {
                            reject(
                                new Error(
                                    `expected transcript message, received ${JSON.stringify(message)}`
                                )
                            )
                        }
                    })
                )
                this.receiveWebviewMessage(id, message).then(
                    () => {},
                    error => reject(error)
                )
                disposables.push(
                    token.onCancellationRequested(() => {
                        this.receiveWebviewMessage(id, {
                            command: 'abort',
                        }).then(
                            () => {},
                            error => reject(error)
                        )
                    })
                )
            })

            // TODO: capture a rate-limit error if submitting this message triggered the rate limit

            return result.finally(() => {
                vscode.Disposable.from(...disposables).dispose()
            })
        }
        this.registerAuthenticatedRequest('chat/submitMessage', submitOrEditHandler)
        this.registerAuthenticatedRequest('chat/editMessage', submitOrEditHandler)

        this.registerAuthenticatedRequest('webview/resolveWebviewView', async params => {
            await this.resolveWebviewView(params)
            return null
        })
        this.registerNotification('webview/didDisposeNative', async ({ handle }) => {
            await this.didDisposeNativeWebview(handle)
        })
        this.registerAuthenticatedRequest('webview/receiveMessage', async ({ id, message }) => {
            await this.receiveWebviewMessage(id, message)
            return null
        })
        this.registerAuthenticatedRequest(
            'webview/receiveMessageStringEncoded',
            async ({ id, messageStringEncoded }) => {
                await this.receiveWebviewMessage(id, JSON.parse(messageStringEncoded))
                return null
            }
        )

        this.registerAuthenticatedRequest('featureFlags/getFeatureFlag', async ({ flagName }) => {
            return featureFlagProvider.evaluateFeatureFlag(
                FeatureFlag[flagName as keyof typeof FeatureFlag]
            )
        })

        this.registerAuthenticatedRequest('attribution/search', async ({ id, snippet }) => {
            const panel = this.webPanels.getPanelOrError(id)
            await this.receiveWebviewMessage(id, {
                command: 'attribution-search',
                snippet,
            })
            const result = panel.popAttribution(snippet)
            return {
                error: result.error || null,
                repoNames: result?.attribution?.repositoryNames || [],
                limitHit: result?.attribution?.limitHit || false,
            }
        })

        this.registerAuthenticatedRequest('remoteRepo/has', async ({ repoName }, cancelToken) => {
            return {
                result: await this.extension.enterpriseContextFactory.repoSearcher.has(repoName),
            }
        })

        this.registerAuthenticatedRequest('remoteRepo/list', async ({ query, first, afterId }) => {
            const result = await this.extension.enterpriseContextFactory.repoSearcher.list(
                query ?? undefined,
                first,
                afterId ?? undefined
            )
            return {
                repos: result.repos,
                startIndex: result.startIndex,
                count: result.count,
                state: {
                    state: result.state,
                    error: errorToCodyError(result.lastError),
                },
            }
        })

        this.registerAuthenticatedRequest('ignore/test', async ({ uri: uriString }) => {
            const uri = vscode.Uri.parse(uriString)
            const isIgnored = await contextFiltersProvider.isUriIgnored(uri)
            return {
                policy: isIgnored ? 'ignore' : 'use',
            } as const
        })

        this.registerAuthenticatedRequest('testing/ignore/overridePolicy', async contextFilters => {
            contextFiltersProvider.setTestingContextFilters(contextFilters)
            return null
        })
    }

    private pushPendingPromise(pendingPromise: Promise<unknown>): void {
        if (vscode_shim.isTesting || vscode_shim.isIntegrationTesting) {
            this.pendingPromises.add(pendingPromise)
            pendingPromise.finally(() => this.pendingPromises.delete(pendingPromise))
        }
    }

    private newGlobalState(clientInfo: ClientInfo): AgentGlobalState {
        if (clientInfo.capabilities?.globalState === 'server-managed') {
            return new AgentGlobalState(
                clientInfo.globalStatePath ?? join(codyPaths().data, 'globalState.json')
            )
        }
        return new AgentGlobalState()
    }

    // ExtensionClient callbacks.

    private fixups: AgentFixupControls | undefined

    public createFixupControlApplicator(
        files: FixupActor & FixupFileCollection
    ): FixupControlApplicator {
        this.fixups = new AgentFixupControls(files, this.notify.bind(this))
        return this.fixups
    }

    public openNewDocument = async (
        _: typeof vscode.workspace,
        uri: vscode.Uri
    ): Promise<vscode.TextDocument | undefined> => {
        if (uri.scheme !== 'untitled') {
            return vscode_shim.workspace.openTextDocument(uri)
        }

        if (this.clientInfo?.capabilities?.untitledDocuments !== 'enabled') {
            const errorMessage =
                'Client does not support untitled documents. To fix this problem, set `untitledDocuments: "enabled"` in client capabilities'
            logError('Agent', 'unsupported operation', errorMessage)
            throw new Error(errorMessage)
        }

        const result = await this.request('textDocument/openUntitledDocument', {
            uri: uri.toString(),
        })
        return result ? vscode_shim.workspace.openTextDocument(result.uri) : undefined
    }

    private maybeExtension: ExtensionObjects | undefined

    public async provide(extension: ExtensionObjects): Promise<vscode.Disposable> {
        this.maybeExtension = extension

        const disposables: vscode.Disposable[] = []

        const repoSearcher = this.extension.enterpriseContextFactory.repoSearcher
        disposables.push(
            repoSearcher.onFetchStateChanged(({ state, error }) => {
                this.notify('remoteRepo/didChangeState', {
                    state,
                    error: errorToCodyError(error),
                })
            }),
            repoSearcher.onRepoListChanged(() => {
                this.notify('remoteRepo/didChange', null)
            }),
            {
                dispose: () => {
                    this.maybeExtension = undefined
                },
            }
        )

        return vscode.Disposable.from(...disposables)
    }

    get clientName(): string {
        return this.clientInfo?.name.toLowerCase() || 'uninitialized-agent'
    }

    get clientVersion(): string {
        return this.clientInfo?.version || '0.0.0'
    }

    get capabilities(): agent_protocol.ClientCapabilities | undefined {
        return this.clientInfo?.capabilities ?? undefined
    }

    /**
     * Gets provided extension objects. This may only be called after
     * registration is complete.
     */
    private get extension(): ExtensionObjects {
        if (!this.maybeExtension) {
            throw new Error('Extension registration not yet complete')
        }
        return this.maybeExtension
    }

    private codeLensToken = new vscode.CancellationTokenSource()
    /**
     * Matches VS Code codicon syntax, e.g. $(cody-logo)
     * Source: https://sourcegraph.com/github.com/microsoft/vscode@f34d4/-/blob/src/vs/base/browser/ui/iconLabel/iconLabels.ts?L9
     */
    private labelWithIconsRegex = /(\\)?\$\(([A-Za-z0-9-]+(?:~[A-Za-z]+)?)\)/g
    /**
     * Given a title, such as "$(cody-logo) Cody", returns the raw
     * title without icons and the icons matched with their respective positions.
     */
    private splitIconsFromTitle(title: string): ProtocolCommand['title'] {
        const icons: { value: string; position: number }[] = []
        const matches = [...title.matchAll(this.labelWithIconsRegex)]

        for (const match of matches) {
            if (match.index !== undefined) {
                icons.push({ value: match[0], position: match.index })
            }
        }

        return { text: title.replace(this.labelWithIconsRegex, ''), icons }
    }

    private async updateCodeLenses(): Promise<void> {
        const uri = this.workspace.activeDocumentFilePath
        if (!uri) {
            return
        }
        const document = this.workspace.getDocument(uri)
        if (!document) {
            return
        }
        this.codeLensToken.cancel()
        this.codeLensToken = new vscode.CancellationTokenSource()
        const promises: Promise<vscode.CodeLens[]>[] = []
        for (const provider of this.codeLens.providers()) {
            promises.push(this.provideCodeLenses(provider, document))
        }
        const lenses = (await Promise.all(promises)).flat()

        // VS Code supports icons in code lenses, but we cannot render these through agent.
        // We need to strip any icons from the title and provide those seperately, so the client can decide how to render them.
        const agentLenses = lenses.map(lens => {
            if (!lens.command) {
                return {
                    ...lens,
                    command: undefined,
                }
            }

            return {
                ...lens,
                command: {
                    ...lens.command,
                    title: this.splitIconsFromTitle(lens.command.title),
                },
            }
        })

        this.notify('codeLenses/display', {
            uri: uri.toString(),
            codeLenses: agentLenses,
        })
    }
    private async provideCodeLenses(
        provider: vscode.CodeLensProvider,
        document: vscode.TextDocument
    ): Promise<vscode.CodeLens[]> {
        const result = await provider.provideCodeLenses(document, this.codeLensToken.token)
        return result ?? []
    }

    private async handleConfigChanges(
        config: ExtensionConfiguration,
        params?: { forceAuthentication: boolean }
    ): Promise<AuthStatus | undefined> {
        logDebug('Agent', 'handleConfigChanges', { verbose: config })
        const isAuthChange = vscode_shim.isAuthenticationChange(config)
        vscode_shim.setExtensionConfiguration(config)
        // If this is an authentication change we need to reauthenticate prior to firing events
        // that update the clients
        if (isAuthChange || params?.forceAuthentication) {
            try {
                const authStatus = await vscode_shim.commands.executeCommand<AuthStatus | undefined>(
                    'cody.agent.auth.authenticate',
                    [config]
                )
                // Critical: we need to await for the handling of `onDidChangeConfiguration` to
                // let the new credentials propagate. If we remove the statement below, then
                // autocomplete may return empty results because we can't await for the updated
                // `InlineCompletionItemProvider` to register.
                await vscode_shim.onDidChangeConfiguration.cody_fireAsync({
                    affectsConfiguration: () =>
                        // assuming the return value below only impacts performance (not
                        // functionality), we return true to always triggger the callback.
                        true,
                })
                logDebug('Agent', 'notifiying did change', { verbose: authStatus })
                this.notify('authentication/didChange', authStatus)
                // await new Promise<void>(resolve => setTimeout(resolve, 3_000))
                // TODO(#56621): JetBrains: persistent chat history:
                // This is a temporary workaround to ensure that a new chat panel is created and properly initialized after the auth change.
                this.webPanels.panels.clear()
                return authStatus
            } catch (error) {
                console.log('Authentication failed', error)
            }
        }
        return this.authStatus()
    }

    private async authStatus(): Promise<AuthStatus | undefined> {
        // Do explicit `await` because `executeCommand()` returns `Thenable`.
        const result = await vscode_shim.commands.executeCommand<AuthStatus | undefined>(
            'cody.auth.status'
        )
        return result
    }

    private async handleDocumentChange(document: ProtocolTextDocument) {
        const documentWithUri = ProtocolTextDocumentWithUri.fromDocument(document)
        const { document: textDocument, contentChanges } =
            this.workspace.loadDocumentWithChanges(documentWithUri)
        const textEditor = this.workspace.newTextEditor(textDocument)
        this.workspace.setActiveTextEditor(textEditor)

        if (contentChanges.length > 0) {
            this.pushPendingPromise(
                vscode_shim.onDidChangeTextDocument.cody_fireAsync({
                    document: textDocument,
                    contentChanges,
                    reason: undefined,
                })
            )
        }
        if (document.selection) {
            this.pushPendingPromise(
                vscode_shim.onDidChangeTextEditorSelection.cody_fireAsync({
                    textEditor,
                    kind: undefined,
                    selections: [textEditor.selection],
                })
            )
        }
    }

    private registerWebviewHandlers(): void {
        vscode_shim.setCreateWebviewPanel((viewType, title, showOptions, options) => {
            const panel = new AgentWebviewPanel(viewType, title, showOptions, options)
            this.webPanels.add(panel)

            panel.onDidPostMessage(message => {
                if (message.type === 'transcript') {
                    panel.chatID = message.chatID
                    for (const chatMessage of message.messages) {
                        if (chatMessage?.error?.retryAfterDate) {
                            // HACK: for some reason, `JSON.stringify()` on the
                            // date class introduced JSON-RPC parse errors in
                            // the JetBrains plugin. This solution shouldn't be
                            // necessary because `JSON.stringify()` does convert
                            // dates into string literals, but it unblocked the
                            // JetBrains plugin from updating to the new chat
                            // UI. If changing this, at least manually confirm that
                            // it works OK to get rate limit errors in JetBrains.
                            chatMessage.error.retryAfterDateString = JSON.stringify(
                                chatMessage.error.retryAfterDate
                            )
                            chatMessage.error.retryAfterDate = undefined
                        }
                    }
                    if (panel.isMessageInProgress !== message.isMessageInProgress) {
                        panel.isMessageInProgress = message.isMessageInProgress
                        panel.messageInProgressChange.fire(message)
                    }
                } else if (message.type === 'chatModels') {
                    panel.models = message.models
                } else if (message.type === 'context/remote-repos') {
                    panel.remoteRepos = message.repos
                } else if (message.type === 'errors') {
                    panel.messageInProgressChange.fire(message)
                } else if (message.type === 'attribution') {
                    panel.pushAttribution({
                        ...message,
                        attribution: message.attribution ?? undefined,
                        error: message.error ?? undefined,
                    })
                }

                if (this.clientInfo?.capabilities?.webviewMessages === 'string-encoded') {
                    this.notify('webview/postMessageStringEncoded', {
                        id: panel.panelID,
                        stringEncodedMessage: JSON.stringify(message),
                    })
                } else {
                    this.notify('webview/postMessage', {
                        id: panel.panelID,
                        message,
                    })
                }
            })

            return panel
        })
    }

    private async resolveWebviewView({
        viewId,
        webviewHandle,
    }: { viewId: string; webviewHandle: string }): Promise<void> {
        const provider = this.webviewViewProviders.get(viewId)
        if (!provider) {
            return
        }
        await resolveWebviewView(provider, viewId, webviewHandle)
    }

    private async didDisposeNativeWebview(handle: string) {
        this.webPanels.nativePanels.get(handle)?.didDispose()
    }

    private async receiveWebviewMessage(id: string, message: WebviewMessage): Promise<void> {
        const nativePanel = this.webPanels.nativePanels.get(id)
        if (nativePanel) {
            nativePanel.didReceiveMessage(message)
            return
        }

        const panel = this.webPanels.panels.get(id)
        if (!panel) {
            console.log(`No panel with id ${id} found`)
            return
        }
        await panel.receiveMessage.cody_fireAsync(message)
    }

    private async createEditTask(commandResult: Thenable<CommandResult | undefined>): Promise<EditTask> {
        const result = (await commandResult) ?? { type: 'empty-command-result' }
        if (result?.type !== 'edit' || result.task === undefined) {
            throw new TypeError(
                `Expected a non-empty edit command result. Got ${JSON.stringify(result)}`
            )
        }
        return AgentFixupControls.serialize(result.task)
    }

    private async createChatPanel(commandResult: Thenable<CommandResult | undefined>): Promise<string> {
        const result = (await commandResult) ?? { type: 'empty-command-result' }
        if (result?.type !== 'chat') {
            throw new TypeError(`Expected chat command result, got ${result.type}`)
        }

        const { sessionID, webviewPanelOrView: webviewPanel } = result.session ?? {}
        if (sessionID === undefined || webviewPanel === undefined) {
            throw new Error('chatID is undefined')
        }
        if (!(webviewPanel instanceof AgentWebviewPanel)) {
            // TODO: For WebViews we don't want to throw here, nor do we want to set chatID
            // on the returned object.
            throw new TypeError('')
        }

        if (webviewPanel.chatID === undefined) {
            webviewPanel.chatID = sessionID
        }
        if (sessionID !== webviewPanel.chatID) {
            throw new TypeError(
                `Mismatching chatID, (sessionID) ${sessionID} !== ${webviewPanel.chatID} (webviewPanel.chatID)`
            )
        }
        webviewPanel.initialize()
        return webviewPanel.panelID
    }

    private async executeCustomCommand(
        commandResult: Thenable<CommandResult | undefined>
    ): Promise<CustomCommandResult> {
        const result = (await commandResult) ?? { type: 'empty-command-result' }

        if (result?.type === 'chat') {
            return {
                type: 'chat',
                chatResult: await this.createChatPanel(commandResult),
            }
        }

        if (result?.type === 'edit') {
            return {
                type: 'edit',
                editResult: await this.createEditTask(commandResult),
            }
        }

        throw new Error('Invalid custom command result')
    }

    // Alternative to `registerRequest` that awaits on authentication changes to
    // propagate before calling the method handler.
    public registerAuthenticatedRequest<M extends RequestMethodName>(
        method: M,
        callback: RequestCallback<M>
    ): void {
        this.registerRequest(method, async (params, token) => {
            await this.authenticationPromise
            if (vscode_shim.isTesting) {
                await Promise.all(this.pendingPromises.values())
            }
            return callback(params, token)
        })
    }

    public applyWorkspaceEdit(
        edit: vscode.WorkspaceEdit,
        metadata: vscode.WorkspaceEditMetadata | undefined
    ): Promise<boolean> {
        if (edit instanceof AgentWorkspaceEdit) {
            if (this.clientInfo?.capabilities?.editWorkspace === 'enabled') {
                return this.request('workspace/edit', {
                    operations: edit.operations,
                    metadata,
                })
            }
            logError(
                'Agent',
                'client does not support vscode.workspace.applyEdit() yet. ' +
                    'If you are a client author, enable this operation by setting ' +
                    'the client capability `editWorkspace: "enabled"`',
                new Error().stack // adding the stack trace to help debugging by this method is being called
            )
            return Promise.resolve(false)
        }

        throw new TypeError(`Expected AgentWorkspaceEdit, got ${edit}`)
    }
}<|MERGE_RESOLUTION|>--- conflicted
+++ resolved
@@ -365,16 +365,13 @@
                 '*',
                 new IndentationBasedFoldingRangeProvider()
             )
-<<<<<<< HEAD
             this.globalState = this.newGlobalState(clientInfo)
-=======
 
             if (clientInfo.capabilities && clientInfo.capabilities?.webview === undefined) {
                 // Make it possible to do `capabilities.webview === 'agentic'`
                 clientInfo.capabilities.webview = 'agentic'
             }
 
->>>>>>> 42c651c2
             if (clientInfo.extensionConfiguration?.baseGlobalState) {
                 for (const key in clientInfo.extensionConfiguration.baseGlobalState) {
                     const value = clientInfo.extensionConfiguration.baseGlobalState[key]
@@ -1574,7 +1571,6 @@
                         true,
                 })
                 logDebug('Agent', 'notifiying did change', { verbose: authStatus })
-                this.notify('authentication/didChange', authStatus)
                 // await new Promise<void>(resolve => setTimeout(resolve, 3_000))
                 // TODO(#56621): JetBrains: persistent chat history:
                 // This is a temporary workaround to ensure that a new chat panel is created and properly initialized after the auth change.
