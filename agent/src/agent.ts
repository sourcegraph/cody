import { spawn } from 'node:child_process'
import path from 'node:path'

import type { Polly, Request } from '@pollyjs/core'
import envPaths from 'env-paths'
import * as vscode from 'vscode'
import { StreamMessageReader, StreamMessageWriter, createMessageConnection } from 'vscode-jsonrpc/node'

import {
    type AuthStatus,
    type BillingCategory,
    type BillingProduct,
    FeatureFlag,
    ModelProvider,
    NoOpTelemetryRecorderProvider,
    PromptString,
    contextFiltersProvider,
    convertGitCloneURLToCodebaseName,
    featureFlagProvider,
    graphqlClient,
    isError,
    isRateLimitError,
    logDebug,
    logError,
    setUserAgent,
} from '@sourcegraph/cody-shared'
import type { TelemetryEventParameters } from '@sourcegraph/telemetry'

import { chatHistory } from '../../vscode/src/chat/chat-view/ChatHistoryManager'
import { SimpleChatModel } from '../../vscode/src/chat/chat-view/SimpleChatModel'
import type { ExtensionMessage, WebviewMessage } from '../../vscode/src/chat/protocol'
import { ProtocolTextDocumentWithUri } from '../../vscode/src/jsonrpc/TextDocumentWithUri'

import type { Har } from '@pollyjs/persister'
import levenshtein from 'js-levenshtein'
import {
    AbstractMessageReader,
    AbstractMessageWriter,
    type Disposable,
    type MessageConnection,
    type MessageReader,
    type MessageWriter,
} from 'vscode-jsonrpc'
import { ModelUsage } from '../../lib/shared/src/models/types'
import type { CompletionItemID } from '../../vscode/src/completions/logger'
import { type ExecuteEditArguments, executeEdit } from '../../vscode/src/edit/execute'
import { getEditSmartSelection } from '../../vscode/src/edit/utils/edit-selection'
import type { ExtensionClient, ExtensionObjects } from '../../vscode/src/extension-client'
import { IndentationBasedFoldingRangeProvider } from '../../vscode/src/lsp/foldingRanges'
import type { CommandResult } from '../../vscode/src/main'
import type { FixupActor, FixupFileCollection } from '../../vscode/src/non-stop/roles'
import type { FixupControlApplicator } from '../../vscode/src/non-stop/strategies'
import { AgentWorkspaceEdit } from '../../vscode/src/testutils/AgentWorkspaceEdit'
import { emptyEvent } from '../../vscode/src/testutils/emptyEvent'
import { AgentCodeLenses } from './AgentCodeLenses'
import { AgentFixupControls } from './AgentFixupControls'
import { AgentGlobalState } from './AgentGlobalState'
import { AgentWebviewPanel, AgentWebviewPanels } from './AgentWebviewPanel'
import { AgentWorkspaceDocuments } from './AgentWorkspaceDocuments'
import type { PollyRequestError } from './cli/jsonrpc'
import { MessageHandler, type RequestCallback, type RequestMethodName } from './jsonrpc-alias'
import type {
    AutocompleteItem,
    ClientInfo,
    CodyError,
    CustomCommandResult,
    EditTask,
    ExtensionConfiguration,
    GetFoldingRangeResult,
    ProtocolCommand,
    ProtocolTextDocument,
    TextEdit,
} from './protocol-alias'
// biome-ignore lint/nursery/noRestrictedImports: Deprecated v1 telemetry used temporarily to support existing analytics.
import { AgentHandlerTelemetryRecorderProvider } from './telemetry'
import * as vscode_shim from './vscode-shim'

const inMemorySecretStorageMap = new Map<string, string>()
const globalState = new AgentGlobalState()

/** The VS Code extension's `activate` function. */
type ExtensionActivate = (
    context: vscode.ExtensionContext,
    extensionClient?: ExtensionClient
) => Promise<unknown>

export async function initializeVscodeExtension(
    workspaceRoot: vscode.Uri,
    extensionActivate: ExtensionActivate,
    extensionClient: ExtensionClient
): Promise<void> {
    const paths = envPaths('Cody')
    const context: vscode.ExtensionContext = {
        asAbsolutePath(relativePath) {
            return path.resolve(workspaceRoot.fsPath, relativePath)
        },
        environmentVariableCollection: {} as any,
        extension: {} as any,
        extensionMode: {} as any,
        // Placeholder string values for extension path/uri. These are only used
        // to resolve paths to icon in the UI. They need to have compatible
        // types but don't have to point to a meaningful path/URI.
        extensionPath: paths.config,
        extensionUri: vscode.Uri.file(paths.config),
        globalState,
        logUri: vscode.Uri.file(paths.log),
        logPath: paths.log,
        secrets: {
            onDidChange: emptyEvent(),
            get(key) {
                return Promise.resolve(inMemorySecretStorageMap.get(key))
            },
            store(key, value) {
                inMemorySecretStorageMap.set(key, value)
                return Promise.resolve()
            },
            delete() {
                return Promise.resolve()
            },
        },
        storageUri: vscode.Uri.file(paths.data),
        subscriptions: [],

        workspaceState: {} as any,
        globalStorageUri: vscode.Uri.file(paths.data),
        storagePath: paths.data,
        globalStoragePath: vscode.Uri.file(paths.data).fsPath,
    }

    await extensionActivate(context, extensionClient)
}

export async function newAgentClient(
    clientInfo: ClientInfo & { codyAgentPath?: string }
): Promise<MessageHandler> {
    const asyncHandler = async (reject: (reason?: any) => void): Promise<MessageHandler> => {
        const nodeArguments = process.argv0.endsWith('node') ? process.argv.slice(1, 2) : []
        nodeArguments.push('jsonrpc')
        const arg0 = clientInfo.codyAgentPath ?? process.argv[0]
        const args = clientInfo.codyAgentPath ? [] : nodeArguments
        const child = spawn(arg0, args, {
            env: { ENABLE_SENTRY: 'false', ...process.env },
        })
        child.on('error', error => reject?.(error))
        child.on('exit', code => {
            if (code !== 0) {
                reject?.(new Error(`exit: ${code}`))
            }
        })

        const conn = createMessageConnection(
            new StreamMessageReader(child.stdout),
            new StreamMessageWriter(child.stdin)
        )
        const serverHandler = new MessageHandler(conn)
        serverHandler.registerNotification('debug/message', params => {
            console.error(`${params.channel}: ${params.message}`)
        })
        conn.listen()
        serverHandler.conn.onClose(() => reject())
        await serverHandler.request('initialize', clientInfo)
        serverHandler.notify('initialized', null)
        return serverHandler
    }
    return new Promise<MessageHandler>((resolve, reject) => {
        asyncHandler(reject).then(
            handler => resolve(handler),
            error => reject(error)
        )
    })
}

export async function newEmbeddedAgentClient(
    clientInfo: ClientInfo,
    extensionActivate: ExtensionActivate
): Promise<Agent> {
    process.env.ENABLE_SENTRY = 'false'

    // Create noop MessageConnection because we're just using clientForThisInstance.
    const conn = createMessageConnection(
        new (class extends AbstractMessageReader implements MessageReader {
            listen(): Disposable {
                return { dispose: () => {} }
            }
        })(),
        new (class extends AbstractMessageWriter implements MessageWriter {
            async write(): Promise<void> {}
            end(): void {}
        })()
    )

    const agent = new Agent({ conn, extensionActivate })
    agent.registerNotification('debug/message', params => {
        console.error(`${params.channel}: ${params.message}`)
    })
    const client = agent.clientForThisInstance()
    await client.request('initialize', clientInfo)
    client.notify('initialized', null)
    return agent
}

export function errorToCodyError(error?: Error): CodyError | undefined {
    return error
        ? {
              message: error.message,
              stack: error.stack,
              cause: error.cause instanceof Error ? errorToCodyError(error.cause) : undefined,
          }
        : undefined
}

export class Agent extends MessageHandler implements ExtensionClient {
    public codeLenses = new AgentCodeLenses()
    public workspace = new AgentWorkspaceDocuments({
        edit: (uri, callback, options) => {
            if (this.clientInfo?.capabilities?.edit !== 'enabled') {
                logDebug('CodyAgent', 'client does not support operation: textDocument/edit')
                return Promise.resolve(false)
            }
            const edits: TextEdit[] = []
            callback({
                delete(location) {
                    edits.push({
                        type: 'delete',
                        range: location,
                    })
                },
                insert(location, value) {
                    edits.push({
                        type: 'insert',
                        position: location,
                        value,
                    })
                },
                replace(location, value) {
                    edits.push({
                        type: 'replace',
                        range:
                            location instanceof vscode.Position
                                ? new vscode.Range(location, location)
                                : location,
                        value,
                    })
                },
                setEndOfLine(): void {
                    throw new Error('Not implemented')
                },
            })
            return this.request('textDocument/edit', {
                uri: uri.toString(),
                edits,
                options,
            })
        },
    })

    public webPanels = new AgentWebviewPanels()

    private authenticationPromise: Promise<AuthStatus | undefined> = Promise.resolve(undefined)

    private clientInfo: ClientInfo | null = null

    /**
     * agentTelemetryRecorderProvider must be used for all events recording
     * directly within the agent (i.e. code in agent/src/...) and via the agent's
     * 'telemetry/recordEvent' RPC.
     *
     * Components that use VSCode implementations directly (i.e. code in
     * vscode/src/...) will continue to use the shared recorder initialized and
     * configured as part of VSCode initialization in vscode/src/services/telemetry-v2.ts.
     */
    private agentTelemetryRecorderProvider: AgentHandlerTelemetryRecorderProvider =
        new NoOpTelemetryRecorderProvider([
            {
                processEvent: event =>
                    console.error(
                        `Cody Agent: failed to record telemetry event '${event.feature}/${event.action}' before agent initialization\n`
                    ),
            },
        ])

    constructor(
        private readonly params: {
            polly?: Polly | undefined
            networkRequests?: Request[]
            requestErrors?: PollyRequestError[]
            conn: MessageConnection
            extensionActivate: ExtensionActivate
        }
    ) {
        super(params.conn)
        vscode_shim.setAgent(this)
        this.registerRequest('initialize', async clientInfo => {
            vscode.languages.registerFoldingRangeProvider(
                '*',
                new IndentationBasedFoldingRangeProvider()
            )
            this.workspace.workspaceRootUri = vscode.Uri.parse(clientInfo.workspaceRootUri)
            vscode_shim.setWorkspaceDocuments(this.workspace)
            if (clientInfo.capabilities?.codeLenses === 'enabled') {
                vscode_shim.onDidRegisterNewCodeLensProvider(codeLensProvider => {
                    this.codeLenses.add(
                        codeLensProvider,
                        codeLensProvider.onDidChangeCodeLenses?.(() => this.updateCodeLenses())
                    )
                    this.updateCodeLenses()
                })
                vscode_shim.onDidUnregisterNewCodeLensProvider(codeLensProvider =>
                    this.codeLenses.remove(codeLensProvider)
                )
            }
            if (clientInfo.capabilities?.ignore === 'enabled') {
                contextFiltersProvider.onContextFiltersChanged(() => {
                    // Forward policy change notifications to the client.
                    this.notify('ignore/didChange', null)
                })
            }
            if (process.env.CODY_DEBUG === 'true') {
                console.error(
                    `Cody Agent: handshake with client '${clientInfo.name}' (version '${clientInfo.version}') at workspace root path '${clientInfo.workspaceRootUri}'\n`
                )
            }

            vscode_shim.setClientInfo(clientInfo)
            this.clientInfo = clientInfo
            setUserAgent(`${clientInfo?.name} / ${clientInfo?.version}`)

            this.agentTelemetryRecorderProvider?.unsubscribe()
            this.agentTelemetryRecorderProvider = new AgentHandlerTelemetryRecorderProvider(
                this.clientInfo,
                {
                    getMarketingTrackingMetadata: () => this.clientInfo?.marketingTracking || null,
                }
            )

            this.workspace.workspaceRootUri = clientInfo.workspaceRootUri
                ? vscode.Uri.parse(clientInfo.workspaceRootUri)
                : vscode.Uri.from({
                      scheme: 'file',
                      path: clientInfo.workspaceRootPath ?? undefined,
                  })
            try {
                await initializeVscodeExtension(
                    this.workspace.workspaceRootUri,
                    params.extensionActivate,
                    this
                )
                this.registerWebviewHandlers()

                this.authenticationPromise = clientInfo.extensionConfiguration
                    ? this.handleConfigChanges(clientInfo.extensionConfiguration, {
                          forceAuthentication: true,
                      })
                    : this.authStatus()
                const authStatus = await this.authenticationPromise

                return {
                    name: 'cody-agent',
                    authenticated: authStatus?.authenticated,
                    codyEnabled: authStatus?.siteHasCodyEnabled,
                    codyVersion: authStatus?.siteVersion,
                    authStatus,
                }
            } catch (error) {
                console.error(
                    `Cody Agent: failed to initialize VSCode extension at workspace root path '${clientInfo.workspaceRootUri}': ${error}\n`
                )
                process.exit(1)
            }
        })

        this.registerNotification('initialized', () => {})

        this.registerRequest('shutdown', async () => {
            if (this?.params?.polly) {
                this.params.polly.disconnectFrom('node-http')
                await this.params.polly.stop()
            }
            return null
        })

        this.registerNotification('exit', () => {
            process.exit(0)
        })

        this.registerNotification('textDocument/didFocus', (document: ProtocolTextDocument) => {
            const documentWithUri = ProtocolTextDocumentWithUri.fromDocument(document)
            this.workspace.setActiveTextEditor(
                this.workspace.newTextEditor(this.workspace.loadDocument(documentWithUri))
            )
        })

        this.registerNotification('textDocument/didOpen', document => {
            const documentWithUri = ProtocolTextDocumentWithUri.fromDocument(document)
            const textDocument = this.workspace.loadDocument(documentWithUri)
            vscode_shim.onDidOpenTextDocument.fire(textDocument)
            this.workspace.setActiveTextEditor(this.workspace.newTextEditor(textDocument))
        })

        this.registerNotification('textDocument/didChange', document => {
            const documentWithUri = ProtocolTextDocumentWithUri.fromDocument(document)
            const { document: textDocument, contentChanges } =
                this.workspace.loadDocumentWithChanges(documentWithUri)
            const textEditor = this.workspace.newTextEditor(textDocument)
            this.workspace.setActiveTextEditor(textEditor)

            if (contentChanges.length > 0) {
                vscode_shim.onDidChangeTextDocument.fire({
                    document: textDocument,
                    contentChanges,
                    reason: undefined,
                })
            }

            if (document.selection) {
                vscode_shim.onDidChangeTextEditorSelection.fire({
                    textEditor,
                    kind: undefined,
                    selections: [textEditor.selection],
                })
            }
        })

        this.registerNotification('textDocument/didClose', document => {
            const documentWithUri = ProtocolTextDocumentWithUri.fromDocument(document)
            const oldDocument = this.workspace.getDocument(documentWithUri.uri)
            if (oldDocument) {
                this.workspace.deleteDocument(documentWithUri.uri)
                vscode_shim.onDidCloseTextDocument.fire(oldDocument)
            }
        })

        this.registerNotification('textDocument/didSave', async params => {
            const uri = vscode.Uri.parse(params.uri)
            const document = await vscode.workspace.openTextDocument(uri)
            vscode_shim.onDidSaveTextDocument.fire(document)
        })

        this.registerNotification('extensionConfiguration/didChange', config => {
            this.authenticationPromise = this.handleConfigChanges(config)
        })

        this.registerRequest('extensionConfiguration/change', async config => {
            this.authenticationPromise = this.handleConfigChanges(config)
            const result = await this.authenticationPromise
            return result ?? null
        })

        this.registerRequest('extensionConfiguration/status', async () => {
            const result = await this.authenticationPromise
            return result ?? null
        })

        this.registerNotification('progress/cancel', ({ id }) => {
            const token = vscode_shim.progressBars.get(id)
            if (token) {
                token.cancel()
            } else {
                console.error(`progress/cancel: unknown ID ${id}`)
            }
        })

        this.registerAuthenticatedRequest('testing/networkRequests', async () => {
            const requests = this.params.networkRequests ?? []
            return {
                requests: requests.map(req => ({ url: req.url, body: req.body })),
            }
        })
        this.registerAuthenticatedRequest('testing/closestPostData', async ({ url, postData }) => {
            const polly = this.params.polly
            let closestDistance = Number.MAX_VALUE
            let closest = ''
            if (polly) {
                // @ts-ignore
                const persister = polly.persister._cache as Map<string, Har>
                for (const [, har] of persister) {
                    for (const entry of har?.log?.entries ?? []) {
                        if (entry.request.url !== url) {
                            continue
                        }
                        const entryPostData = entry.request.postData?.text ?? ''
                        const distance = levenshtein(postData, entryPostData)
                        if (distance < closestDistance) {
                            closest = entryPostData
                            closestDistance = distance
                        }
                    }
                }
            }
            return { closestBody: closest }
        })
        this.registerAuthenticatedRequest('testing/requestErrors', async () => {
            const requests = this.params.requestErrors ?? []
            return {
                errors: requests.map(({ request, error }) => ({
                    url: request.url,
                    error,
                })),
            }
        })
        this.registerAuthenticatedRequest('testing/progress', async ({ title }) => {
            const thenable = await vscode.window.withProgress(
                {
                    title: 'testing/progress',
                    location: vscode.ProgressLocation.Notification,
                    cancellable: true,
                },
                progress => {
                    progress.report({ message: 'message1' })
                    progress.report({ increment: 50 })
                    progress.report({ increment: 50 })
                    return Promise.resolve({ result: `Hello ${title}` })
                }
            )
            return thenable
        })

        this.registerAuthenticatedRequest('testing/progressCancelation', async ({ title }) => {
            const message = await vscode.window.withProgress<string>(
                {
                    title: 'testing/progressCancelation',
                    location: vscode.ProgressLocation.Notification,
                    cancellable: true,
                },
                (progress, token) => {
                    return new Promise<string>((resolve, reject) => {
                        token.onCancellationRequested(() => {
                            progress.report({
                                message: 'before resolution',
                            })
                            resolve(`request with title '${title}' cancelled`)
                            progress.report({
                                message: 'after resolution',
                            })
                        })
                        setTimeout(
                            () =>
                                reject(
                                    new Error(
                                        'testing/progressCancelation did not resolve within 5 seconds. ' +
                                            'To fix this problem, send a progress/cancel notification with the same ID ' +
                                            'as the progress/start notification with title "testing/progressCancelation"'
                                    )
                                ),
                            5_000
                        )
                    })
                }
            )
            return { result: message }
        })

        this.registerAuthenticatedRequest('testing/reset', async () => {
            await this.workspace.reset()
            globalState.reset()
            return null
        })

        this.registerAuthenticatedRequest('command/execute', async params => {
            await vscode.commands.executeCommand(params.command, ...(params.arguments ?? []))
        })

        this.registerAuthenticatedRequest('autocomplete/execute', async (params, token) => {
            const provider = await vscode_shim.completionProvider()
            if (!provider) {
                logError('Agent', 'autocomplete/execute', 'Completion provider is not initialized')
                return { items: [] }
            }
            const uri =
                typeof params.uri === 'string'
                    ? vscode.Uri.parse(params.uri)
                    : params?.filePath
                      ? vscode.Uri.file(params.filePath)
                      : undefined
            if (!uri) {
                logError(
                    'Agent',
                    'autocomplete/execute',
                    `No uri provided for autocomplete request ${JSON.stringify(
                        params
                    )}. To fix this problem, set the 'uri' property.`
                )
                return { items: [] }
            }
            const document = this.workspace.getDocument(uri)
            if (!document) {
                logError(
                    'Agent',
                    'autocomplete/execute',
                    'No document found for file path',
                    params.uri,
                    [...this.workspace.allUris()]
                )
                return { items: [] }
            }

            try {
                if (params.triggerKind === 'Invoke') {
                    await provider?.manuallyTriggerCompletion?.()
                }

                const result = await provider.provideInlineCompletionItems(
                    document,
                    new vscode.Position(params.position.line, params.position.character),
                    {
                        triggerKind:
                            vscode.InlineCompletionTriggerKind[params.triggerKind ?? 'Automatic'],
                        selectedCompletionInfo:
                            params.selectedCompletionInfo?.text === undefined ||
                            params.selectedCompletionInfo?.text === null
                                ? undefined
                                : {
                                      text: params.selectedCompletionInfo.text,
                                      range: new vscode.Range(
                                          params.selectedCompletionInfo.range.start.line,
                                          params.selectedCompletionInfo.range.start.character,
                                          params.selectedCompletionInfo.range.end.line,
                                          params.selectedCompletionInfo.range.end.character
                                      ),
                                  },
                    },
                    token
                )

                const items: AutocompleteItem[] =
                    result?.items.flatMap(({ insertText, range, id }) =>
                        typeof insertText === 'string' && range !== undefined
                            ? [{ id, insertText, range }]
                            : []
                    ) ?? []

                return { items, completionEvent: result?.completionEvent }
            } catch (error) {
                console.log('autocomplete failed', error)
                if (isRateLimitError(error)) {
                    throw error
                }
                return Promise.reject(error)
            }
        })

        this.registerNotification('autocomplete/completionAccepted', async ({ completionID }) => {
            const provider = await vscode_shim.completionProvider()
            await provider.handleDidAcceptCompletionItem(completionID as CompletionItemID)
        })

        this.registerNotification('autocomplete/completionSuggested', async ({ completionID }) => {
            const provider = await vscode_shim.completionProvider()
            provider.unstable_handleDidShowCompletionItem(completionID as CompletionItemID)
        })

        this.registerAuthenticatedRequest('graphql/getRepoIds', async ({ names, first }) => {
            const repos = await graphqlClient.getRepoIds(names, first)
            if (isError(repos)) {
                throw repos
            }
            return { repos }
        })
        this.registerAuthenticatedRequest('graphql/currentUserId', async () => {
            const id = await graphqlClient.getCurrentUserId()
            if (typeof id === 'string') {
                return id
            }

            throw id
        })

        this.registerAuthenticatedRequest('graphql/currentUserIsPro', async () => {
            const res = await graphqlClient.getCurrentUserCodyProEnabled()
            if (res instanceof Error) {
                throw res
            }

            return res.codyProEnabled
        })

        this.registerAuthenticatedRequest('graphql/getCurrentUserCodySubscription', async () => {
            const res = await graphqlClient.getCurrentUserCodySubscription()
            if (res instanceof Error) {
                throw res
            }

            return res
        })

        this.registerAuthenticatedRequest('telemetry/recordEvent', async event => {
            this.agentTelemetryRecorderProvider.getRecorder().recordEvent(
                // 👷 HACK: We have no control over what gets sent over JSON RPC,
                // so we depend on client implementations to give type guidance
                // to ensure that we don't accidentally share arbitrary,
                // potentially sensitive string values. In this RPC handler,
                // when passing the provided event to the TelemetryRecorder
                // implementation, we forcibly cast all the inputs below
                // (feature, action, parameters) into known types (strings
                // 'feature', 'action', 'key') so that the recorder will accept
                // it. DO NOT do this elsewhere!
                event.feature as 'feature',
                event.action as 'action',
                event.parameters as TelemetryEventParameters<
                    { key: number },
                    BillingProduct,
                    BillingCategory
                >
            )
            return Promise.resolve(null)
        })

        /**
         * @deprecated use 'telemetry/recordEvent' instead.
         */
        this.registerAuthenticatedRequest('graphql/logEvent', async event => {
            if (typeof event.argument === 'object') {
                event.argument = JSON.stringify(event.argument)
            }
            if (typeof event.publicArgument === 'object') {
                event.publicArgument = JSON.stringify(event.publicArgument)
            }
            await graphqlClient.logEvent(event, 'connected-instance-only')
            return null
        })

        this.registerRequest('graphql/getRepoIdIfEmbeddingExists', () => {
            return Promise.resolve(null)
        })

        this.registerRequest('graphql/getRepoId', async ({ repoName }) => {
            const result = await graphqlClient.getRepoId(repoName)
            if (result instanceof Error) {
                console.error('getRepoId', result)
            }
            return typeof result === 'string' ? result : null
        })

        this.registerAuthenticatedRequest('git/codebaseName', ({ url }) => {
            const result = convertGitCloneURLToCodebaseName(url)
            return Promise.resolve(typeof result === 'string' ? result : null)
        })

        this.registerNotification('autocomplete/clearLastCandidate', async () => {
            const provider = await vscode_shim.completionProvider()
            if (!provider) {
                console.log('Completion provider is not initialized: unable to clear last candidate')
            }
            provider.clearLastCandidate()
        })

        this.registerAuthenticatedRequest('webview/didDispose', ({ id }) => {
            const panel = this.webPanels.panels.get(id)
            if (!panel) {
                console.log(`No panel with id ${id} found`)
                return Promise.resolve(null)
            }
            panel.dispose()
            return Promise.resolve(null)
        })

        // The arguments to pass to the command to make sure edit commands would also run in chat mode
        const commandArgs = [{ source: 'editor' }]

        this.registerAuthenticatedRequest('commands/explain', () => {
            return this.createChatPanel(
                vscode.commands.executeCommand('cody.command.explain-code', commandArgs)
            )
        })

        this.registerAuthenticatedRequest('commands/test', () => {
            return this.createChatPanel(
                vscode.commands.executeCommand('cody.command.generate-tests', commandArgs)
            )
        })

        this.registerAuthenticatedRequest('editCommands/test', () => {
            return this.createEditTask(
                vscode.commands.executeCommand<CommandResult | undefined>('cody.command.unit-tests')
            )
        })

        this.registerAuthenticatedRequest('editTask/accept', async ({ id }) => {
            this.fixups?.accept(id)
            return null
        })

        this.registerAuthenticatedRequest('editTask/undo', async ({ id }) => {
            this.fixups?.undo(id)
            return null
        })

        this.registerAuthenticatedRequest('editTask/cancel', async ({ id }) => {
            this.fixups?.cancel(id)
            return null
        })

        this.registerAuthenticatedRequest(
            'editTask/getFoldingRanges',
            async (params): Promise<GetFoldingRangeResult> => {
                const uri = vscode.Uri.parse(params.uri)
                const vscodeRange = new vscode.Range(
                    params.range.start.line,
                    params.range.start.character,
                    params.range.end.line,
                    params.range.end.character
                )
                const document = this.workspace.getDocument(uri)
                if (!document) {
                    logError(
                        'Agent',
                        'editTask/getFoldingRanges',
                        'No document found for file path',
                        params.uri,
                        [...this.workspace.allUris()]
                    )
                    return Promise.resolve({ range: vscodeRange })
                }
                const range = await getEditSmartSelection(document, vscodeRange, {})
                return { range }
            }
        )

        this.registerAuthenticatedRequest('editCommands/code', params => {
            const instruction = PromptString.unsafe_fromUserQuery(params.instruction)
            const args: ExecuteEditArguments = {
<<<<<<< HEAD
                configuration: { instruction, model: params.model, mode: params.mode ?? 'edit' },
=======
                configuration: { instruction, model: params.model ?? undefined },
>>>>>>> 8d50564f
            }
            return this.createEditTask(executeEdit(args).then(task => task && { type: 'edit', task }))
        })

        this.registerAuthenticatedRequest('editCommands/document', () => {
            return this.createEditTask(
                vscode.commands.executeCommand<CommandResult | undefined>('cody.command.document-code')
            )
        })

        this.registerAuthenticatedRequest('commands/smell', () => {
            return this.createChatPanel(
                vscode.commands.executeCommand('cody.command.smell-code', commandArgs)
            )
        })

        this.registerAuthenticatedRequest('commands/custom', ({ key }) => {
            return this.executeCustomCommand(
                vscode.commands.executeCommand<CommandResult | undefined>(
                    'cody.action.command',
                    key,
                    commandArgs
                )
            )
        })

        this.registerAuthenticatedRequest('chat/new', async () => {
            return this.createChatPanel(
                Promise.resolve({
                    type: 'chat',
                    session: await vscode.commands.executeCommand('cody.chat.panel.new'),
                })
            )
        })

        this.registerAuthenticatedRequest('chat/restore', async ({ modelID, messages, chatID }) => {
            const authStatus = await vscode.commands.executeCommand<AuthStatus>('cody.auth.status')
            const theModel = modelID
                ? modelID
                : ModelProvider.getProviders(
                      ModelUsage.Chat,
                      authStatus.isDotCom && !authStatus.userCanUpgrade
                  ).at(0)?.model
            if (!theModel) {
                throw new Error('No default chat model found')
            }

            const chatModel = new SimpleChatModel(modelID!, [], chatID)
            for (const message of messages) {
                const deserializedMessage = PromptString.unsafe_deserializeChatMessage(message)
                if (deserializedMessage.error) {
                    chatModel.addErrorAsBotMessage(deserializedMessage.error)
                } else if (deserializedMessage.speaker === 'assistant') {
                    chatModel.addBotMessage(deserializedMessage)
                } else if (deserializedMessage.speaker === 'human') {
                    chatModel.addHumanMessage(deserializedMessage)
                }
            }
            await chatHistory.saveChat(authStatus, chatModel.toSerializedChatTranscript())
            return this.createChatPanel(
                Promise.resolve({
                    type: 'chat',
                    session: await vscode.commands.executeCommand('cody.chat.panel.restore', [chatID]),
                })
            )
        })

        this.registerAuthenticatedRequest('chat/models', async ({ modelUsage }) => {
            const authStatus = await vscode.commands.executeCommand<AuthStatus>('cody.auth.status')
            const providers = ModelProvider.getProviders(
                modelUsage,
                authStatus.isDotCom && !authStatus.userCanUpgrade
            )
            return { models: providers ?? [] }
        })

        this.registerAuthenticatedRequest('chat/export', async () => {
            const authStatus = await vscode.commands.executeCommand<AuthStatus>('cody.auth.status')
            const localHistory = chatHistory.getLocalHistory(authStatus)

            if (localHistory != null) {
                return Object.entries(localHistory?.chat)
                    .filter(([chatID, chatTranscript]) => chatTranscript.interactions.length > 0)
                    .map(([chatID, chatTranscript]) => ({
                        chatID: chatID,
                        transcript: chatTranscript,
                    }))
            }

            return []
        })

        this.registerAuthenticatedRequest('chat/remoteRepos', async ({ id }) => {
            const panel = this.webPanels.getPanelOrError(id)
            await this.receiveWebviewMessage(id, {
                command: 'context/get-remote-search-repos',
            })
            return { remoteRepos: panel.remoteRepos }
        })

        const submitOrEditHandler = async (
            { id, message }: { id: string; message: WebviewMessage },
            token: vscode.CancellationToken
        ): Promise<ExtensionMessage> => {
            if (message.command !== 'submit' && message.command !== 'edit') {
                throw new Error('Invalid message, must have a command of "submit"')
            }
            const panel = this.webPanels.getPanelOrError(id)
            if (panel.isMessageInProgress) {
                throw new Error('Message is already in progress')
            }
            const disposables: vscode.Disposable[] = []
            const result = new Promise<ExtensionMessage>((resolve, reject) => {
                disposables.push(
                    panel.onMessageInProgressDidChange(message => {
                        if (message.type === 'transcript' && !message.isMessageInProgress) {
                            resolve(message)
                        } else if (message.type !== 'transcript') {
                            reject(
                                new Error(
                                    `expected transcript message, received ${JSON.stringify(message)}`
                                )
                            )
                        }
                    })
                )
                this.receiveWebviewMessage(id, message).then(
                    () => {},
                    error => reject(error)
                )
                disposables.push(
                    token.onCancellationRequested(() => {
                        this.receiveWebviewMessage(id, {
                            command: 'abort',
                        }).then(
                            () => {},
                            error => reject(error)
                        )
                    })
                )
            })

            // TODO: capture a rate-limit error if submitting this message triggered the rate limit

            return result.finally(() => {
                vscode.Disposable.from(...disposables).dispose()
            })
        }
        this.registerAuthenticatedRequest('chat/submitMessage', submitOrEditHandler)
        this.registerAuthenticatedRequest('chat/editMessage', submitOrEditHandler)

        this.registerAuthenticatedRequest('webview/receiveMessage', async ({ id, message }) => {
            await this.receiveWebviewMessage(id, message)
            return null
        })

        this.registerAuthenticatedRequest('featureFlags/getFeatureFlag', async ({ flagName }) => {
            return featureFlagProvider.evaluateFeatureFlag(
                FeatureFlag[flagName as keyof typeof FeatureFlag]
            )
        })

        this.registerAuthenticatedRequest('attribution/search', async ({ id, snippet }) => {
            const panel = this.webPanels.getPanelOrError(id)
            await this.receiveWebviewMessage(id, {
                command: 'attribution-search',
                snippet,
            })
            const result = panel.popAttribution(snippet)
            return {
                error: result.error || null,
                repoNames: result?.attribution?.repositoryNames || [],
                limitHit: result?.attribution?.limitHit || false,
            }
        })

        this.registerAuthenticatedRequest('remoteRepo/has', async ({ repoName }, cancelToken) => {
            return {
                result: await this.extension.enterpriseContextFactory.repoSearcher.has(repoName),
            }
        })

        this.registerAuthenticatedRequest('remoteRepo/list', async ({ query, first, afterId }) => {
            const result = await this.extension.enterpriseContextFactory.repoSearcher.list(
                query ?? undefined,
                first,
                afterId ?? undefined
            )
            return {
                repos: result.repos,
                startIndex: result.startIndex,
                count: result.count,
                state: {
                    state: result.state,
                    error: errorToCodyError(result.lastError),
                },
            }
        })

        this.registerAuthenticatedRequest('ignore/test', async ({ uri: uriString }) => {
            const uri = vscode.Uri.parse(uriString)
            const isIgnored = await contextFiltersProvider.isUriIgnored(uri)
            return {
                policy: isIgnored ? 'ignore' : 'use',
            } as const
        })

        this.registerAuthenticatedRequest('testing/ignore/overridePolicy', async contextFilters => {
            contextFiltersProvider.setTestingContextFilters(contextFilters)
            return null
        })
    }

    // ExtensionClient callbacks.

    private fixups: AgentFixupControls | undefined

    public createFixupControlApplicator(
        files: FixupActor & FixupFileCollection
    ): FixupControlApplicator {
        this.fixups = new AgentFixupControls(files, this.notify.bind(this))
        return this.fixups
    }

    private maybeExtension: ExtensionObjects | undefined

    public async provide(extension: ExtensionObjects): Promise<vscode.Disposable> {
        this.maybeExtension = extension

        const disposables: vscode.Disposable[] = []

        const repoSearcher = this.extension.enterpriseContextFactory.repoSearcher
        disposables.push(
            repoSearcher.onFetchStateChanged(({ state, error }) => {
                this.notify('remoteRepo/didChangeState', {
                    state,
                    error: errorToCodyError(error),
                })
            }),
            repoSearcher.onRepoListChanged(() => {
                this.notify('remoteRepo/didChange', null)
            }),
            {
                dispose: () => {
                    this.maybeExtension = undefined
                },
            }
        )

        return vscode.Disposable.from(...disposables)
    }

    get clientName(): string {
        return this.clientInfo?.name.toLowerCase() || 'uninitialized-agent'
    }

    get clientVersion(): string {
        return this.clientInfo?.version || '0.0.0'
    }

    /**
     * Gets provided extension objects. This may only be called after
     * registration is complete.
     */
    private get extension(): ExtensionObjects {
        if (!this.maybeExtension) {
            throw new Error('Extension registration not yet complete')
        }
        return this.maybeExtension
    }

    private codeLensToken = new vscode.CancellationTokenSource()
    /**
     * Matches VS Code codicon syntax, e.g. $(cody-logo)
     * Source: https://sourcegraph.com/github.com/microsoft/vscode@f34d4/-/blob/src/vs/base/browser/ui/iconLabel/iconLabels.ts?L9
     */
    private labelWithIconsRegex = /(\\)?\$\(([A-Za-z0-9-]+(?:~[A-Za-z]+)?)\)/g
    /**
     * Given a title, such as "$(cody-logo) Cody", returns the raw
     * title without icons and the icons matched with their respective positions.
     */
    private splitIconsFromTitle(title: string): ProtocolCommand['title'] {
        const icons: { value: string; position: number }[] = []
        const matches = [...title.matchAll(this.labelWithIconsRegex)]

        for (const match of matches) {
            if (match.index !== undefined) {
                icons.push({ value: match[0], position: match.index })
            }
        }

        return { text: title.replace(this.labelWithIconsRegex, ''), icons }
    }

    private async updateCodeLenses(): Promise<void> {
        const uri = this.workspace.activeDocumentFilePath
        if (!uri) {
            return
        }
        const document = this.workspace.getDocument(uri)
        if (!document) {
            return
        }
        this.codeLensToken.cancel()
        this.codeLensToken = new vscode.CancellationTokenSource()
        const promises: Promise<vscode.CodeLens[]>[] = []
        for (const provider of this.codeLenses.providers()) {
            promises.push(this.provideCodeLenses(provider, document))
        }
        const lenses = (await Promise.all(promises)).flat()

        // VS Code supports icons in code lenses, but we cannot render these through agent.
        // We need to strip any icons from the title and provide those seperately, so the client can decide how to render them.
        const agentLenses = lenses.map(lens => {
            if (!lens.command) {
                return {
                    ...lens,
                    command: undefined,
                }
            }

            return {
                ...lens,
                command: {
                    ...lens.command,
                    title: this.splitIconsFromTitle(lens.command.title),
                },
            }
        })

        this.notify('codeLenses/display', {
            uri: uri.toString(),
            codeLenses: agentLenses,
        })
    }
    private async provideCodeLenses(
        provider: vscode.CodeLensProvider,
        document: vscode.TextDocument
    ): Promise<vscode.CodeLens[]> {
        const result = await provider.provideCodeLenses(document, this.codeLensToken.token)
        return result ?? []
    }

    private async handleConfigChanges(
        config: ExtensionConfiguration,
        params?: { forceAuthentication: boolean }
    ): Promise<AuthStatus | undefined> {
        const isAuthChange = vscode_shim.isAuthenticationChange(config)
        vscode_shim.setExtensionConfiguration(config)
        // If this is an authentication change we need to reauthenticate prior to firing events
        // that update the clients
        if (isAuthChange || params?.forceAuthentication) {
            try {
                const authStatus = await vscode_shim.commands.executeCommand<AuthStatus | undefined>(
                    'cody.agent.auth.authenticate',
                    [config]
                )
                // Critical: we need to await for the handling of `onDidChangeConfiguration` to
                // let the new credentials propagate. If we remove the statement below, then
                // autocomplete may return empty results because we can't await for the updated
                // `InlineCompletionItemProvider` to register.
                await vscode_shim.onDidChangeConfiguration.cody_fireAsync({
                    affectsConfiguration: () =>
                        // assuming the return value below only impacts performance (not
                        // functionality), we return true to always triggger the callback.
                        true,
                })
                // await new Promise<void>(resolve => setTimeout(resolve, 3_000))
                // TODO(#56621): JetBrains: persistent chat history:
                // This is a temporary workaround to ensure that a new chat panel is created and properly initialized after the auth change.
                this.webPanels.panels.clear()
                return authStatus
            } catch (error) {
                console.log('Authentication failed', error)
            }
        }
        return this.authStatus()
    }

    private async authStatus(): Promise<AuthStatus | undefined> {
        // Do explicit `await` because `executeCommand()` returns `Thenable`.
        const result = await vscode_shim.commands.executeCommand<AuthStatus | undefined>(
            'cody.auth.status'
        )
        return result
    }

    private registerWebviewHandlers(): void {
        vscode_shim.setCreateWebviewPanel((viewType, title, showOptions, options) => {
            const panel = new AgentWebviewPanel(viewType, title, showOptions, options)
            this.webPanels.add(panel)

            panel.onDidPostMessage(message => {
                if (message.type === 'transcript') {
                    panel.chatID = message.chatID
                    for (const chatMessage of message.messages) {
                        if (chatMessage?.error?.retryAfterDate) {
                            // HACK: for some reason, `JSON.stringify()` on the
                            // date class introduced JSON-RPC parse errors in
                            // the JetBrains plugin. This solution shouldn't be
                            // necessary because `JSON.stringify()` does convert
                            // dates into string literals, but it unblocked the
                            // JetBrains plugin from updating to the new chat
                            // UI. If changing this, at least manually confirm that
                            // it works OK to get rate limit errors in JetBrains.
                            chatMessage.error.retryAfterDateString = JSON.stringify(
                                chatMessage.error.retryAfterDate
                            )
                            chatMessage.error.retryAfterDate = undefined
                        }
                    }
                    if (panel.isMessageInProgress !== message.isMessageInProgress) {
                        panel.isMessageInProgress = message.isMessageInProgress
                        panel.messageInProgressChange.fire(message)
                    }
                } else if (message.type === 'chatModels') {
                    panel.models = message.models
                } else if (message.type === 'context/remote-repos') {
                    panel.remoteRepos = message.repos
                } else if (message.type === 'errors') {
                    panel.messageInProgressChange.fire(message)
                } else if (message.type === 'attribution') {
                    panel.pushAttribution({
                        ...message,
                        attribution: message.attribution ?? undefined,
                        error: message.error ?? undefined,
                    })
                }

                this.notify('webview/postMessage', {
                    id: panel.panelID,
                    message,
                })
            })

            return panel
        })
    }

    private async receiveWebviewMessage(id: string, message: WebviewMessage): Promise<void> {
        const panel = this.webPanels.panels.get(id)
        if (!panel) {
            console.log(`No panel with id ${id} found`)
            return
        }
        await panel.receiveMessage.cody_fireAsync(message)
    }

    private async createEditTask(commandResult: Thenable<CommandResult | undefined>): Promise<EditTask> {
        const result = (await commandResult) ?? { type: 'empty-command-result' }
        if (result?.type !== 'edit' || result.task === undefined) {
            throw new TypeError(
                `Expected a non-empty edit command result. Got ${JSON.stringify(result)}`
            )
        }
        return AgentFixupControls.serialize(result.task)
    }

    private async createChatPanel(commandResult: Thenable<CommandResult | undefined>): Promise<string> {
        const result = (await commandResult) ?? { type: 'empty-command-result' }
        if (result?.type !== 'chat') {
            throw new TypeError(`Expected chat command result, got ${result.type}`)
        }

        const { sessionID, webviewPanel } = result.session ?? {}
        if (sessionID === undefined || webviewPanel === undefined) {
            throw new Error('chatID is undefined')
        }
        if (!(webviewPanel instanceof AgentWebviewPanel)) {
            throw new TypeError('')
        }

        if (webviewPanel.chatID === undefined) {
            webviewPanel.chatID = sessionID
        }
        if (sessionID !== webviewPanel.chatID) {
            throw new TypeError(
                `Mismatching chatID, (sessionID) ${sessionID} !== ${webviewPanel.chatID} (webviewPanel.chatID)`
            )
        }
        webviewPanel.initialize()
        return webviewPanel.panelID
    }

    private async executeCustomCommand(
        commandResult: Thenable<CommandResult | undefined>
    ): Promise<CustomCommandResult> {
        const result = (await commandResult) ?? { type: 'empty-command-result' }

        if (result?.type === 'chat') {
            return {
                type: 'chat',
                chatResult: await this.createChatPanel(commandResult),
            }
        }

        if (result?.type === 'edit') {
            return {
                type: 'edit',
                editResult: await this.createEditTask(commandResult),
            }
        }

        throw new Error('Invalid custom command result')
    }

    // Alternative to `registerRequest` that awaits on authentication changes to
    // propagate before calling the method handler.
    public registerAuthenticatedRequest<M extends RequestMethodName>(
        method: M,
        callback: RequestCallback<M>
    ): void {
        this.registerRequest(method, async (params, token) => {
            await this.authenticationPromise
            return callback(params, token)
        })
    }

    public applyWorkspaceEdit(
        edit: vscode.WorkspaceEdit,
        metadata: vscode.WorkspaceEditMetadata | undefined
    ): Promise<boolean> {
        if (edit instanceof AgentWorkspaceEdit) {
            if (this.clientInfo?.capabilities?.editWorkspace === 'enabled') {
                return this.request('workspace/edit', {
                    operations: edit.operations,
                    metadata,
                })
            }
            logError(
                'Agent',
                'client does not support vscode.workspace.applyEdit() yet. ' +
                    'If you are a client author, enable this operation by setting ' +
                    'the client capability `editWorkspace: "enabled"`',
                new Error().stack // adding the stack trace to help debugging by this method is being called
            )
            return Promise.resolve(false)
        }

        throw new TypeError(`Expected AgentWorkspaceEdit, got ${edit}`)
    }
}<|MERGE_RESOLUTION|>--- conflicted
+++ resolved
@@ -819,11 +819,11 @@
         this.registerAuthenticatedRequest('editCommands/code', params => {
             const instruction = PromptString.unsafe_fromUserQuery(params.instruction)
             const args: ExecuteEditArguments = {
-<<<<<<< HEAD
-                configuration: { instruction, model: params.model, mode: params.mode ?? 'edit' },
-=======
-                configuration: { instruction, model: params.model ?? undefined },
->>>>>>> 8d50564f
+                configuration: {
+                    instruction,
+                    model: params.model ?? undefined,
+                    mode: params.mode ?? 'edit',
+                },
             }
             return this.createEditTask(executeEdit(args).then(task => task && { type: 'edit', task }))
         })
