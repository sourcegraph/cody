import { spawn } from 'node:child_process'
import path from 'node:path'

import type { Polly, Request } from '@pollyjs/core'
import { type CodyCommand, ModelUsage, telemetryRecorder } from '@sourcegraph/cody-shared'
import * as vscode from 'vscode'
import { StreamMessageReader, StreamMessageWriter, createMessageConnection } from 'vscode-jsonrpc/node'
import packageJson from '../../vscode/package.json'

import {
    type AuthStatus,
    type BillingCategory,
    type BillingProduct,
    FeatureFlag,
    PromptString,
    contextFiltersProvider,
    convertGitCloneURLToCodebaseName,
    featureFlagProvider,
    graphqlClient,
    isError,
    isFileURI,
    isRateLimitError,
    logDebug,
    logError,
    modelsService,
    setUserAgent,
} from '@sourcegraph/cody-shared'

import { chatHistory } from '../../vscode/src/chat/chat-view/ChatHistoryManager'
import { ChatModel } from '../../vscode/src/chat/chat-view/ChatModel'
import type { ExtensionMessage, WebviewMessage } from '../../vscode/src/chat/protocol'
import { ProtocolTextDocumentWithUri } from '../../vscode/src/jsonrpc/TextDocumentWithUri'
import type * as agent_protocol from '../../vscode/src/jsonrpc/agent-protocol'

import { mkdirSync, statSync } from 'node:fs'
import { PassThrough } from 'node:stream'
import type { Har } from '@pollyjs/persister'
<<<<<<< HEAD
import { TESTING_TELEMETRY_EXPORTER } from '@sourcegraph/cody-shared/src/telemetry-v2/TelemetryRecorderProvider'
import { type TelemetryEventParameters, TestTelemetryExporter } from '@sourcegraph/telemetry'
=======
import { copySync } from 'fs-extra'
>>>>>>> 5625034c
import levenshtein from 'js-levenshtein'
import * as uuid from 'uuid'
import type { MessageConnection } from 'vscode-jsonrpc'
import type { CommandResult } from '../../vscode/src/CommandResult'
import { loadTscRetriever } from '../../vscode/src/completions/context/retrievers/tsc/load-tsc-retriever'
import { supportedTscLanguages } from '../../vscode/src/completions/context/retrievers/tsc/supportedTscLanguages'
import type { CompletionItemID } from '../../vscode/src/completions/logger'
import { type ExecuteEditArguments, executeEdit } from '../../vscode/src/edit/execute'
import type { QuickPickInput } from '../../vscode/src/edit/input/get-input'
import { getModelOptionItems } from '../../vscode/src/edit/input/get-items/model'
import { getEditSmartSelection } from '../../vscode/src/edit/utils/edit-selection'
import type { ExtensionClient, ExtensionObjects } from '../../vscode/src/extension-client'
import { IndentationBasedFoldingRangeProvider } from '../../vscode/src/lsp/foldingRanges'
import type { FixupActor, FixupFileCollection } from '../../vscode/src/non-stop/roles'
import type { FixupControlApplicator } from '../../vscode/src/non-stop/strategies'
import { AgentWorkspaceEdit } from '../../vscode/src/testutils/AgentWorkspaceEdit'
import { emptyEvent } from '../../vscode/src/testutils/emptyEvent'
import { AgentFixupControls } from './AgentFixupControls'
import { AgentProviders } from './AgentProviders'
import { AgentWebviewPanel, AgentWebviewPanels } from './AgentWebviewPanel'
import { AgentWorkspaceDocuments } from './AgentWorkspaceDocuments'
import { registerNativeWebviewHandlers, resolveWebviewView } from './NativeWebview'
import type { PollyRequestError } from './cli/command-jsonrpc-stdio'
import { codyPaths } from './codyPaths'
import { AgentGlobalState } from './global-state/AgentGlobalState'
import {
    MessageHandler,
    type RequestCallback,
    type RequestMethodName,
    type RpcMessageHandler,
} from './jsonrpc-alias'
import { getLanguageForFileName } from './language'
import type {
    AutocompleteItem,
    ClientInfo,
    CodyError,
    CustomCommandResult,
    EditTask,
    ExtensionConfiguration,
    GetDocumentsParams,
    GetDocumentsResult,
    GetFoldingRangeResult,
    ProtocolCommand,
    ProtocolTextDocument,
    TextEdit,
} from './protocol-alias'
import * as vscode_shim from './vscode-shim'
import { vscodeLocation, vscodeRange } from './vscode-type-converters'

const inMemorySecretStorageMap = new Map<string, string>()

/** The VS Code extension's `activate` function. */
type ExtensionActivate = (
    context: vscode.ExtensionContext,
    extensionClient?: ExtensionClient
) => Promise<unknown>

// In certs.js, we run `win-ca` to install self-signed certificates.  The
// `win-ca` package needs access to a "roots.exe" file, which we bundle
// alongside the agent as 'win-ca-roots.exe'. In VS Code, we use
// `vscode.ExtensionContext.extensionUri` to discover the location of this file.
// In the agent, we assume this file is placed next to the bundled `index.js`
// file, and we copy it over to the `extensionPath` so the VS Code logic works
// without changes.
function copyExtensionRelativeResources(extensionPath: string, extensionClient: ExtensionClient): void {
    const copySources = (relativeSource: string): void => {
        const source = path.join(__dirname, relativeSource)
        const target = path.join(extensionPath, 'dist', relativeSource)
        try {
            const stat = statSync(source)
            if (!(stat.isFile() || stat.isDirectory())) {
                return
            }
        } catch {
            logDebug('copyExtensionRelativeResources', `Failed to find ${source}, skipping copy`)
            return
        }
        try {
            mkdirSync(path.dirname(target), { recursive: true })
            // This is preferred over node:fs.copyFileSync because fs-extra's use of graceful-fs
            // handles certain timing failures on windows machines.
            copySync(source, target)
        } catch (err) {
            logDebug('copyExtensionRelativeResources', `Failed to copy ${source} to dist ${target}`, err)
        }
    }
    copySources('win-ca-roots.exe')
    if (extensionClient.capabilities?.webview === 'native') {
        copySources('webviews')
    }
}

export async function initializeVscodeExtension(
    workspaceRoot: vscode.Uri,
    extensionActivate: ExtensionActivate,
    extensionClient: ExtensionClient,
    globalState: AgentGlobalState
): Promise<void> {
    const paths = codyPaths()
    const extensionPath = paths.config
    copyExtensionRelativeResources(extensionPath, extensionClient)

    const context: vscode.ExtensionContext = {
        asAbsolutePath(relativePath) {
            return path.resolve(workspaceRoot.fsPath, relativePath)
        },
        environmentVariableCollection: {} as any,
        extension: {} as any,
        extensionMode: {} as any,
        // Placeholder string values for extension path/uri. These are only used
        // to resolve paths to icon in the UI. They need to have compatible
        // types but don't have to point to a meaningful path/URI.
        extensionPath,
        extensionUri: vscode.Uri.file(paths.config),
        globalState,
        logUri: vscode.Uri.file(paths.log),
        logPath: paths.log,
        secrets: {
            onDidChange: emptyEvent(),
            get(key) {
                return Promise.resolve(inMemorySecretStorageMap.get(key))
            },
            store(key, value) {
                inMemorySecretStorageMap.set(key, value)
                return Promise.resolve()
            },
            delete() {
                return Promise.resolve()
            },
        },
        storageUri: vscode.Uri.file(paths.data),
        subscriptions: [],

        workspaceState: {} as any,
        globalStorageUri: vscode.Uri.file(paths.data),
        storagePath: paths.data,
        globalStoragePath: vscode.Uri.file(paths.data).fsPath,
    }

    await extensionActivate(context, extensionClient)
}

export async function newAgentClient(
    clientInfo: ClientInfo & {
        codyAgentPath?: string
        inheritStderr?: boolean
        extraEnvVariables?: Record<string, string>
    }
): Promise<InitializedClient> {
    const asyncHandler = async (reject: (reason?: any) => void): Promise<InitializedClient> => {
        const nodeArguments = process.argv0.endsWith('node')
            ? ['--enable-source-maps', ...process.argv.slice(1, 2)]
            : []
        nodeArguments.push('api', 'jsonrpc-stdio')
        const arg0 = clientInfo.codyAgentPath ?? process.argv[0]
        const args = clientInfo.codyAgentPath ? [] : nodeArguments
        const child = spawn(arg0, args, {
            env: {
                ...clientInfo.extraEnvVariables,
                ENABLE_SENTRY: 'false',
                ...process.env,
            },
        })
        child.on('error', error => reject?.(error))
        child.on('exit', code => {
            if (code !== 0) {
                reject?.(new Error(`exit: ${code}`))
            }
        })

        if (clientInfo.inheritStderr) {
            child.stderr.pipe(process.stderr)
        }

        const conn = createMessageConnection(
            new StreamMessageReader(child.stdout),
            new StreamMessageWriter(child.stdin)
        )
        const serverHandler = new MessageHandler(conn)
        serverHandler.registerNotification('debug/message', params => {
            console.error(`${params.channel}: ${params.message}`)
        })
        serverHandler.registerRequest('window/showMessage', async (params): Promise<null> => {
            console.log(`window/showMessage: ${JSON.stringify(params, null, 2)}`)
            return null
        })
        conn.listen()
        serverHandler.conn.onClose(() => reject())
        const serverInfo = await serverHandler.request('initialize', clientInfo)
        serverHandler.notify('initialized', null)
        return { client: serverHandler, serverInfo }
    }
    return new Promise<InitializedClient>((resolve, reject) => {
        asyncHandler(reject).then(
            handler => resolve(handler),
            error => reject(error)
        )
    })
}
export interface InitializedClient {
    serverInfo: agent_protocol.ServerInfo
    client: RpcMessageHandler
}

export async function newEmbeddedAgentClient(
    clientInfo: ClientInfo,
    extensionActivate: ExtensionActivate
): Promise<InitializedClient & { agent: Agent; messageHandler: MessageHandler }> {
    process.env.ENABLE_SENTRY = 'false'
    const serverToClient = new PassThrough()
    const clientToServer = new PassThrough()
    const serverConnection = createMessageConnection(
        new StreamMessageReader(clientToServer),
        new StreamMessageWriter(serverToClient)
    )
    const clientConnection = createMessageConnection(
        new StreamMessageReader(serverToClient),
        new StreamMessageWriter(clientToServer)
    )
    const agent = new Agent({ conn: serverConnection, extensionActivate })
    serverConnection.listen()
    const messageHandler = new MessageHandler(clientConnection)
    clientConnection.listen()
    agent.registerNotification('debug/message', params => {
        console.error(`${params.channel}: ${params.message}`)
    })
    const client = agent.clientForThisInstance()
    const serverInfo = await client.request('initialize', clientInfo)
    client.notify('initialized', null)
    return { agent, serverInfo, client, messageHandler }
}

export function errorToCodyError(error?: Error): CodyError | undefined {
    return error
        ? {
              message: error.message,
              stack: error.stack,
              cause: error.cause instanceof Error ? errorToCodyError(error.cause) : undefined,
          }
        : undefined
}

export class Agent extends MessageHandler implements ExtensionClient {
    // Used to track background work of the extension, like tree-sitter parsing.
    // In several places in the extension, we register event handler that run
    // background work (`Promise<void>` that we don't await on). We sometimes
    // need to await on these promises, for example when writing deterministic
    // tests.
    private pendingPromises = new Set<Promise<any>>()
    public codeLens = new AgentProviders<vscode.CodeLensProvider>()
    public codeAction = new AgentProviders<vscode.CodeActionProvider>()
    public workspace = new AgentWorkspaceDocuments({
        doPanic: (message: string) => {
            const panicMessage =
                '!PANIC! Client document content is out of sync with server document content'
            process.stderr.write(panicMessage)
            process.stderr.write(message + '\n')
            this.notify('debug/message', {
                channel: 'Document Sync Check',
                message: panicMessage + '\n' + message,
            })
        },
        edit: (uri, callback, options) => {
            if (this.clientInfo?.capabilities?.edit !== 'enabled') {
                logDebug('CodyAgent', 'client does not support operation: textDocument/edit')
                return Promise.resolve(false)
            }
            const edits: TextEdit[] = []
            callback({
                delete(location) {
                    edits.push({
                        type: 'delete',
                        range: location,
                    })
                },
                insert(location, value) {
                    edits.push({
                        type: 'insert',
                        position: location,
                        value,
                    })
                },
                replace(location, value) {
                    edits.push({
                        type: 'replace',
                        range:
                            location instanceof vscode.Position
                                ? new vscode.Range(location, location)
                                : location,
                        value,
                    })
                },
                setEndOfLine(): void {
                    throw new Error('Not implemented')
                },
            })
            return this.request('textDocument/edit', {
                uri: uri.toString(),
                edits,
                options,
            })
        },
    })

    public webPanels = new AgentWebviewPanels()
    public webviewViewProviders = new Map<string, vscode.WebviewViewProvider>()

    private authenticationPromise: Promise<AuthStatus | undefined> = Promise.resolve(undefined)

    private clientInfo: ClientInfo | null = null

    private globalState: AgentGlobalState | null = null

    constructor(
        private readonly params: {
            polly?: Polly | undefined
            networkRequests?: Request[]
            requestErrors?: PollyRequestError[]
            conn: MessageConnection
            extensionActivate: ExtensionActivate
        }
    ) {
        super(params.conn)
        vscode_shim.setAgent(this)
        this.registerRequest('initialize', async clientInfo => {
            vscode.languages.registerFoldingRangeProvider(
                '*',
                new IndentationBasedFoldingRangeProvider()
            )
            this.globalState = this.newGlobalState(clientInfo)

            if (clientInfo.capabilities && clientInfo.capabilities?.webview === undefined) {
                // Make it possible to do `capabilities.webview === 'agentic'`
                clientInfo.capabilities.webview = 'agentic'
            }

            if (clientInfo.extensionConfiguration?.baseGlobalState) {
                for (const key in clientInfo.extensionConfiguration.baseGlobalState) {
                    const value = clientInfo.extensionConfiguration.baseGlobalState[key]
                    this.globalState?.update(key, value)
                }
            }
            this.workspace.workspaceRootUri = vscode.Uri.parse(clientInfo.workspaceRootUri)
            vscode_shim.setWorkspaceDocuments(this.workspace)
            if (clientInfo.capabilities?.codeActions === 'enabled') {
                vscode_shim.onDidRegisterNewCodeActionProvider(codeActionProvider => {
                    this.codeAction.addProvider(codeActionProvider, undefined)
                })
                vscode_shim.onDidUnregisterNewCodeActionProvider(codeActionProvider =>
                    this.codeAction.removeProvider(codeActionProvider)
                )
            }
            if (clientInfo.capabilities?.codeLenses === 'enabled') {
                vscode_shim.onDidRegisterNewCodeLensProvider(codeLensProvider => {
                    this.codeLens.addProvider(
                        codeLensProvider,
                        codeLensProvider.onDidChangeCodeLenses?.(() => this.updateCodeLenses())
                    )
                    this.updateCodeLenses()
                })
                vscode_shim.onDidUnregisterNewCodeLensProvider(codeLensProvider =>
                    this.codeLens.removeProvider(codeLensProvider)
                )
            }
            if (clientInfo.capabilities?.ignore === 'enabled') {
                contextFiltersProvider.onContextFiltersChanged(() => {
                    // Forward policy change notifications to the client.
                    this.notify('ignore/didChange', null)
                })
            }
            if (process.env.CODY_DEBUG === 'true') {
                console.error(
                    `Cody Agent: handshake with client '${clientInfo.name}' (version '${clientInfo.version}') at workspace root path '${clientInfo.workspaceRootUri}'\n`
                )
            }

            vscode_shim.setClientInfo(clientInfo)
            this.clientInfo = clientInfo
            setUserAgent(`${clientInfo?.name} / ${clientInfo?.version}`)

            this.workspace.workspaceRootUri = clientInfo.workspaceRootUri
                ? vscode.Uri.parse(clientInfo.workspaceRootUri)
                : vscode.Uri.from({
                      scheme: 'file',
                      path: clientInfo.workspaceRootPath ?? undefined,
                  })

            try {
                await initializeVscodeExtension(
                    this.workspace.workspaceRootUri,
                    params.extensionActivate,
                    this,
                    this.globalState
                )

                this.authenticationPromise = clientInfo.extensionConfiguration
                    ? this.handleConfigChanges(clientInfo.extensionConfiguration, {
                          forceAuthentication: true,
                      })
                    : this.authStatus()
                const authStatus = await this.authenticationPromise

                const webviewKind = clientInfo.capabilities?.webview || 'agentic'
                const nativeWebviewConfig = clientInfo.capabilities?.webviewNativeConfig
                if (webviewKind === 'native') {
                    if (!nativeWebviewConfig) {
                        throw new Error(
                            'client configured with webview "native" must set webviewNativeConfig'
                        )
                    }
                    registerNativeWebviewHandlers(
                        this,
                        nativeWebviewConfig.rootDir
                            ? vscode.Uri.parse(nativeWebviewConfig.rootDir, true)
                            : vscode.Uri.file(codyPaths().config + '/dist'),
                        nativeWebviewConfig
                    )
                } else {
                    this.registerWebviewHandlers()
                }

                return {
                    name: 'cody-agent',
                    authenticated: authStatus?.authenticated,
                    codyEnabled: authStatus?.siteHasCodyEnabled,
                    codyVersion: authStatus?.siteVersion,
                    authStatus,
                }
            } catch (error) {
                console.error(
                    `Cody Agent: failed to initialize VSCode extension at workspace root path '${clientInfo.workspaceRootUri}': ${error}\n`
                )
                process.exit(1)
            }
        })

        this.registerNotification('initialized', () => {})

        this.registerRequest('shutdown', async () => {
            if (this?.params?.polly) {
                this.params.polly.disconnectFrom('node-http')
                await this.params.polly.stop()
            }
            return null
        })

        this.registerNotification('exit', () => {
            process.exit(0)
        })

        this.registerNotification('workspaceFolder/didChange', async ({ uris }) => {
            const oldWorkspaceFolders = vscode_shim.workspaceFolders
            const newWorkspaceFolders = vscode_shim.setWorkspaceFolders(
                uris.map(uri => vscode.Uri.parse(uri))
            )

            const added = newWorkspaceFolders.filter(
                newWf =>
                    !oldWorkspaceFolders.some(oldWf => oldWf.uri.toString() === newWf.uri.toString())
            )
            const removed = oldWorkspaceFolders.filter(
                oldWf =>
                    !newWorkspaceFolders.some(newWf => newWf.uri.toString() === oldWf.uri.toString())
            )

            this.pushPendingPromise(
                vscode_shim.onDidChangeWorkspaceFolders.cody_fireAsync({ added, removed })
            )
        })

        this.registerNotification('textDocument/didFocus', (document: ProtocolTextDocument) => {
            const documentWithUri = ProtocolTextDocumentWithUri.fromDocument(document)
            this.workspace.setActiveTextEditor(
                this.workspace.newTextEditor(this.workspace.loadDocument(documentWithUri))
            )
            this.pushPendingPromise(this.workspace.fireVisibleTextEditorsDidChange())
        })

        this.registerNotification('textDocument/didOpen', document => {
            const documentWithUri = ProtocolTextDocumentWithUri.fromDocument(document)
            const textDocument = this.workspace.loadDocument(documentWithUri)
            vscode_shim.onDidOpenTextDocument.fire(textDocument)
            this.pushPendingPromise(this.workspace.fireVisibleTextEditorsDidChange())
            this.workspace.setActiveTextEditor(this.workspace.newTextEditor(textDocument))
        })

        this.registerNotification('textDocument/didChange', async document => {
            this.handleDocumentChange(document)
        })

        this.registerRequest('textDocument/change', async document => {
            // We don't await the promise here, as it's got a fragile implicit contract.
            // Call testing/awaitPendingPromises if you want to wait for changes to settle.
            this.handleDocumentChange(document)
            return { success: true }
        })

        this.registerNotification('textDocument/didClose', document => {
            const documentWithUri = ProtocolTextDocumentWithUri.fromDocument(document)
            const oldDocument = this.workspace.getDocument(documentWithUri.uri)
            if (oldDocument) {
                this.workspace.deleteDocument(documentWithUri.uri)
                vscode_shim.onDidCloseTextDocument.fire(oldDocument)
            }
            this.pushPendingPromise(this.workspace.fireVisibleTextEditorsDidChange())
        })

        this.registerNotification('textDocument/didSave', async params => {
            const uri = vscode.Uri.parse(params.uri)
            const document = await this.workspace.openTextDocument(uri)
            vscode_shim.onDidSaveTextDocument.fire(document)
        })

        this.registerNotification('extensionConfiguration/didChange', config => {
            this.authenticationPromise = this.handleConfigChanges(config)
        })

        this.registerRequest('extensionConfiguration/change', async config => {
            this.authenticationPromise = this.handleConfigChanges(config)
            const result = await this.authenticationPromise
            return result ?? null
        })

        this.registerRequest('extensionConfiguration/status', async () => {
            const result = await this.authenticationPromise
            return result ?? null
        })

        this.registerRequest('extensionConfiguration/getSettingsSchema', async () => {
            return JSON.stringify({
                $schema: 'http://json-schema.org/draft-07/schema#',
                title: 'Schema for Cody settings in the Cody VSCode Extension.',
                description: 'This prevents invalid Cody specific configuration in the settings file.',
                type: 'object',
                allOf: [{ $ref: 'https://json.schemastore.org/package' }],
                properties: packageJson.contributes.configuration.properties,
            })
        })

        this.registerNotification('progress/cancel', ({ id }) => {
            const token = vscode_shim.progressBars.get(id)
            if (token) {
                token.cancel()
            } else {
                console.error(`progress/cancel: unknown ID ${id}`)
            }
        })

        // Store in-memory copy of the most recent Code action
        const codeActionById = new Map<string, vscode.CodeAction>()
        this.registerAuthenticatedRequest('codeActions/provide', async (params, token) => {
            codeActionById.clear()
            const document = this.workspace.getDocument(vscode.Uri.parse(params.location.uri))
            if (!document) {
                throw new Error(`codeActions/provide: document not found for ${params.location.uri}`)
            }
            const codeActions: agent_protocol.ProtocolCodeAction[] = []
            const diagnostics = vscode.languages.getDiagnostics(document.uri)
            for (const providers of this.codeAction.providers()) {
                const result = await providers.provideCodeActions(
                    document,
                    vscodeRange(params.location.range),
                    {
                        diagnostics,
                        only: undefined,
                        triggerKind:
                            params.triggerKind === 'Automatic'
                                ? vscode.CodeActionTriggerKind.Automatic
                                : vscode.CodeActionTriggerKind.Invoke,
                    },
                    token
                )
                for (const vscAction of result ?? []) {
                    if (vscAction instanceof vscode.CodeAction) {
                        const diagnostics: agent_protocol.ProtocolDiagnostic[] = []
                        for (const diagnostic of vscAction.diagnostics ?? []) {
                            diagnostics.push({
                                location: {
                                    uri: document.uri.toString(),
                                    range: diagnostic.range,
                                },
                                severity: 'error',
                                source: diagnostic.source,
                                message: diagnostic.message,
                            })
                        }
                        const id = uuid.v4()
                        const codeAction: agent_protocol.ProtocolCodeAction = {
                            id,
                            title: vscAction.title,
                            commandID: vscAction.command?.command,
                            diagnostics,
                        }
                        codeActionById.set(id, vscAction)
                        codeActions.push(codeAction)
                    }
                }
            }
            return { codeActions }
        })

        this.registerAuthenticatedRequest('codeActions/trigger', async ({ id }) => {
            const codeAction = codeActionById.get(id)
            if (!codeAction || !codeAction.command) {
                throw new Error(`codeActions/trigger: unknown ID ${id}`)
            }
            const args: ExecuteEditArguments = codeAction.command.arguments?.[0]
            if (!args) {
                throw new Error(`codeActions/trigger: no arguments for ID ${id}`)
            }
            return this.createEditTask(
                executeEdit(args).then<CommandResult | undefined>(task => ({
                    type: 'edit',
                    task,
                }))
            )
        })

        this.registerAuthenticatedRequest('diagnostics/publish', async params => {
            const result = new Map<vscode_shim.UriString, vscode.Diagnostic[]>()
            for (const diagnostic of params.diagnostics) {
                const location = vscodeLocation(diagnostic.location)

                const diagnostics = result.get(vscode_shim.UriString.fromUri(location.uri)) ?? []

                const relatedInformation: vscode.DiagnosticRelatedInformation[] = []
                for (const related of diagnostic.relatedInformation ?? []) {
                    relatedInformation.push({
                        location: vscodeLocation(related.location),
                        message: related.message,
                    })
                }
                diagnostics.push({
                    message: diagnostic.message,
                    range: location.range,
                    severity: vscode.DiagnosticSeverity.Error,
                    code: diagnostic.code ?? undefined,
                    source: diagnostic.source ?? undefined,
                    relatedInformation,
                })
                //this ensures it's added to the map if it didn't already
                result.set(vscode_shim.UriString.fromUri(location.uri), diagnostics)
            }
            vscode_shim.diagnostics.publish(result)
            return null
        })

        this.registerAuthenticatedRequest('testing/diagnostics', async params => {
            const uri = vscode.Uri.parse(params.uri)
            const language = getLanguageForFileName(uri.fsPath)
            const retriever = loadTscRetriever()
            if (!isFileURI(uri) || !supportedTscLanguages.has(language) || !retriever) {
                throw new Error(`testing/diagnostics: unsupported file type ${language} for URI ${uri}`)
            }
            const diagnostics = retriever.diagnostics(uri)
            return { diagnostics }
        })

        this.registerAuthenticatedRequest('testing/awaitPendingPromises', async () => {
            if (!(vscode_shim.isTesting || vscode_shim.isIntegrationTesting)) {
                throw new Error(
                    'testing/awaitPendingPromises can only be called from tests. ' +
                        'To fix this problem, set the environment variable CODY_SHIM_TESTING=true.'
                )
            }
            await Promise.all(this.pendingPromises.values())
            return null
        })

        this.registerAuthenticatedRequest('testing/memoryUsage', async () => {
            if (!global.gc) {
                throw new Error('testing/memoryUsage requires running node with --expose-gc')
            }
            global.gc()
            return { usage: process.memoryUsage() }
        })

        this.registerAuthenticatedRequest('testing/networkRequests', async () => {
            const requests = this.params.networkRequests ?? []
            return {
                requests: requests.map(req => ({ url: req.url, body: req.body })),
            }
        })
        this.registerAuthenticatedRequest('testing/closestPostData', async ({ url, postData }) => {
            const polly = this.params.polly
            let closestDistance = Number.MAX_VALUE
            let closest = ''
            if (!polly) {
                throw new Error('testing/closestPostData: Polly is not enabled')
            }
            // @ts-ignore
            const persister = polly.persister._cache as Map<string, Promise<Har>>
            for (const [, har] of persister) {
                for (const entry of (await har)?.log?.entries ?? []) {
                    if (entry.request.url !== url) {
                        continue
                    }
                    const entryPostData = entry.request.postData?.text ?? ''
                    const distance = levenshtein(postData, entryPostData)
                    if (distance < closestDistance) {
                        closest = entryPostData
                        closestDistance = distance
                    }
                }
            }
            return { closestBody: closest }
        })
        this.registerAuthenticatedRequest('testing/exportedTelemetryEvents', async () => {
            const events = TESTING_TELEMETRY_EXPORTER.getExported()
            return {
                events: events.map(event => ({
                    feature: event.feature,
                    action: event.action,
                    source: {
                        client: event.source.client,
                        clientVersion: event.source.clientVersion ?? '',
                    },
                    parameters: Object.fromEntries(
                        Object.entries(event.parameters || {}).map(([key, value]) => [
                            key,
                            Number(value),
                        ])
                    ),
                    timestamp: event.timestamp,
                    // TODO add billing metadata
                    testOnlyAnonymousUserID: event.testOnlyAnonymousUserID,
                })),
            }
        })
        this.registerAuthenticatedRequest('testing/requestErrors', async () => {
            const requests = this.params.requestErrors ?? []
            return {
                errors: requests.map(({ request, error }) => ({
                    url: request.url,
                    error,
                })),
            }
        })
        this.registerAuthenticatedRequest('testing/progress', async ({ title }) => {
            const thenable = await vscode.window.withProgress(
                {
                    title: 'testing/progress',
                    location: vscode.ProgressLocation.Notification,
                    cancellable: true,
                },
                progress => {
                    progress.report({ message: 'message1' })
                    progress.report({ increment: 50 })
                    progress.report({ increment: 50 })
                    return Promise.resolve({ result: `Hello ${title}` })
                }
            )
            return thenable
        })

        this.registerAuthenticatedRequest('testing/progressCancelation', async ({ title }) => {
            const message = await vscode.window.withProgress<string>(
                {
                    title: 'testing/progressCancelation',
                    location: vscode.ProgressLocation.Notification,
                    cancellable: true,
                },
                (progress, token) => {
                    return new Promise<string>((resolve, reject) => {
                        token.onCancellationRequested(() => {
                            progress.report({
                                message: 'before resolution',
                            })
                            resolve(`request with title '${title}' cancelled`)
                            progress.report({
                                message: 'after resolution',
                            })
                        })
                        setTimeout(
                            () =>
                                reject(
                                    new Error(
                                        'testing/progressCancelation did not resolve within 5 seconds. ' +
                                            'To fix this problem, send a progress/cancel notification with the same ID ' +
                                            'as the progress/start notification with title "testing/progressCancelation"'
                                    )
                                ),
                            5_000
                        )
                    })
                }
            )
            return { result: message }
        })

        this.registerAuthenticatedRequest('testing/reset', async () => {
            await this.workspace.reset()
<<<<<<< HEAD
            globalState.reset()
            // reset the telemetry recorded events
            TESTING_TELEMETRY_EXPORTER.reset()
=======
            this.globalState?.reset()
>>>>>>> 5625034c
            return null
        })

        this.registerAuthenticatedRequest(
            'testing/workspaceDocuments',
            async (params: GetDocumentsParams): Promise<GetDocumentsResult> => {
                const uris = params?.uris ?? this.workspace.allDocuments().map(doc => doc.uri.toString())

                const documents: ProtocolTextDocument[] = []

                for (const uri of uris) {
                    const document = this.workspace.getDocument(vscode.Uri.parse(uri))
                    if (document) {
                        documents.push({
                            uri: document.uri.toString(),
                            content: document.content ?? undefined,
                            selection: document.protocolDocument?.selection ?? undefined,
                        })
                    }
                }
                return { documents }
            }
        )
        TESTING_TELEMETRY_EXPORTER.delegate = new TestTelemetryExporter()

        this.registerAuthenticatedRequest('command/execute', async params => {
            await vscode.commands.executeCommand(params.command, ...(params.arguments ?? []))
        })

        this.registerAuthenticatedRequest('customCommands/list', async () => {
            const commands = await vscode.commands.executeCommand('cody.commands.get-custom-commands')
            return (commands as CodyCommand[]) ?? []
        })

        this.registerAuthenticatedRequest('testing/autocomplete/completionEvent', async params => {
            const provider = await vscode_shim.completionProvider()

            return provider.getTestingCompletionEvent(params.completionID as CompletionItemID)
        })

        this.registerAuthenticatedRequest('autocomplete/execute', async (params, token) => {
            const provider = await vscode_shim.completionProvider()
            if (!provider) {
                logError('Agent', 'autocomplete/execute', 'Completion provider is not initialized')
                return { items: [] }
            }
            const uri =
                typeof params.uri === 'string'
                    ? vscode.Uri.parse(params.uri)
                    : params?.filePath
                      ? vscode.Uri.file(params.filePath)
                      : undefined
            if (!uri) {
                logError(
                    'Agent',
                    'autocomplete/execute',
                    `No uri provided for autocomplete request ${JSON.stringify(
                        params
                    )}. To fix this problem, set the 'uri' property.`
                )
                return { items: [] }
            }
            const document = this.workspace.getDocument(uri)
            if (!document) {
                logError(
                    'Agent',
                    'autocomplete/execute',
                    'No document found for file path',
                    params.uri,
                    [...this.workspace.allUris()]
                )
                return { items: [] }
            }

            try {
                if (params.triggerKind === 'Invoke') {
                    await provider?.manuallyTriggerCompletion?.()
                }

                const result = await provider.provideInlineCompletionItems(
                    document,
                    new vscode.Position(params.position.line, params.position.character),
                    {
                        triggerKind:
                            vscode.InlineCompletionTriggerKind[params.triggerKind ?? 'Automatic'],
                        selectedCompletionInfo:
                            params.selectedCompletionInfo?.text === undefined ||
                            params.selectedCompletionInfo?.text === null
                                ? undefined
                                : {
                                      text: params.selectedCompletionInfo.text,
                                      range: new vscode.Range(
                                          params.selectedCompletionInfo.range.start.line,
                                          params.selectedCompletionInfo.range.start.character,
                                          params.selectedCompletionInfo.range.end.line,
                                          params.selectedCompletionInfo.range.end.character
                                      ),
                                  },
                    },
                    token
                )

                const items: AutocompleteItem[] =
                    result?.items.flatMap(({ insertText, range, id }) =>
                        typeof insertText === 'string' && range !== undefined
                            ? [{ id, insertText, range }]
                            : []
                    ) ?? []

                return { items, completionEvent: result?.completionEvent }
            } catch (error) {
                if (isRateLimitError(error)) {
                    throw error
                }
                return Promise.reject(error)
            }
        })

        this.registerNotification('autocomplete/completionAccepted', async ({ completionID }) => {
            const provider = await vscode_shim.completionProvider()
            await provider.handleDidAcceptCompletionItem(completionID as CompletionItemID)
        })

        this.registerNotification('autocomplete/completionSuggested', async ({ completionID }) => {
            const provider = await vscode_shim.completionProvider()
            provider.unstable_handleDidShowCompletionItem(completionID as CompletionItemID)
        })

        this.registerAuthenticatedRequest('graphql/getRepoIds', async ({ names, first }) => {
            const repos = await graphqlClient.getRepoIds(names, first)
            if (isError(repos)) {
                throw repos
            }
            return { repos }
        })
        this.registerAuthenticatedRequest('graphql/currentUserId', async () => {
            const id = await graphqlClient.getCurrentUserId()
            if (typeof id === 'string') {
                return id
            }

            throw id
        })

        this.registerAuthenticatedRequest('graphql/currentUserIsPro', async () => {
            const res = await graphqlClient.getCurrentUserCodyProEnabled()
            if (res instanceof Error) {
                throw res
            }

            return res.codyProEnabled
        })

        this.registerAuthenticatedRequest('graphql/getCurrentUserCodySubscription', async () => {
            const res = await graphqlClient.getCurrentUserCodySubscription()
            if (res instanceof Error) {
                throw res
            }

            return res
        })

        this.registerAuthenticatedRequest('telemetry/recordEvent', async event => {
            telemetryRecorder.recordEvent(
                // 👷 HACK: We have no control over what gets sent over JSON RPC,
                // so we depend on client implementations to give type guidance
                // to ensure that we don't accidentally share arbitrary,
                // potentially sensitive string values. In this RPC handler,
                // when passing the provided event to the TelemetryRecorder
                // implementation, we forcibly cast all the inputs below
                // (feature, action, parameters) into known types (strings
                // 'feature', 'action', 'key') so that the recorder will accept
                // it. DO NOT do this elsewhere!
                event.feature as 'feature',
                event.action as 'action',
                event.parameters as TelemetryEventParameters<
                    { key: number },
                    BillingProduct,
                    BillingCategory
                >
            )
            return Promise.resolve(null)
        })

        /**
         * @deprecated use 'telemetry/recordEvent' instead.
         */
        this.registerAuthenticatedRequest('graphql/logEvent', async event => {
            if (typeof event.argument === 'object') {
                event.argument = JSON.stringify(event.argument)
            }
            if (typeof event.publicArgument === 'object') {
                event.publicArgument = JSON.stringify(event.publicArgument)
            }
            await graphqlClient.logEvent(event, 'connected-instance-only')
            return null
        })

        this.registerRequest('graphql/getRepoIdIfEmbeddingExists', () => {
            return Promise.resolve(null)
        })

        this.registerRequest('graphql/getRepoId', async ({ repoName }) => {
            const result = await graphqlClient.getRepoId(repoName)
            if (result instanceof Error) {
                console.error('getRepoId', result)
            }
            return typeof result === 'string' ? result : null
        })

        this.registerAuthenticatedRequest('git/codebaseName', ({ url }) => {
            const result = convertGitCloneURLToCodebaseName(url)
            return Promise.resolve(typeof result === 'string' ? result : null)
        })

        this.registerNotification('autocomplete/clearLastCandidate', async () => {
            const provider = await vscode_shim.completionProvider()
            if (!provider) {
                console.log('Completion provider is not initialized: unable to clear last candidate')
            }
            provider.clearLastCandidate()
        })

        this.registerAuthenticatedRequest('webview/didDispose', ({ id }) => {
            const panel = this.webPanels.panels.get(id)
            if (!panel) {
                console.log(`No panel with id ${id} found`)
                return Promise.resolve(null)
            }
            panel.dispose()
            return Promise.resolve(null)
        })

        // The arguments to pass to the command to make sure edit commands would also run in chat mode
        const commandArgs = [{ source: 'editor' }]

        this.registerAuthenticatedRequest('commands/explain', () => {
            return this.createChatPanel(
                vscode.commands.executeCommand('cody.command.explain-code', commandArgs)
            )
        })

        this.registerAuthenticatedRequest('commands/test', () => {
            return this.createChatPanel(
                vscode.commands.executeCommand('cody.command.generate-tests', commandArgs)
            )
        })

        this.registerAuthenticatedRequest('editCommands/test', () => {
            return this.createEditTask(
                vscode.commands.executeCommand<CommandResult | undefined>('cody.command.unit-tests')
            )
        })

        this.registerAuthenticatedRequest('editTask/accept', async ({ id }) => {
            this.fixups?.accept(id)
            return null
        })

        this.registerAuthenticatedRequest('editTask/undo', async ({ id }) => {
            this.fixups?.undo(id)
            return null
        })

        this.registerAuthenticatedRequest('editTask/cancel', async ({ id }) => {
            this.fixups?.cancel(id)
            return null
        })

        this.registerAuthenticatedRequest('editTask/getTaskDetails', async ({ id }) => {
            const task = this.fixups?.getTask(id)
            if (task) {
                return AgentFixupControls.serialize(task)
            }

            return Promise.reject(`No task with id ${id}`)
        })

        this.registerAuthenticatedRequest('editTask/retry', params => {
            const instruction = PromptString.unsafe_fromUserQuery(params.instruction)
            const models = getModelOptionItems(modelsService.getModels(ModelUsage.Edit), true)
            const previousInput: QuickPickInput = {
                instruction: instruction,
                userContextFiles: [],
                model: models.find(item => item.modelTitle === params.model)?.model ?? models[0].model,
                range: vscodeRange(params.range),
                intent: 'edit',
                mode: params.mode,
            }

            if (!this.fixups) return Promise.reject()
            const retryResult = this.fixups.retry(params.id, previousInput)
            return this.createEditTask(retryResult.then(task => task && { type: 'edit', task }))
        })

        this.registerAuthenticatedRequest(
            'editTask/getFoldingRanges',
            async (params): Promise<GetFoldingRangeResult> => {
                const uri = vscode.Uri.parse(params.uri)
                const vscodeRange = new vscode.Range(
                    params.range.start.line,
                    params.range.start.character,
                    params.range.end.line,
                    params.range.end.character
                )
                const document = this.workspace.getDocument(uri)
                if (!document) {
                    logError(
                        'Agent',
                        'editTask/getFoldingRanges',
                        'No document found for file path',
                        params.uri,
                        [...this.workspace.allUris()]
                    )
                    return Promise.resolve({ range: vscodeRange })
                }
                const range = await getEditSmartSelection(document, vscodeRange, {})
                return { range }
            }
        )

        this.registerAuthenticatedRequest('editCommands/code', params => {
            const instruction = PromptString.unsafe_fromUserQuery(params.instruction)
            const args: ExecuteEditArguments = {
                configuration: {
                    instruction,
                    model: params.model ?? undefined,
                    mode: params.mode ?? 'edit',
                },
            }
            return this.createEditTask(executeEdit(args).then(task => task && { type: 'edit', task }))
        })

        this.registerAuthenticatedRequest('editCommands/document', () => {
            return this.createEditTask(
                vscode.commands.executeCommand<CommandResult | undefined>('cody.command.document-code')
            )
        })

        this.registerAuthenticatedRequest('commands/smell', () => {
            return this.createChatPanel(
                vscode.commands.executeCommand('cody.command.smell-code', commandArgs)
            )
        })

        this.registerAuthenticatedRequest('commands/custom', ({ key }) => {
            return this.executeCustomCommand(
                vscode.commands.executeCommand<CommandResult | undefined>(
                    'cody.action.command',
                    key,
                    commandArgs
                )
            )
        })

        this.registerAuthenticatedRequest('chat/new', async () => {
            return this.createChatPanel(
                Promise.resolve({
                    type: 'chat',
                    session: await vscode.commands.executeCommand('cody.chat.newEditorPanel'),
                })
            )
        })

        this.registerAuthenticatedRequest('chat/web/new', async () => {
            const panelId = await this.createChatPanel(
                Promise.resolve({
                    type: 'chat',
                    session: await vscode.commands.executeCommand('cody.chat.newEditorPanel'),
                })
            )

            const chatId = this.webPanels.panels.get(panelId)?.chatID ?? ''
            return { panelId, chatId }
        })

        this.registerAuthenticatedRequest('chat/sidebar/new', async () => {
            const panelId = await this.createChatPanel(
                Promise.resolve({
                    type: 'chat',
                    session: await vscode.commands.executeCommand('cody.chat.newPanel'),
                })
            )

            const chatId = this.webPanels.panels.get(panelId)?.chatID ?? ''
            return { panelId, chatId }
        })

        // TODO: JetBrains no longer uses this, consider deleting it.
        this.registerAuthenticatedRequest('chat/restore', async ({ modelID, messages, chatID }) => {
            const authStatus = await vscode.commands.executeCommand<AuthStatus>('cody.auth.status')
            modelID ??= modelsService.getDefaultChatModel() ?? ''
            const chatMessages = messages?.map(PromptString.unsafe_deserializeChatMessage) ?? []
            const chatModel = new ChatModel(modelID, chatID, chatMessages)
            await chatHistory.saveChat(authStatus, chatModel.toSerializedChatTranscript())
            return this.createChatPanel(
                Promise.resolve({
                    type: 'chat',
                    session: await vscode.commands.executeCommand('cody.chat.panel.restore', [chatID]),
                })
            )
        })

        this.registerAuthenticatedRequest('chat/models', async ({ modelUsage }) => {
            const models = modelsService.getModels(modelUsage)
            return { models }
        })

        this.registerAuthenticatedRequest('chat/export', async input => {
            const { fullHistory = false } = input ?? {}
            const authStatus = await vscode.commands.executeCommand<AuthStatus>('cody.auth.status')
            const localHistory = chatHistory.getLocalHistory(authStatus)

            if (localHistory != null) {
                return (
                    Object.entries(localHistory?.chat)
                        // Return filtered (non-empty) chats by default, but if requests has fullHistory: true
                        // return the full list of chats from the storage, empty chats included
                        .filter(
                            ([_, chatTranscript]) =>
                                chatTranscript.interactions.length > 0 || fullHistory
                        )
                        .map(([chatID, chatTranscript]) => ({
                            chatID: chatID,
                            transcript: chatTranscript,
                        }))
                )
            }

            return []
        })

        this.registerAuthenticatedRequest('chat/delete', async params => {
            await vscode.commands.executeCommand<AuthStatus>('cody.chat.history.delete', {
                id: params.chatId,
            })

            const authStatus = await vscode.commands.executeCommand<AuthStatus>('cody.auth.status')
            const localHistory = await chatHistory.getLocalHistory(authStatus)

            if (localHistory != null) {
                return Object.entries(localHistory?.chat).map(([chatID, chatTranscript]) => ({
                    chatID: chatID,
                    transcript: chatTranscript,
                }))
            }

            return []
        })

        this.registerAuthenticatedRequest('chat/remoteRepos', async ({ id }) => {
            const panel = this.webPanels.getPanelOrError(id)
            await this.receiveWebviewMessage(id, {
                command: 'context/get-remote-search-repos',
            })
            return { remoteRepos: panel.remoteRepos }
        })

        const submitOrEditHandler = async (
            { id, message }: { id: string; message: WebviewMessage },
            token: vscode.CancellationToken
        ): Promise<ExtensionMessage> => {
            if (message.command !== 'submit' && message.command !== 'edit') {
                throw new Error('Invalid message, must have a command of "submit"')
            }
            const panel = this.webPanels.getPanelOrError(id)
            if (panel.isMessageInProgress) {
                throw new Error('Message is already in progress')
            }
            const disposables: vscode.Disposable[] = []
            const result = new Promise<ExtensionMessage>((resolve, reject) => {
                disposables.push(
                    panel.onMessageInProgressDidChange(message => {
                        if (message.type === 'transcript' && !message.isMessageInProgress) {
                            resolve(message)
                        } else if (message.type !== 'transcript') {
                            reject(
                                new Error(
                                    `expected transcript message, received ${JSON.stringify(message)}`
                                )
                            )
                        }
                    })
                )
                this.receiveWebviewMessage(id, message).then(
                    () => {},
                    error => reject(error)
                )
                disposables.push(
                    token.onCancellationRequested(() => {
                        this.receiveWebviewMessage(id, {
                            command: 'abort',
                        }).then(
                            () => {},
                            error => reject(error)
                        )
                    })
                )
            })

            // TODO: capture a rate-limit error if submitting this message triggered the rate limit

            return result.finally(() => {
                vscode.Disposable.from(...disposables).dispose()
            })
        }
        this.registerAuthenticatedRequest('chat/submitMessage', submitOrEditHandler)
        this.registerAuthenticatedRequest('chat/editMessage', submitOrEditHandler)

        this.registerAuthenticatedRequest('webview/resolveWebviewView', async params => {
            await this.resolveWebviewView(params)
            return null
        })
        this.registerNotification('webview/didDisposeNative', async ({ handle }) => {
            await this.didDisposeNativeWebview(handle)
        })
        this.registerAuthenticatedRequest('webview/receiveMessage', async ({ id, message }) => {
            await this.receiveWebviewMessage(id, message)
            return null
        })
        this.registerAuthenticatedRequest(
            'webview/receiveMessageStringEncoded',
            async ({ id, messageStringEncoded }) => {
                await this.receiveWebviewMessage(id, JSON.parse(messageStringEncoded))
                return null
            }
        )

        this.registerAuthenticatedRequest('featureFlags/getFeatureFlag', async ({ flagName }) => {
            return featureFlagProvider.evaluateFeatureFlag(
                FeatureFlag[flagName as keyof typeof FeatureFlag]
            )
        })

        this.registerAuthenticatedRequest('attribution/search', async ({ id, snippet }) => {
            const panel = this.webPanels.getPanelOrError(id)
            await this.receiveWebviewMessage(id, {
                command: 'attribution-search',
                snippet,
            })
            const result = panel.popAttribution(snippet)
            return {
                error: result.error || null,
                repoNames: result?.attribution?.repositoryNames || [],
                limitHit: result?.attribution?.limitHit || false,
            }
        })

        this.registerAuthenticatedRequest('remoteRepo/has', async ({ repoName }, cancelToken) => {
            return {
                result: await this.extension.enterpriseContextFactory.repoSearcher.has(repoName),
            }
        })

        this.registerAuthenticatedRequest('remoteRepo/list', async ({ query, first, afterId }) => {
            const result = await this.extension.enterpriseContextFactory.repoSearcher.list(
                query ?? undefined,
                first,
                afterId ?? undefined
            )
            return {
                repos: result.repos,
                startIndex: result.startIndex,
                count: result.count,
                state: {
                    state: result.state,
                    error: errorToCodyError(result.lastError),
                },
            }
        })

        this.registerAuthenticatedRequest('ignore/test', async ({ uri: uriString }) => {
            const uri = vscode.Uri.parse(uriString)
            const isIgnored = await contextFiltersProvider.isUriIgnored(uri)
            return {
                policy: isIgnored ? 'ignore' : 'use',
            } as const
        })

        this.registerAuthenticatedRequest('testing/ignore/overridePolicy', async contextFilters => {
            contextFiltersProvider.setTestingContextFilters(contextFilters)
            return null
        })
    }

    private pushPendingPromise(pendingPromise: Promise<unknown>): void {
        if (vscode_shim.isTesting || vscode_shim.isIntegrationTesting) {
            this.pendingPromises.add(pendingPromise)
            pendingPromise.finally(() => this.pendingPromises.delete(pendingPromise))
        }
    }

    private newGlobalState(clientInfo: ClientInfo): AgentGlobalState {
        switch (clientInfo.capabilities?.globalState) {
            case 'server-managed':
                return new AgentGlobalState(
                    clientInfo.name,
                    clientInfo.globalStateDir ?? codyPaths().data
                )
            case 'client-managed':
                throw new Error('client-managed global state is not supported')
            default:
                return new AgentGlobalState(clientInfo.name)
        }
    }

    // ExtensionClient callbacks.

    private fixups: AgentFixupControls | undefined

    public createFixupControlApplicator(
        files: FixupActor & FixupFileCollection
    ): FixupControlApplicator {
        this.fixups = new AgentFixupControls(files, this.notify.bind(this))
        return this.fixups
    }

    public openNewDocument = async (
        _: typeof vscode.workspace,
        uri: vscode.Uri
    ): Promise<vscode.TextDocument | undefined> => {
        if (uri.scheme !== 'untitled') {
            return vscode_shim.workspace.openTextDocument(uri)
        }

        if (this.clientInfo?.capabilities?.untitledDocuments !== 'enabled') {
            const errorMessage =
                'Client does not support untitled documents. To fix this problem, set `untitledDocuments: "enabled"` in client capabilities'
            logError('Agent', 'unsupported operation', errorMessage)
            throw new Error(errorMessage)
        }

        const result = await this.request('textDocument/openUntitledDocument', {
            uri: uri.toString(),
        })
        return result ? vscode_shim.workspace.openTextDocument(result.uri) : undefined
    }

    private maybeExtension: ExtensionObjects | undefined

    public async provide(extension: ExtensionObjects): Promise<vscode.Disposable> {
        this.maybeExtension = extension

        const disposables: vscode.Disposable[] = []

        const repoSearcher = this.extension.enterpriseContextFactory.repoSearcher
        disposables.push(
            repoSearcher.onFetchStateChanged(({ state, error }) => {
                this.notify('remoteRepo/didChangeState', {
                    state,
                    error: errorToCodyError(error),
                })
            }),
            repoSearcher.onRepoListChanged(() => {
                this.notify('remoteRepo/didChange', null)
            }),
            {
                dispose: () => {
                    this.maybeExtension = undefined
                },
            }
        )

        return vscode.Disposable.from(...disposables)
    }

    get clientName(): string {
        return this.clientInfo?.name.toLowerCase() || 'uninitialized-agent'
    }

    get clientVersion(): string {
        return this.clientInfo?.version || '0.0.0'
    }

    get capabilities(): agent_protocol.ClientCapabilities | undefined {
        return this.clientInfo?.capabilities ?? undefined
    }

    /**
     * Gets provided extension objects. This may only be called after
     * registration is complete.
     */
    private get extension(): ExtensionObjects {
        if (!this.maybeExtension) {
            throw new Error('Extension registration not yet complete')
        }
        return this.maybeExtension
    }

    private codeLensToken = new vscode.CancellationTokenSource()
    /**
     * Matches VS Code codicon syntax, e.g. $(cody-logo)
     * Source: https://sourcegraph.com/github.com/microsoft/vscode@f34d4/-/blob/src/vs/base/browser/ui/iconLabel/iconLabels.ts?L9
     */
    private labelWithIconsRegex = /(\\)?\$\(([A-Za-z0-9-]+(?:~[A-Za-z]+)?)\)/g
    /**
     * Given a title, such as "$(cody-logo) Cody", returns the raw
     * title without icons and the icons matched with their respective positions.
     */
    private splitIconsFromTitle(title: string): ProtocolCommand['title'] {
        const icons: { value: string; position: number }[] = []
        const matches = [...title.matchAll(this.labelWithIconsRegex)]

        for (const match of matches) {
            if (match.index !== undefined) {
                icons.push({ value: match[0], position: match.index })
            }
        }

        return { text: title.replace(this.labelWithIconsRegex, ''), icons }
    }

    private async updateCodeLenses(): Promise<void> {
        const uri = this.workspace.activeDocumentFilePath
        if (!uri) {
            return
        }
        const document = this.workspace.getDocument(uri)
        if (!document) {
            return
        }
        this.codeLensToken.cancel()
        this.codeLensToken = new vscode.CancellationTokenSource()
        const promises: Promise<vscode.CodeLens[]>[] = []
        for (const provider of this.codeLens.providers()) {
            promises.push(this.provideCodeLenses(provider, document))
        }
        const lenses = (await Promise.all(promises)).flat()

        // VS Code supports icons in code lenses, but we cannot render these through agent.
        // We need to strip any icons from the title and provide those seperately, so the client can decide how to render them.
        const agentLenses = lenses.map(lens => {
            if (!lens.command) {
                return {
                    ...lens,
                    command: undefined,
                }
            }

            return {
                ...lens,
                command: {
                    ...lens.command,
                    title: this.splitIconsFromTitle(lens.command.title),
                },
            }
        })

        this.notify('codeLenses/display', {
            uri: uri.toString(),
            codeLenses: agentLenses,
        })
    }
    private async provideCodeLenses(
        provider: vscode.CodeLensProvider,
        document: vscode.TextDocument
    ): Promise<vscode.CodeLens[]> {
        const result = await provider.provideCodeLenses(document, this.codeLensToken.token)
        return result ?? []
    }

    private async handleConfigChanges(
        config: ExtensionConfiguration,
        params?: { forceAuthentication: boolean }
    ): Promise<AuthStatus | undefined> {
        const isAuthChange = vscode_shim.isAuthenticationChange(config)
        vscode_shim.setExtensionConfiguration(config)
        // If this is an authentication change we need to reauthenticate prior to firing events
        // that update the clients
        if (isAuthChange || params?.forceAuthentication) {
            try {
                const authStatus = await vscode_shim.commands.executeCommand<AuthStatus | undefined>(
                    'cody.agent.auth.authenticate',
                    [config]
                )
                // Critical: we need to await for the handling of `onDidChangeConfiguration` to
                // let the new credentials propagate. If we remove the statement below, then
                // autocomplete may return empty results because we can't await for the updated
                // `InlineCompletionItemProvider` to register.
                await vscode_shim.onDidChangeConfiguration.cody_fireAsync({
                    affectsConfiguration: () =>
                        // assuming the return value below only impacts performance (not
                        // functionality), we return true to always triggger the callback.
                        true,
                })
                // await new Promise<void>(resolve => setTimeout(resolve, 3_000))
                // TODO(#56621): JetBrains: persistent chat history:
                // This is a temporary workaround to ensure that a new chat panel is created and properly initialized after the auth change.
                this.webPanels.panels.clear()
                return authStatus
            } catch (error) {
                console.log('Authentication failed', error)
            }
        }
        return this.authStatus()
    }

    private async authStatus(): Promise<AuthStatus | undefined> {
        // Do explicit `await` because `executeCommand()` returns `Thenable`.
        const result = await vscode_shim.commands.executeCommand<AuthStatus | undefined>(
            'cody.auth.status'
        )
        return result
    }

    private async handleDocumentChange(document: ProtocolTextDocument) {
        const documentWithUri = ProtocolTextDocumentWithUri.fromDocument(document)
        const { document: textDocument, contentChanges } =
            this.workspace.loadDocumentWithChanges(documentWithUri)
        const textEditor = this.workspace.newTextEditor(textDocument)
        this.workspace.setActiveTextEditor(textEditor)

        if (contentChanges.length > 0) {
            this.pushPendingPromise(
                vscode_shim.onDidChangeTextDocument.cody_fireAsync({
                    document: textDocument,
                    contentChanges,
                    reason: undefined,
                })
            )
        }
        if (document.selection) {
            this.pushPendingPromise(
                vscode_shim.onDidChangeTextEditorSelection.cody_fireAsync({
                    textEditor,
                    kind: undefined,
                    selections: [textEditor.selection],
                })
            )
        }
    }

    private registerWebviewHandlers(): void {
        vscode_shim.setCreateWebviewPanel((viewType, title, showOptions, options) => {
            const panel = new AgentWebviewPanel(viewType, title, showOptions, options)
            this.webPanels.add(panel)

            panel.onDidPostMessage(message => {
                if (message.type === 'transcript') {
                    panel.chatID = message.chatID
                    for (const chatMessage of message.messages) {
                        if (chatMessage?.error?.retryAfterDate) {
                            // HACK: for some reason, `JSON.stringify()` on the
                            // date class introduced JSON-RPC parse errors in
                            // the JetBrains plugin. This solution shouldn't be
                            // necessary because `JSON.stringify()` does convert
                            // dates into string literals, but it unblocked the
                            // JetBrains plugin from updating to the new chat
                            // UI. If changing this, at least manually confirm that
                            // it works OK to get rate limit errors in JetBrains.
                            chatMessage.error.retryAfterDateString = JSON.stringify(
                                chatMessage.error.retryAfterDate
                            )
                            chatMessage.error.retryAfterDate = undefined
                        }
                    }
                    if (panel.isMessageInProgress !== message.isMessageInProgress) {
                        panel.isMessageInProgress = message.isMessageInProgress
                        panel.messageInProgressChange.fire(message)
                    }
                } else if (message.type === 'chatModels') {
                    panel.models = message.models
                } else if (message.type === 'context/remote-repos') {
                    panel.remoteRepos = message.repos
                } else if (message.type === 'errors') {
                    panel.messageInProgressChange.fire(message)
                } else if (message.type === 'attribution') {
                    panel.pushAttribution({
                        ...message,
                        attribution: message.attribution ?? undefined,
                        error: message.error ?? undefined,
                    })
                }

                if (this.clientInfo?.capabilities?.webviewMessages === 'string-encoded') {
                    this.notify('webview/postMessageStringEncoded', {
                        id: panel.panelID,
                        stringEncodedMessage: JSON.stringify(message),
                    })
                } else {
                    this.notify('webview/postMessage', {
                        id: panel.panelID,
                        message,
                    })
                }
            })

            return panel
        })
    }

    private async resolveWebviewView({
        viewId,
        webviewHandle,
    }: { viewId: string; webviewHandle: string }): Promise<void> {
        const provider = this.webviewViewProviders.get(viewId)
        if (!provider) {
            return
        }
        await resolveWebviewView(provider, viewId, webviewHandle)
    }

    private async didDisposeNativeWebview(handle: string) {
        this.webPanels.nativePanels.get(handle)?.didDispose()
    }

    private async receiveWebviewMessage(id: string, message: WebviewMessage): Promise<void> {
        const nativePanel = this.webPanels.nativePanels.get(id)
        if (nativePanel) {
            nativePanel.didReceiveMessage(message)
            return
        }

        const panel = this.webPanels.panels.get(id)
        if (!panel) {
            console.log(`No panel with id ${id} found`)
            return
        }
        await panel.receiveMessage.cody_fireAsync(message)
    }

    private async createEditTask(commandResult: Thenable<CommandResult | undefined>): Promise<EditTask> {
        const result = (await commandResult) ?? { type: 'empty-command-result' }
        if (result?.type !== 'edit' || result.task === undefined) {
            throw new TypeError(
                `Expected a non-empty edit command result. Got ${JSON.stringify(result)}`
            )
        }
        return AgentFixupControls.serialize(result.task)
    }

    private async createChatPanel(commandResult: Thenable<CommandResult | undefined>): Promise<string> {
        const result = (await commandResult) ?? { type: 'empty-command-result' }
        if (result?.type !== 'chat') {
            throw new TypeError(`Expected chat command result, got ${result.type}`)
        }

        const { sessionID, webviewPanelOrView: webviewPanel } = result.session ?? {}
        if (sessionID === undefined || webviewPanel === undefined) {
            throw new Error('chatID is undefined')
        }
        if (!(webviewPanel instanceof AgentWebviewPanel)) {
            // TODO: For WebViews we don't want to throw here, nor do we want to set chatID
            // on the returned object.
            throw new TypeError('')
        }

        if (webviewPanel.chatID === undefined) {
            webviewPanel.chatID = sessionID
        }
        if (sessionID !== webviewPanel.chatID) {
            throw new TypeError(
                `Mismatching chatID, (sessionID) ${sessionID} !== ${webviewPanel.chatID} (webviewPanel.chatID)`
            )
        }
        webviewPanel.initialize()
        return webviewPanel.panelID
    }

    private async executeCustomCommand(
        commandResult: Thenable<CommandResult | undefined>
    ): Promise<CustomCommandResult> {
        const result = (await commandResult) ?? { type: 'empty-command-result' }

        if (result?.type === 'chat') {
            return {
                type: 'chat',
                chatResult: await this.createChatPanel(commandResult),
            }
        }

        if (result?.type === 'edit') {
            return {
                type: 'edit',
                editResult: await this.createEditTask(commandResult),
            }
        }

        throw new Error('Invalid custom command result')
    }

    // Alternative to `registerRequest` that awaits on authentication changes to
    // propagate before calling the method handler.
    public registerAuthenticatedRequest<M extends RequestMethodName>(
        method: M,
        callback: RequestCallback<M>
    ): void {
        this.registerRequest(method, async (params, token) => {
            await this.authenticationPromise
            if (vscode_shim.isTesting) {
                await Promise.all(this.pendingPromises.values())
            }
            return callback(params, token)
        })
    }

    public applyWorkspaceEdit(
        edit: vscode.WorkspaceEdit,
        metadata: vscode.WorkspaceEditMetadata | undefined
    ): Promise<boolean> {
        if (edit instanceof AgentWorkspaceEdit) {
            if (this.clientInfo?.capabilities?.editWorkspace === 'enabled') {
                return this.request('workspace/edit', {
                    operations: edit.operations,
                    metadata,
                })
            }
            logError(
                'Agent',
                'client does not support vscode.workspace.applyEdit() yet. ' +
                    'If you are a client author, enable this operation by setting ' +
                    'the client capability `editWorkspace: "enabled"`',
                new Error().stack // adding the stack trace to help debugging by this method is being called
            )
            return Promise.resolve(false)
        }

        throw new TypeError(`Expected AgentWorkspaceEdit, got ${edit}`)
    }
}<|MERGE_RESOLUTION|>--- conflicted
+++ resolved
@@ -35,12 +35,9 @@
 import { mkdirSync, statSync } from 'node:fs'
 import { PassThrough } from 'node:stream'
 import type { Har } from '@pollyjs/persister'
-<<<<<<< HEAD
 import { TESTING_TELEMETRY_EXPORTER } from '@sourcegraph/cody-shared/src/telemetry-v2/TelemetryRecorderProvider'
 import { type TelemetryEventParameters, TestTelemetryExporter } from '@sourcegraph/telemetry'
-=======
 import { copySync } from 'fs-extra'
->>>>>>> 5625034c
 import levenshtein from 'js-levenshtein'
 import * as uuid from 'uuid'
 import type { MessageConnection } from 'vscode-jsonrpc'
@@ -833,13 +830,9 @@
 
         this.registerAuthenticatedRequest('testing/reset', async () => {
             await this.workspace.reset()
-<<<<<<< HEAD
-            globalState.reset()
+            this.globalState?.reset()
             // reset the telemetry recorded events
             TESTING_TELEMETRY_EXPORTER.reset()
-=======
-            this.globalState?.reset()
->>>>>>> 5625034c
             return null
         })
 
