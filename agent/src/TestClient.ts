import assert from 'node:assert'
import stable_stringify from 'fast-json-stable-stringify'

import { createPatch } from 'diff'

import { execSync, spawn } from 'node:child_process'
import fspromises from 'node:fs/promises'
import path from 'node:path'
import { type ContextItem, type SerializedChatMessage, logError } from '@sourcegraph/cody-shared'
import dedent from 'dedent'
import { applyPatch } from 'fast-myers-diff'
import * as vscode from 'vscode'
import type { Uri } from 'vscode'
import {
    type MessageConnection,
    StreamMessageReader,
    StreamMessageWriter,
    createMessageConnection,
} from 'vscode-jsonrpc/node'
import type { ExtensionMessage, ExtensionTranscriptMessage } from '../../vscode/src/chat/protocol'
import { doesFileExist } from '../../vscode/src/commands/utils/workspace-files'
import { ProtocolTextDocumentWithUri } from '../../vscode/src/jsonrpc/TextDocumentWithUri'
import { CodyTaskState } from '../../vscode/src/non-stop/state'
import {
    TESTING_CREDENTIALS,
    type TestingCredentials,
} from '../../vscode/src/testutils/testing-credentials'
import { AgentTextDocument } from './AgentTextDocument'
import { AgentWorkspaceDocuments } from './AgentWorkspaceDocuments'
import { allClientCapabilitiesEnabled } from './allClientCapabilitiesEnabled'
import { MessageHandler, type NotificationMethodName } from './jsonrpc-alias'
import type {
    AutocompleteParams,
    AutocompleteResult,
    ClientInfo,
    CreateFileOperation,
    DebugMessage,
    DeleteFileOperation,
    EditTask,
    ExtensionConfiguration,
    NetworkRequest,
    Position,
    ProgressReportParams,
    ProgressStartParams,
    ProtocolCodeLens,
    ProtocolTextDocument,
    Range,
    RenameFileOperation,
    ServerInfo,
    ShowWindowMessageParams,
    TextDocumentEditParams,
    WebviewPostMessageParams,
    WorkspaceEditParams,
} from './protocol-alias'
import { trimEndOfLine } from './trimEndOfLine'
import { protocolRange } from './vscode-type-converters'

type ProgressMessage = ProgressStartMessage | ProgressReportMessage | ProgressEndMessage

interface ProgressStartMessage {
    method: 'progress/start'
    id: string
    message: ProgressStartParams
}
interface ProgressReportMessage {
    method: 'progress/report'
    id: string
    message: ProgressReportParams
}
interface ProgressEndMessage {
    method: 'progress/end'
    id: string
    message: Record<string, never>
}

export function getAgentDir(): string {
    const cwd = process.cwd()
    return path.basename(cwd) === 'agent' ? cwd : path.join(cwd, 'agent')
}

interface TestClientParams {
    readonly workspaceRootUri: vscode.Uri
    readonly name: string
    readonly credentials: TestingCredentials
    bin?: string
    telemetryExporter?: 'testing' | 'graphql' // defaults to testing, which doesn't send telemetry
    areFeatureFlagsEnabled?: boolean // do not evaluate feature flags by default
    logEventMode?: 'connected-instance-only' | 'all' | 'dotcom-only'
    onWindowRequest?: (params: ShowWindowMessageParams) => Promise<string>
    extraConfiguration?: Record<string, any>
}

let isBuilt = false
export function buildAgentBinary(): void {
    if (isBuilt) {
        return
    }
    isBuilt = true
    // Bundle the agent. When running `pnpm run test`, vitest doesn't re-run this step.
    //
    // ! If this line fails when running unit tests, chances are that the error is being swallowed.
    // To see the full error, run this file in isolation:
    //
    //   pnpm test agent/src/index.test.ts
    execSync('pnpm run build:for-tests ', {
        cwd: getAgentDir(),
        stdio: 'inherit',
    })

    const mayRecord =
        process.env.CODY_RECORDING_MODE === 'record' || process.env.CODY_RECORD_IF_MISSING === 'true'
    if (mayRecord) {
        try {
            // Fail fast if we're trying to record without being authenticated.
            // Without this check, the error message can be cryptic if you try
            // to record without being authenticated.
            execSync('src login', {
                stdio: 'inherit',
                env: {
                    ...process.env,
                    SRC_ACCESS_TOKEN: TESTING_CREDENTIALS.dotcom.token,
                    SERVER_ENDPOINT: TESTING_CREDENTIALS.dotcom.serverEndpoint,
                },
            })
        } catch {
            throw new Error(
                "Can't record HTTP requests without being authenticated. " +
                    'To fix this problem, run:\n  source agent/scripts/export-cody-http-recording-tokens.sh'
            )
        }
    }
}

export class TestClient extends MessageHandler {
    private extensionConfigurationDuringInitialization: ExtensionConfiguration | undefined
    public static create({ bin = 'node', ...params }: TestClientParams): TestClient {
        buildAgentBinary()
        const agentDir = getAgentDir()
        const recordingDirectory = path.join(agentDir, 'recordings')
        const agentScript = path.join(agentDir, 'dist', 'index.js')

        const args =
            bin === 'node'
                ? [
                      '--enable-source-maps',
                      // '--expose-gc', // Uncoment when running memory.test.ts
                      agentScript,
                      'api',
                      'jsonrpc-stdio',
                  ]
                : ['api', 'jsonrpc-stdio']

        const child = spawn(bin, args, {
            stdio: 'pipe',
            cwd: agentDir,
            env: {
                CODY_SHIM_TESTING: 'true',
                CODY_TEMPERATURE_ZERO: 'true',
                CODY_DISABLE_FASTPATH: 'true', // Fastpass has custom bearer tokens that are difficult to record with Polly
                CODY_RECORDING_MODE: 'replay', // can be overwritten with process.env.CODY_RECORDING_MODE
                CODY_RECORDING_DIRECTORY: recordingDirectory,
                CODY_RECORDING_NAME: params.name,
                SRC_ACCESS_TOKEN: params.credentials.token,
                REDACTED_SRC_ACCESS_TOKEN: params.credentials.redactedToken,
                CODY_TELEMETRY_EXPORTER: params.telemetryExporter ?? 'testing',
                DISABLE_FEATURE_FLAGS: params.areFeatureFlagsEnabled ? undefined : 'true',
                DISABLE_UPSTREAM_HEALTH_PINGS: 'true',
                CODY_LOG_EVENT_MODE: params.logEventMode,
                ...process.env,
            },
        })
        child.on('error', error => console.error('TestClient spawn error:', error))
        child.on('exit', code => {
            if (code !== 0) {
                console.error(`TestClient spawn exit code ${code}`)
            }
        })
        child.stderr.on('data', data => {
            console.error(`----stderr----\n${data}--------------`)
        })
        const conn = createMessageConnection(
            new StreamMessageReader(child.stdout),
            new StreamMessageWriter(child.stdin)
        )
        return new TestClient(conn, params)
    }

    public info: ClientInfo
    // Array of all raw `progress/*` notification. Typed as `any` because
    // start/end/report have different types.
    public progressMessages: ProgressMessage[] = []
    public progressIDs = new Map<string, number>()
    public progressStartEvents = new vscode.EventEmitter<ProgressStartParams>()
    public readonly name: string
    public workspace = new AgentWorkspaceDocuments({})
    public workspaceEditParams: WorkspaceEditParams[] = []
    public textDocumentEditParams: TextDocumentEditParams[] = []

    get serverEndpoint(): string {
        return this.params.credentials.serverEndpoint
    }
    get completionProvider(): string {
        return this.params?.extraConfiguration?.['cody.autocomplete.advanced.provider'] ?? ''
    }
    get completionModel(): string {
        return this.params?.extraConfiguration?.['cody.autocomplete.advanced.model'] ?? ''
    }

    constructor(
        conn: MessageConnection,
        public readonly params: TestClientParams
    ) {
        super(conn)

        this.name = params.name
        this.info = this.getClientInfo()

        this.registerNotification('progress/start', message => {
            this.progressStartEvents.fire(message)
            message.id = this.progressID(message.id)
            this.progressMessages.push({
                method: 'progress/start',
                id: message.id,
                message,
            })
        })
        this.registerNotification('progress/report', message => {
            message.id = this.progressID(message.id)
            this.progressMessages.push({
                method: 'progress/report',
                id: message.id,
                message,
            })
        })
        this.registerNotification('progress/end', ({ id }) => {
            this.progressMessages.push({
                method: 'progress/end',
                id: this.progressID(id),
                message: {},
            })
        })
        this.registerRequest('window/showMessage', params => {
            if (this.params.onWindowRequest) {
                return this.params.onWindowRequest(params)
            }
            if (params?.items && params.items.length > 0) {
                this.logMessage({
                    channel: 'vscode.window.show{Error,Warning,Information}Message',
                    message: dedent`Unimplemented window/showMessage: ${JSON.stringify(params)}
                           This promise will never resolve, emulating a user who never clicks on the action items.
                           If this test is hanging, you need to refactor the code to avoid calling vscode.window.{showErrorMessage,showWarningMessage,showInformationMessage}.`,
                })
                return new Promise(() => {})
            }
            return Promise.resolve(null)
        })
        this.registerNotification('codeLenses/display', async params => {
            this.codeLenses.set(params.uri, params.codeLenses)
            this.codeLensUpdate.fire(params.codeLenses)
        })

        this.registerRequest('workspace/edit', async params => {
            this.workspaceEditParams.push(params)
            // NOTE(olafurpg): this is a best-effort implementation of what an
            // editor would do.  For IDE client implementations like JetBrains,
            // I think it's worth adding detailed tests to cover all possible
            // scenarios because it's easy to leave out a critical
            // implementation detail that causes us to waste a lot of time
            // debugging something that should have been done the Right Way
            // from the start.
            let result = true
            const deletedFiles: DeleteFileOperation[] = []
            const renamedFiles: RenameFileOperation[] = []
            const createdFiles: CreateFileOperation[] = []
            for (const operation of params.operations) {
                if (operation.type === 'edit-file') {
                    const protocolDocument = await this.editDocument(operation)
                    this.notify('textDocument/didChange', protocolDocument.underlying)
                } else if (operation.type === 'create-file') {
                    const fileExists = await doesFileExist(vscode.Uri.parse(operation.uri))
                    if (operation.options?.ignoreIfExists && fileExists) {
                        result = false
                        continue
                    }
                    if (fileExists && !operation.options?.overwrite) {
                        result = false
                        logError(
                            'workspace/edit',
                            'cannot create file that already exists and options.overwrite=false',
                            operation.uri
                        )
                        continue
                    }
                    const fspath = vscode.Uri.file(operation.uri).fsPath
                    await fspromises.mkdir(path.dirname(fspath), { recursive: true })
                    await fspromises.writeFile(fspath, operation.textContents)
                    createdFiles.push(operation)
                } else if (operation.type === 'delete-file') {
                    if (!(await doesFileExist(vscode.Uri.parse(operation.uri)))) {
                        result = false
                        continue
                    }
                    await fspromises.unlink(vscode.Uri.file(operation.uri).fsPath)
                    deletedFiles.push(operation)
                } else if (operation.type === 'rename-file') {
                    if (!(await doesFileExist(vscode.Uri.parse(operation.oldUri)))) {
                        continue
                    }
                    const newFileExists = await doesFileExist(vscode.Uri.parse(operation.newUri))
                    if (operation.options?.ignoreIfExists && newFileExists) {
                        continue
                    }
                    if (!operation.options?.overwrite && newFileExists) {
                        logError(
                            'workspace/edit',
                            "can't rename into new URI that already exists and options.overwrite=false",
                            operation.newUri
                        )
                        continue
                    }
                    const newPath = vscode.Uri.file(operation.newUri).fsPath
                    await fspromises.mkdir(path.dirname(newPath), { recursive: true })
                    await fspromises.rename(vscode.Uri.file(operation.oldUri).fsPath, newPath)
                    renamedFiles.push(operation)
                }
            }

            if (createdFiles.length > 0) {
                this.notify('workspace/didCreateFiles', { files: createdFiles })
            }

            if (deletedFiles.length > 0) {
                this.notify('workspace/didDeleteFiles', { files: deletedFiles })
            }

            if (renamedFiles.length > 0) {
                this.notify('workspace/didRenameFiles', { files: renamedFiles })
            }

            return result
        })
        this.registerRequest('textDocument/openUntitledDocument', params => {
            const doc = this.workspace.loadDocument(ProtocolTextDocumentWithUri.fromDocument(params))
            this.notify('textDocument/didOpen', params)
            return Promise.resolve(doc.protocolDocument.underlying)
        })
        this.registerRequest('textDocument/edit', async params => {
            this.textDocumentEditParams.push(params)
            const protocolDocument = await this.editDocument(params)
            this.notify('textDocument/didChange', protocolDocument.underlying)
            return Promise.resolve(true)
        })
        this.registerRequest('textDocument/show', () => {
            return Promise.resolve(true)
        })
        this.registerNotification('debug/message', message => {
            this.logMessage(message)
        })

        this.registerNotification('editTask/didUpdate', params => {
            this.taskUpdate.fire(params)
        })
        this.registerNotification('editTask/didDelete', params => {
            this.taskDelete.fire(params)
        })

        this.registerNotification('webview/postMessage', params => {
            this.webviewMessages.push(params)
            this.webviewMessagesEmitter.fire(params)
        })
        this.registerNotification('remoteRepo/didChange', () => {
            // Do nothing
        })
    }

    private async editDocument(params: TextDocumentEditParams): Promise<ProtocolTextDocumentWithUri> {
        const document = await this.workspace.openTextDocument(vscode.Uri.parse(params.uri))
        const patches = params.edits.map<[number, number, string]>(edit => {
            switch (edit.type) {
                case 'delete':
                    return [document.offsetAt(edit.range.start), document.offsetAt(edit.range.end), '']
                case 'insert':
                    return [
                        document.offsetAt(edit.position),
                        document.offsetAt(edit.position),
                        edit.value,
                    ]
                case 'replace':
                    return [
                        document.offsetAt(edit.range.start),
                        document.offsetAt(edit.range.end),
                        edit.value,
                    ]
            }
        })
        const updatedContent = [...applyPatch(document.content, patches)].join('')
        const protocolDocument = ProtocolTextDocumentWithUri.from(document.uri, {
            content: updatedContent,
        })
        this.workspace.loadDocument(protocolDocument)
        return protocolDocument
    }
    private logMessage(params: DebugMessage): void {
        // Uncomment below to see `logDebug` messages.
        // console.log(`${params.channel}: ${params.message}`)
    }

    public openFile(uri: Uri, params?: TextDocumentEventParams): Promise<void> {
        return this.textDocumentEvent(uri, 'textDocument/didOpen', params)
    }

    public changeFile(uri: Uri, params?: TextDocumentEventParams): Promise<void> {
        return this.textDocumentEvent(uri, 'textDocument/didChange', params)
    }

    public async textDocumentEvent(
        uri: Uri,
        method: NotificationMethodName,
        params?: TextDocumentEventParams
    ): Promise<void> {
        const selectionName = params?.selectionName ?? 'SELECTION'
        let content: string = params?.text
            ? params.text
            : (await doesFileExist(uri))
              ? await fspromises.readFile(uri.fsPath, 'utf8')
              : ''
        const selectionStartMarker = `/* ${selectionName}_START */`
        const selectionEndMarker = `/* ${selectionName}_END */`
        const selectionStart = content.indexOf(selectionStartMarker)
        const selectionEnd = content.indexOf(selectionEndMarker)
        const cursor = content.indexOf('/* CURSOR */')
        if (selectionStart < 0 && selectionEnd < 0 && params?.selectionName) {
            throw new Error(`No selection found for name ${params.selectionName}`)
        }

        if (params?.removeCursor !== undefined ? params.removeCursor : true) {
            content = content.replace('/* CURSOR */', '')
        }

        const document = AgentTextDocument.from(uri, content, params)
        const start =
            cursor >= 0
                ? document.positionAt(cursor)
                : selectionStart >= 0
                  ? document.positionAt(selectionStart + selectionStartMarker.length)
                  : undefined
        const end =
            cursor >= 0 ? start : selectionEnd >= 0 ? document.positionAt(selectionEnd) : undefined
        const protocolDocument: ProtocolTextDocument = {
            uri: uri.toString(),
            content,
            selection: params?.selection ?? (start && end ? { start, end } : undefined),
        }
        const clientDocument = this.workspace.loadDocument(
            ProtocolTextDocumentWithUri.fromDocument(protocolDocument)
        )
        const clientEditor = this.workspace.newTextEditor(clientDocument)
        const visibleRange = clientEditor.visibleRanges?.[0]

        protocolDocument.testing = {
            selectedText: clientDocument.getText(clientEditor.selection),
            sourceOfTruthDocument: {
                uri: clientDocument.uri.toString(),
                content: clientDocument.getText(),
                selection: protocolRange(clientEditor.selection),
                visibleRange: visibleRange ? protocolRange(visibleRange) : undefined,
            },
        }

        this.workspace.activeDocumentFilePath = uri
        this.notify(method, protocolDocument)
    }

    public async documentCode(uri: vscode.Uri): Promise<string> {
        await this.openFile(uri, { removeCursor: false })
        const task = await this.request('editCommands/document', null)
<<<<<<< HEAD
        await this.taskHasReachedAppliedPhase(task)
        const lenses = this.codeLenses.get(uri.toString()) ?? []
        if (lenses.length > 0) {
            throw new Error(
                `Code lenses are not supported in this mode ${JSON.stringify(lenses, null, 2)}`
            )
        }

        await this.request('editTask/acceptAll', { id: task.id })
=======
        await this.acceptEditTask(uri, task)
>>>>>>> 0223fb32
        return this.workspace.getDocument(uri)?.content ?? ''
    }

    public async generateUnitTestFor(uri: vscode.Uri, line: number): Promise<TestInfo | undefined> {
        await this.openFile(uri, {
            removeCursor: false,
            selection: {
                start: { line, character: 0 },
                end: { line, character: 0 },
            },
        })

        const task = await this.request('editCommands/test', null)
<<<<<<< HEAD
        await this.taskHasReachedAppliedPhase(task)
        const lenses = this.codeLenses.get(uri.toString()) ?? []
        if (lenses.length > 0) {
            throw new Error(
                `Code lenses are not supported in this mode ${JSON.stringify(lenses, null, 2)}`
            )
        }

        await this.request('editTask/acceptAll', { id: task.id })
=======
        await this.acceptEditTask(uri, task)
>>>>>>> 0223fb32
        return this.getTestEdit()
    }

    private async getTestEdit(): Promise<TestInfo | undefined> {
        // first check if a new text file was created in the workspace
        if (this.textDocumentEditParams.length === 1) {
            const [editParams] = this.textDocumentEditParams
            for (const edit of editParams.edits) {
                if (edit.type === 'replace') {
                    return {
                        uri: vscode.Uri.parse(editParams.uri).with({ scheme: 'file' }),
                        value: edit.value,
                        fullFile: edit.value,
                        isUpdate: false,
                    }
                }
            }
        }
        // Otherwise it is an update to test file so it should
        for (const param of this.workspaceEditParams) {
            for (const operation of param.operations) {
                if (operation.type === 'edit-file') {
                    for (const edit of operation.edits) {
                        // looks for a replace with an appropriate range
                        if (
                            edit.type === 'replace' &&
                            !isPositionEqual(edit.range.start, edit.range.end)
                        ) {
                            const uri = vscode.Uri.parse(operation.uri).with({ scheme: 'file' })
                            await this.openFile(uri)
                            return {
                                uri,
                                value: edit.value,
                                fullFile: this.documentText(uri),
                                isUpdate: true,
                            }
                        }
                    }
                }
            }
        }

        return undefined
    }

    public async autocompleteText(params?: Partial<AutocompleteParams>): Promise<string[]> {
        const result = await this.autocomplete(params)
        return result.items.map(item => item.insertText)
    }
    public autocomplete(params?: Partial<AutocompleteParams>): Promise<AutocompleteResult> {
        if (!this.workspace.activeDocumentFilePath) {
            throw new Error('No active document')
        }
        const document = this.workspace.getDocument(this.workspace.activeDocumentFilePath)
        const position = document?.protocolDocument?.selection?.start
        if (position === undefined) {
            throw new Error('No cursor position')
        }
        return this.request('autocomplete/execute', {
            uri: this.workspace.activeDocumentFilePath.toString(),
            position,
            ...params,
        })
    }

    private progressID(id: string): string {
        const fromCache = this.progressIDs.get(id)
        if (fromCache !== undefined) {
            return `ID_${fromCache}`
        }
        const freshID = this.progressIDs.size
        this.progressIDs.set(id, freshID)
        return `ID_${freshID}`
    }

    public acceptLensWasShown(uri: Uri): Promise<void> {
        const lenses = this.codeLenses.get(uri.toString()) ?? []
        if (lenses.find(l => l.command?.command === 'cody.fixup.codelens.accept')) {
            return Promise.resolve()
        }

        let disposables: vscode.Disposable[]
        return new Promise<void>((resolve, reject) => {
            disposables = [
                this.onCodeLensUpdate(codeLenses => {
                    if (codeLenses.find(l => l.command?.command === 'cody.fixup.codelens.accept')) {
                        return resolve()
                    }
                }),
            ]
        }).finally(() => {
            for (const disposable of disposables) {
                disposable.dispose()
            }
        })
    }

    /**
     * Promise that resolves when the provided task has reached the 'applied' state.
     */
    public taskHasReachedAppliedPhase(params: EditTask): Promise<void> {
        switch (params.state) {
            case CodyTaskState.Applied:
                return Promise.resolve()
            case CodyTaskState.Finished:
            case CodyTaskState.Error:
                return Promise.reject(
                    new Error(
                        `Task reached terminal state before being applied ${JSON.stringify(
                            params,
                            null,
                            2
                        )}`
                    )
                )
        }

        let disposables: vscode.Disposable[]
        return new Promise<void>((resolve, reject) => {
            disposables = [
                this.onDidUpdateTask(({ id, state, error }) => {
                    if (id === params.id) {
                        switch (state) {
                            case CodyTaskState.Applied:
                                return resolve()
                            case CodyTaskState.Error:
                            case CodyTaskState.Finished:
                                return reject(
                                    new Error(
                                        `Task reached terminal state before being applied ${JSON.stringify(
                                            {
                                                id,
                                                state: CodyTaskState[state],
                                                error,
                                            }
                                        )}`
                                    )
                                )
                        }
                    }
                }),
                this.onDidDeleteTask(task => {
                    if (task.id === params.id) {
                        // Applied tasks can also be deleted, but in that case
                        // the Promise is already resolved and this is a no-op.
                        reject(
                            new Error(`Task was deleted before being applied ${JSON.stringify(task)}`)
                        )
                    }
                }),
            ]
        }).finally(() => {
            for (const disposable of disposables) {
                disposable.dispose()
            }
        })
    }

    public codeLenses = new Map<string, ProtocolCodeLens[]>()
    public codeLensUpdate = new vscode.EventEmitter<ProtocolCodeLens[]>()
    public onCodeLensUpdate = this.codeLensUpdate.event
    public taskUpdate = new vscode.EventEmitter<EditTask>()
    public onDidUpdateTask = this.taskUpdate.event
    public taskDelete = new vscode.EventEmitter<EditTask>()
    public onDidDeleteTask = this.taskDelete.event
    public webviewMessages: WebviewPostMessageParams[] = []
    public webviewMessagesEmitter = new vscode.EventEmitter<WebviewPostMessageParams>()

    /**
     * Returns a promise of the first `type: 'transcript'` message where
     * `isMessageInProgress: false` and messages is non-empty. This is a helper
     * function you may need to re-implement if you are writing a Cody client to
     * write tests. The tricky bit is that we don't have full control over when
     * the server starts streaming messages to the client, it may start before
     * chat/new or commands/* requests respond with the ID of the chat session.
     * Therefore, the only way to correctly identify the first reply in the chat session
     * is by 1) recording all `webview/postMessage` for unknown IDs and 2)
     * implement a similar helper that deals with both cases where the first message
     * has already been sent and when it hasn't been sent.
     */
    public firstNonEmptyTranscript(id: string): Promise<ExtensionTranscriptMessage> {
        const disposables: vscode.Disposable[] = []
        return new Promise<ExtensionTranscriptMessage>((resolve, reject) => {
            const onMessage = (message: WebviewPostMessageParams): void => {
                if (message.id !== id) {
                    return
                }
                if (
                    message.message.type === 'transcript' &&
                    message.message.messages.length > 0 &&
                    !message.message.isMessageInProgress
                ) {
                    resolve(message.message)
                } else if (message.message.type === 'errors') {
                    reject(new Error(`expected transcript, obtained ${JSON.stringify(message.message)}`))
                }
            }

            for (const message of this.webviewMessages) {
                onMessage(message)
            }
            disposables.push(this.webviewMessagesEmitter.event(params => onMessage(params)))
        }).finally(() => vscode.Disposable.from(...disposables).dispose())
    }

    public async initialize(additionalConfig?: Partial<ExtensionConfiguration>): Promise<ServerInfo> {
        this.conn.listen()

        try {
            const serverInfo = await this.handshake(this.info, additionalConfig)
            assert.deepStrictEqual(serverInfo.name, 'cody-agent', 'Agent should be cody-agent')
            return serverInfo
        } catch (error) {
            if (error === undefined) {
                throw new Error('Agent failed to initialize, error is undefined')
            }
            if (error instanceof Error) {
                throw error
            }
            throw new TypeError(`Agent failed to initialize, error is ${JSON.stringify(error)}`, {
                cause: error,
            })
        }
    }

    public async setChatModel(id: string, model: string): Promise<void> {
        await this.request('webview/receiveMessage', {
            id,
            message: { command: 'chatModel', model },
        })
    }

    public async reset(id: string): Promise<void> {
        await this.request('webview/receiveMessage', {
            id,
            message: { command: 'reset' },
        })
    }

    public async acceptEditTask(uri: vscode.Uri, task: EditTask): Promise<void> {
        await this.taskHasReachedAppliedPhase(task)
<<<<<<< HEAD
        const lenses = this.codeLenses.get(uri.toString()) ?? []
        if (lenses.length !== 0) {
            throw new Error(`Expected no code lenses for ${uri}, but found ${lenses.length}`)
        }
        await this.request('editTask/acceptAll', { id: task.id })
=======
        await this.acceptLensWasShown(uri)
        await this.request('editTask/accept', { id: task.id })
>>>>>>> 0223fb32
    }

    public documentText(uri: vscode.Uri): string {
        const document = this.workspace.getDocument(uri)
        if (document === undefined) {
            throw new Error(`Document not found: ${uri}`)
        }
        return trimEndOfLine(document.getText())
    }

    public async editMessage(
        id: string,
        text: string,
        params?: {
            addEnhancedContext?: boolean
            contextFiles?: ContextItem[]
            index?: number
        }
    ): Promise<SerializedChatMessage | undefined> {
        const reply = asTranscriptMessage(
            await this.request('chat/editMessage', {
                id,
                message: {
                    command: 'edit',
                    text,
                    index: params?.index,
                    contextFiles: params?.contextFiles ?? [],
                    addEnhancedContext: params?.addEnhancedContext ?? false,
                },
            })
        )
        return reply.messages.at(-1)
    }

    public async sendMessage(
        id: string,
        text: string,
        params?: { addEnhancedContext?: boolean; contextFiles?: ContextItem[] }
    ): Promise<SerializedChatMessage | undefined> {
        return (
            await this.sendSingleMessageToNewChatWithFullTranscript(text, {
                ...params,
                id,
            })
        )?.lastMessage
    }

    public async sendSingleMessageToNewChat(
        text: string,
        params?: { addEnhancedContext?: boolean; contextFiles?: ContextItem[] }
    ): Promise<SerializedChatMessage | undefined> {
        return (await this.sendSingleMessageToNewChatWithFullTranscript(text, params))?.lastMessage
    }

    public async sendSingleMessageToNewChatWithFullTranscript(
        text: string,
        params?: {
            addEnhancedContext?: boolean
            contextFiles?: ContextItem[]
            id?: string
        }
    ): Promise<{
        lastMessage?: SerializedChatMessage
        panelID: string
        transcript: ExtensionTranscriptMessage
    }> {
        const id = params?.id ?? (await this.request('chat/new', null))
        if (params?.addEnhancedContext === true && this.isSymfDisabled()) {
            throw new Error(
                'addEnhancedContext:true when symf is disabled. ' +
                    'To fix this problem, make sure the setting "cody.experimental.symf.enabled" is set to true. ' +
                    'You can enable symf in the call to `TestClient.beforeAll()` or `TestClient.initialize()`.'
            )
        }
        const reply = asTranscriptMessage(
            await this.request('chat/submitMessage', {
                id,
                message: {
                    command: 'submit',
                    text,
                    submitType: 'user',
                    addEnhancedContext: params?.addEnhancedContext ?? false,
                    contextFiles: params?.contextFiles,
                },
            })
        )
        return {
            panelID: id,
            transcript: reply,
            lastMessage: reply.messages.at(-1),
        }
    }
    private isSymfDisabled(): boolean {
        const customConfiguration = this.extensionConfigurationDuringInitialization?.customConfiguration
        return customConfiguration?.['cody.experimental.symf.enabled'] === false
    }

    // Given the following missing recording, tries to find an existing
    // recording that has the closest levenshtein distance and prints out a
    // unified diff. This could save a lot of time trying to debug a test
    // failure caused by missing recordings for common scenarios like 1) leaking
    // an absolute file path into the prompt or 2) forgetting to sort context
    // files.
    private async printDiffAgainstClosestMatchingRecording(
        missingRecording: NetworkRequest
    ): Promise<void> {
        const message = missingRecording.error ?? ''
        const jsonText = message.split('\n').slice(1).join('\n')
        const json = JSON.parse(jsonText)
        const bodyText = json?.body ?? '{}'
        const body = JSON.parse(bodyText)
        const { closestBody } = await this.request('testing/closestPostData', {
            url: json?.url ?? '',
            postData: bodyText,
        })

        if (closestBody) {
            // Need to go through stable_stringify to get meaningful diffs.
            // Without this step, we get noisy diffs about different object
            // property ordering.
            const oldChange = JSON.stringify(JSON.parse(stable_stringify(body)), null, 2)
            const newChange = JSON.stringify(
                JSON.parse(stable_stringify(JSON.parse(closestBody))),
                null,
                2
            )
            if (oldChange === newChange) {
                console.log(
                    dedent`There exists a recording with exactly the same request body, but for some reason the recordings did not match.
                           This only really happens in exceptional cases like
                           - There is a bug in how Polly computes HTTP request identifiers
                           - Somebody manually edited the HTTP recording file
                           Possible ways to fix the problem:
                           - Confirm tests run in passthrough mode: CODY_RECORDING_MODE=passthrough pnpm test agent/src/index.test.ts
                           - Reset recordings and re-record everything: rm -rf agent/recordings && pnpm update-agent-recordings
                           `
                )
            } else {
                const patch = createPatch(
                    missingRecording.url,
                    oldChange,
                    newChange,
                    'the request in this test that has no matching recording',
                    'the closest matching recording in the recording file'
                )
                console.log(
                    `
Found a recording in the recording file that looks similar to this request that has no matching recording.
Sometimes this happens when our prompt construction logic is non-determinic. For example, if we expose
an absolute file path in the recording, then the tests fail in CI because the absolutely file path in CI
is different from the one in the recording file. Another example, sometimes the ordering of context files
is non-deterministic resulting in failing tests in CI because the ordering of context files in CI is different.
Closely inspect the diff below to non-determinic prompt construction is the reason behind this failure.
${patch}`
                )
            }
        }
    }

    public async beforeAll(additionalConfig?: Partial<ExtensionConfiguration>) {
        const info = await this.initialize(additionalConfig)
        if (!info.authStatus?.isLoggedIn) {
            throw new Error('Could not log in')
        }
    }
    public async afterAll() {
        await this.shutdownAndExit()
    }
    public async shutdownAndExit() {
        if (this.isAlive()) {
            const { errors } = await this.request('testing/requestErrors', null)
            const missingRecordingErrors = errors.filter(({ error }) =>
                error?.includes?.('`recordIfMissing` is')
            )
            if (missingRecordingErrors.length > 0) {
                for (const error of missingRecordingErrors) {
                    await this.printDiffAgainstClosestMatchingRecording(error)
                }
                const errorMessage = missingRecordingErrors[0].error?.split?.('\n')?.[0]
                throw new Error(
                    dedent`${errorMessage}.

                           To fix this problem, run the following commands to update the HTTP recordings:

                             source agent/scripts/export-cody-http-recording-tokens.sh
                             pnpm update-agent-recordings`
                )
            }
            await this.request('shutdown', null)
            this.notify('exit', null)
        } else {
            console.error('Agent has already exited')
        }
    }

    public async lastCompletionRequest(): Promise<NetworkRequest | undefined> {
        const { requests } = await this.request('testing/networkRequests', null)
        return requests.filter(({ url }) => url.includes('/completions/')).at(-1)
    }

    private async handshake(
        clientInfo: ClientInfo,
        additionalConfig?: Partial<ExtensionConfiguration>
    ): Promise<ServerInfo> {
        if (this.extensionConfigurationDuringInitialization !== undefined) {
            throw new Error(
                'the "initialize" request has already been sent. ' +
                    'To fix this problem, make sure you only call "initialize" only once.'
            )
        }
        this.extensionConfigurationDuringInitialization = {
            serverEndpoint: 'https://invalid',
            accessToken: 'invalid',
            customHeaders: {},
            ...clientInfo.extensionConfiguration,
            ...additionalConfig,
        }
        return new Promise((resolve, reject) => {
            setTimeout(
                () =>
                    reject(
                        new Error(
                            "Agent didn't initialize within 10 seconds, something is most likely wrong." +
                                " If you think it's normal for the agent to use more than 10 seconds to initialize," +
                                ' increase this timeout.'
                        )
                    ),
                10000
            )
            this.request('initialize', {
                ...clientInfo,
                extensionConfiguration: this.extensionConfigurationDuringInitialization,
            }).then(
                info => {
                    this.notify('initialized', null)
                    resolve(info)
                },
                error => reject(error)
            )
        })
    }

    private getClientInfo(): ClientInfo {
        return {
            name: this.name,
            version: 'v1',
            workspaceRootUri: this.params.workspaceRootUri.toString(),
            workspaceRootPath: this.params.workspaceRootUri.fsPath,
            capabilities: allClientCapabilitiesEnabled,
            extensionConfiguration: {
                anonymousUserID: `${this.name}abcde1234`,
                accessToken: this.params.credentials.token ?? this.params.credentials.redactedToken,
                serverEndpoint: this.params.credentials.serverEndpoint,
                customHeaders: {},
                customConfiguration: {
                    // For testing .cody/ignore
                    'cody.internal.unstable': true,
                    // Symf is disabled for all agent integration tests because
                    // it makes the tests more stable.
                    'cody.experimental.symf.enabled': false,
                    ...this.params.extraConfiguration,
                },
                debug: false,
                verboseDebug: false,
                codebase: 'github.com/sourcegraph/cody',
            },
        }
    }
}

export function asTranscriptMessage(reply: ExtensionMessage): ExtensionTranscriptMessage {
    if (reply.type === 'transcript') {
        return reply
    }
    throw new Error(`expected transcript, got: ${JSON.stringify(reply)}`)
}

interface TextDocumentEventParams {
    text?: string
    selectionName?: string
    removeCursor?: boolean
    selection?: Range | undefined | null
}

function isPositionEqual(a: Position, b: Position): boolean {
    return a.line === b.line && a.character === b.character
}

interface TestInfo {
    // Test files "on disk" URI (not actually written about but uses "file" protocol)
    uri: vscode.Uri

    // Test content
    value: string
    fullFile: string

    // Was this an update to an exisiting test file or a new file
    isUpdate: boolean
}<|MERGE_RESOLUTION|>--- conflicted
+++ resolved
@@ -474,19 +474,7 @@
     public async documentCode(uri: vscode.Uri): Promise<string> {
         await this.openFile(uri, { removeCursor: false })
         const task = await this.request('editCommands/document', null)
-<<<<<<< HEAD
-        await this.taskHasReachedAppliedPhase(task)
-        const lenses = this.codeLenses.get(uri.toString()) ?? []
-        if (lenses.length > 0) {
-            throw new Error(
-                `Code lenses are not supported in this mode ${JSON.stringify(lenses, null, 2)}`
-            )
-        }
-
-        await this.request('editTask/acceptAll', { id: task.id })
-=======
         await this.acceptEditTask(uri, task)
->>>>>>> 0223fb32
         return this.workspace.getDocument(uri)?.content ?? ''
     }
 
@@ -500,19 +488,7 @@
         })
 
         const task = await this.request('editCommands/test', null)
-<<<<<<< HEAD
-        await this.taskHasReachedAppliedPhase(task)
-        const lenses = this.codeLenses.get(uri.toString()) ?? []
-        if (lenses.length > 0) {
-            throw new Error(
-                `Code lenses are not supported in this mode ${JSON.stringify(lenses, null, 2)}`
-            )
-        }
-
-        await this.request('editTask/acceptAll', { id: task.id })
-=======
         await this.acceptEditTask(uri, task)
->>>>>>> 0223fb32
         return this.getTestEdit()
     }
 
@@ -754,16 +730,8 @@
 
     public async acceptEditTask(uri: vscode.Uri, task: EditTask): Promise<void> {
         await this.taskHasReachedAppliedPhase(task)
-<<<<<<< HEAD
-        const lenses = this.codeLenses.get(uri.toString()) ?? []
-        if (lenses.length !== 0) {
-            throw new Error(`Expected no code lenses for ${uri}, but found ${lenses.length}`)
-        }
-        await this.request('editTask/acceptAll', { id: task.id })
-=======
         await this.acceptLensWasShown(uri)
-        await this.request('editTask/accept', { id: task.id })
->>>>>>> 0223fb32
+        await this.request('editTask/accept', { id: task.id, range: task.selectionRange }) //Todo: JM
     }
 
     public documentText(uri: vscode.Uri): string {
