--- conflicted
+++ resolved
@@ -9,10 +9,6 @@
 ) {
 
   enum class RepoNamePatternEnum {
-<<<<<<< HEAD
-    @SerializedName(".*") MATCH_ALL,
-=======
     @SerializedName(".*") Wildcard,
->>>>>>> 1c16f356
   }
 }
