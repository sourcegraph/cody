--- conflicted
+++ resolved
@@ -72,11 +72,8 @@
   const val request = "request"
   const val search = "search"
   const val selection = "selection"
-<<<<<<< HEAD
   const val `server-managed` = "server-managed"
-=======
   const val single = "single"
->>>>>>> 0e030223
   const val speed = "speed"
   const val stateless = "stateless"
   const val streaming = "streaming"
