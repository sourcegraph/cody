log:
  _recordingName: rateLimitedClient
  creator:
    comment: persister:cody-fs
    name: Polly.JS
    version: 6.0.6
  entries:
    - _id: 4d222a2ba3b6822dc44b193d8bc3e886
      _order: 0
      cache: {}
      request:
        bodySize: 336
        cookies: []
        headers:
          - name: content-type
            value: application/json
          - name: accept-encoding
            value: gzip;q=0
          - name: authorization
            value: token
              REDACTED_8c77b24d9f3d0e679509263c553887f2887d67d33c4e3544039c1889484644f5
          - name: user-agent
            value: rateLimitedClient / v1
          - name: host
            value: sourcegraph.com
        headersSize: 267
        httpVersion: HTTP/1.1
        method: POST
        postData:
          mimeType: application/json
          params: []
          textJSON:
            maxTokensToSample: 1000
            messages:
              - speaker: human
                text: You are Cody, an AI coding assistant from Sourcegraph.
              - speaker: assistant
                text: I am Cody, an AI coding assistant from Sourcegraph.
              - speaker: human
                text: sqrt(9)
              - speaker: assistant
            model: anthropic/claude-2.0
            temperature: 0
            topK: -1
            topP: -1
        queryString: []
        url: https://sourcegraph.com/.api/completions/stream
      response:
        bodySize: 0
        content:
          mimeType: text/plain; charset=utf-8
          size: 0
        cookies: []
        headers:
          - name: date
            value: Wed, 17 Jan 2024 17:28:19 GMT
          - name: content-type
            value: text/plain; charset=utf-8
          - name: content-length
            value: "0"
          - name: connection
            value: keep-alive
          - name: retry-after
            value: "385"
          - name: access-control-allow-credentials
            value: "true"
          - name: access-control-allow-origin
            value: ""
          - name: cache-control
            value: no-cache, max-age=0
          - name: strict-transport-security
            value: max-age=31536000; includeSubDomains; preload
          - name: vary
            value: Cookie,Accept-Encoding,Authorization,Cookie, Authorization,
              X-Requested-With,Cookie
          - name: x-cloud-trace-context
            value: 2d7189fa18cd2f9d669d3f3ff3a5edd2
          - name: x-content-type-options
            value: nosniff
          - name: x-frame-options
            value: DENY
          - name: x-is-cody-pro-user
            value: "true"
          - name: x-ratelimit-limit
            value: "1"
          - name: x-ratelimit-remaining
            value: "0"
          - name: x-xss-protection
            value: 1; mode=block
        headersSize: 1633
        httpVersion: HTTP/1.1
        redirectURL: ""
        status: 429
        statusText: OK
      startedDateTime: 2024-01-17T17:28:18.843Z
      time: 0
      timings:
        blocked: -1
        connect: -1
        dns: -1
        receive: 0
        send: 0
        ssl: -1
        wait: 0
    - _id: 9675521acc12098a8fdbb37e95fe09fb
      _order: 0
      cache: {}
      request:
        bodySize: 194
        cookies: []
        headers:
          - _fromType: array
            name: authorization
            value: token
              REDACTED_8c77b24d9f3d0e679509263c553887f2887d67d33c4e3544039c1889484644f5
          - _fromType: array
            name: content-type
            value: application/json; charset=utf-8
          - _fromType: array
            name: user-agent
            value: rateLimitedClient / v1
          - _fromType: array
            name: accept
            value: "*/*"
          - _fromType: array
            name: content-length
            value: "194"
          - _fromType: array
            name: accept-encoding
            value: gzip,deflate
          - _fromType: array
            name: connection
            value: close
          - name: host
            value: sourcegraph.com
        headersSize: 355
        httpVersion: HTTP/1.1
        method: POST
        postData:
          mimeType: application/json; charset=utf-8
          params: []
          textJSON:
            query: |-
              
              query CodyConfigFeaturesResponse {
                  site {
                      codyConfigFeatures {
                          chat
                          autoComplete
                          commands
                        }
                  }
              }
            variables: {}
        queryString:
          - name: CodyConfigFeaturesResponse
            value: null
        url: https://sourcegraph.com/.api/graphql?CodyConfigFeaturesResponse
      response:
        bodySize: 140
        content:
          encoding: base64
          mimeType: application/json
          size: 140
          text: "[\"H4sIAAAAAAAAAySLQQrAIAzA/tLzXuBV2D+K7TZhtUPrYUj/PpynkEAGEBpCGNCy8WRSe\
            qOWI587o/XK7a8XGgSrnTfAbhpVnpvnsVpSESzUlru7fwAAAP//AwCKjSZ9WgAAAA==\
            \"]"
          textDecoded:
            data:
              site:
                codyConfigFeatures:
                  autoComplete: true
                  chat: true
                  commands: true
        cookies: []
        headers:
          - name: date
            value: Wed, 17 Jan 2024 17:28:18 GMT
          - name: content-type
            value: application/json
          - name: transfer-encoding
            value: chunked
          - name: connection
            value: close
          - name: retry-after
            value: "385"
          - name: access-control-allow-credentials
            value: "true"
          - name: access-control-allow-origin
            value: ""
          - name: cache-control
            value: no-cache, max-age=0
          - name: vary
            value: Cookie,Accept-Encoding,Authorization,Cookie, Authorization,
              X-Requested-With,Cookie
          - name: x-content-type-options
            value: nosniff
          - name: x-frame-options
            value: DENY
          - name: x-xss-protection
            value: 1; mode=block
          - name: strict-transport-security
            value: max-age=31536000; includeSubDomains; preload
          - name: content-encoding
            value: gzip
        headersSize: 1425
        httpVersion: HTTP/1.1
        redirectURL: ""
        status: 200
        statusText: OK
      startedDateTime: 2024-01-17T17:28:18.636Z
      time: 0
      timings:
        blocked: -1
        connect: -1
        dns: -1
        receive: 0
        send: 0
        ssl: -1
        wait: 0
    - _id: b7d323d0742612659e96a8ef739b8db2
      _order: 0
      cache: {}
      request:
        bodySize: 217
        cookies: []
        headers:
          - _fromType: array
            name: authorization
            value: token
              REDACTED_8c77b24d9f3d0e679509263c553887f2887d67d33c4e3544039c1889484644f5
          - _fromType: array
            name: content-type
            value: application/json; charset=utf-8
          - _fromType: array
            name: user-agent
            value: rateLimitedClient / v1
          - _fromType: array
            name: accept
            value: "*/*"
          - _fromType: array
            name: content-length
            value: "217"
          - _fromType: array
            name: accept-encoding
            value: gzip,deflate
          - _fromType: array
            name: connection
            value: close
          - name: host
            value: sourcegraph.com
<<<<<<< HEAD
        headersSize: 367
=======
        headersSize: 355
>>>>>>> 35c6cefd
        httpVersion: HTTP/1.1
        method: POST
        postData:
          mimeType: application/json; charset=utf-8
          params: []
          textJSON:
            query: |-
              
              query CodyConfigFeaturesResponse {
                  site {
                      codyConfigFeatures {
                          chat
                          autoComplete
                          commands
                          attribution
                      }
                  }
              }
            variables: {}
        queryString:
          - name: CodyConfigFeaturesResponse
            value: null
        url: https://sourcegraph.com/.api/graphql?CodyConfigFeaturesResponse
      response:
<<<<<<< HEAD
        bodySize: 22
        content:
          mimeType: text/plain; charset=utf-8
          size: 22
          text: |
            Invalid access token.
        cookies: []
        headers:
          - name: date
            value: Wed, 24 Jan 2024 11:02:03 GMT
          - name: content-type
            value: text/plain; charset=utf-8
          - name: content-length
            value: "22"
=======
        bodySize: 155
        content:
          encoding: base64
          mimeType: application/json
          size: 155
          text: "[\"H4sIAAAAAAAAAzyLwQqAIBAF/2XPfYFXof/YdC0h\",\"3dDnIcR/Dws6DQwznTyDyXSq\
            ETLp1N9Wc4j7KoxWpL72YJBBabIQN6jVdJ0yj885TYmzr38DlLg1RM1kAp9VxhjjAQA\
            A//8DAIfOLkJuAAAA\"]"
        cookies: []
        headers:
          - name: date
            value: Wed, 24 Jan 2024 14:32:57 GMT
          - name: content-type
            value: application/json
          - name: transfer-encoding
            value: chunked
>>>>>>> 35c6cefd
          - name: connection
            value: close
          - name: access-control-allow-credentials
            value: "true"
          - name: access-control-allow-origin
            value: ""
          - name: cache-control
            value: no-cache, max-age=0
          - name: vary
<<<<<<< HEAD
            value: Cookie,Accept-Encoding,Authorization
=======
            value: Cookie,Accept-Encoding,Authorization,Cookie, Authorization,
              X-Requested-With,Cookie
>>>>>>> 35c6cefd
          - name: x-content-type-options
            value: nosniff
          - name: x-frame-options
            value: DENY
          - name: x-xss-protection
            value: 1; mode=block
          - name: strict-transport-security
            value: max-age=31536000; includeSubDomains; preload
<<<<<<< HEAD
        headersSize: 1248
        httpVersion: HTTP/1.1
        redirectURL: ""
        status: 401
        statusText: Unauthorized
      startedDateTime: 2024-01-24T11:02:03.198Z
=======
          - name: content-encoding
            value: gzip
        headersSize: 1318
        httpVersion: HTTP/1.1
        redirectURL: ""
        status: 200
        statusText: OK
      startedDateTime: 2024-01-24T14:32:56.903Z
>>>>>>> 35c6cefd
      time: 0
      timings:
        blocked: -1
        connect: -1
        dns: -1
        receive: 0
        send: 0
        ssl: -1
        wait: 0
    - _id: 18431d78873228944b5ace2d8e68d31a
      _order: 0
      cache: {}
      request:
        bodySize: 318
        cookies: []
        headers:
          - _fromType: array
            name: authorization
            value: token
              REDACTED_8c77b24d9f3d0e679509263c553887f2887d67d33c4e3544039c1889484644f5
          - _fromType: array
            name: content-type
            value: application/json; charset=utf-8
          - _fromType: array
            name: user-agent
            value: rateLimitedClient / v1
          - _fromType: array
            name: accept
            value: "*/*"
          - _fromType: array
            name: content-length
            value: "318"
          - _fromType: array
            name: accept-encoding
            value: gzip,deflate
          - _fromType: array
            name: connection
            value: close
          - name: host
            value: sourcegraph.com
        headersSize: 360
        httpVersion: HTTP/1.1
        method: POST
        postData:
          mimeType: application/json; charset=utf-8
          params: []
          textJSON:
            query: |-
              
              query CurrentSiteCodyLlmConfiguration {
                  site {
                      codyLLMConfiguration {
                          chatModel
                          chatModelMaxTokens
                          fastChatModel
                          fastChatModelMaxTokens
                          completionModel
                          completionModelMaxTokens
                      }
                  }
              }
            variables: {}
        queryString:
          - name: CurrentSiteCodyLlmConfiguration
            value: null
        url: https://sourcegraph.com/.api/graphql?CurrentSiteCodyLlmConfiguration
      response:
        bodySize: 212
        content:
          encoding: base64
          mimeType: application/json
          size: 212
          text: "[\"H4sIAAAAAAAAA4zOsQqDMBDG8Xe5WW10a1ZXs/UFjiTW0PROzAktkncvulgylE4HH39+3\
            AYOBUFvkIL4/Vp272EwPdMY7uuCEpiOfUIx7HwEDUgyLTwHe7ERV+frrlFQnYnB140f\
            nhLotlNKVTBikv6XECgJktQtFPGXdT0oy885+v2tv7AiL7icc/4AAAD//wMAqZjCzQQ\
            BAAA=\"]"
          textDecoded:
            data:
              site:
                codyLLMConfiguration:
                  chatModel: anthropic/claude-2.0
                  chatModelMaxTokens: 12000
                  completionModel: anthropic/claude-instant-1
                  completionModelMaxTokens: 9000
                  fastChatModel: anthropic/claude-instant-1
                  fastChatModelMaxTokens: 9000
        cookies: []
        headers:
          - name: date
            value: Wed, 17 Jan 2024 17:28:17 GMT
          - name: content-type
            value: application/json
          - name: transfer-encoding
            value: chunked
          - name: connection
            value: close
          - name: retry-after
            value: "386"
          - name: access-control-allow-credentials
            value: "true"
          - name: access-control-allow-origin
            value: ""
          - name: cache-control
            value: no-cache, max-age=0
          - name: vary
            value: Cookie,Accept-Encoding,Authorization,Cookie, Authorization,
              X-Requested-With,Cookie
          - name: x-content-type-options
            value: nosniff
          - name: x-frame-options
            value: DENY
          - name: x-xss-protection
            value: 1; mode=block
          - name: strict-transport-security
            value: max-age=31536000; includeSubDomains; preload
          - name: content-encoding
            value: gzip
        headersSize: 1425
        httpVersion: HTTP/1.1
        redirectURL: ""
        status: 200
        statusText: OK
      startedDateTime: 2024-01-17T17:28:17.633Z
      time: 0
      timings:
        blocked: -1
        connect: -1
        dns: -1
        receive: 0
        send: 0
        ssl: -1
        wait: 0
    - _id: 73f9874594cc0e95992e4ffe5cae0cb9
      _order: 0
      cache: {}
      request:
        bodySize: 155
        cookies: []
        headers:
          - _fromType: array
            name: authorization
            value: token
              REDACTED_8c77b24d9f3d0e679509263c553887f2887d67d33c4e3544039c1889484644f5
          - _fromType: array
            name: content-type
            value: application/json; charset=utf-8
          - _fromType: array
            name: user-agent
            value: rateLimitedClient / v1
          - _fromType: array
            name: accept
            value: "*/*"
          - _fromType: array
            name: content-length
            value: "155"
          - _fromType: array
            name: accept-encoding
            value: gzip,deflate
          - _fromType: array
            name: connection
            value: close
          - name: host
            value: sourcegraph.com
        headersSize: 360
        httpVersion: HTTP/1.1
        method: POST
        postData:
          mimeType: application/json; charset=utf-8
          params: []
          textJSON:
            query: |-
              
              query CurrentSiteCodyLlmConfiguration {
                  site {
                      codyLLMConfiguration {
                          provider
                      }
                  }
              }
            variables: {}
        queryString:
          - name: CurrentSiteCodyLlmConfiguration
            value: null
        url: https://sourcegraph.com/.api/graphql?CurrentSiteCodyLlmConfiguration
      response:
        bodySize: 131
        content:
          encoding: base64
          mimeType: application/json
          size: 131
          text: "[\"H4sIAAAAAAAAA6pWSkksSVSyqlYqzixJBdHJ+SmVPj6+zvl5aZnppUWJJZn5eSDxgqL8s\
            syU1CIlK6Xi/NKi5NT0osSCDKXa2tpaAAAAAP//\",\"AwAfFAXARQAAAA==\"]"
        cookies: []
        headers:
          - name: date
            value: Wed, 17 Jan 2024 17:28:17 GMT
          - name: content-type
            value: application/json
          - name: transfer-encoding
            value: chunked
          - name: connection
            value: close
          - name: retry-after
            value: "386"
          - name: access-control-allow-credentials
            value: "true"
          - name: access-control-allow-origin
            value: ""
          - name: cache-control
            value: no-cache, max-age=0
          - name: vary
            value: Cookie,Accept-Encoding,Authorization,Cookie, Authorization,
              X-Requested-With,Cookie
          - name: x-content-type-options
            value: nosniff
          - name: x-frame-options
            value: DENY
          - name: x-xss-protection
            value: 1; mode=block
          - name: strict-transport-security
            value: max-age=31536000; includeSubDomains; preload
          - name: content-encoding
            value: gzip
        headersSize: 1425
        httpVersion: HTTP/1.1
        redirectURL: ""
        status: 200
        statusText: OK
      startedDateTime: 2024-01-17T17:28:17.634Z
      time: 0
      timings:
        blocked: -1
        connect: -1
        dns: -1
        receive: 0
        send: 0
        ssl: -1
        wait: 0
    - _id: fb4a846f5c5ea447852d936121ea707d
      _order: 0
      cache: {}
      request:
        bodySize: 227
        cookies: []
        headers:
          - _fromType: array
            name: authorization
            value: token
              REDACTED_8c77b24d9f3d0e679509263c553887f2887d67d33c4e3544039c1889484644f5
          - _fromType: array
            name: content-type
            value: application/json; charset=utf-8
          - _fromType: array
            name: user-agent
            value: rateLimitedClient / v1
          - _fromType: array
            name: accept
            value: "*/*"
          - _fromType: array
            name: content-length
            value: "227"
          - _fromType: array
            name: accept-encoding
            value: gzip,deflate
          - _fromType: array
            name: connection
            value: close
          - name: host
            value: sourcegraph.com
        headersSize: 340
        httpVersion: HTTP/1.1
        method: POST
        postData:
          mimeType: application/json; charset=utf-8
          params: []
          textJSON:
            query: |-
              
              query CurrentUser {
                  currentUser {
                      id
                      hasVerifiedEmail
                      displayName
                      username
                      avatarURL
                      primaryEmail {
                          email
                      }
                  }
              }
            variables: {}
        queryString:
          - name: CurrentUser
            value: null
        url: https://sourcegraph.com/.api/graphql?CurrentUser
      response:
        bodySize: 344
        content:
          encoding: base64
          mimeType: application/json
          size: 344
          text: "[\"H4sIAAAAAAAAA2yOzUrDQBSF3+Wu84PYljhQMGgXBYmoTdBVuZ25JlNnMunMZLAJeRifx\
            ReT0C7dnR8O5xtBoEdgI/DeWmp96cjOVgpgUL0Xih/N9/OuvCkGvoYIGnQVWfkpSWw0\
            SgXM254iENJ1Cs8FagIGj78/QQqIoHdk20smMEiRBHIDKRPc8CUhAgzo0ZavT8Cg8b5\
            zLE1Vc5vUxtSK5jU3rafWJ9zoFNP8oc4M3+aL2OxV1p3iPj7mzZvamuViZ18qn1Ur+j\
            gM4aT7uNkf1u5uFXOIoLNSoz1fmUegi/iH6r6eq/kPpmma/gAAAP//AwAWfOcnIgEAA\
            A==\"]"
          textDecoded:
            data:
              currentUser:
                avatarURL: https://lh3.googleusercontent.com/a/ACg8ocIA4-o_l8pq-u-jAhSlIo54TrQVt8V6eYbzvqmu-h_b=s96-c
                displayName: Dávid
                hasVerifiedEmail: true
                id: VXNlcjoxOTU1Nzc=
                primaryEmail:
                  email: david.veszelovszki@gmail.com
                username: david.veszelovszki
        cookies: []
        headers:
          - name: date
            value: Wed, 17 Jan 2024 17:28:18 GMT
          - name: content-type
            value: application/json
          - name: transfer-encoding
            value: chunked
          - name: connection
            value: close
          - name: retry-after
            value: "386"
          - name: access-control-allow-credentials
            value: "true"
          - name: access-control-allow-origin
            value: ""
          - name: cache-control
            value: no-cache, max-age=0
          - name: vary
            value: Cookie,Accept-Encoding,Authorization,Cookie, Authorization,
              X-Requested-With,Cookie
          - name: x-content-type-options
            value: nosniff
          - name: x-frame-options
            value: DENY
          - name: x-xss-protection
            value: 1; mode=block
          - name: strict-transport-security
            value: max-age=31536000; includeSubDomains; preload
          - name: content-encoding
            value: gzip
        headersSize: 1425
        httpVersion: HTTP/1.1
        redirectURL: ""
        status: 200
        statusText: OK
      startedDateTime: 2024-01-17T17:28:17.861Z
      time: 0
      timings:
        blocked: -1
        connect: -1
        dns: -1
        receive: 0
        send: 0
        ssl: -1
        wait: 0
    - _id: 9abaeba25ccf930a1c0681c60a9aeb2a
      _order: 0
      cache: {}
      request:
        bodySize: 115
        cookies: []
        headers:
          - _fromType: array
            name: authorization
            value: token
              REDACTED_8c77b24d9f3d0e679509263c553887f2887d67d33c4e3544039c1889484644f5
          - _fromType: array
            name: content-type
            value: application/json; charset=utf-8
          - _fromType: array
            name: user-agent
            value: rateLimitedClient / v1
          - _fromType: array
            name: accept
            value: "*/*"
          - _fromType: array
            name: content-length
            value: "115"
          - _fromType: array
            name: accept-encoding
            value: gzip,deflate
          - _fromType: array
            name: connection
            value: close
          - name: host
            value: sourcegraph.com
        headersSize: 354
        httpVersion: HTTP/1.1
        method: POST
        postData:
          mimeType: application/json; charset=utf-8
          params: []
          textJSON:
            query: |-
              
              query CurrentUserCodyProEnabled {
                  currentUser {
                      codyProEnabled
                  }
              }
            variables: {}
        queryString:
          - name: CurrentUserCodyProEnabled
            value: null
        url: https://sourcegraph.com/.api/graphql?CurrentUserCodyProEnabled
      response:
        bodySize: 100
        content:
          encoding: base64
          mimeType: application/json
          size: 100
          text: "[\"H4sIAAAAAAAAA6pWSkksSVSyqlZKLi0qSs0rCS1OLQJz81MqA4ryXfMSk3JSU5SsSopKU\
            2trawEAAAD//wMAqqwCpjAAAAA=\"]"
          textDecoded:
            data:
              currentUser:
                codyProEnabled: true
        cookies: []
        headers:
          - name: date
            value: Wed, 17 Jan 2024 17:28:18 GMT
          - name: content-type
            value: application/json
          - name: transfer-encoding
            value: chunked
          - name: connection
            value: close
          - name: retry-after
            value: "386"
          - name: access-control-allow-credentials
            value: "true"
          - name: access-control-allow-origin
            value: ""
          - name: cache-control
            value: no-cache, max-age=0
          - name: vary
            value: Cookie,Accept-Encoding,Authorization,Cookie, Authorization,
              X-Requested-With,Cookie
          - name: x-content-type-options
            value: nosniff
          - name: x-frame-options
            value: DENY
          - name: x-xss-protection
            value: 1; mode=block
          - name: strict-transport-security
            value: max-age=31536000; includeSubDomains; preload
          - name: content-encoding
            value: gzip
        headersSize: 1425
        httpVersion: HTTP/1.1
        redirectURL: ""
        status: 200
        statusText: OK
      startedDateTime: 2024-01-17T17:28:18.100Z
      time: 0
      timings:
        blocked: -1
        connect: -1
        dns: -1
        receive: 0
        send: 0
        ssl: -1
        wait: 0
    - _id: 3491ca3790d189d16ffa81c733ea4540
      _order: 0
      cache: {}
      request:
        bodySize: 177
        cookies: []
        headers:
          - _fromType: array
            name: content-type
            value: application/json; charset=utf-8
          - _fromType: array
            name: user-agent
            value: rateLimitedClient / v1
          - _fromType: array
            name: x-sourcegraph-actor-anonymous-uid
            value: rateLimitedClientabcde1234
          - _fromType: array
            name: accept
            value: "*/*"
          - _fromType: array
            name: content-length
            value: "177"
          - _fromType: array
            name: accept-encoding
            value: gzip,deflate
          - _fromType: array
            name: connection
            value: close
          - name: host
            value: sourcegraph.com
        headersSize: 327
        httpVersion: HTTP/1.1
        method: POST
        postData:
          mimeType: application/json; charset=utf-8
          params: []
          textJSON:
            query: |2
              
                  query EvaluateFeatureFlag($flagName: String!) {
                      evaluateFeatureFlag(flagName: $flagName)
                  }
            variables:
              flagName: cody-autocomplete-tracing
        queryString:
          - name: EvaluateFeatureFlag
            value: null
        url: https://sourcegraph.com/.api/graphql?EvaluateFeatureFlag
      response:
        bodySize: 38
        content:
          mimeType: application/json
          size: 38
          text: "{\"data\":{\"evaluateFeatureFlag\":false}}"
        cookies: []
        headers:
          - name: date
            value: Wed, 17 Jan 2024 17:28:17 GMT
          - name: content-type
            value: application/json
          - name: content-length
            value: "38"
          - name: connection
            value: close
          - name: retry-after
            value: "386"
          - name: access-control-allow-credentials
            value: "true"
          - name: access-control-allow-origin
            value: ""
          - name: cache-control
            value: no-cache, max-age=0
          - name: vary
            value: Cookie,Accept-Encoding,Authorization,Cookie, Authorization,
              X-Requested-With,Cookie
          - name: x-content-type-options
            value: nosniff
          - name: x-frame-options
            value: DENY
          - name: x-xss-protection
            value: 1; mode=block
          - name: strict-transport-security
            value: max-age=31536000; includeSubDomains; preload
        headersSize: 1393
        httpVersion: HTTP/1.1
        redirectURL: ""
        status: 200
        statusText: OK
      startedDateTime: 2024-01-17T17:28:17.364Z
      time: 0
      timings:
        blocked: -1
        connect: -1
        dns: -1
        receive: 0
        send: 0
        ssl: -1
        wait: 0
    - _id: 1dc02f9183b7301196e17df853129955
      _order: 0
      cache: {}
      request:
        bodySize: 177
        cookies: []
        headers:
          - _fromType: array
            name: authorization
            value: token
              REDACTED_8c77b24d9f3d0e679509263c553887f2887d67d33c4e3544039c1889484644f5
          - _fromType: array
            name: content-type
            value: application/json; charset=utf-8
          - _fromType: array
            name: user-agent
            value: rateLimitedClient / v1
          - _fromType: array
            name: accept
            value: "*/*"
          - _fromType: array
            name: content-length
            value: "177"
          - _fromType: array
            name: accept-encoding
            value: gzip,deflate
          - _fromType: array
            name: connection
            value: close
          - name: host
            value: sourcegraph.com
        headersSize: 348
        httpVersion: HTTP/1.1
        method: POST
        postData:
          mimeType: application/json; charset=utf-8
          params: []
          textJSON:
            query: |2
              
                  query EvaluateFeatureFlag($flagName: String!) {
                      evaluateFeatureFlag(flagName: $flagName)
                  }
            variables:
              flagName: cody-autocomplete-tracing
        queryString:
          - name: EvaluateFeatureFlag
            value: null
        url: https://sourcegraph.com/.api/graphql?EvaluateFeatureFlag
      response:
        bodySize: 38
        content:
          mimeType: application/json
          size: 38
          text: "{\"data\":{\"evaluateFeatureFlag\":false}}"
        cookies: []
        headers:
          - name: date
            value: Wed, 17 Jan 2024 17:28:18 GMT
          - name: content-type
            value: application/json
          - name: content-length
            value: "38"
          - name: connection
            value: close
          - name: retry-after
            value: "385"
          - name: access-control-allow-credentials
            value: "true"
          - name: access-control-allow-origin
            value: ""
          - name: cache-control
            value: no-cache, max-age=0
          - name: vary
            value: Cookie,Accept-Encoding,Authorization,Cookie, Authorization,
              X-Requested-With,Cookie
          - name: x-content-type-options
            value: nosniff
          - name: x-frame-options
            value: DENY
          - name: x-xss-protection
            value: 1; mode=block
          - name: strict-transport-security
            value: max-age=31536000; includeSubDomains; preload
        headersSize: 1393
        httpVersion: HTTP/1.1
        redirectURL: ""
        status: 200
        statusText: OK
      startedDateTime: 2024-01-17T17:28:18.372Z
      time: 0
      timings:
        blocked: -1
        connect: -1
        dns: -1
        receive: 0
        send: 0
        ssl: -1
        wait: 0
    - _id: 7621f48cb457ad1d8c74d87c4d231f1f
      _order: 0
      cache: {}
      request:
        bodySize: 187
        cookies: []
        headers:
          - _fromType: array
            name: authorization
            value: token
              REDACTED_8c77b24d9f3d0e679509263c553887f2887d67d33c4e3544039c1889484644f5
          - _fromType: array
            name: content-type
            value: application/json; charset=utf-8
          - _fromType: array
            name: user-agent
            value: rateLimitedClient / v1
          - _fromType: array
            name: accept
            value: "*/*"
          - _fromType: array
            name: content-length
            value: "187"
          - _fromType: array
            name: accept-encoding
            value: gzip,deflate
          - _fromType: array
            name: connection
            value: close
          - name: host
            value: sourcegraph.com
        headersSize: 348
        httpVersion: HTTP/1.1
        method: POST
        postData:
          mimeType: application/json; charset=utf-8
          params: []
          textJSON:
            query: |2
              
                  query EvaluateFeatureFlag($flagName: String!) {
                      evaluateFeatureFlag(flagName: $flagName)
                  }
            variables:
              flagName: cody-autocomplete-context-bfg-mixed
        queryString:
          - name: EvaluateFeatureFlag
            value: null
        url: https://sourcegraph.com/.api/graphql?EvaluateFeatureFlag
      response:
        bodySize: 37
        content:
          mimeType: application/json
          size: 37
          text: "{\"data\":{\"evaluateFeatureFlag\":null}}"
        cookies: []
        headers:
          - name: date
            value: Wed, 17 Jan 2024 17:28:18 GMT
          - name: content-type
            value: application/json
          - name: content-length
            value: "37"
          - name: connection
            value: close
          - name: retry-after
            value: "385"
          - name: access-control-allow-credentials
            value: "true"
          - name: access-control-allow-origin
            value: ""
          - name: cache-control
            value: no-cache, max-age=0
          - name: vary
            value: Cookie,Accept-Encoding,Authorization,Cookie, Authorization,
              X-Requested-With,Cookie
          - name: x-content-type-options
            value: nosniff
          - name: x-frame-options
            value: DENY
          - name: x-xss-protection
            value: 1; mode=block
          - name: strict-transport-security
            value: max-age=31536000; includeSubDomains; preload
        headersSize: 1393
        httpVersion: HTTP/1.1
        redirectURL: ""
        status: 200
        statusText: OK
      startedDateTime: 2024-01-17T17:28:18.374Z
      time: 0
      timings:
        blocked: -1
        connect: -1
        dns: -1
        receive: 0
        send: 0
        ssl: -1
        wait: 0
    - _id: 3bbd694b8902f45c5975ba165a477fb9
      _order: 0
      cache: {}
      request:
        bodySize: 192
        cookies: []
        headers:
          - _fromType: array
            name: authorization
            value: token
              REDACTED_8c77b24d9f3d0e679509263c553887f2887d67d33c4e3544039c1889484644f5
          - _fromType: array
            name: content-type
            value: application/json; charset=utf-8
          - _fromType: array
            name: user-agent
            value: rateLimitedClient / v1
          - _fromType: array
            name: accept
            value: "*/*"
          - _fromType: array
            name: content-length
            value: "192"
          - _fromType: array
            name: accept-encoding
            value: gzip,deflate
          - _fromType: array
            name: connection
            value: close
          - name: host
            value: sourcegraph.com
        headersSize: 348
        httpVersion: HTTP/1.1
        method: POST
        postData:
          mimeType: application/json; charset=utf-8
          params: []
          textJSON:
            query: |2
              
                  query EvaluateFeatureFlag($flagName: String!) {
                      evaluateFeatureFlag(flagName: $flagName)
                  }
            variables:
              flagName: cody-autocomplete-new-jaccard-similarity
        queryString:
          - name: EvaluateFeatureFlag
            value: null
        url: https://sourcegraph.com/.api/graphql?EvaluateFeatureFlag
      response:
        bodySize: 37
        content:
          mimeType: application/json
          size: 37
          text: "{\"data\":{\"evaluateFeatureFlag\":true}}"
        cookies: []
        headers:
          - name: date
            value: Wed, 17 Jan 2024 17:28:18 GMT
          - name: content-type
            value: application/json
          - name: content-length
            value: "37"
          - name: connection
            value: close
          - name: retry-after
            value: "385"
          - name: access-control-allow-credentials
            value: "true"
          - name: access-control-allow-origin
            value: ""
          - name: cache-control
            value: no-cache, max-age=0
          - name: vary
            value: Cookie,Accept-Encoding,Authorization,Cookie, Authorization,
              X-Requested-With,Cookie
          - name: x-content-type-options
            value: nosniff
          - name: x-frame-options
            value: DENY
          - name: x-xss-protection
            value: 1; mode=block
          - name: strict-transport-security
            value: max-age=31536000; includeSubDomains; preload
        headersSize: 1393
        httpVersion: HTTP/1.1
        redirectURL: ""
        status: 200
        statusText: OK
      startedDateTime: 2024-01-17T17:28:18.376Z
      time: 0
      timings:
        blocked: -1
        connect: -1
        dns: -1
        receive: 0
        send: 0
        ssl: -1
        wait: 0
    - _id: 8048390b42729cfee0cbdb517ff797c0
      _order: 0
      cache: {}
      request:
        bodySize: 199
        cookies: []
        headers:
          - _fromType: array
            name: authorization
            value: token
              REDACTED_8c77b24d9f3d0e679509263c553887f2887d67d33c4e3544039c1889484644f5
          - _fromType: array
            name: content-type
            value: application/json; charset=utf-8
          - _fromType: array
            name: user-agent
            value: rateLimitedClient / v1
          - _fromType: array
            name: accept
            value: "*/*"
          - _fromType: array
            name: content-length
            value: "199"
          - _fromType: array
            name: accept-encoding
            value: gzip,deflate
          - _fromType: array
            name: connection
            value: close
          - name: host
            value: sourcegraph.com
        headersSize: 348
        httpVersion: HTTP/1.1
        method: POST
        postData:
          mimeType: application/json; charset=utf-8
          params: []
          textJSON:
            query: |2
              
                  query EvaluateFeatureFlag($flagName: String!) {
                      evaluateFeatureFlag(flagName: $flagName)
                  }
            variables:
              flagName: cody-autocomplete-dynamic-multiline-completions
        queryString:
          - name: EvaluateFeatureFlag
            value: null
        url: https://sourcegraph.com/.api/graphql?EvaluateFeatureFlag
      response:
        bodySize: 37
        content:
          mimeType: application/json
          size: 37
          text: "{\"data\":{\"evaluateFeatureFlag\":null}}"
        cookies: []
        headers:
          - name: date
            value: Wed, 17 Jan 2024 17:28:18 GMT
          - name: content-type
            value: application/json
          - name: content-length
            value: "37"
          - name: connection
            value: close
          - name: retry-after
            value: "385"
          - name: access-control-allow-credentials
            value: "true"
          - name: access-control-allow-origin
            value: ""
          - name: cache-control
            value: no-cache, max-age=0
          - name: vary
            value: Cookie,Accept-Encoding,Authorization,Cookie, Authorization,
              X-Requested-With,Cookie
          - name: x-content-type-options
            value: nosniff
          - name: x-frame-options
            value: DENY
          - name: x-xss-protection
            value: 1; mode=block
          - name: strict-transport-security
            value: max-age=31536000; includeSubDomains; preload
        headersSize: 1393
        httpVersion: HTTP/1.1
        redirectURL: ""
        status: 200
        statusText: OK
      startedDateTime: 2024-01-17T17:28:18.377Z
      time: 0
      timings:
        blocked: -1
        connect: -1
        dns: -1
        receive: 0
        send: 0
        ssl: -1
        wait: 0
    - _id: 4ec193b0f8a5f8ab8c74ee6597b2ee49
      _order: 0
      cache: {}
      request:
        bodySize: 180
        cookies: []
        headers:
          - _fromType: array
            name: authorization
            value: token
              REDACTED_8c77b24d9f3d0e679509263c553887f2887d67d33c4e3544039c1889484644f5
          - _fromType: array
            name: content-type
            value: application/json; charset=utf-8
          - _fromType: array
            name: user-agent
            value: rateLimitedClient / v1
          - _fromType: array
            name: accept
            value: "*/*"
          - _fromType: array
            name: content-length
            value: "180"
          - _fromType: array
            name: accept-encoding
            value: gzip,deflate
          - _fromType: array
            name: connection
            value: close
          - name: host
            value: sourcegraph.com
        headersSize: 348
        httpVersion: HTTP/1.1
        method: POST
        postData:
          mimeType: application/json; charset=utf-8
          params: []
          textJSON:
            query: |2
              
                  query EvaluateFeatureFlag($flagName: String!) {
                      evaluateFeatureFlag(flagName: $flagName)
                  }
            variables:
              flagName: cody-autocomplete-hot-streak
        queryString:
          - name: EvaluateFeatureFlag
            value: null
        url: https://sourcegraph.com/.api/graphql?EvaluateFeatureFlag
      response:
        bodySize: 37
        content:
          mimeType: application/json
          size: 37
          text: "{\"data\":{\"evaluateFeatureFlag\":null}}"
        cookies: []
        headers:
          - name: date
            value: Wed, 17 Jan 2024 17:28:18 GMT
          - name: content-type
            value: application/json
          - name: content-length
            value: "37"
          - name: connection
            value: close
          - name: retry-after
            value: "385"
          - name: access-control-allow-credentials
            value: "true"
          - name: access-control-allow-origin
            value: ""
          - name: cache-control
            value: no-cache, max-age=0
          - name: vary
            value: Cookie,Accept-Encoding,Authorization,Cookie, Authorization,
              X-Requested-With,Cookie
          - name: x-content-type-options
            value: nosniff
          - name: x-frame-options
            value: DENY
          - name: x-xss-protection
            value: 1; mode=block
          - name: strict-transport-security
            value: max-age=31536000; includeSubDomains; preload
        headersSize: 1393
        httpVersion: HTTP/1.1
        redirectURL: ""
        status: 200
        statusText: OK
      startedDateTime: 2024-01-17T17:28:18.378Z
      time: 0
      timings:
        blocked: -1
        connect: -1
        dns: -1
        receive: 0
        send: 0
        ssl: -1
        wait: 0
    - _id: d3ad7d0472fccc5ecd8492fa8c5fae9b
      _order: 0
      cache: {}
      request:
        bodySize: 147
        cookies: []
        headers:
          - _fromType: array
            name: content-type
            value: application/json; charset=utf-8
          - _fromType: array
            name: user-agent
            value: rateLimitedClient / v1
          - _fromType: array
            name: x-sourcegraph-actor-anonymous-uid
            value: rateLimitedClientabcde1234
          - _fromType: array
            name: accept
            value: "*/*"
          - _fromType: array
            name: content-length
            value: "147"
          - _fromType: array
            name: accept-encoding
            value: gzip,deflate
          - _fromType: array
            name: connection
            value: close
          - name: host
            value: sourcegraph.com
        headersSize: 320
        httpVersion: HTTP/1.1
        method: POST
        postData:
          mimeType: application/json; charset=utf-8
          params: []
          textJSON:
            query: |2
              
                  query FeatureFlags {
                      evaluatedFeatureFlags() {
                          name
                          value
                        }
                  }
            variables: {}
        queryString:
          - name: FeatureFlags
            value: null
        url: https://sourcegraph.com/.api/graphql?FeatureFlags
      response:
        bodySize: 176
        content:
          encoding: base64
          mimeType: application/json
          size: 176
          text: "[\"H4sIAAAAAAAAA2TLwQ0CIRAF0F7mvDRAAduE8fAzfFcj7GxgMDGE3o0no97fG5LgkDiED\
            +QOZ1oJ75VrxtYknobsKJQoaukZjmqyyJtSotfOuXwDvcJDMb0HZ/OPvSC3P4zuplaO\
            TGfwCr3t2285z/kCAAD//wMA6iaiYqUAAAA=\"]"
          textDecoded:
            data:
              evaluatedFeatureFlags:
                - name: cody-pro
                  value: true
                - name: cody-chat-mock-test
                  value: false
                - name: cody-autocomplete-tracing
                  value: false
        cookies: []
        headers:
          - name: date
            value: Wed, 17 Jan 2024 17:28:17 GMT
          - name: content-type
            value: application/json
          - name: transfer-encoding
            value: chunked
          - name: connection
            value: close
          - name: retry-after
            value: "386"
          - name: access-control-allow-credentials
            value: "true"
          - name: access-control-allow-origin
            value: ""
          - name: cache-control
            value: no-cache, max-age=0
          - name: vary
            value: Cookie,Accept-Encoding,Authorization,Cookie, Authorization,
              X-Requested-With,Cookie
          - name: x-content-type-options
            value: nosniff
          - name: x-frame-options
            value: DENY
          - name: x-xss-protection
            value: 1; mode=block
          - name: strict-transport-security
            value: max-age=31536000; includeSubDomains; preload
          - name: content-encoding
            value: gzip
        headersSize: 1425
        httpVersion: HTTP/1.1
        redirectURL: ""
        status: 200
        statusText: OK
      startedDateTime: 2024-01-17T17:28:17.360Z
      time: 0
      timings:
        blocked: -1
        connect: -1
        dns: -1
        receive: 0
        send: 0
        ssl: -1
        wait: 0
    - _id: 3d6bf876a5b8bd7487b614b1d3bb1866
      _order: 0
      cache: {}
      request:
        bodySize: 147
        cookies: []
        headers:
          - _fromType: array
            name: authorization
            value: token
              REDACTED_8c77b24d9f3d0e679509263c553887f2887d67d33c4e3544039c1889484644f5
          - _fromType: array
            name: content-type
            value: application/json; charset=utf-8
          - _fromType: array
            name: user-agent
            value: rateLimitedClient / v1
          - _fromType: array
            name: accept
            value: "*/*"
          - _fromType: array
            name: content-length
            value: "147"
          - _fromType: array
            name: accept-encoding
            value: gzip,deflate
          - _fromType: array
            name: connection
            value: close
          - name: host
            value: sourcegraph.com
        headersSize: 341
        httpVersion: HTTP/1.1
        method: POST
        postData:
          mimeType: application/json; charset=utf-8
          params: []
          textJSON:
            query: |2
              
                  query FeatureFlags {
                      evaluatedFeatureFlags() {
                          name
                          value
                        }
                  }
            variables: {}
        queryString:
          - name: FeatureFlags
            value: null
        url: https://sourcegraph.com/.api/graphql?FeatureFlags
      response:
        bodySize: 392
        content:
          encoding: base64
          mimeType: application/json
          size: 392
          text: "[\"H4sIAAAAAAAAA6SSQW4CMQxF75I1XnTTxRyAS1RdeJLPJJBJRrYDRIi7V7Boi9Shqrp//\
            8n/yxcX2NgNF4cj58aGsAVbE2wzT+qGt4srPMMNTtNU2kLa5IhOKDxmBLdxtxzcsOOs\
            uG4+cUPGDJNOOC9V7Is0ad9BX0MnblZ9nZcMA5mwT2Vad98jPrLRXP2BDGrrsILFRyo\
            40QH9VCX8In64JWDHLRupsfgaIBT7KCk8r7NIXQWEDZTTnEwJZw8EBNpVudd4qL1ipj\
            1sFE5F/7Dprf6evWcJpGlOmSVZXxWMuY608ATSUzIfiQWspLGK+Wb6vwlfXsdngmLCa\
            nQXJC5G2ovxmWKaYk5TtB+e4/16/QAAAP//AwAusk/5zAIAAA==\"]"
          textDecoded:
            data:
              evaluatedFeatureFlags:
                - name: signup-survey-enabled
                  value: false
                - name: telemetry-export
                  value: true
                - name: cody-autocomplete-tracing
                  value: false
                - name: cody-chat-mock-test
                  value: false
                - name: search-new-keyword
                  value: false
                - name: cody-autocomplete-default-starcoder-hybrid
                  value: true
                - name: cody-pro
                  value: true
                - name: rate-limits-exceeded-for-testing
                  value: true
                - name: cody-pro-jetbrains
                  value: true
                - name: cody-autocomplete-new-jaccard-similarity
                  value: true
                - name: blob-page-switch-areas-shortcuts
                  value: false
                - name: cody-autocomplete-default-starcoder-16b
                  value: false
                - name: contrast-compliant-syntax-highlighting
                  value: false
        cookies: []
        headers:
          - name: date
            value: Wed, 17 Jan 2024 17:28:18 GMT
          - name: content-type
            value: application/json
          - name: transfer-encoding
            value: chunked
          - name: connection
            value: close
          - name: retry-after
            value: "385"
          - name: access-control-allow-credentials
            value: "true"
          - name: access-control-allow-origin
            value: ""
          - name: cache-control
            value: no-cache, max-age=0
          - name: vary
            value: Cookie,Accept-Encoding,Authorization,Cookie, Authorization,
              X-Requested-With,Cookie
          - name: x-content-type-options
            value: nosniff
          - name: x-frame-options
            value: DENY
          - name: x-xss-protection
            value: 1; mode=block
          - name: strict-transport-security
            value: max-age=31536000; includeSubDomains; preload
          - name: content-encoding
            value: gzip
        headersSize: 1425
        httpVersion: HTTP/1.1
        redirectURL: ""
        status: 200
        statusText: OK
      startedDateTime: 2024-01-17T17:28:18.382Z
      time: 0
      timings:
        blocked: -1
        connect: -1
        dns: -1
        receive: 0
        send: 0
        ssl: -1
        wait: 0
    - _id: 9124ee9eed22dee2aa6619ccf68eb99c
      _order: 0
      cache: {}
      request:
        bodySize: 734
        cookies: []
        headers:
          - _fromType: array
            name: authorization
            value: token
              REDACTED_8c77b24d9f3d0e679509263c553887f2887d67d33c4e3544039c1889484644f5
          - _fromType: array
            name: content-type
            value: application/json; charset=utf-8
          - _fromType: array
            name: user-agent
            value: rateLimitedClient / v1
          - _fromType: array
            name: accept
            value: "*/*"
          - _fromType: array
            name: content-length
            value: "734"
          - _fromType: array
            name: accept-encoding
            value: gzip,deflate
          - _fromType: array
            name: connection
            value: close
          - name: host
            value: sourcegraph.com
        headersSize: 345
        httpVersion: HTTP/1.1
        method: POST
        postData:
          mimeType: application/json; charset=utf-8
          params: []
          textJSON:
            query: >-
              
              mutation LogEventMutation($event: String!, $userCookieID: String!, $url: String!, $source: EventSource!, $argument: String, $publicArgument: String, $client: String, $connectedSiteID: String, $hashedLicenseKey: String) {
                  logEvent(
              		event: $event
              		userCookieID: $userCookieID
              		url: $url
              		source: $source
              		argument: $argument
              		publicArgument: $publicArgument
              		client: $client
              		connectedSiteID: $connectedSiteID
              		hashedLicenseKey: $hashedLicenseKey
                  ) {
              		alwaysNil
              	}
              }
            variables:
              client: VSCODE_CODY_EXTENSION
              connectedSiteID: SourcegraphWeb
              event: CodyVSCodeExtension:Auth:connected
              source: IDEEXTENSION
              url: ""
              userCookieID: ANONYMOUS_USER_COOKIE_ID
        queryString:
          - name: LogEventMutation
            value: null
        url: https://sourcegraph.com/.api/graphql?LogEventMutation
      response:
        bodySize: 26
        content:
          mimeType: application/json
          size: 26
          text: "{\"data\":{\"logEvent\":null}}"
        cookies: []
        headers:
          - name: date
            value: Wed, 17 Jan 2024 17:28:18 GMT
          - name: content-type
            value: application/json
          - name: content-length
            value: "26"
          - name: connection
            value: close
          - name: retry-after
            value: "385"
          - name: access-control-allow-credentials
            value: "true"
          - name: access-control-allow-origin
            value: ""
          - name: cache-control
            value: no-cache, max-age=0
          - name: vary
            value: Cookie,Accept-Encoding,Authorization,Cookie, Authorization,
              X-Requested-With,Cookie
          - name: x-content-type-options
            value: nosniff
          - name: x-frame-options
            value: DENY
          - name: x-xss-protection
            value: 1; mode=block
          - name: strict-transport-security
            value: max-age=31536000; includeSubDomains; preload
        headersSize: 1393
        httpVersion: HTTP/1.1
        redirectURL: ""
        status: 200
        statusText: OK
      startedDateTime: 2024-01-17T17:28:18.380Z
      time: 0
      timings:
        blocked: -1
        connect: -1
        dns: -1
        receive: 0
        send: 0
        ssl: -1
        wait: 0
    - _id: b2b87eccbfe9ce3a7d738e8684276aa5
      _order: 0
      cache: {}
      request:
        bodySize: 342
        cookies: []
        headers:
          - _fromType: array
            name: authorization
            value: token
              REDACTED_8c77b24d9f3d0e679509263c553887f2887d67d33c4e3544039c1889484644f5
          - _fromType: array
            name: content-type
            value: application/json; charset=utf-8
          - _fromType: array
            name: user-agent
            value: rateLimitedClient / v1
          - _fromType: array
            name: accept
            value: "*/*"
          - _fromType: array
            name: content-length
            value: "342"
          - _fromType: array
            name: accept-encoding
            value: gzip,deflate
          - _fromType: array
            name: connection
            value: close
          - name: host
            value: sourcegraph.com
        headersSize: 350
        httpVersion: HTTP/1.1
        method: POST
        postData:
          mimeType: application/json; charset=utf-8
          params: []
          textJSON:
            query: |
              
              mutation RecordTelemetryEvents($events: [TelemetryEventInput!]!) {
              	telemetry {
              		recordEvents(events: $events) {
              			alwaysNil
              		}
              	}
              }
            variables:
              events:
                - action: connected
                  feature: cody.auth
                  parameters:
                    privateMetadata: {}
                    version: 0
                  source:
                    client: VSCode.Cody
                    clientVersion: 1.1.3
        queryString:
          - name: RecordTelemetryEvents
            value: null
        url: https://sourcegraph.com/.api/graphql?RecordTelemetryEvents
      response:
        bodySize: 112
        content:
          encoding: base64
          mimeType: application/json
          size: 112
          text: "[\"H4sIAAAAAAAAA6pWSkksSVSyqlYqSc1JzU0tKaoEcYpSk/OLUlzLUvNKikH8xJzyxMpiv\
            8wcJau80pyc2traWgAAAAD//wMAhHZ9ajoAAAA=\"]"
          textDecoded:
            data:
              telemetry:
                recordEvents:
                  alwaysNil: null
        cookies: []
        headers:
          - name: date
            value: Wed, 17 Jan 2024 17:28:18 GMT
          - name: content-type
            value: application/json
          - name: transfer-encoding
            value: chunked
          - name: connection
            value: close
          - name: retry-after
            value: "385"
          - name: access-control-allow-credentials
            value: "true"
          - name: access-control-allow-origin
            value: ""
          - name: cache-control
            value: no-cache, max-age=0
          - name: vary
            value: Cookie,Accept-Encoding,Authorization,Cookie, Authorization,
              X-Requested-With,Cookie
          - name: x-content-type-options
            value: nosniff
          - name: x-frame-options
            value: DENY
          - name: x-xss-protection
            value: 1; mode=block
          - name: strict-transport-security
            value: max-age=31536000; includeSubDomains; preload
          - name: content-encoding
            value: gzip
        headersSize: 1425
        httpVersion: HTTP/1.1
        redirectURL: ""
        status: 200
        statusText: OK
      startedDateTime: 2024-01-17T17:28:18.598Z
      time: 0
      timings:
        blocked: -1
        connect: -1
        dns: -1
        receive: 0
        send: 0
        ssl: -1
        wait: 0
    - _id: 650891afc69a53c45dfa3d7673fae09f
      _order: 0
      cache: {}
      request:
        bodySize: 350
        cookies: []
        headers:
          - _fromType: array
            name: authorization
            value: token
              REDACTED_8c77b24d9f3d0e679509263c553887f2887d67d33c4e3544039c1889484644f5
          - _fromType: array
            name: content-type
            value: application/json; charset=utf-8
          - _fromType: array
            name: user-agent
            value: rateLimitedClient / v1
          - _fromType: array
            name: accept
            value: "*/*"
          - _fromType: array
            name: content-length
            value: "350"
          - _fromType: array
            name: accept-encoding
            value: gzip,deflate
          - _fromType: array
            name: connection
            value: close
          - name: host
            value: sourcegraph.com
        headersSize: 350
        httpVersion: HTTP/1.1
        method: POST
        postData:
          mimeType: application/json; charset=utf-8
          params: []
          textJSON:
            query: |
              
              mutation RecordTelemetryEvents($events: [TelemetryEventInput!]!) {
              	telemetry {
              		recordEvents(events: $events) {
              			alwaysNil
              		}
              	}
              }
            variables:
              events:
                - action: executed
                  feature: cody.chat-question
                  parameters:
                    privateMetadata: {}
                    version: 0
                  source:
                    client: VSCode.Cody
                    clientVersion: 1.1.3
        queryString:
          - name: RecordTelemetryEvents
            value: null
        url: https://sourcegraph.com/.api/graphql?RecordTelemetryEvents
      response:
        bodySize: 112
        content:
          encoding: base64
          mimeType: application/json
          size: 112
          text: "[\"H4sIAAAAAAAAA6pWSkksSVSyqlYqSc1JzU0tKaoEcYpSk/OLUlzLUvNKikH8xJzyxMpiv\
            8wcJau80pyc2traWgAAAAD//wMAhHZ9ajoAAAA=\"]"
          textDecoded:
            data:
              telemetry:
                recordEvents:
                  alwaysNil: null
        cookies: []
        headers:
          - name: date
            value: Wed, 17 Jan 2024 17:28:19 GMT
          - name: content-type
            value: application/json
          - name: transfer-encoding
            value: chunked
          - name: connection
            value: close
          - name: retry-after
            value: "385"
          - name: access-control-allow-credentials
            value: "true"
          - name: access-control-allow-origin
            value: ""
          - name: cache-control
            value: no-cache, max-age=0
          - name: vary
            value: Cookie,Accept-Encoding,Authorization,Cookie, Authorization,
              X-Requested-With,Cookie
          - name: x-content-type-options
            value: nosniff
          - name: x-frame-options
            value: DENY
          - name: x-xss-protection
            value: 1; mode=block
          - name: strict-transport-security
            value: max-age=31536000; includeSubDomains; preload
          - name: content-encoding
            value: gzip
        headersSize: 1425
        httpVersion: HTTP/1.1
        redirectURL: ""
        status: 200
        statusText: OK
      startedDateTime: 2024-01-17T17:28:18.844Z
      time: 0
      timings:
        blocked: -1
        connect: -1
        dns: -1
        receive: 0
        send: 0
        ssl: -1
        wait: 0
    - _id: 496af979cd0ad6d436cbc26c727382dd
      _order: 0
      cache: {}
      request:
        bodySize: 144
        cookies: []
        headers:
          - _fromType: array
            name: content-type
            value: application/json; charset=utf-8
          - _fromType: array
            name: user-agent
            value: rateLimitedClient / v1
          - _fromType: array
            name: x-sourcegraph-actor-anonymous-uid
            value: rateLimitedClientabcde1234
          - _fromType: array
            name: accept
            value: "*/*"
          - _fromType: array
            name: content-length
            value: "144"
          - _fromType: array
            name: accept-encoding
            value: gzip,deflate
          - _fromType: array
            name: connection
            value: close
          - name: host
            value: sourcegraph.com
        headersSize: 318
        httpVersion: HTTP/1.1
        method: POST
        postData:
          mimeType: application/json; charset=utf-8
          params: []
          textJSON:
            query: |-
              
              query Repository($name: String!) {
              	repository(name: $name) {
              		id
              	}
              }
            variables:
              name: github.com/sourcegraph/cody
        queryString:
          - name: Repository
            value: null
        url: https://sourcegraph.com/.api/graphql?Repository
      response:
        bodySize: 120
        content:
          encoding: base64
          mimeType: application/json
          size: 120
          text: "[\"H4sIAAAAAAAAA6pWSkksSVSyqlYqSi3IL84syS+qBPEyU5SslEJzw8qTjP0KUtwtK1ND8\
            o18Q3wr/UJ8K/0dbW2VamtrAQAAAP//AwDHAhygPQAAAA==\"]"
          textDecoded:
            data:
              repository:
                id: UmVwb3NpdG9yeTo2MTMyNTMyOA==
        cookies: []
        headers:
          - name: date
            value: Wed, 17 Jan 2024 17:28:17 GMT
          - name: content-type
            value: application/json
          - name: transfer-encoding
            value: chunked
          - name: connection
            value: close
          - name: retry-after
            value: "386"
          - name: access-control-allow-credentials
            value: "true"
          - name: access-control-allow-origin
            value: ""
          - name: cache-control
            value: no-cache, max-age=0
          - name: vary
            value: Cookie,Accept-Encoding,Authorization,Cookie, Authorization,
              X-Requested-With,Cookie
          - name: x-content-type-options
            value: nosniff
          - name: x-frame-options
            value: DENY
          - name: x-xss-protection
            value: 1; mode=block
          - name: strict-transport-security
            value: max-age=31536000; includeSubDomains; preload
          - name: content-encoding
            value: gzip
        headersSize: 1425
        httpVersion: HTTP/1.1
        redirectURL: ""
        status: 200
        statusText: OK
      startedDateTime: 2024-01-17T17:28:17.362Z
      time: 0
      timings:
        blocked: -1
        connect: -1
        dns: -1
        receive: 0
        send: 0
        ssl: -1
        wait: 0
    - _id: 776421913dcd06bb0ce18e1fd28ff39f
      _order: 0
      cache: {}
      request:
        bodySize: 189
        cookies: []
        headers:
          - _fromType: array
            name: content-type
            value: application/json; charset=utf-8
          - _fromType: array
            name: user-agent
            value: rateLimitedClient / v1
          - _fromType: array
            name: accept
            value: "*/*"
          - _fromType: array
            name: content-length
            value: "189"
          - _fromType: array
            name: accept-encoding
            value: gzip,deflate
          - _fromType: array
            name: connection
            value: close
          - name: host
            value: sourcegraph.com
        headersSize: 255
        httpVersion: HTTP/1.1
        method: POST
        postData:
          mimeType: application/json; charset=utf-8
          params: []
          textJSON:
            query: |-
              
              query Repository($name: String!) {
              	repository(name: $name) {
                              id
                              embeddingExists
              	}
              }
            variables:
              name: github.com/sourcegraph/cody
        queryString:
          - name: Repository
            value: null
        url: https://sourcegraph.com/.api/graphql?Repository
      response:
        bodySize: 148
        content:
          encoding: base64
          mimeType: application/json
          size: 148
          text: "[\"H4sIAAAAAAAAA6pWSkksSVSyqlYqSi3IL84syS+qBPEyU5SslEJzw8qTjP0KUtwtK1ND8\
            o18Q3wr/UJ8K/0dbW2VdJRSc5NSU1Iy89JdKzKLS4qVrEqKSlNra2sBAAAA//8DAP+H\
            lYJUAAAA\"]"
          textDecoded:
            data:
              repository:
                embeddingExists: true
                id: UmVwb3NpdG9yeTo2MTMyNTMyOA==
        cookies: []
        headers:
          - name: date
            value: Thu, 18 Jan 2024 13:18:15 GMT
          - name: content-type
            value: application/json
          - name: transfer-encoding
            value: chunked
          - name: connection
            value: close
          - name: access-control-allow-credentials
            value: "true"
          - name: access-control-allow-origin
            value: ""
          - name: cache-control
            value: no-cache, max-age=0
          - name: vary
            value: Cookie,Accept-Encoding,Authorization,Cookie, Authorization,
              X-Requested-With,Cookie
          - name: x-content-type-options
            value: nosniff
          - name: x-frame-options
            value: DENY
          - name: x-xss-protection
            value: 1; mode=block
          - name: strict-transport-security
            value: max-age=31536000; includeSubDomains; preload
          - name: content-encoding
            value: gzip
        headersSize: 1318
        httpVersion: HTTP/1.1
        redirectURL: ""
        status: 200
        statusText: OK
      startedDateTime: 2024-01-18T13:18:14.774Z
      time: 0
      timings:
        blocked: -1
        connect: -1
        dns: -1
        receive: 0
        send: 0
        ssl: -1
        wait: 0
    - _id: c05aaa2c537f6063bf1ad6a5b18f540b
      _order: 0
      cache: {}
      request:
        bodySize: 189
        cookies: []
        headers:
          - _fromType: array
            name: authorization
            value: token
              REDACTED_8c77b24d9f3d0e679509263c553887f2887d67d33c4e3544039c1889484644f5
          - _fromType: array
            name: content-type
            value: application/json; charset=utf-8
          - _fromType: array
            name: user-agent
            value: rateLimitedClient / v1
          - _fromType: array
            name: accept
            value: "*/*"
          - _fromType: array
            name: content-length
            value: "189"
          - _fromType: array
            name: accept-encoding
            value: gzip,deflate
          - _fromType: array
            name: connection
            value: close
          - name: host
            value: sourcegraph.com
        headersSize: 339
        httpVersion: HTTP/1.1
        method: POST
        postData:
          mimeType: application/json; charset=utf-8
          params: []
          textJSON:
            query: |-
              
              query Repository($name: String!) {
              	repository(name: $name) {
                              id
                              embeddingExists
              	}
              }
            variables:
              name: github.com/sourcegraph/cody
        queryString:
          - name: Repository
            value: null
        url: https://sourcegraph.com/.api/graphql?Repository
      response:
        bodySize: 148
        content:
          encoding: base64
          mimeType: application/json
          size: 148
          text: "[\"H4sIAAAAAAAAA6pWSkksSVSyqlYqSi3IL84syS+qBPEyU5SslEJzw8qTjP0KUtwtK1ND8\
            o18Q3wr/UJ8K/0dbW2VdJRSc5NSU1Iy89JdKzKLS4qVrEqKSlNra2sBAAAA//8DAP+H\
            lYJUAAAA\"]"
          textDecoded:
            data:
              repository:
                embeddingExists: true
                id: UmVwb3NpdG9yeTo2MTMyNTMyOA==
        cookies: []
        headers:
          - name: date
            value: Thu, 18 Jan 2024 13:18:15 GMT
          - name: content-type
            value: application/json
          - name: transfer-encoding
            value: chunked
          - name: connection
            value: close
          - name: access-control-allow-credentials
            value: "true"
          - name: access-control-allow-origin
            value: ""
          - name: cache-control
            value: no-cache, max-age=0
          - name: vary
            value: Cookie,Accept-Encoding,Authorization,Cookie, Authorization,
              X-Requested-With,Cookie
          - name: x-content-type-options
            value: nosniff
          - name: x-frame-options
            value: DENY
          - name: x-xss-protection
            value: 1; mode=block
          - name: strict-transport-security
            value: max-age=31536000; includeSubDomains; preload
          - name: content-encoding
            value: gzip
        headersSize: 1318
        httpVersion: HTTP/1.1
        redirectURL: ""
        status: 200
        statusText: OK
      startedDateTime: 2024-01-18T13:18:15.038Z
      time: 0
      timings:
        blocked: -1
        connect: -1
        dns: -1
        receive: 0
        send: 0
        ssl: -1
        wait: 0
    - _id: 4951fc53474aa99e643416d464c65e1e
      _order: 0
      cache: {}
      request:
        bodySize: 164
        cookies: []
        headers:
          - _fromType: array
            name: content-type
            value: application/json; charset=utf-8
          - _fromType: array
            name: user-agent
            value: rateLimitedClient / v1
          - _fromType: array
            name: accept
            value: "*/*"
          - _fromType: array
            name: content-length
            value: "164"
          - _fromType: array
            name: accept-encoding
            value: gzip,deflate
          - _fromType: array
            name: connection
            value: close
          - name: host
            value: sourcegraph.com
        headersSize: 263
        httpVersion: HTTP/1.1
        method: POST
        postData:
          mimeType: application/json; charset=utf-8
          params: []
          textJSON:
            query: |-
              
              query SiteIdentification {
              	site {
              		siteID
              		productSubscription {
              			license {
              				hashedKey
              			}
              		}
              	}
              }
            variables: {}
        queryString:
          - name: SiteIdentification
            value: null
        url: https://sourcegraph.com/.api/graphql?SiteIdentification
      response:
        bodySize: 212
        content:
          encoding: base64
          mimeType: application/json
          size: 212
          text: "[\"H4sIAAAAAAAAAzTLsQ6CMBCA4Xe52aGFcrbMLoaRwfnuekgTA6QtgyG+u8HEf/mn74BIl\
            aA/oKSq/99v0MO47ln0mWmbH8pwgS2vcZc67lwkp62mdTnBK4ku5WdnKrPGQd/QA0cf\
            sONGdWoJLTs1HborOWNNgwZRvLcWxXfBkRFr2ASZuPUc1CIG+Jx9AQAA//8DAGHOuFq\
            gAAAA\"]"
          textDecoded:
            data:
              site:
                productSubscription:
                  license:
                    hashedKey: bd8965b2eef3a61b4e05647a401026066c88116c8594a0c10b09cfb38b9e1669
                siteID: SourcegraphWeb
        cookies: []
        headers:
          - name: date
            value: Wed, 17 Jan 2024 17:28:17 GMT
          - name: content-type
            value: application/json
          - name: transfer-encoding
            value: chunked
          - name: connection
            value: close
          - name: retry-after
            value: "386"
          - name: access-control-allow-credentials
            value: "true"
          - name: access-control-allow-origin
            value: ""
          - name: cache-control
            value: no-cache, max-age=0
          - name: vary
            value: Cookie,Accept-Encoding,Authorization,Cookie, Authorization,
              X-Requested-With,Cookie
          - name: x-content-type-options
            value: nosniff
          - name: x-frame-options
            value: DENY
          - name: x-xss-protection
            value: 1; mode=block
          - name: strict-transport-security
            value: max-age=31536000; includeSubDomains; preload
          - name: content-encoding
            value: gzip
        headersSize: 1425
        httpVersion: HTTP/1.1
        redirectURL: ""
        status: 200
        statusText: OK
      startedDateTime: 2024-01-17T17:28:17.340Z
      time: 0
      timings:
        blocked: -1
        connect: -1
        dns: -1
        receive: 0
        send: 0
        ssl: -1
        wait: 0
    - _id: e4135fccc8dc86ca58dd7e5d8a845443
      _order: 0
      cache: {}
      request:
        bodySize: 164
        cookies: []
        headers:
          - _fromType: array
            name: authorization
            value: token
              REDACTED_8c77b24d9f3d0e679509263c553887f2887d67d33c4e3544039c1889484644f5
          - _fromType: array
            name: content-type
            value: application/json; charset=utf-8
          - _fromType: array
            name: user-agent
            value: rateLimitedClient / v1
          - _fromType: array
            name: accept
            value: "*/*"
          - _fromType: array
            name: content-length
            value: "164"
          - _fromType: array
            name: accept-encoding
            value: gzip,deflate
          - _fromType: array
            name: connection
            value: close
          - name: host
            value: sourcegraph.com
        headersSize: 347
        httpVersion: HTTP/1.1
        method: POST
        postData:
          mimeType: application/json; charset=utf-8
          params: []
          textJSON:
            query: |-
              
              query SiteIdentification {
              	site {
              		siteID
              		productSubscription {
              			license {
              				hashedKey
              			}
              		}
              	}
              }
            variables: {}
        queryString:
          - name: SiteIdentification
            value: null
        url: https://sourcegraph.com/.api/graphql?SiteIdentification
      response:
        bodySize: 212
        content:
          encoding: base64
          mimeType: application/json
          size: 212
          text: "[\"H4sIAAAAAAAAAzTLsQ6CMBCA4Xe52aGFcrbMLoaRwfnuekgTA6QtgyG+u8HEf/mn74BIl\
            aA/oKSq/99v0MO47ln0mWmbH8pwgS2vcZc67lwkp62mdTnBK4ku5WdnKrPGQd/QA0cf\
            sONGdWoJLTs1HborOWNNgwZRvLcWxXfBkRFr2ASZuPUc1CIG+Jx9AQAA//8DAGHOuFq\
            gAAAA\"]"
          textDecoded:
            data:
              site:
                productSubscription:
                  license:
                    hashedKey: bd8965b2eef3a61b4e05647a401026066c88116c8594a0c10b09cfb38b9e1669
                siteID: SourcegraphWeb
        cookies: []
        headers:
          - name: date
            value: Wed, 17 Jan 2024 17:28:18 GMT
          - name: content-type
            value: application/json
          - name: transfer-encoding
            value: chunked
          - name: connection
            value: close
          - name: retry-after
            value: "385"
          - name: access-control-allow-credentials
            value: "true"
          - name: access-control-allow-origin
            value: ""
          - name: cache-control
            value: no-cache, max-age=0
          - name: vary
            value: Cookie,Accept-Encoding,Authorization,Cookie, Authorization,
              X-Requested-With,Cookie
          - name: x-content-type-options
            value: nosniff
          - name: x-frame-options
            value: DENY
          - name: x-xss-protection
            value: 1; mode=block
          - name: strict-transport-security
            value: max-age=31536000; includeSubDomains; preload
          - name: content-encoding
            value: gzip
        headersSize: 1425
        httpVersion: HTTP/1.1
        redirectURL: ""
        status: 200
        statusText: OK
      startedDateTime: 2024-01-17T17:28:18.373Z
      time: 0
      timings:
        blocked: -1
        connect: -1
        dns: -1
        receive: 0
        send: 0
        ssl: -1
        wait: 0
    - _id: 12d7cb26f4604f09e8bd878a2c0ba362
      _order: 0
      cache: {}
      request:
        bodySize: 101
        cookies: []
        headers:
          - _fromType: array
            name: authorization
            value: token
              REDACTED_8c77b24d9f3d0e679509263c553887f2887d67d33c4e3544039c1889484644f5
          - _fromType: array
            name: content-type
            value: application/json; charset=utf-8
          - _fromType: array
            name: user-agent
            value: rateLimitedClient / v1
          - _fromType: array
            name: accept
            value: "*/*"
          - _fromType: array
            name: content-length
            value: "101"
          - _fromType: array
            name: accept-encoding
            value: gzip,deflate
          - _fromType: array
            name: connection
            value: close
          - name: host
            value: sourcegraph.com
        headersSize: 347
        httpVersion: HTTP/1.1
        method: POST
        postData:
          mimeType: application/json; charset=utf-8
          params: []
          textJSON:
            query: |-
              
              query SiteProductVersion {
                  site {
                      productVersion
                  }
              }
            variables: {}
        queryString:
          - name: SiteProductVersion
            value: null
        url: https://sourcegraph.com/.api/graphql?SiteProductVersion
      response:
        bodySize: 136
        content:
          encoding: base64
          mimeType: application/json
          size: 136
          text: "[\"H4sIAAAAAAAAA6pWSkksSVSyqlYqzixJBdEFRfkppcklYalFxZn5eUpWSkamFkYWFvFGB\
            kYmugaGuobm8aZ6RrppBkbJ5gYGiWbmxkZKtbW1AAAAAP//AwCwU+rrSQAAAA==\"]"
          textDecoded:
            data:
              site:
                productVersion: 258288_2024-01-17_5.2-f02c700a6732
        cookies: []
        headers:
          - name: date
            value: Wed, 17 Jan 2024 17:28:17 GMT
          - name: content-type
            value: application/json
          - name: transfer-encoding
            value: chunked
          - name: connection
            value: close
          - name: retry-after
            value: "386"
          - name: access-control-allow-credentials
            value: "true"
          - name: access-control-allow-origin
            value: ""
          - name: cache-control
            value: no-cache, max-age=0
          - name: vary
            value: Cookie,Accept-Encoding,Authorization,Cookie, Authorization,
              X-Requested-With,Cookie
          - name: x-content-type-options
            value: nosniff
          - name: x-frame-options
            value: DENY
          - name: x-xss-protection
            value: 1; mode=block
          - name: strict-transport-security
            value: max-age=31536000; includeSubDomains; preload
          - name: content-encoding
            value: gzip
        headersSize: 1425
        httpVersion: HTTP/1.1
        redirectURL: ""
        status: 200
        statusText: OK
      startedDateTime: 2024-01-17T17:28:17.631Z
      time: 0
      timings:
        blocked: -1
        connect: -1
        dns: -1
        receive: 0
        send: 0
        ssl: -1
        wait: 0
  pages: []
  version: "1.2"<|MERGE_RESOLUTION|>--- conflicted
+++ resolved
@@ -141,7 +141,7 @@
           params: []
           textJSON:
             query: |-
-              
+
               query CodyConfigFeaturesResponse {
                   site {
                       codyConfigFeatures {
@@ -249,11 +249,7 @@
             value: close
           - name: host
             value: sourcegraph.com
-<<<<<<< HEAD
-        headersSize: 367
-=======
         headersSize: 355
->>>>>>> 35c6cefd
         httpVersion: HTTP/1.1
         method: POST
         postData:
@@ -261,7 +257,7 @@
           params: []
           textJSON:
             query: |-
-              
+
               query CodyConfigFeaturesResponse {
                   site {
                       codyConfigFeatures {
@@ -278,22 +274,6 @@
             value: null
         url: https://sourcegraph.com/.api/graphql?CodyConfigFeaturesResponse
       response:
-<<<<<<< HEAD
-        bodySize: 22
-        content:
-          mimeType: text/plain; charset=utf-8
-          size: 22
-          text: |
-            Invalid access token.
-        cookies: []
-        headers:
-          - name: date
-            value: Wed, 24 Jan 2024 11:02:03 GMT
-          - name: content-type
-            value: text/plain; charset=utf-8
-          - name: content-length
-            value: "22"
-=======
         bodySize: 155
         content:
           encoding: base64
@@ -310,7 +290,6 @@
             value: application/json
           - name: transfer-encoding
             value: chunked
->>>>>>> 35c6cefd
           - name: connection
             value: close
           - name: access-control-allow-credentials
@@ -320,12 +299,8 @@
           - name: cache-control
             value: no-cache, max-age=0
           - name: vary
-<<<<<<< HEAD
-            value: Cookie,Accept-Encoding,Authorization
-=======
             value: Cookie,Accept-Encoding,Authorization,Cookie, Authorization,
               X-Requested-With,Cookie
->>>>>>> 35c6cefd
           - name: x-content-type-options
             value: nosniff
           - name: x-frame-options
@@ -334,14 +309,6 @@
             value: 1; mode=block
           - name: strict-transport-security
             value: max-age=31536000; includeSubDomains; preload
-<<<<<<< HEAD
-        headersSize: 1248
-        httpVersion: HTTP/1.1
-        redirectURL: ""
-        status: 401
-        statusText: Unauthorized
-      startedDateTime: 2024-01-24T11:02:03.198Z
-=======
           - name: content-encoding
             value: gzip
         headersSize: 1318
@@ -350,7 +317,6 @@
         status: 200
         statusText: OK
       startedDateTime: 2024-01-24T14:32:56.903Z
->>>>>>> 35c6cefd
       time: 0
       timings:
         blocked: -1
@@ -399,7 +365,7 @@
           params: []
           textJSON:
             query: |-
-              
+
               query CurrentSiteCodyLlmConfiguration {
                   site {
                       codyLLMConfiguration {
@@ -522,7 +488,7 @@
           params: []
           textJSON:
             query: |-
-              
+
               query CurrentSiteCodyLlmConfiguration {
                   site {
                       codyLLMConfiguration {
@@ -628,7 +594,7 @@
           params: []
           textJSON:
             query: |-
-              
+
               query CurrentUser {
                   currentUser {
                       id
@@ -753,7 +719,7 @@
           params: []
           textJSON:
             query: |-
-              
+
               query CurrentUserCodyProEnabled {
                   currentUser {
                       codyProEnabled
@@ -860,7 +826,7 @@
           params: []
           textJSON:
             query: |2
-              
+
                   query EvaluateFeatureFlag($flagName: String!) {
                       evaluateFeatureFlag(flagName: $flagName)
                   }
@@ -959,7 +925,7 @@
           params: []
           textJSON:
             query: |2
-              
+
                   query EvaluateFeatureFlag($flagName: String!) {
                       evaluateFeatureFlag(flagName: $flagName)
                   }
@@ -1058,7 +1024,7 @@
           params: []
           textJSON:
             query: |2
-              
+
                   query EvaluateFeatureFlag($flagName: String!) {
                       evaluateFeatureFlag(flagName: $flagName)
                   }
@@ -1157,7 +1123,7 @@
           params: []
           textJSON:
             query: |2
-              
+
                   query EvaluateFeatureFlag($flagName: String!) {
                       evaluateFeatureFlag(flagName: $flagName)
                   }
@@ -1256,7 +1222,7 @@
           params: []
           textJSON:
             query: |2
-              
+
                   query EvaluateFeatureFlag($flagName: String!) {
                       evaluateFeatureFlag(flagName: $flagName)
                   }
@@ -1355,7 +1321,7 @@
           params: []
           textJSON:
             query: |2
-              
+
                   query EvaluateFeatureFlag($flagName: String!) {
                       evaluateFeatureFlag(flagName: $flagName)
                   }
@@ -1453,7 +1419,7 @@
           params: []
           textJSON:
             query: |2
-              
+
                   query FeatureFlags {
                       evaluatedFeatureFlags() {
                           name
@@ -1568,7 +1534,7 @@
           params: []
           textJSON:
             query: |2
-              
+
                   query FeatureFlags {
                       evaluatedFeatureFlags() {
                           name
@@ -1706,7 +1672,7 @@
           params: []
           textJSON:
             query: >-
-              
+
               mutation LogEventMutation($event: String!, $userCookieID: String!, $url: String!, $source: EventSource!, $argument: String, $publicArgument: String, $client: String, $connectedSiteID: String, $hashedLicenseKey: String) {
                   logEvent(
               		event: $event
@@ -1822,7 +1788,7 @@
           params: []
           textJSON:
             query: |
-              
+
               mutation RecordTelemetryEvents($events: [TelemetryEventInput!]!) {
               	telemetry {
               		recordEvents(events: $events) {
@@ -1942,7 +1908,7 @@
           params: []
           textJSON:
             query: |
-              
+
               mutation RecordTelemetryEvents($events: [TelemetryEventInput!]!) {
               	telemetry {
               		recordEvents(events: $events) {
@@ -2061,7 +2027,7 @@
           params: []
           textJSON:
             query: |-
-              
+
               query Repository($name: String!) {
               	repository(name: $name) {
               		id
@@ -2166,7 +2132,7 @@
           params: []
           textJSON:
             query: |-
-              
+
               query Repository($name: String!) {
               	repository(name: $name) {
                               id
@@ -2276,7 +2242,7 @@
           params: []
           textJSON:
             query: |-
-              
+
               query Repository($name: String!) {
               	repository(name: $name) {
                               id
@@ -2382,7 +2348,7 @@
           params: []
           textJSON:
             query: |-
-              
+
               query SiteIdentification {
               	site {
               		siteID
@@ -2500,7 +2466,7 @@
           params: []
           textJSON:
             query: |-
-              
+
               query SiteIdentification {
               	site {
               		siteID
@@ -2618,7 +2584,7 @@
           params: []
           textJSON:
             query: |-
-              
+
               query SiteProductVersion {
                   site {
                       productVersion
