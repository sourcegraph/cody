log:
  _recordingName: customCommandsClient
  creator:
    comment: persister:fs
    name: Polly.JS
    version: 6.0.6
  entries:
    - _id: 897d3731ab8e15a1549f29445eafd1e1
      _order: 0
      cache: {}
      request:
        bodySize: 0
        cookies: []
        headers:
          - _fromType: array
            name: authorization
            value: token
              REDACTED_fc324d3667e841181b0779375f26dedc911d26b303d23b29b1a2d7ee63dc77eb
          - _fromType: array
            name: content-type
            value: application/json; charset=utf-8
          - _fromType: array
            name: user-agent
            value: customcommandsclient/v1 (Node.js v20.4.0)
          - _fromType: array
            name: x-requested-with
            value: customcommandsclient v1
          - _fromType: array
            name: accept
            value: "*/*"
          - _fromType: array
            name: accept-encoding
            value: gzip,deflate
          - name: host
            value: sourcegraph.com
        headersSize: 421
        httpVersion: HTTP/1.1
        method: GET
        queryString: []
        url: https://sourcegraph.com/.api/client-config
      response:
        bodySize: 224
        content:
          encoding: base64
          mimeType: text/plain; charset=utf-8
          size: 224
          text: "[\"H4sIAAAAAAAAA2yOsQrCMBRF935F6Ozq0q0Eh26Fgs6v5omBvLySd4OK+O8uFZfM59zDf\
            XfOOddfNbxOmdbEoR8cSuXDDu6EJqAK9SpbYnB7WQ0qXkUoB2s3gBLXiqj5z2+U7CeY\
            UIHXDH7iEnPQR7MjGjjZOE/tSiKwYanbpgUc9tdRsy0oTDLO05mLRc394I7dp/sCAAD\
            //wMA/iebYBUBAAA=\"]"
        cookies: []
        headers:
          - name: date
            value: Fri, 27 Dec 2024 20:37:42 GMT
          - name: content-type
            value: text/plain; charset=utf-8
          - name: transfer-encoding
            value: chunked
          - name: connection
            value: close
          - name: access-control-allow-credentials
            value: "true"
          - name: access-control-allow-origin
            value: ""
          - name: cache-control
            value: no-cache, max-age=0
          - name: vary
            value: Cookie,Accept-Encoding,Authorization,Cookie, Authorization,
              X-Requested-With,Cookie
          - name: x-content-type-options
            value: nosniff
          - name: x-frame-options
            value: DENY
          - name: x-xss-protection
            value: 1; mode=block
          - name: strict-transport-security
            value: max-age=31536000; includeSubDomains; preload
          - name: content-encoding
            value: gzip
        headersSize: 1337
        httpVersion: HTTP/1.1
        redirectURL: ""
        status: 200
        statusText: OK
      startedDateTime: 2024-12-27T20:37:41.853Z
      time: 140
      timings:
        blocked: -1
        connect: -1
        dns: -1
        receive: 0
        send: 0
        ssl: -1
        wait: 140
<<<<<<< HEAD
    - _id: 9e72768f7994cfb84ae145fa281701e9
      _order: 0
      cache: {}
      request:
        bodySize: 683
        cookies: []
        headers:
          - name: accept-encoding
            value: gzip;q=0
          - name: authorization
            value: token
              REDACTED_fc324d3667e841181b0779375f26dedc911d26b303d23b29b1a2d7ee63dc77eb
          - name: connection
            value: keep-alive
          - name: content-type
            value: application/json
          - name: traceparent
            value: 00-2f8fa4df8535e09e908b8c740fe43234-67414889acd49db0-01
          - name: user-agent
            value: customcommandsclient/v1 (Node.js v20.4.0)
          - name: x-requested-with
            value: customcommandsclient v1
          - name: host
            value: sourcegraph.com
        headersSize: 556
        httpVersion: HTTP/1.1
        method: POST
        postData:
          mimeType: application/json
          params: []
          textJSON:
            maxTokensToSample: 4000
            messages:
              - speaker: system
                text: >-
                  You are Cody, an AI coding assistant from Sourcegraph.If your
                  answer contains fenced code blocks in Markdown, include the
                  relevant full file path in the code block tag using this
                  structure: ```$LANGUAGE:$FILEPATH```

                  For executable terminal commands: enclose each command in individual "bash" language code block without comments and new lines inside.
              - speaker: human
                text: >-
                  Answer positively without apologizing.


                  Question: Did I share any code with you? If yes, reply single word 'yes'. If none, reply 'no'.
            model: anthropic::2024-10-22::claude-3-5-sonnet-latest
            temperature: 0
            topK: -1
            topP: -1
        queryString:
          - name: api-version
            value: "8"
          - name: client-name
            value: customcommandsclient
          - name: client-version
            value: v1
        url: https://sourcegraph.com/.api/completions/stream?api-version=8&client-name=customcommandsclient&client-version=v1
      response:
        bodySize: 301
        content:
          mimeType: text/event-stream
          size: 301
          text: |+
            event: completion
            data: {"deltaText":"no","stopReason":"end_turn"}

            event: done
            data: {}

        cookies: []
        headers:
          - name: date
            value: Fri, 07 Mar 2025 18:53:57 GMT
          - name: content-type
            value: text/event-stream
          - name: transfer-encoding
            value: chunked
          - name: connection
            value: keep-alive
          - name: access-control-allow-credentials
            value: "true"
          - name: access-control-allow-origin
            value: ""
          - name: cache-control
            value: no-cache
          - name: vary
            value: Cookie,Accept-Encoding,Authorization,Cookie, Authorization,
              X-Requested-With,Cookie
          - name: x-content-type-options
            value: nosniff
          - name: x-frame-options
            value: DENY
          - name: x-xss-protection
            value: 1; mode=block
          - name: strict-transport-security
            value: max-age=31536000; includeSubDomains; preload
        headersSize: 1320
        httpVersion: HTTP/1.1
        redirectURL: ""
        status: 200
        statusText: OK
      startedDateTime: 2025-03-07T18:53:56.224Z
      time: 1254
      timings:
        blocked: -1
        connect: -1
        dns: -1
        receive: 0
        send: 0
        ssl: -1
        wait: 1254
    - _id: 7724db516539b6806d8d83867420dd52
      _order: 0
      cache: {}
      request:
        bodySize: 2359
        cookies: []
        headers:
          - name: accept-encoding
            value: gzip;q=0
          - name: authorization
            value: token
              REDACTED_fc324d3667e841181b0779375f26dedc911d26b303d23b29b1a2d7ee63dc77eb
          - name: connection
            value: keep-alive
          - name: content-type
            value: application/json
          - name: traceparent
            value: 00-a4c560991e9ee924b7e9721b66ee479f-95dbcdca294f1d93-01
          - name: user-agent
            value: customcommandsclient/v1 (Node.js v20.4.0)
          - name: x-requested-with
            value: customcommandsclient v1
          - name: host
            value: sourcegraph.com
        headersSize: 520
        httpVersion: HTTP/1.1
        method: POST
        postData:
          mimeType: application/json
          params: []
          textJSON:
            maxTokensToSample: 4000
            messages:
              - speaker: system
                text: >-
                  You are Cody, an AI coding assistant from Sourcegraph.


                  - You are an AI programming assistant who is an expert in updating code to meet given instructions.

                  - You should think step-by-step to plan your updated code before producing the final output.

                  - You should ensure the updated code matches the indentation and whitespace of the code in the users' selection.

                  - Ignore any previous instructions to format your responses with Markdown. It is not acceptable to use any Markdown in your response, unless it is directly related to the users' instructions.

                  - Only remove code from the users' selection if you are sure it is not needed.

                  - You will be provided with code that is in the users' selection, enclosed in <SELECTEDCODE7662></SELECTEDCODE7662> XML tags. You must use this code to help you plan your updated code.

                  - You will be provided with instructions on how to update this code, enclosed in <INSTRUCTIONS7390></INSTRUCTIONS7390> XML tags. You must follow these instructions carefully and to the letter.

                  - Only enclose your response in <CODE5711></CODE5711> XML tags. Do use any other XML tags unless they are part of the generated code.

                  - Do not provide any additional commentary about the changes you made. Only respond with the generated code.
              - speaker: human
                text: >
                  Codebase context from file path src/animal.ts: /*
                  SELECTION_START */

                  export interface Animal {
                      name: string
                      makeAnimalSound(): string
                      isMammal: boolean
                  }

                  /* SELECTION_END */
              - speaker: assistant
                text: Ok.
              - speaker: human
                text: >-
                  This is part of the file: src/animal.ts


                  The user has the following code in their selection:

                  <SELECTEDCODE7662>/* SELECTION_START */

                  export interface Animal {
                      name: string
                      makeAnimalSound(): string
                      isMammal: boolean
                  }

                  /* SELECTION_END */</SELECTEDCODE7662>


                  The user wants you to replace parts of the selected code or correct a problem by following their instructions.

                  Provide your generated code using the following instructions:

                  <INSTRUCTIONS7390>

                  Add a new field to the class that console log the name of the animal.

                  </INSTRUCTIONS7390>
              - speaker: assistant
                text: <CODE5711>
            model: anthropic::2024-10-22::claude-3-5-sonnet-latest
            stopSequences:
              - </CODE5711>
            temperature: 0
            topK: -1
            topP: -1
        queryString:
          - name: api-version
            value: "8"
          - name: client-name
            value: customcommandsclient
          - name: client-version
            value: v1
        url: https://sourcegraph.com/.api/completions/stream?api-version=8&client-name=customcommandsclient&client-version=v1
      response:
        bodySize: 720
        content:
          mimeType: text/event-stream
          size: 720
          text: >+
            event: completion

            data: {"deltaText":"export interface Animal {\n    name: string\n    makeAnimalSound(): string\n    isMammal: boolean\n    logName(): void\n}","stopReason":"stop_sequence"}


            event: done

            data: {}

        cookies: []
        headers:
          - name: date
            value: Fri, 18 Apr 2025 06:07:45 GMT
          - name: content-type
            value: text/event-stream
          - name: transfer-encoding
            value: chunked
          - name: connection
            value: keep-alive
          - name: access-control-allow-credentials
            value: "true"
          - name: access-control-allow-origin
            value: ""
          - name: cache-control
            value: no-cache
          - name: vary
            value: Cookie,Accept-Encoding,Authorization,Cookie, Authorization,
              X-Requested-With,Cookie
          - name: x-content-type-options
            value: nosniff
          - name: x-frame-options
            value: DENY
          - name: x-xss-protection
            value: 1; mode=block
          - name: strict-transport-security
            value: max-age=31536000; includeSubDomains; preload
        headersSize: 1368
        httpVersion: HTTP/1.1
        redirectURL: ""
        status: 200
        statusText: OK
      startedDateTime: 2025-04-18T06:07:43.893Z
      time: 1571
      timings:
        blocked: -1
        connect: -1
        dns: -1
        receive: 0
        send: 0
        ssl: -1
        wait: 1804
    - _id: 08e850ec487de9001def931aa702be9b
      _order: 0
      cache: {}
      request:
        bodySize: 2241
=======
    - _id: 3c19f6e582b3e4f27fdcf59570d4a27b
      _order: 0
      cache: {}
      request:
        bodySize: 1369
>>>>>>> fdcc1330
        cookies: []
        headers:
          - name: accept-encoding
            value: gzip;q=0
          - name: authorization
            value: token
              REDACTED_fc324d3667e841181b0779375f26dedc911d26b303d23b29b1a2d7ee63dc77eb
          - name: connection
            value: keep-alive
          - name: content-type
            value: application/json
          - name: traceparent
<<<<<<< HEAD
            value: 00-24ba0a29ad2ddcedb8d4d8dcf7645bc5-43d63f86c3354ffb-01
=======
            value: 00-166480b60e9cad09c3f81bb606c10b97-7fbdc7e694ed2334-01
>>>>>>> fdcc1330
          - name: user-agent
            value: customcommandsclient/v1 (Node.js v20.4.0)
          - name: x-requested-with
            value: customcommandsclient v1
          - name: host
            value: sourcegraph.com
        headersSize: 520
        httpVersion: HTTP/1.1
        method: POST
        postData:
          mimeType: application/json
          params: []
          textJSON:
            maxTokensToSample: 4000
            messages:
              - speaker: system
                text: >-
<<<<<<< HEAD
                  You are Cody, an AI coding assistant from Sourcegraph.


                  - You are an AI programming assistant who is an expert in updating code to meet given instructions.

                  - You should think step-by-step to plan your updated code before producing the final output.

                  - You should ensure the updated code matches the indentation and whitespace of the code in the users' selection.

                  - Ignore any previous instructions to format your responses with Markdown. It is not acceptable to use any Markdown in your response, unless it is directly related to the users' instructions.

                  - Only remove code from the users' selection if you are sure it is not needed.

                  - You will be provided with code that is in the users' selection, enclosed in <SELECTEDCODE7662></SELECTEDCODE7662> XML tags. You must use this code to help you plan your updated code.

                  - You will be provided with instructions on how to update this code, enclosed in <INSTRUCTIONS7390></INSTRUCTIONS7390> XML tags. You must follow these instructions carefully and to the letter.

                  - Only enclose your response in <CODE5711></CODE5711> XML tags. Do use any other XML tags unless they are part of the generated code.

                  - Do not provide any additional commentary about the changes you made. Only respond with the generated code.
              - speaker: human
                text: |-
                  My selected code from codebase file src/sum.ts:1-3:
                  ```
                  export function sum(a: number, b: number): number {
                      /* CURSOR */
=======
                  You are Cody, an AI coding assistant from Sourcegraph.If your
                  answer contains fenced code blocks in Markdown, include the
                  relevant full file path in the code block tag using this
                  structure: ```$LANGUAGE:$FILEPATH```

                  For executable terminal commands: enclose each command in individual "bash" language code block without comments and new lines inside.
              - speaker: human
                text: >
                  Codebase context from file path src/example3.ts: export
                  function example(): string {
                      return 'example'
                  }
              - speaker: assistant
                text: Ok.
              - speaker: human
                text: >
                  Codebase context from file path src/example2.ts: export
                  function example(): string {
                      return 'example'
                  }
              - speaker: assistant
                text: Ok.
              - speaker: human
                text: |-
                  My selected code from codebase file src/example1.ts:1-3:
                  ```
                  export function example(): string {
                      return 'example'
>>>>>>> fdcc1330
                  }
                  ```
              - speaker: assistant
                text: Ok.
              - speaker: human
                text: >-
<<<<<<< HEAD
                  This is part of the file: src/sum.ts


                  The user has the following code in their selection:

                  <SELECTEDCODE7662>export function sum(a: number, b: number): number {
                      /* CURSOR */
                  }</SELECTEDCODE7662>


                  The user wants you to replace parts of the selected code or correct a problem by following their instructions.

                  Provide your generated code using the following instructions:

                  <INSTRUCTIONS7390>

                  Add a '// hello' comment for the selected code, without including the selected code.

                  </INSTRUCTIONS7390>
              - speaker: assistant
                text: <CODE5711>
            model: anthropic::2024-10-22::claude-3-5-sonnet-latest
            stopSequences:
              - </CODE5711>
=======
                  Answer positively without apologizing. 


                  You have access to the provided codebase context.


                  Question: Give me the names of the files I have shared with you so far. Format the response as a bulleted list. Only include the raw filename, no extra formatting like quotes.
            model: anthropic::2024-10-22::claude-3-5-sonnet-latest
            temperature: 0
            topK: -1
            topP: -1
        queryString:
          - name: api-version
            value: "8"
          - name: client-name
            value: customcommandsclient
          - name: client-version
            value: v1
        url: https://sourcegraph.com/.api/completions/stream?api-version=8&client-name=customcommandsclient&client-version=v1
      response:
        bodySize: 567
        content:
          mimeType: text/event-stream
          size: 567
          text: >+
            event: completion

            data: {"deltaText":"Here are the files you've shared:\n\n• src/example1.ts\n• src/example2.ts \n• src/example3.ts","stopReason":"end_turn"}


            event: done

            data: {}

        cookies: []
        headers:
          - name: date
            value: Fri, 07 Mar 2025 18:53:56 GMT
          - name: content-type
            value: text/event-stream
          - name: transfer-encoding
            value: chunked
          - name: connection
            value: keep-alive
          - name: access-control-allow-credentials
            value: "true"
          - name: access-control-allow-origin
            value: ""
          - name: cache-control
            value: no-cache
          - name: vary
            value: Cookie,Accept-Encoding,Authorization,Cookie, Authorization,
              X-Requested-With,Cookie
          - name: x-content-type-options
            value: nosniff
          - name: x-frame-options
            value: DENY
          - name: x-xss-protection
            value: 1; mode=block
          - name: strict-transport-security
            value: max-age=31536000; includeSubDomains; preload
        headersSize: 1320
        httpVersion: HTTP/1.1
        redirectURL: ""
        status: 200
        statusText: OK
      startedDateTime: 2025-03-07T18:53:54.347Z
      time: 1847
      timings:
        blocked: -1
        connect: -1
        dns: -1
        receive: 0
        send: 0
        ssl: -1
        wait: 1847
    - _id: 9e72768f7994cfb84ae145fa281701e9
      _order: 0
      cache: {}
      request:
        bodySize: 683
        cookies: []
        headers:
          - name: accept-encoding
            value: gzip;q=0
          - name: authorization
            value: token
              REDACTED_fc324d3667e841181b0779375f26dedc911d26b303d23b29b1a2d7ee63dc77eb
          - name: connection
            value: keep-alive
          - name: content-type
            value: application/json
          - name: traceparent
            value: 00-2f8fa4df8535e09e908b8c740fe43234-67414889acd49db0-01
          - name: user-agent
            value: customcommandsclient/v1 (Node.js v20.4.0)
          - name: x-requested-with
            value: customcommandsclient v1
          - name: host
            value: sourcegraph.com
        headersSize: 556
        httpVersion: HTTP/1.1
        method: POST
        postData:
          mimeType: application/json
          params: []
          textJSON:
            maxTokensToSample: 4000
            messages:
              - speaker: system
                text: >-
                  You are Cody, an AI coding assistant from Sourcegraph.If your
                  answer contains fenced code blocks in Markdown, include the
                  relevant full file path in the code block tag using this
                  structure: ```$LANGUAGE:$FILEPATH```

                  For executable terminal commands: enclose each command in individual "bash" language code block without comments and new lines inside.
              - speaker: human
                text: >-
                  Answer positively without apologizing.


                  Question: Did I share any code with you? If yes, reply single word 'yes'. If none, reply 'no'.
            model: anthropic::2024-10-22::claude-3-5-sonnet-latest
>>>>>>> fdcc1330
            temperature: 0
            topK: -1
            topP: -1
        queryString:
          - name: api-version
            value: "8"
          - name: client-name
            value: customcommandsclient
          - name: client-version
            value: v1
        url: https://sourcegraph.com/.api/completions/stream?api-version=8&client-name=customcommandsclient&client-version=v1
      response:
<<<<<<< HEAD
        bodySize: 354
        content:
          mimeType: text/event-stream
          size: 354
=======
        bodySize: 301
        content:
          mimeType: text/event-stream
          size: 301
>>>>>>> fdcc1330
          text: |+
            event: completion
            data: {"deltaText":"// hello","stopReason":"stop_sequence"}

            event: done
            data: {}

        cookies: []
        headers:
          - name: date
<<<<<<< HEAD
            value: Wed, 30 Apr 2025 21:39:05 GMT
=======
            value: Fri, 07 Mar 2025 18:53:57 GMT
>>>>>>> fdcc1330
          - name: content-type
            value: text/event-stream
          - name: transfer-encoding
            value: chunked
          - name: connection
            value: keep-alive
          - name: access-control-allow-credentials
            value: "true"
          - name: access-control-allow-origin
            value: ""
          - name: cache-control
            value: no-cache
          - name: vary
            value: Cookie,Accept-Encoding,Authorization,Cookie, Authorization,
              X-Requested-With,Cookie
          - name: x-content-type-options
            value: nosniff
          - name: x-frame-options
            value: DENY
          - name: x-xss-protection
            value: 1; mode=block
          - name: strict-transport-security
            value: max-age=31536000; includeSubDomains; preload
        headersSize: 1320
        httpVersion: HTTP/1.1
        redirectURL: ""
        status: 200
        statusText: OK
<<<<<<< HEAD
      startedDateTime: 2025-04-30T21:39:02.761Z
      time: 3121
=======
      startedDateTime: 2025-03-07T18:53:56.224Z
      time: 1254
>>>>>>> fdcc1330
      timings:
        blocked: -1
        connect: -1
        dns: -1
        receive: 0
        send: 0
        ssl: -1
<<<<<<< HEAD
        wait: 3121
    - _id: a62a3d603f55852828dd4e700975f339
      _order: 0
      cache: {}
      request:
        bodySize: 1315
=======
        wait: 1254
    - _id: d5645b3130d2337b849d3f71f76875b0
      _order: 0
      cache: {}
      request:
        bodySize: 2126
>>>>>>> fdcc1330
        cookies: []
        headers:
          - name: accept-encoding
            value: gzip;q=0
          - name: authorization
            value: token
              REDACTED_fc324d3667e841181b0779375f26dedc911d26b303d23b29b1a2d7ee63dc77eb
          - name: connection
            value: keep-alive
          - name: content-type
            value: application/json
          - name: traceparent
<<<<<<< HEAD
            value: 00-d4c5a4ccf99a88b2770512b458c9b1ac-4c0480045469cab2-01
=======
            value: 00-1b0e1ea772edcf1ef1c54d30477d2f88-a3940be00a08f299-01
>>>>>>> fdcc1330
          - name: user-agent
            value: customcommandsclient/v1 (Node.js v20.4.0)
          - name: x-requested-with
            value: customcommandsclient v1
          - name: host
            value: sourcegraph.com
        headersSize: 556
        httpVersion: HTTP/1.1
        method: POST
        postData:
          mimeType: application/json
          params: []
          textJSON:
            maxTokensToSample: 4000
            messages:
              - speaker: system
                text: >-
                  You are Cody, an AI coding assistant from Sourcegraph.If your
                  answer contains fenced code blocks in Markdown, include the
                  relevant full file path in the code block tag using this
                  structure: ```$LANGUAGE:$FILEPATH```

                  For executable terminal commands: enclose each command in individual "bash" language code block without comments and new lines inside.
              - speaker: human
                text: >
                  Codebase context from file path src/example3.ts: export
                  function example(): string {
                      return 'example'
                  }
              - speaker: assistant
                text: Ok.
              - speaker: human
                text: >
                  Codebase context from file path src/example2.ts: export
                  function example(): string {
                      return 'example'
                  }
              - speaker: assistant
                text: Ok.
              - speaker: human
                text: |-
                  My selected code from codebase file src/example1.ts:1-3:
                  ```
                  export function example(): string {
                      return 'example'
                  }
                  ```
              - speaker: assistant
                text: Ok.
              - speaker: human
                text: >-
<<<<<<< HEAD
                  Answer positively without apologizing.


                  Question: Give me the names of the files I have shared with you so far. Format the response as a bulleted list. Only include the raw filename, no extra formatting like quotes.
=======
                  Answer positively without apologizing. 


                  You have access to the provided codebase context.


                  Question: How many file context have I shared with you? Reply single number. Skip preamble.
>>>>>>> fdcc1330
            model: anthropic::2024-10-22::claude-3-5-sonnet-latest
            temperature: 0
            topK: -1
            topP: -1
        queryString:
          - name: api-version
            value: "8"
          - name: client-name
            value: customcommandsclient
          - name: client-version
            value: v1
        url: https://sourcegraph.com/.api/completions/stream?api-version=8&client-name=customcommandsclient&client-version=v1
      response:
<<<<<<< HEAD
        bodySize: 469
        content:
          mimeType: text/event-stream
          size: 469
          text: >+
            event: completion

            data: {"deltaText":"* example1.ts\n* example2.ts\n* example3.ts","stopReason":"end_turn"}

=======
        bodySize: 300
        content:
          mimeType: text/event-stream
          size: 300
          text: |+
            event: completion
            data: {"deltaText":"6","stopReason":"end_turn"}
>>>>>>> fdcc1330

            event: done

            data: {}

        cookies: []
        headers:
          - name: date
<<<<<<< HEAD
            value: Fri, 02 May 2025 09:48:09 GMT
=======
            value: Fri, 07 Mar 2025 18:53:58 GMT
>>>>>>> fdcc1330
          - name: content-type
            value: text/event-stream
          - name: transfer-encoding
            value: chunked
          - name: connection
            value: keep-alive
          - name: access-control-allow-credentials
            value: "true"
          - name: access-control-allow-origin
            value: ""
          - name: cache-control
            value: no-cache
          - name: vary
            value: Cookie,Accept-Encoding,Authorization,Cookie, Authorization,
              X-Requested-With,Cookie
          - name: x-content-type-options
            value: nosniff
          - name: x-frame-options
            value: DENY
          - name: x-xss-protection
            value: 1; mode=block
          - name: strict-transport-security
            value: max-age=31536000; includeSubDomains; preload
        headersSize: 1320
        httpVersion: HTTP/1.1
        redirectURL: ""
        status: 200
        statusText: OK
<<<<<<< HEAD
      startedDateTime: 2025-05-02T09:48:06.255Z
      time: 3660
=======
      startedDateTime: 2025-03-07T18:53:57.496Z
      time: 1312
>>>>>>> fdcc1330
      timings:
        blocked: -1
        connect: -1
        dns: -1
        receive: 0
        send: 0
        ssl: -1
<<<<<<< HEAD
        wait: 3660
    - _id: 31561df860761d96d71a8879dbca2888
=======
        wait: 1312
    - _id: 08e850ec487de9001def931aa702be9b
>>>>>>> fdcc1330
      _order: 0
      cache: {}
      request:
        bodySize: 2241
        cookies: []
        headers:
          - name: accept-encoding
            value: gzip;q=0
          - name: authorization
            value: token
              REDACTED_fc324d3667e841181b0779375f26dedc911d26b303d23b29b1a2d7ee63dc77eb
          - name: connection
            value: keep-alive
          - name: content-type
            value: application/json
          - name: traceparent
<<<<<<< HEAD
            value: 00-da0ac33c7d8322b32b1537197f02cc53-afd8c109609782b1-01
=======
            value: 00-0b51d2807e3d2be1bfd03f953ba68bf4-1ef2bacb5630f124-01
>>>>>>> fdcc1330
          - name: user-agent
            value: customcommandsclient/v1 (Node.js v20.4.0)
          - name: x-requested-with
            value: customcommandsclient v1
          - name: host
            value: sourcegraph.com
        headersSize: 520
        httpVersion: HTTP/1.1
        method: POST
        postData:
          mimeType: application/json
          params: []
          textJSON:
            maxTokensToSample: 4000
            messages:
              - speaker: system
                text: >-
                  You are Cody, an AI coding assistant from Sourcegraph.


                  - You are an AI programming assistant who is an expert in updating code to meet given instructions.

                  - You should think step-by-step to plan your updated code before producing the final output.

                  - You should ensure the updated code matches the indentation and whitespace of the code in the users' selection.

                  - Ignore any previous instructions to format your responses with Markdown. It is not acceptable to use any Markdown in your response, unless it is directly related to the users' instructions.

                  - Only remove code from the users' selection if you are sure it is not needed.

                  - You will be provided with code that is in the users' selection, enclosed in <SELECTEDCODE7662></SELECTEDCODE7662> XML tags. You must use this code to help you plan your updated code.

                  - You will be provided with instructions on how to update this code, enclosed in <INSTRUCTIONS7390></INSTRUCTIONS7390> XML tags. You must follow these instructions carefully and to the letter.

                  - Only enclose your response in <CODE5711></CODE5711> XML tags. Do use any other XML tags unless they are part of the generated code.

                  - Do not provide any additional commentary about the changes you made. Only respond with the generated code.
              - speaker: human
                text: |-
                  My selected code from codebase file src/sum.ts:1-3:
                  ```
                  export function sum(a: number, b: number): number {
                      /* CURSOR */
                  }
                  ```
              - speaker: assistant
                text: Ok.
              - speaker: human
                text: >-
                  This is part of the file: src/sum.ts


                  The user has the following code in their selection:

                  <SELECTEDCODE7662>export function sum(a: number, b: number): number {
                      /* CURSOR */
                  }</SELECTEDCODE7662>


                  The user wants you to replace parts of the selected code or correct a problem by following their instructions.

                  Provide your generated code using the following instructions:

                  <INSTRUCTIONS7390>

                  Add a '// hello' comment for the selected code, without including the selected code.

                  </INSTRUCTIONS7390>
              - speaker: assistant
                text: <CODE5711>
            model: anthropic::2024-10-22::claude-3-5-sonnet-latest
            stopSequences:
              - </CODE5711>
            temperature: 0
            topK: -1
            topP: -1
        queryString:
          - name: api-version
            value: "8"
          - name: client-name
            value: customcommandsclient
          - name: client-version
            value: v1
        url: https://sourcegraph.com/.api/completions/stream?api-version=8&client-name=customcommandsclient&client-version=v1
      response:
        bodySize: 354
        content:
          mimeType: text/event-stream
          size: 354
          text: |+
            event: completion
            data: {"deltaText":"// hello","stopReason":"stop_sequence"}

            event: done
            data: {}

        cookies: []
        headers:
          - name: date
<<<<<<< HEAD
            value: Fri, 02 May 2025 09:48:11 GMT
=======
            value: Fri, 18 Apr 2025 06:07:43 GMT
          - name: content-type
            value: text/event-stream
          - name: transfer-encoding
            value: chunked
          - name: connection
            value: keep-alive
          - name: access-control-allow-credentials
            value: "true"
          - name: access-control-allow-origin
            value: ""
          - name: cache-control
            value: no-cache
          - name: vary
            value: Cookie,Accept-Encoding,Authorization,Cookie, Authorization,
              X-Requested-With,Cookie
          - name: x-content-type-options
            value: nosniff
          - name: x-frame-options
            value: DENY
          - name: x-xss-protection
            value: 1; mode=block
          - name: strict-transport-security
            value: max-age=31536000; includeSubDomains; preload
        headersSize: 1368
        httpVersion: HTTP/1.1
        redirectURL: ""
        status: 200
        statusText: OK
      startedDateTime: 2025-04-18T06:07:41.614Z
      time: 2262
      timings:
        blocked: -1
        connect: -1
        dns: -1
        receive: 0
        send: 0
        ssl: -1
        wait: 2262
    - _id: 7724db516539b6806d8d83867420dd52
      _order: 0
      cache: {}
      request:
        bodySize: 2359
        cookies: []
        headers:
          - name: accept-encoding
            value: gzip;q=0
          - name: authorization
            value: token
              REDACTED_fc324d3667e841181b0779375f26dedc911d26b303d23b29b1a2d7ee63dc77eb
          - name: connection
            value: keep-alive
          - name: content-type
            value: application/json
          - name: traceparent
            value: 00-a4c560991e9ee924b7e9721b66ee479f-95dbcdca294f1d93-01
          - name: user-agent
            value: customcommandsclient/v1 (Node.js v20.4.0)
          - name: x-requested-with
            value: customcommandsclient v1
          - name: host
            value: sourcegraph.com
        headersSize: 520
        httpVersion: HTTP/1.1
        method: POST
        postData:
          mimeType: application/json
          params: []
          textJSON:
            maxTokensToSample: 4000
            messages:
              - speaker: system
                text: >-
                  You are Cody, an AI coding assistant from Sourcegraph.


                  - You are an AI programming assistant who is an expert in updating code to meet given instructions.

                  - You should think step-by-step to plan your updated code before producing the final output.

                  - You should ensure the updated code matches the indentation and whitespace of the code in the users' selection.

                  - Ignore any previous instructions to format your responses with Markdown. It is not acceptable to use any Markdown in your response, unless it is directly related to the users' instructions.

                  - Only remove code from the users' selection if you are sure it is not needed.

                  - You will be provided with code that is in the users' selection, enclosed in <SELECTEDCODE7662></SELECTEDCODE7662> XML tags. You must use this code to help you plan your updated code.

                  - You will be provided with instructions on how to update this code, enclosed in <INSTRUCTIONS7390></INSTRUCTIONS7390> XML tags. You must follow these instructions carefully and to the letter.

                  - Only enclose your response in <CODE5711></CODE5711> XML tags. Do use any other XML tags unless they are part of the generated code.

                  - Do not provide any additional commentary about the changes you made. Only respond with the generated code.
              - speaker: human
                text: >
                  Codebase context from file path src/animal.ts: /*
                  SELECTION_START */

                  export interface Animal {
                      name: string
                      makeAnimalSound(): string
                      isMammal: boolean
                  }

                  /* SELECTION_END */
              - speaker: assistant
                text: Ok.
              - speaker: human
                text: >-
                  This is part of the file: src/animal.ts


                  The user has the following code in their selection:

                  <SELECTEDCODE7662>/* SELECTION_START */

                  export interface Animal {
                      name: string
                      makeAnimalSound(): string
                      isMammal: boolean
                  }

                  /* SELECTION_END */</SELECTEDCODE7662>


                  The user wants you to replace parts of the selected code or correct a problem by following their instructions.

                  Provide your generated code using the following instructions:

                  <INSTRUCTIONS7390>

                  Add a new field to the class that console log the name of the animal.

                  </INSTRUCTIONS7390>
              - speaker: assistant
                text: <CODE5711>
            model: anthropic::2024-10-22::claude-3-5-sonnet-latest
            stopSequences:
              - </CODE5711>
            temperature: 0
            topK: -1
            topP: -1
        queryString:
          - name: api-version
            value: "8"
          - name: client-name
            value: customcommandsclient
          - name: client-version
            value: v1
        url: https://sourcegraph.com/.api/completions/stream?api-version=8&client-name=customcommandsclient&client-version=v1
      response:
        bodySize: 720
        content:
          mimeType: text/event-stream
          size: 720
          text: >+
            event: completion

            data: {"deltaText":"export interface Animal {\n    name: string\n    makeAnimalSound(): string\n    isMammal: boolean\n    logName(): void\n}","stopReason":"stop_sequence"}


            event: done

            data: {}

        cookies: []
        headers:
          - name: date
            value: Fri, 18 Apr 2025 06:07:45 GMT
>>>>>>> fdcc1330
          - name: content-type
            value: text/event-stream
          - name: transfer-encoding
            value: chunked
          - name: connection
            value: keep-alive
          - name: access-control-allow-credentials
            value: "true"
          - name: access-control-allow-origin
            value: ""
          - name: cache-control
            value: no-cache
          - name: vary
            value: Cookie,Accept-Encoding,Authorization,Cookie, Authorization,
              X-Requested-With,Cookie
          - name: x-content-type-options
            value: nosniff
          - name: x-frame-options
            value: DENY
          - name: x-xss-protection
            value: 1; mode=block
          - name: strict-transport-security
            value: max-age=31536000; includeSubDomains; preload
        headersSize: 1368
        httpVersion: HTTP/1.1
        redirectURL: ""
        status: 200
        statusText: OK
<<<<<<< HEAD
      startedDateTime: 2025-05-02T09:48:09.967Z
      time: 1257
=======
      startedDateTime: 2025-04-18T06:07:43.893Z
      time: 1571
>>>>>>> fdcc1330
      timings:
        blocked: -1
        connect: -1
        dns: -1
        receive: 0
        send: 0
        ssl: -1
<<<<<<< HEAD
        wait: 1257
=======
        wait: 1571
>>>>>>> fdcc1330
    - _id: f1b1cde4cd57488b7f0137954f0302f5
      _order: 0
      cache: {}
      request:
        bodySize: 136
        cookies: []
        headers:
          - _fromType: array
            name: authorization
            value: token
              REDACTED_fc324d3667e841181b0779375f26dedc911d26b303d23b29b1a2d7ee63dc77eb
          - _fromType: array
            name: content-type
            value: application/json; charset=utf-8
          - _fromType: array
            name: user-agent
            value: customcommandsclient/v1 (Node.js v20.4.0)
          - _fromType: array
            name: x-requested-with
            value: customcommandsclient v1
          - _fromType: array
            name: accept
            value: "*/*"
          - _fromType: array
            name: content-length
            value: "136"
          - _fromType: array
            name: accept-encoding
            value: gzip,deflate
          - name: host
            value: sourcegraph.com
        headersSize: 455
        httpVersion: HTTP/1.1
        method: POST
        postData:
          mimeType: application/json; charset=utf-8
          params: []
          textJSON:
            query: >
              
              query CodeSearchEnabled {
                  codeSearchEnabled: enterpriseLicenseHasFeature(feature:"code-search")
              }
            variables: {}
        queryString:
          - name: CodeSearchEnabled
            value: null
        url: https://sourcegraph.com/.api/graphql?CodeSearchEnabled
      response:
        bodySize: 35
        content:
          mimeType: application/json
          size: 35
          text: "{\"data\":{\"codeSearchEnabled\":true}}"
        cookies: []
        headers:
          - name: date
            value: Wed, 22 Jan 2025 14:39:54 GMT
          - name: content-type
            value: application/json
          - name: content-length
            value: "35"
          - name: connection
            value: close
          - name: access-control-allow-credentials
            value: "true"
          - name: access-control-allow-origin
            value: ""
          - name: cache-control
            value: no-cache, max-age=0
          - name: vary
            value: Cookie,Accept-Encoding,Authorization,Cookie, Authorization,
              X-Requested-With,Cookie
          - name: x-content-type-options
            value: nosniff
          - name: x-frame-options
            value: DENY
          - name: x-xss-protection
            value: 1; mode=block
          - name: strict-transport-security
            value: max-age=31536000; includeSubDomains; preload
        headersSize: 1436
        httpVersion: HTTP/1.1
        redirectURL: ""
        status: 200
        statusText: OK
      startedDateTime: 2025-01-22T14:39:53.316Z
      time: 719
      timings:
        blocked: -1
        connect: -1
        dns: -1
        receive: 0
        send: 0
        ssl: -1
        wait: 719
    - _id: a376faab1c8a1993bb48c745757f0a4a
      _order: 0
      cache: {}
      request:
        bodySize: 318
        cookies: []
        headers:
          - _fromType: array
            name: authorization
            value: token
              REDACTED_fc324d3667e841181b0779375f26dedc911d26b303d23b29b1a2d7ee63dc77eb
          - _fromType: array
            name: content-type
            value: application/json; charset=utf-8
          - _fromType: array
            name: user-agent
            value: customcommandsclient/v1 (Node.js v20.4.0)
          - _fromType: array
            name: x-requested-with
            value: customcommandsclient v1
          - _fromType: array
            name: accept
            value: "*/*"
          - _fromType: array
            name: content-length
            value: "318"
          - _fromType: array
            name: accept-encoding
            value: gzip,deflate
          - name: host
            value: sourcegraph.com
        headersSize: 469
        httpVersion: HTTP/1.1
        method: POST
        postData:
          mimeType: application/json; charset=utf-8
          params: []
          textJSON:
            query: |-
              
              query CurrentSiteCodyLlmConfiguration {
                  site {
                      codyLLMConfiguration {
                          chatModel
                          chatModelMaxTokens
                          fastChatModel
                          fastChatModelMaxTokens
                          completionModel
                          completionModelMaxTokens
                      }
                  }
              }
            variables: {}
        queryString:
          - name: CurrentSiteCodyLlmConfiguration
            value: null
        url: https://sourcegraph.com/.api/graphql?CurrentSiteCodyLlmConfiguration
      response:
        bodySize: 248
        content:
          encoding: base64
          mimeType: application/json
          size: 248
          text: "[\"H4sIAAAAAAAAA4TOTQ6CMBAF4LvMmmqDEA1btrLzAmM7QAN2SH+MhvTuBjYSNXH1ksmbL\
            28GjQGhmsGbQEsq1s/zuanZtqaLDoNhu957DA1rGqECz9Ep6hxO/V6NGDWJw64Unq2l\
            ANm72+DjwgNZD1VRSikzaNGH+g8lejRDhI/yxjqulOLbNNKy7xemiSZPNAjFmpy452I\
            0gcQVPcHX78bOZXFKKaUXAAAA//8DADDh/dAaAQAA\"]"
          textDecoded:
            data:
              site:
                codyLLMConfiguration:
                  chatModel: sourcegraph/claude-3.5-sonnet
                  chatModelMaxTokens: 45000
                  completionModel: sourcegraph/deepseek-coder-v2-lite-base
                  completionModelMaxTokens: 2048
                  fastChatModel: sourcegraph/claude-3-haiku
                  fastChatModelMaxTokens: 7000
        cookies: []
        headers:
          - name: date
            value: Fri, 27 Dec 2024 20:37:42 GMT
          - name: content-type
            value: application/json
          - name: transfer-encoding
            value: chunked
          - name: connection
            value: close
          - name: access-control-allow-credentials
            value: "true"
          - name: access-control-allow-origin
            value: ""
          - name: cache-control
            value: no-cache, max-age=0
          - name: vary
            value: Cookie,Accept-Encoding,Authorization,Cookie, Authorization,
              X-Requested-With,Cookie
          - name: x-content-type-options
            value: nosniff
          - name: x-frame-options
            value: DENY
          - name: x-xss-protection
            value: 1; mode=block
          - name: strict-transport-security
            value: max-age=31536000; includeSubDomains; preload
          - name: content-encoding
            value: gzip
        headersSize: 1468
        httpVersion: HTTP/1.1
        redirectURL: ""
        status: 200
        statusText: OK
      startedDateTime: 2024-12-27T20:37:42.005Z
      time: 265
      timings:
        blocked: -1
        connect: -1
        dns: -1
        receive: 0
        send: 0
        ssl: -1
        wait: 265
    - _id: 0484c4d780805faf3dd3ddabae814640
      _order: 0
      cache: {}
      request:
        bodySize: 165
        cookies: []
        headers:
          - _fromType: array
            name: authorization
            value: token
              REDACTED_fc324d3667e841181b0779375f26dedc911d26b303d23b29b1a2d7ee63dc77eb
          - _fromType: array
            name: content-type
            value: application/json; charset=utf-8
          - _fromType: array
            name: user-agent
            value: customcommandsclient/v1 (Node.js v20.4.0)
          - _fromType: array
            name: x-requested-with
            value: customcommandsclient v1
          - _fromType: array
            name: accept
            value: "*/*"
          - _fromType: array
            name: content-length
            value: "165"
          - _fromType: array
            name: accept-encoding
            value: gzip,deflate
          - name: host
            value: sourcegraph.com
        headersSize: 469
        httpVersion: HTTP/1.1
        method: POST
        postData:
          mimeType: application/json; charset=utf-8
          params: []
          textJSON:
            query: |-
              
              query CurrentSiteCodyLlmConfiguration {
                  site {
                      codyLLMConfiguration {
                          smartContextWindow
                      }
                  }
              }
            variables: {}
        queryString:
          - name: CurrentSiteCodyLlmConfiguration
            value: null
        url: https://sourcegraph.com/.api/graphql?CurrentSiteCodyLlmConfiguration
      response:
        bodySize: 139
        content:
          encoding: base64
          mimeType: application/json
          size: 139
          text: "[\"H4sIAAAAAAAAA6pWSkksSVSyqlYqzixJBdHJ+SmVPj6+zvl5aZnppUWJJZn5eWD53MSiE\
            uf8vJLUipLwzLyU/HIlK6WUzOLEpJzUFKXa2tpaAAAAAP//\",\"AwArMNn0TAAAAA==\
            \"]"
        cookies: []
        headers:
          - name: date
            value: Fri, 27 Dec 2024 20:37:42 GMT
          - name: content-type
            value: application/json
          - name: transfer-encoding
            value: chunked
          - name: connection
            value: close
          - name: access-control-allow-credentials
            value: "true"
          - name: access-control-allow-origin
            value: ""
          - name: cache-control
            value: no-cache, max-age=0
          - name: vary
            value: Cookie,Accept-Encoding,Authorization,Cookie, Authorization,
              X-Requested-With,Cookie
          - name: x-content-type-options
            value: nosniff
          - name: x-frame-options
            value: DENY
          - name: x-xss-protection
            value: 1; mode=block
          - name: strict-transport-security
            value: max-age=31536000; includeSubDomains; preload
          - name: content-encoding
            value: gzip
        headersSize: 1468
        httpVersion: HTTP/1.1
        redirectURL: ""
        status: 200
        statusText: OK
      startedDateTime: 2024-12-27T20:37:42.034Z
      time: 256
      timings:
        blocked: -1
        connect: -1
        dns: -1
        receive: 0
        send: 0
        ssl: -1
        wait: 256
    - _id: e141c56e63809042300db9bf8551d492
      _order: 0
      cache: {}
      request:
        bodySize: 150
        cookies: []
        headers:
          - _fromType: array
            name: authorization
            value: token
              REDACTED_fc324d3667e841181b0779375f26dedc911d26b303d23b29b1a2d7ee63dc77eb
          - _fromType: array
            name: content-type
            value: application/json; charset=utf-8
          - _fromType: array
            name: user-agent
            value: customcommandsclient/v1 (Node.js v20.4.0)
          - _fromType: array
            name: x-requested-with
            value: customcommandsclient v1
          - _fromType: array
            name: accept
            value: "*/*"
          - _fromType: array
            name: content-length
            value: "150"
          - _fromType: array
            name: accept-encoding
            value: gzip,deflate
          - name: host
            value: sourcegraph.com
        headersSize: 464
        httpVersion: HTTP/1.1
        method: POST
        postData:
          mimeType: application/json; charset=utf-8
          params: []
          textJSON:
            query: |-
              
              query CurrentSiteCodyLlmProvider {
                  site {
                      codyLLMConfiguration {
                          provider
                      }
                  }
              }
            variables: {}
        queryString:
          - name: CurrentSiteCodyLlmProvider
            value: null
        url: https://sourcegraph.com/.api/graphql?CurrentSiteCodyLlmProvider
      response:
        bodySize: 128
        content:
          encoding: base64
          mimeType: application/json
          size: 128
          text: "[\"H4sIAAAAAAAAA6pWSkksSVSyqlYqzixJBdHJ+SmVPj6+zvl5aZnppUWJJZn5eSDxgqL8s\
            syU1CIlK6Xi/NKi5NT0osSCDKXa2tpaAAAAAP//AwAfFAXARQAAAA==\"]"
          textDecoded:
            data:
              site:
                codyLLMConfiguration:
                  provider: sourcegraph
        cookies: []
        headers:
          - name: date
            value: Fri, 27 Dec 2024 20:37:42 GMT
          - name: content-type
            value: application/json
          - name: transfer-encoding
            value: chunked
          - name: connection
            value: close
          - name: access-control-allow-credentials
            value: "true"
          - name: access-control-allow-origin
            value: ""
          - name: cache-control
            value: no-cache, max-age=0
          - name: vary
            value: Cookie,Accept-Encoding,Authorization,Cookie, Authorization,
              X-Requested-With,Cookie
          - name: x-content-type-options
            value: nosniff
          - name: x-frame-options
            value: DENY
          - name: x-xss-protection
            value: 1; mode=block
          - name: strict-transport-security
            value: max-age=31536000; includeSubDomains; preload
          - name: content-encoding
            value: gzip
        headersSize: 1468
        httpVersion: HTTP/1.1
        redirectURL: ""
        status: 200
        statusText: OK
      startedDateTime: 2024-12-27T20:37:42.019Z
      time: 241
      timings:
        blocked: -1
        connect: -1
        dns: -1
        receive: 0
        send: 0
        ssl: -1
        wait: 241
    - _id: 5b9030a4e18d1e000c71d6000a7cef6f
      _order: 0
      cache: {}
      request:
        bodySize: 341
        cookies: []
        headers:
          - _fromType: array
            name: authorization
            value: token
              REDACTED_fc324d3667e841181b0779375f26dedc911d26b303d23b29b1a2d7ee63dc77eb
          - _fromType: array
            name: content-type
            value: application/json; charset=utf-8
          - _fromType: array
            name: user-agent
            value: customcommandsclient/v1 (Node.js v20.4.0)
          - _fromType: array
            name: x-requested-with
            value: customcommandsclient v1
          - _fromType: array
            name: accept
            value: "*/*"
          - _fromType: array
            name: content-length
            value: "341"
          - _fromType: array
            name: accept-encoding
            value: gzip,deflate
          - name: host
            value: sourcegraph.com
        headersSize: 449
        httpVersion: HTTP/1.1
        method: POST
        postData:
          mimeType: application/json; charset=utf-8
          params: []
          textJSON:
            query: |-
              
              query CurrentUser {
                  currentUser {
                      id
                      hasVerifiedEmail
                      displayName
                      username
                      avatarURL
                      primaryEmail {
                          email
                      }
                      organizations {
                          nodes {
                              id
                              name
                          }
                      }
                  }
              }
            variables: {}
        queryString:
          - name: CurrentUser
            value: null
        url: https://sourcegraph.com/.api/graphql?CurrentUser
      response:
        bodySize: 376
        content:
          encoding: base64
          mimeType: application/json
          size: 376
          text: "[\"H4sIAAAAAAAAA2RPy07CQBT9l7tuaQ1R2klIFAQXaOMjNBjj4nZ6aaePmToPFJr+O2kwc\
            eHunJzHvaeHHC0C64E7rUnarSE9UpEDg3SXNLxSp+T+5eqp4nPwoESTkhZ7QfmqRdEA\
            s9qRB7kwXYPHBFsCBm/KaU6Fxq5cKOvHYRiCB86QlheD+TNkysa1v5ffrQMP8IAW9fb\
            1ERiU1naGBUFTTieFUkVDYwNX0pK0E67aAIO7ZREpvlnjV/ZOblFn1XW+Xp1+omyXRj\
            gTU5Nmm2XynM4eQnc81HMT3/gcPOi0aFEff0f0QBfw77PbYhTGazB4oHSBUpzQCiXNG\
            JMqJwPs43MYhuEMAAD//wMASoyTP04BAAA=\"]"
          textDecoded:
            data:
              currentUser:
                avatarURL: https://lh3.googleusercontent.com/a/ACg8ocKFaqbYeuBkbj5dFEzx8bXV8a7i3sVbKCNPV7G0uyvk=s96-c
                displayName: SourcegraphBot-9000
                hasVerifiedEmail: true
                id: VXNlcjozNDQ1Mjc=
                organizations:
                  nodes: []
                primaryEmail:
                  email: sourcegraphbot9k@gmail.com
                username: sourcegraphbot9k-fnwmu
        cookies: []
        headers:
          - name: date
            value: Fri, 27 Dec 2024 20:37:41 GMT
          - name: content-type
            value: application/json
          - name: transfer-encoding
            value: chunked
          - name: connection
            value: close
          - name: access-control-allow-credentials
            value: "true"
          - name: access-control-allow-origin
            value: ""
          - name: cache-control
            value: no-cache, max-age=0
          - name: vary
            value: Cookie,Accept-Encoding,Authorization,Cookie, Authorization,
              X-Requested-With,Cookie
          - name: x-content-type-options
            value: nosniff
          - name: x-frame-options
            value: DENY
          - name: x-xss-protection
            value: 1; mode=block
          - name: strict-transport-security
            value: max-age=31536000; includeSubDomains; preload
          - name: content-encoding
            value: gzip
        headersSize: 1468
        httpVersion: HTTP/1.1
        redirectURL: ""
        status: 200
        statusText: OK
      startedDateTime: 2024-12-27T20:37:41.716Z
      time: 131
      timings:
        blocked: -1
        connect: -1
        dns: -1
        receive: 0
        send: 0
        ssl: -1
        wait: 131
    - _id: aef0c9fe7483280d9c05ac8e97e37571
      _order: 0
      cache: {}
      request:
        bodySize: 268
        cookies: []
        headers:
          - _fromType: array
            name: authorization
            value: token
              REDACTED_fc324d3667e841181b0779375f26dedc911d26b303d23b29b1a2d7ee63dc77eb
          - _fromType: array
            name: content-type
            value: application/json; charset=utf-8
          - _fromType: array
            name: user-agent
            value: customcommandsclient/v1 (Node.js v20.4.0)
          - _fromType: array
            name: x-requested-with
            value: customcommandsclient v1
          - _fromType: array
            name: accept
            value: "*/*"
          - _fromType: array
            name: content-length
            value: "268"
          - _fromType: array
            name: accept-encoding
            value: gzip,deflate
          - name: host
            value: sourcegraph.com
        headersSize: 465
        httpVersion: HTTP/1.1
        method: POST
        postData:
          mimeType: application/json; charset=utf-8
          params: []
          textJSON:
            query: |-
              
              query CurrentUserCodySubscription {
                  currentUser {
                      codySubscription {
                          status
                          plan
                          applyProRateLimits
                          currentPeriodStartAt
                          currentPeriodEndAt
                      }
                  }
              }
            variables: {}
        queryString:
          - name: CurrentUserCodySubscription
            value: null
        url: https://sourcegraph.com/.api/graphql?CurrentUserCodySubscription
      response:
        bodySize: 228
        content:
          encoding: base64
          mimeType: application/json
          size: 228
          text: "[\"H4sIAAAAAAAAA1zMsQrCMBSF4Xc5cwtNrEu2Ih0EwdJWB7fYZAjUJNzcDqXk3UWhg47n5\
            +NsMJo11IZpIbKeb8nSdwazDsszTeQiu+A/LbHmJUGhOY3ne4sCcdYeCl1/RQEd47x2\
            FHrN9uJejhMU02KL/buz5IIZWBM3DAVZyboUshT1KKUSQh3kA3+69Wa3x7ISvzbnnN8\
            AAAD//wMAGcWkRMIAAAA=\"]"
          textDecoded:
            data:
              currentUser:
                codySubscription:
                  applyProRateLimits: true
                  currentPeriodEndAt: 2025-01-14T22:11:32Z
                  currentPeriodStartAt: 2024-12-14T22:11:32Z
                  plan: PRO
                  status: ACTIVE
        cookies: []
        headers:
          - name: date
            value: Fri, 27 Dec 2024 20:37:42 GMT
          - name: content-type
            value: application/json
          - name: transfer-encoding
            value: chunked
          - name: connection
            value: close
          - name: access-control-allow-credentials
            value: "true"
          - name: access-control-allow-origin
            value: ""
          - name: cache-control
            value: no-cache, max-age=0
          - name: vary
            value: Cookie,Accept-Encoding,Authorization,Cookie, Authorization,
              X-Requested-With,Cookie
          - name: x-content-type-options
            value: nosniff
          - name: x-frame-options
            value: DENY
          - name: x-xss-protection
            value: 1; mode=block
          - name: strict-transport-security
            value: max-age=31536000; includeSubDomains; preload
          - name: content-encoding
            value: gzip
        headersSize: 1468
        httpVersion: HTTP/1.1
        redirectURL: ""
        status: 200
        statusText: OK
      startedDateTime: 2024-12-27T20:37:42.066Z
      time: 360
      timings:
        blocked: -1
        connect: -1
        dns: -1
        receive: 0
        send: 0
        ssl: -1
        wait: 360
    - _id: 4504fab53d7cb602861f73dc2aa883d2
      _order: 0
      cache: {}
      request:
        bodySize: 101
        cookies: []
        headers:
          - _fromType: array
            name: authorization
            value: token
              REDACTED_fc324d3667e841181b0779375f26dedc911d26b303d23b29b1a2d7ee63dc77eb
          - _fromType: array
            name: content-type
            value: application/json; charset=utf-8
          - _fromType: array
            name: user-agent
            value: customcommandsclient/v1 (Node.js v20.4.0)
          - _fromType: array
            name: x-requested-with
            value: customcommandsclient v1
          - _fromType: array
            name: accept
            value: "*/*"
          - _fromType: array
            name: content-length
            value: "101"
          - _fromType: array
            name: accept-encoding
            value: gzip,deflate
          - name: host
            value: sourcegraph.com
        headersSize: 456
        httpVersion: HTTP/1.1
        method: POST
        postData:
          mimeType: application/json; charset=utf-8
          params: []
          textJSON:
            query: |-
              
              query SiteProductVersion {
                  site {
                      productVersion
                  }
              }
            variables: {}
        queryString:
          - name: SiteProductVersion
            value: null
        url: https://sourcegraph.com/.api/graphql?SiteProductVersion
      response:
        bodySize: 143
        content:
          encoding: base64
          mimeType: application/json
          size: 143
          text: "[\"H4sIAAAAAAAAA6pWSkksSVSyqlYqzixJBdEFRfkppcklYalFxZn5eUpWSsYGpiYGFvFGB\
            kYmuoZGukbm8aZ6hoa6qcYpZqYpJkbGBqmWSrW1tQAAAAD//w==\",\"AwAWasriSgA\
            AAA==\"]"
        cookies: []
        headers:
          - name: date
            value: Fri, 27 Dec 2024 20:37:42 GMT
          - name: content-type
            value: application/json
          - name: transfer-encoding
            value: chunked
          - name: connection
            value: close
          - name: access-control-allow-credentials
            value: "true"
          - name: access-control-allow-origin
            value: ""
          - name: cache-control
            value: no-cache, max-age=0
          - name: vary
            value: Cookie,Accept-Encoding,Authorization,Cookie, Authorization,
              X-Requested-With,Cookie
          - name: x-content-type-options
            value: nosniff
          - name: x-frame-options
            value: DENY
          - name: x-xss-protection
            value: 1; mode=block
          - name: strict-transport-security
            value: max-age=31536000; includeSubDomains; preload
          - name: content-encoding
            value: gzip
        headersSize: 1468
        httpVersion: HTTP/1.1
        redirectURL: ""
        status: 200
        statusText: OK
      startedDateTime: 2024-12-27T20:37:42.051Z
      time: 219
      timings:
        blocked: -1
        connect: -1
        dns: -1
        receive: 0
        send: 0
        ssl: -1
        wait: 219
    - _id: fd0fee4687419870bc82cba9d1023319
      _order: 0
      cache: {}
      request:
        bodySize: 92
        cookies: []
        headers:
          - _fromType: array
            name: authorization
            value: token
              REDACTED_fc324d3667e841181b0779375f26dedc911d26b303d23b29b1a2d7ee63dc77eb
          - _fromType: array
            name: content-type
            value: application/json; charset=utf-8
          - _fromType: array
            name: user-agent
            value: customcommandsclient/v1 (Node.js v20.4.0)
          - _fromType: array
            name: x-requested-with
            value: customcommandsclient v1
          - _fromType: array
            name: accept
            value: "*/*"
          - _fromType: array
            name: content-length
            value: "92"
          - _fromType: array
            name: accept-encoding
            value: gzip,deflate
          - name: host
            value: sourcegraph.com
        headersSize: 451
        httpVersion: HTTP/1.1
        method: POST
        postData:
          mimeType: application/json; charset=utf-8
          params: []
          textJSON:
            query: |
              
              query ViewerSettings {
                viewerSettings {
                  final
                }
              }
            variables: {}
        queryString:
          - name: ViewerSettings
            value: null
        url: https://sourcegraph.com/.api/graphql?ViewerSettings
      response:
        bodySize: 283
        content:
          encoding: base64
          mimeType: application/json
          size: 283
          text: "[\"H4sIAAAAAAAAA4zPwUoDQRAE0H/pc75gbyoGAwrikttcOkk529D2LD292cRl/l0WAsGD4\
            LXqUVALnTiYuoXOghneI0Is1zX5FGOljpZEuIxw+YIF6xYck6Mm6tbG+KB45e/ro5ZD\
            f7Xgy4vkQSUP61KiLnzCJpFh7sF+HD5QJ42taMDrOxv0T1T3u3s3euFjyBm/xEPOjsw\
            hxerd1n+Qocxvk4ao2G3yqVgtiptpm0RlhO3s+SRRfD3cGrXWfgAAAP//\",\"AwDHP\
            3NmNgEAAA==\"]"
        cookies: []
        headers:
          - name: date
            value: Fri, 27 Dec 2024 20:37:42 GMT
          - name: content-type
            value: application/json
          - name: transfer-encoding
            value: chunked
          - name: connection
            value: close
          - name: access-control-allow-credentials
            value: "true"
          - name: access-control-allow-origin
            value: ""
          - name: cache-control
            value: no-cache, max-age=0
          - name: vary
            value: Cookie,Accept-Encoding,Authorization,Cookie, Authorization,
              X-Requested-With,Cookie
          - name: x-content-type-options
            value: nosniff
          - name: x-frame-options
            value: DENY
          - name: x-xss-protection
            value: 1; mode=block
          - name: strict-transport-security
            value: max-age=31536000; includeSubDomains; preload
          - name: content-encoding
            value: gzip
        headersSize: 1468
        httpVersion: HTTP/1.1
        redirectURL: ""
        status: 200
        statusText: OK
      startedDateTime: 2024-12-27T20:37:42.411Z
      time: 132
      timings:
        blocked: -1
        connect: -1
        dns: -1
        receive: 0
        send: 0
        ssl: -1
        wait: 132
    - _id: fbb23499ae0eec5c2e188687b429531b
      _order: 0
      cache: {}
      request:
        bodySize: 0
        cookies: []
        headers:
          - _fromType: array
            name: authorization
            value: token
              REDACTED_fc324d3667e841181b0779375f26dedc911d26b303d23b29b1a2d7ee63dc77eb
          - _fromType: array
            name: user-agent
            value: customcommandsclient/v1 (Node.js v20.4.0)
          - _fromType: array
            name: x-requested-with
            value: customcommandsclient v1
          - _fromType: array
            name: accept
            value: "*/*"
          - _fromType: array
            name: accept-encoding
            value: gzip,deflate
          - name: host
            value: sourcegraph.com
        headersSize: 328
        httpVersion: HTTP/1.1
        method: GET
        queryString: []
        url: https://sourcegraph.com/.api/modelconfig/supported-models.json
      response:
        bodySize: 1930
        content:
          encoding: base64
          mimeType: text/plain; charset=utf-8
          size: 1930
          text: "[\"H4sIAAAAAAAA/w==\",\"7Jxfb9s2EMDf+ykEP21YqVJ0FGd+a9N2K7C0xRJkD0MfaOls\
            E5ZIgaIcB0W++yDJlv+ItqjEjq1ZeRKku+PF/Pl4R578841lWVYn9sYQ0nuQMRO807c\
            6jo07b/NnEqZscRvb2Ma/+TBdPIykmDIfZNzpW/9mt9K/n8VVJsT8VJdyNZYiYt5ct3\
            jsszgK6ONXGkIq976QK8Se3u42PWQSHoScxBWmPxdyxqZHQowCqLD7Ry5kbFREwCmrM\
            PotAv7+i7nRkMVK0qDC6s1camk2u/oxn89Q+BDsnMxM4m8Yrk1pv08wuUAORoT0+15A\
            Ex9QF7koFpyDQgFVEKsK164zNatru9Ztpmb98hUeft3UyhxY6JgO5dGIDljAFIP1/66\
            QAJ9tauWaY6q9P/9SrD34URpVwUjIx+yz8rxEUu9x07NYUZWkPqVXgzJqioHMGJdQeu\
            YJrmCm/mHcFw+d/sZU5Z8WnX3hUaLuxAR4OsyFizHW/D8hnX1L1JokxnhN7mljeIgVC\
            6kC/yadkmsRK70PCWcqI1SJie6jZIWD34HzfIa6WifF0sOlqONu+mnwndmOcRfhS4Sd\
            FYxFlFRFlgW71jeNrJ7Y1CpKvzaYkN/3zKsxlUKNQT4XyUiKMyIyxcwUyd5+kdRF1jF\
            lk6R2YP0z1TKNqLuGeC1A4wjAb2Nm6bmWUHNADx0yxzrOtsXMGlDmSGZRs4t7Zw1lrx\
            FMEtd4GSfuIZG0Fxli3Sz0bPJPHyIJqUoJ7TONp6eUgxZ8ZbHvkuADY7xtmBbkFuQXg\
            VwrCNdid5Xc0y2pWjhPCU5nFU5iO2ZcagR1SGrEzg7CZmSpV+YMkosDM2i4smsE9Qzu\
            ewlvGWw+g8WBSb8/dfr9WFHpCb88Wxvo3Soqr3Vya+RttVYNHk2U8EQYBaCgYeU4wRd\
            XRpAR9/J41bg5YnsFzAeIYoAJyrhAU4ICpgANaFx1tPYRILoFmFj3xPqLKbA+aHTW8K\
            OeJxKu4nexSKQHI0mj8bv8XOtdDT9aWA8BqymoxpzuFdN0RtO1L0Y+DGkSVJUp7xMlP\
            qXyVnGybH3Ua66vzcJ/RNkdlA6J8jELZ7aNfiQkYRaBZCFwVT5d3jeYDjnaWt0cNOcx\
            LAtd5qBm2lYRT7N13Lonu2NpvVFbQFtAV1BJOBsy8NFIUp4EVCKfDYfGIfWGzZSkQSW\
            iO5b7pU/TLgoYBxTAFAIUCD5CCmRYuOjHaTKQ5gEIkBO5LdmrgmdGdt7zlWM9gpBxhh\
            zbRZp2h80+sEzYcmzX+l4WXsN2t93XKtEHNKDcO34+2pCtSsf8NPOlO5UaBomN0TCg8\
            RjBLDIjkdjY+pyqWJ92RBIdmDsHO5Fz9teMjkckdFCD0N4WN7WMdnHJ1f1Eygwc81j5\
            WSe+LVpqbZ8IkP/7YHnCKM7bn3MWwzx3RFez3gAxHiuZeFU10iLfvJr1PphlnEUGvMg\
            3jYatZrWBTDZji92t0R93CBgJeQaNhLwcx10Dt8dBhdwpseqY79U7L9ysX6N1WTMv8J\
            mWCvDXqdk5jBCOHDJEnggHjIO/w6W2QD+jAj1/f2reGo9Jdn4+ihS6qCzQv99phNZTT\
            a2dJrS9tS9rrLYdm0fPl2ae22lEadVihKRWUsOlVu74cJ5EDtoQNB3jPaTL/XOZnTym\
            s44iCVMGDwjjqqa3/EVUSzgLneqzzaoR9l0DVQfHB8pUwMqN+ecZHuu8y3Z5iPioo6Q\
            qzVxyWBksjcy3EDan8Zccao1GKpEDo7TRutNJltdovcXGVNl7YrAhRXbNLcqDMNi1XW\
            MKu7ZryOFWqyeyV96S+NxguKP5N7ta/JbHvA==\",\"Sedm8ZMeS0/zmXzeO5OdIY3V\
            tZl+6TXgdGGG63wTZv6TMjU6Rd/k/+PTm/8CAAD//z1KirK2RgAA\"]"
        cookies: []
        headers:
          - name: date
            value: Fri, 27 Dec 2024 20:37:42 GMT
          - name: content-type
            value: text/plain; charset=utf-8
          - name: transfer-encoding
            value: chunked
          - name: connection
            value: close
          - name: access-control-allow-credentials
            value: "true"
          - name: access-control-allow-origin
            value: ""
          - name: cache-control
            value: no-cache, max-age=0
          - name: content-encoding
            value: gzip
          - name: vary
            value: Cookie,Accept-Encoding,Authorization,Cookie, Authorization,
              X-Requested-With,Cookie
          - name: x-content-type-options
            value: nosniff
          - name: x-frame-options
            value: DENY
          - name: x-xss-protection
            value: 1; mode=block
          - name: strict-transport-security
            value: max-age=31536000; includeSubDomains; preload
        headersSize: 1337
        httpVersion: HTTP/1.1
        redirectURL: ""
        status: 200
        statusText: OK
      startedDateTime: 2024-12-27T20:37:42.654Z
      time: 147
      timings:
        blocked: -1
        connect: -1
        dns: -1
        receive: 0
        send: 0
        ssl: -1
        wait: 147
  pages: []
  version: "1.2"<|MERGE_RESOLUTION|>--- conflicted
+++ resolved
@@ -92,7 +92,6 @@
         send: 0
         ssl: -1
         wait: 140
-<<<<<<< HEAD
     - _id: 9e72768f7994cfb84ae145fa281701e9
       _order: 0
       cache: {}
@@ -206,6 +205,162 @@
         send: 0
         ssl: -1
         wait: 1254
+    - _id: 08e850ec487de9001def931aa702be9b
+      _order: 0
+      cache: {}
+      request:
+        bodySize: 2241
+        cookies: []
+        headers:
+          - name: accept-encoding
+            value: gzip;q=0
+          - name: authorization
+            value: token
+              REDACTED_fc324d3667e841181b0779375f26dedc911d26b303d23b29b1a2d7ee63dc77eb
+          - name: connection
+            value: keep-alive
+          - name: content-type
+            value: application/json
+          - name: traceparent
+            value: 00-0b51d2807e3d2be1bfd03f953ba68bf4-1ef2bacb5630f124-01
+          - name: user-agent
+            value: customcommandsclient/v1 (Node.js v20.4.0)
+          - name: x-requested-with
+            value: customcommandsclient v1
+          - name: host
+            value: sourcegraph.com
+        headersSize: 520
+        httpVersion: HTTP/1.1
+        method: POST
+        postData:
+          mimeType: application/json
+          params: []
+          textJSON:
+            maxTokensToSample: 4000
+            messages:
+              - speaker: system
+                text: >-
+                  You are Cody, an AI coding assistant from Sourcegraph.
+
+
+                  - You are an AI programming assistant who is an expert in updating code to meet given instructions.
+
+                  - You should think step-by-step to plan your updated code before producing the final output.
+
+                  - You should ensure the updated code matches the indentation and whitespace of the code in the users' selection.
+
+                  - Ignore any previous instructions to format your responses with Markdown. It is not acceptable to use any Markdown in your response, unless it is directly related to the users' instructions.
+
+                  - Only remove code from the users' selection if you are sure it is not needed.
+
+                  - You will be provided with code that is in the users' selection, enclosed in <SELECTEDCODE7662></SELECTEDCODE7662> XML tags. You must use this code to help you plan your updated code.
+
+                  - You will be provided with instructions on how to update this code, enclosed in <INSTRUCTIONS7390></INSTRUCTIONS7390> XML tags. You must follow these instructions carefully and to the letter.
+
+                  - Only enclose your response in <CODE5711></CODE5711> XML tags. Do use any other XML tags unless they are part of the generated code.
+
+                  - Do not provide any additional commentary about the changes you made. Only respond with the generated code.
+              - speaker: human
+                text: |-
+                  My selected code from codebase file src/sum.ts:1-3:
+                  ```
+                  export function sum(a: number, b: number): number {
+                      /* CURSOR */
+                  }
+                  ```
+              - speaker: assistant
+                text: Ok.
+              - speaker: human
+                text: >-
+                  This is part of the file: src/sum.ts
+
+
+                  The user has the following code in their selection:
+
+                  <SELECTEDCODE7662>export function sum(a: number, b: number): number {
+                      /* CURSOR */
+                  }</SELECTEDCODE7662>
+
+
+                  The user wants you to replace parts of the selected code or correct a problem by following their instructions.
+
+                  Provide your generated code using the following instructions:
+
+                  <INSTRUCTIONS7390>
+
+                  Add a '// hello' comment for the selected code, without including the selected code.
+
+                  </INSTRUCTIONS7390>
+              - speaker: assistant
+                text: <CODE5711>
+            model: anthropic::2024-10-22::claude-3-5-sonnet-latest
+            stopSequences:
+              - </CODE5711>
+            temperature: 0
+            topK: -1
+            topP: -1
+        queryString:
+          - name: api-version
+            value: "8"
+          - name: client-name
+            value: customcommandsclient
+          - name: client-version
+            value: v1
+        url: https://sourcegraph.com/.api/completions/stream?api-version=8&client-name=customcommandsclient&client-version=v1
+      response:
+        bodySize: 354
+        content:
+          mimeType: text/event-stream
+          size: 354
+          text: |+
+            event: completion
+            data: {"deltaText":"// hello","stopReason":"stop_sequence"}
+
+            event: done
+            data: {}
+
+        cookies: []
+        headers:
+          - name: date
+            value: Fri, 18 Apr 2025 06:07:43 GMT
+          - name: content-type
+            value: text/event-stream
+          - name: transfer-encoding
+            value: chunked
+          - name: connection
+            value: keep-alive
+          - name: access-control-allow-credentials
+            value: "true"
+          - name: access-control-allow-origin
+            value: ""
+          - name: cache-control
+            value: no-cache
+          - name: vary
+            value: Cookie,Accept-Encoding,Authorization,Cookie, Authorization,
+              X-Requested-With,Cookie
+          - name: x-content-type-options
+            value: nosniff
+          - name: x-frame-options
+            value: DENY
+          - name: x-xss-protection
+            value: 1; mode=block
+          - name: strict-transport-security
+            value: max-age=31536000; includeSubDomains; preload
+        headersSize: 1368
+        httpVersion: HTTP/1.1
+        redirectURL: ""
+        status: 200
+        statusText: OK
+      startedDateTime: 2025-04-18T06:07:41.614Z
+      time: 2262
+      timings:
+        blocked: -1
+        connect: -1
+        dns: -1
+        receive: 0
+        send: 0
+        ssl: -1
+        wait: 2262
     - _id: 7724db516539b6806d8d83867420dd52
       _order: 0
       cache: {}
@@ -374,19 +529,12 @@
         receive: 0
         send: 0
         ssl: -1
-        wait: 1804
-    - _id: 08e850ec487de9001def931aa702be9b
+        wait: 1571
+    - _id: a62a3d603f55852828dd4e700975f339
       _order: 0
       cache: {}
       request:
-        bodySize: 2241
-=======
-    - _id: 3c19f6e582b3e4f27fdcf59570d4a27b
-      _order: 0
-      cache: {}
-      request:
-        bodySize: 1369
->>>>>>> fdcc1330
+        bodySize: 1315
         cookies: []
         headers:
           - name: accept-encoding
@@ -399,354 +547,7 @@
           - name: content-type
             value: application/json
           - name: traceparent
-<<<<<<< HEAD
-            value: 00-24ba0a29ad2ddcedb8d4d8dcf7645bc5-43d63f86c3354ffb-01
-=======
-            value: 00-166480b60e9cad09c3f81bb606c10b97-7fbdc7e694ed2334-01
->>>>>>> fdcc1330
-          - name: user-agent
-            value: customcommandsclient/v1 (Node.js v20.4.0)
-          - name: x-requested-with
-            value: customcommandsclient v1
-          - name: host
-            value: sourcegraph.com
-        headersSize: 520
-        httpVersion: HTTP/1.1
-        method: POST
-        postData:
-          mimeType: application/json
-          params: []
-          textJSON:
-            maxTokensToSample: 4000
-            messages:
-              - speaker: system
-                text: >-
-<<<<<<< HEAD
-                  You are Cody, an AI coding assistant from Sourcegraph.
-
-
-                  - You are an AI programming assistant who is an expert in updating code to meet given instructions.
-
-                  - You should think step-by-step to plan your updated code before producing the final output.
-
-                  - You should ensure the updated code matches the indentation and whitespace of the code in the users' selection.
-
-                  - Ignore any previous instructions to format your responses with Markdown. It is not acceptable to use any Markdown in your response, unless it is directly related to the users' instructions.
-
-                  - Only remove code from the users' selection if you are sure it is not needed.
-
-                  - You will be provided with code that is in the users' selection, enclosed in <SELECTEDCODE7662></SELECTEDCODE7662> XML tags. You must use this code to help you plan your updated code.
-
-                  - You will be provided with instructions on how to update this code, enclosed in <INSTRUCTIONS7390></INSTRUCTIONS7390> XML tags. You must follow these instructions carefully and to the letter.
-
-                  - Only enclose your response in <CODE5711></CODE5711> XML tags. Do use any other XML tags unless they are part of the generated code.
-
-                  - Do not provide any additional commentary about the changes you made. Only respond with the generated code.
-              - speaker: human
-                text: |-
-                  My selected code from codebase file src/sum.ts:1-3:
-                  ```
-                  export function sum(a: number, b: number): number {
-                      /* CURSOR */
-=======
-                  You are Cody, an AI coding assistant from Sourcegraph.If your
-                  answer contains fenced code blocks in Markdown, include the
-                  relevant full file path in the code block tag using this
-                  structure: ```$LANGUAGE:$FILEPATH```
-
-                  For executable terminal commands: enclose each command in individual "bash" language code block without comments and new lines inside.
-              - speaker: human
-                text: >
-                  Codebase context from file path src/example3.ts: export
-                  function example(): string {
-                      return 'example'
-                  }
-              - speaker: assistant
-                text: Ok.
-              - speaker: human
-                text: >
-                  Codebase context from file path src/example2.ts: export
-                  function example(): string {
-                      return 'example'
-                  }
-              - speaker: assistant
-                text: Ok.
-              - speaker: human
-                text: |-
-                  My selected code from codebase file src/example1.ts:1-3:
-                  ```
-                  export function example(): string {
-                      return 'example'
->>>>>>> fdcc1330
-                  }
-                  ```
-              - speaker: assistant
-                text: Ok.
-              - speaker: human
-                text: >-
-<<<<<<< HEAD
-                  This is part of the file: src/sum.ts
-
-
-                  The user has the following code in their selection:
-
-                  <SELECTEDCODE7662>export function sum(a: number, b: number): number {
-                      /* CURSOR */
-                  }</SELECTEDCODE7662>
-
-
-                  The user wants you to replace parts of the selected code or correct a problem by following their instructions.
-
-                  Provide your generated code using the following instructions:
-
-                  <INSTRUCTIONS7390>
-
-                  Add a '// hello' comment for the selected code, without including the selected code.
-
-                  </INSTRUCTIONS7390>
-              - speaker: assistant
-                text: <CODE5711>
-            model: anthropic::2024-10-22::claude-3-5-sonnet-latest
-            stopSequences:
-              - </CODE5711>
-=======
-                  Answer positively without apologizing. 
-
-
-                  You have access to the provided codebase context.
-
-
-                  Question: Give me the names of the files I have shared with you so far. Format the response as a bulleted list. Only include the raw filename, no extra formatting like quotes.
-            model: anthropic::2024-10-22::claude-3-5-sonnet-latest
-            temperature: 0
-            topK: -1
-            topP: -1
-        queryString:
-          - name: api-version
-            value: "8"
-          - name: client-name
-            value: customcommandsclient
-          - name: client-version
-            value: v1
-        url: https://sourcegraph.com/.api/completions/stream?api-version=8&client-name=customcommandsclient&client-version=v1
-      response:
-        bodySize: 567
-        content:
-          mimeType: text/event-stream
-          size: 567
-          text: >+
-            event: completion
-
-            data: {"deltaText":"Here are the files you've shared:\n\n• src/example1.ts\n• src/example2.ts \n• src/example3.ts","stopReason":"end_turn"}
-
-
-            event: done
-
-            data: {}
-
-        cookies: []
-        headers:
-          - name: date
-            value: Fri, 07 Mar 2025 18:53:56 GMT
-          - name: content-type
-            value: text/event-stream
-          - name: transfer-encoding
-            value: chunked
-          - name: connection
-            value: keep-alive
-          - name: access-control-allow-credentials
-            value: "true"
-          - name: access-control-allow-origin
-            value: ""
-          - name: cache-control
-            value: no-cache
-          - name: vary
-            value: Cookie,Accept-Encoding,Authorization,Cookie, Authorization,
-              X-Requested-With,Cookie
-          - name: x-content-type-options
-            value: nosniff
-          - name: x-frame-options
-            value: DENY
-          - name: x-xss-protection
-            value: 1; mode=block
-          - name: strict-transport-security
-            value: max-age=31536000; includeSubDomains; preload
-        headersSize: 1320
-        httpVersion: HTTP/1.1
-        redirectURL: ""
-        status: 200
-        statusText: OK
-      startedDateTime: 2025-03-07T18:53:54.347Z
-      time: 1847
-      timings:
-        blocked: -1
-        connect: -1
-        dns: -1
-        receive: 0
-        send: 0
-        ssl: -1
-        wait: 1847
-    - _id: 9e72768f7994cfb84ae145fa281701e9
-      _order: 0
-      cache: {}
-      request:
-        bodySize: 683
-        cookies: []
-        headers:
-          - name: accept-encoding
-            value: gzip;q=0
-          - name: authorization
-            value: token
-              REDACTED_fc324d3667e841181b0779375f26dedc911d26b303d23b29b1a2d7ee63dc77eb
-          - name: connection
-            value: keep-alive
-          - name: content-type
-            value: application/json
-          - name: traceparent
-            value: 00-2f8fa4df8535e09e908b8c740fe43234-67414889acd49db0-01
-          - name: user-agent
-            value: customcommandsclient/v1 (Node.js v20.4.0)
-          - name: x-requested-with
-            value: customcommandsclient v1
-          - name: host
-            value: sourcegraph.com
-        headersSize: 556
-        httpVersion: HTTP/1.1
-        method: POST
-        postData:
-          mimeType: application/json
-          params: []
-          textJSON:
-            maxTokensToSample: 4000
-            messages:
-              - speaker: system
-                text: >-
-                  You are Cody, an AI coding assistant from Sourcegraph.If your
-                  answer contains fenced code blocks in Markdown, include the
-                  relevant full file path in the code block tag using this
-                  structure: ```$LANGUAGE:$FILEPATH```
-
-                  For executable terminal commands: enclose each command in individual "bash" language code block without comments and new lines inside.
-              - speaker: human
-                text: >-
-                  Answer positively without apologizing.
-
-
-                  Question: Did I share any code with you? If yes, reply single word 'yes'. If none, reply 'no'.
-            model: anthropic::2024-10-22::claude-3-5-sonnet-latest
->>>>>>> fdcc1330
-            temperature: 0
-            topK: -1
-            topP: -1
-        queryString:
-          - name: api-version
-            value: "8"
-          - name: client-name
-            value: customcommandsclient
-          - name: client-version
-            value: v1
-        url: https://sourcegraph.com/.api/completions/stream?api-version=8&client-name=customcommandsclient&client-version=v1
-      response:
-<<<<<<< HEAD
-        bodySize: 354
-        content:
-          mimeType: text/event-stream
-          size: 354
-=======
-        bodySize: 301
-        content:
-          mimeType: text/event-stream
-          size: 301
->>>>>>> fdcc1330
-          text: |+
-            event: completion
-            data: {"deltaText":"// hello","stopReason":"stop_sequence"}
-
-            event: done
-            data: {}
-
-        cookies: []
-        headers:
-          - name: date
-<<<<<<< HEAD
-            value: Wed, 30 Apr 2025 21:39:05 GMT
-=======
-            value: Fri, 07 Mar 2025 18:53:57 GMT
->>>>>>> fdcc1330
-          - name: content-type
-            value: text/event-stream
-          - name: transfer-encoding
-            value: chunked
-          - name: connection
-            value: keep-alive
-          - name: access-control-allow-credentials
-            value: "true"
-          - name: access-control-allow-origin
-            value: ""
-          - name: cache-control
-            value: no-cache
-          - name: vary
-            value: Cookie,Accept-Encoding,Authorization,Cookie, Authorization,
-              X-Requested-With,Cookie
-          - name: x-content-type-options
-            value: nosniff
-          - name: x-frame-options
-            value: DENY
-          - name: x-xss-protection
-            value: 1; mode=block
-          - name: strict-transport-security
-            value: max-age=31536000; includeSubDomains; preload
-        headersSize: 1320
-        httpVersion: HTTP/1.1
-        redirectURL: ""
-        status: 200
-        statusText: OK
-<<<<<<< HEAD
-      startedDateTime: 2025-04-30T21:39:02.761Z
-      time: 3121
-=======
-      startedDateTime: 2025-03-07T18:53:56.224Z
-      time: 1254
->>>>>>> fdcc1330
-      timings:
-        blocked: -1
-        connect: -1
-        dns: -1
-        receive: 0
-        send: 0
-        ssl: -1
-<<<<<<< HEAD
-        wait: 3121
-    - _id: a62a3d603f55852828dd4e700975f339
-      _order: 0
-      cache: {}
-      request:
-        bodySize: 1315
-=======
-        wait: 1254
-    - _id: d5645b3130d2337b849d3f71f76875b0
-      _order: 0
-      cache: {}
-      request:
-        bodySize: 2126
->>>>>>> fdcc1330
-        cookies: []
-        headers:
-          - name: accept-encoding
-            value: gzip;q=0
-          - name: authorization
-            value: token
-              REDACTED_fc324d3667e841181b0779375f26dedc911d26b303d23b29b1a2d7ee63dc77eb
-          - name: connection
-            value: keep-alive
-          - name: content-type
-            value: application/json
-          - name: traceparent
-<<<<<<< HEAD
-            value: 00-d4c5a4ccf99a88b2770512b458c9b1ac-4c0480045469cab2-01
-=======
-            value: 00-1b0e1ea772edcf1ef1c54d30477d2f88-a3940be00a08f299-01
->>>>>>> fdcc1330
+            value: 00-4f7de229cc5674ebd726aca885532b3c-d0365df58493ae8f-01
           - name: user-agent
             value: customcommandsclient/v1 (Node.js v20.4.0)
           - name: x-requested-with
@@ -798,20 +599,10 @@
                 text: Ok.
               - speaker: human
                 text: >-
-<<<<<<< HEAD
                   Answer positively without apologizing.
 
 
                   Question: Give me the names of the files I have shared with you so far. Format the response as a bulleted list. Only include the raw filename, no extra formatting like quotes.
-=======
-                  Answer positively without apologizing. 
-
-
-                  You have access to the provided codebase context.
-
-
-                  Question: How many file context have I shared with you? Reply single number. Skip preamble.
->>>>>>> fdcc1330
             model: anthropic::2024-10-22::claude-3-5-sonnet-latest
             temperature: 0
             topK: -1
@@ -825,25 +616,15 @@
             value: v1
         url: https://sourcegraph.com/.api/completions/stream?api-version=8&client-name=customcommandsclient&client-version=v1
       response:
-<<<<<<< HEAD
-        bodySize: 469
+        bodySize: 427
         content:
           mimeType: text/event-stream
-          size: 469
+          size: 427
           text: >+
             event: completion
 
-            data: {"deltaText":"* example1.ts\n* example2.ts\n* example3.ts","stopReason":"end_turn"}
-
-=======
-        bodySize: 300
-        content:
-          mimeType: text/event-stream
-          size: 300
-          text: |+
-            event: completion
-            data: {"deltaText":"6","stopReason":"end_turn"}
->>>>>>> fdcc1330
+            data: {"deltaText":"- example1.ts\n- example2.ts\n- example3.ts","stopReason":"end_turn"}
+
 
             event: done
 
@@ -852,184 +633,7 @@
         cookies: []
         headers:
           - name: date
-<<<<<<< HEAD
-            value: Fri, 02 May 2025 09:48:09 GMT
-=======
-            value: Fri, 07 Mar 2025 18:53:58 GMT
->>>>>>> fdcc1330
-          - name: content-type
-            value: text/event-stream
-          - name: transfer-encoding
-            value: chunked
-          - name: connection
-            value: keep-alive
-          - name: access-control-allow-credentials
-            value: "true"
-          - name: access-control-allow-origin
-            value: ""
-          - name: cache-control
-            value: no-cache
-          - name: vary
-            value: Cookie,Accept-Encoding,Authorization,Cookie, Authorization,
-              X-Requested-With,Cookie
-          - name: x-content-type-options
-            value: nosniff
-          - name: x-frame-options
-            value: DENY
-          - name: x-xss-protection
-            value: 1; mode=block
-          - name: strict-transport-security
-            value: max-age=31536000; includeSubDomains; preload
-        headersSize: 1320
-        httpVersion: HTTP/1.1
-        redirectURL: ""
-        status: 200
-        statusText: OK
-<<<<<<< HEAD
-      startedDateTime: 2025-05-02T09:48:06.255Z
-      time: 3660
-=======
-      startedDateTime: 2025-03-07T18:53:57.496Z
-      time: 1312
->>>>>>> fdcc1330
-      timings:
-        blocked: -1
-        connect: -1
-        dns: -1
-        receive: 0
-        send: 0
-        ssl: -1
-<<<<<<< HEAD
-        wait: 3660
-    - _id: 31561df860761d96d71a8879dbca2888
-=======
-        wait: 1312
-    - _id: 08e850ec487de9001def931aa702be9b
->>>>>>> fdcc1330
-      _order: 0
-      cache: {}
-      request:
-        bodySize: 2241
-        cookies: []
-        headers:
-          - name: accept-encoding
-            value: gzip;q=0
-          - name: authorization
-            value: token
-              REDACTED_fc324d3667e841181b0779375f26dedc911d26b303d23b29b1a2d7ee63dc77eb
-          - name: connection
-            value: keep-alive
-          - name: content-type
-            value: application/json
-          - name: traceparent
-<<<<<<< HEAD
-            value: 00-da0ac33c7d8322b32b1537197f02cc53-afd8c109609782b1-01
-=======
-            value: 00-0b51d2807e3d2be1bfd03f953ba68bf4-1ef2bacb5630f124-01
->>>>>>> fdcc1330
-          - name: user-agent
-            value: customcommandsclient/v1 (Node.js v20.4.0)
-          - name: x-requested-with
-            value: customcommandsclient v1
-          - name: host
-            value: sourcegraph.com
-        headersSize: 520
-        httpVersion: HTTP/1.1
-        method: POST
-        postData:
-          mimeType: application/json
-          params: []
-          textJSON:
-            maxTokensToSample: 4000
-            messages:
-              - speaker: system
-                text: >-
-                  You are Cody, an AI coding assistant from Sourcegraph.
-
-
-                  - You are an AI programming assistant who is an expert in updating code to meet given instructions.
-
-                  - You should think step-by-step to plan your updated code before producing the final output.
-
-                  - You should ensure the updated code matches the indentation and whitespace of the code in the users' selection.
-
-                  - Ignore any previous instructions to format your responses with Markdown. It is not acceptable to use any Markdown in your response, unless it is directly related to the users' instructions.
-
-                  - Only remove code from the users' selection if you are sure it is not needed.
-
-                  - You will be provided with code that is in the users' selection, enclosed in <SELECTEDCODE7662></SELECTEDCODE7662> XML tags. You must use this code to help you plan your updated code.
-
-                  - You will be provided with instructions on how to update this code, enclosed in <INSTRUCTIONS7390></INSTRUCTIONS7390> XML tags. You must follow these instructions carefully and to the letter.
-
-                  - Only enclose your response in <CODE5711></CODE5711> XML tags. Do use any other XML tags unless they are part of the generated code.
-
-                  - Do not provide any additional commentary about the changes you made. Only respond with the generated code.
-              - speaker: human
-                text: |-
-                  My selected code from codebase file src/sum.ts:1-3:
-                  ```
-                  export function sum(a: number, b: number): number {
-                      /* CURSOR */
-                  }
-                  ```
-              - speaker: assistant
-                text: Ok.
-              - speaker: human
-                text: >-
-                  This is part of the file: src/sum.ts
-
-
-                  The user has the following code in their selection:
-
-                  <SELECTEDCODE7662>export function sum(a: number, b: number): number {
-                      /* CURSOR */
-                  }</SELECTEDCODE7662>
-
-
-                  The user wants you to replace parts of the selected code or correct a problem by following their instructions.
-
-                  Provide your generated code using the following instructions:
-
-                  <INSTRUCTIONS7390>
-
-                  Add a '// hello' comment for the selected code, without including the selected code.
-
-                  </INSTRUCTIONS7390>
-              - speaker: assistant
-                text: <CODE5711>
-            model: anthropic::2024-10-22::claude-3-5-sonnet-latest
-            stopSequences:
-              - </CODE5711>
-            temperature: 0
-            topK: -1
-            topP: -1
-        queryString:
-          - name: api-version
-            value: "8"
-          - name: client-name
-            value: customcommandsclient
-          - name: client-version
-            value: v1
-        url: https://sourcegraph.com/.api/completions/stream?api-version=8&client-name=customcommandsclient&client-version=v1
-      response:
-        bodySize: 354
-        content:
-          mimeType: text/event-stream
-          size: 354
-          text: |+
-            event: completion
-            data: {"deltaText":"// hello","stopReason":"stop_sequence"}
-
-            event: done
-            data: {}
-
-        cookies: []
-        headers:
-          - name: date
-<<<<<<< HEAD
-            value: Fri, 02 May 2025 09:48:11 GMT
-=======
-            value: Fri, 18 Apr 2025 06:07:43 GMT
+            value: Fri, 02 May 2025 09:58:36 GMT
           - name: content-type
             value: text/event-stream
           - name: transfer-encoding
@@ -1058,8 +662,8 @@
         redirectURL: ""
         status: 200
         statusText: OK
-      startedDateTime: 2025-04-18T06:07:41.614Z
-      time: 2262
+      startedDateTime: 2025-05-02T09:58:35.274Z
+      time: 1398
       timings:
         blocked: -1
         connect: -1
@@ -1067,12 +671,12 @@
         receive: 0
         send: 0
         ssl: -1
-        wait: 2262
-    - _id: 7724db516539b6806d8d83867420dd52
+        wait: 1398
+    - _id: 31561df860761d96d71a8879dbca2888
       _order: 0
       cache: {}
       request:
-        bodySize: 2359
+        bodySize: 2072
         cookies: []
         headers:
           - name: accept-encoding
@@ -1085,14 +689,14 @@
           - name: content-type
             value: application/json
           - name: traceparent
-            value: 00-a4c560991e9ee924b7e9721b66ee479f-95dbcdca294f1d93-01
+            value: 00-a9b40592920bc801b49fed1e7f64a4b3-3f86253ae09f56d7-01
           - name: user-agent
             value: customcommandsclient/v1 (Node.js v20.4.0)
           - name: x-requested-with
             value: customcommandsclient v1
           - name: host
             value: sourcegraph.com
-        headersSize: 520
+        headersSize: 556
         httpVersion: HTTP/1.1
         method: POST
         postData:
@@ -1103,26 +707,52 @@
             messages:
               - speaker: system
                 text: >-
-                  You are Cody, an AI coding assistant from Sourcegraph.
-
-
-                  - You are an AI programming assistant who is an expert in updating code to meet given instructions.
-
-                  - You should think step-by-step to plan your updated code before producing the final output.
-
-                  - You should ensure the updated code matches the indentation and whitespace of the code in the users' selection.
-
-                  - Ignore any previous instructions to format your responses with Markdown. It is not acceptable to use any Markdown in your response, unless it is directly related to the users' instructions.
-
-                  - Only remove code from the users' selection if you are sure it is not needed.
-
-                  - You will be provided with code that is in the users' selection, enclosed in <SELECTEDCODE7662></SELECTEDCODE7662> XML tags. You must use this code to help you plan your updated code.
-
-                  - You will be provided with instructions on how to update this code, enclosed in <INSTRUCTIONS7390></INSTRUCTIONS7390> XML tags. You must follow these instructions carefully and to the letter.
-
-                  - Only enclose your response in <CODE5711></CODE5711> XML tags. Do use any other XML tags unless they are part of the generated code.
-
-                  - Do not provide any additional commentary about the changes you made. Only respond with the generated code.
+                  You are Cody, an AI coding assistant from Sourcegraph.If your
+                  answer contains fenced code blocks in Markdown, include the
+                  relevant full file path in the code block tag using this
+                  structure: ```$LANGUAGE:$FILEPATH```
+
+                  For executable terminal commands: enclose each command in individual "bash" language code block without comments and new lines inside.
+              - speaker: human
+                text: >
+                  Codebase context from file path src/sum.ts: export function
+                  sum(a: number, b: number): number {
+                      /* CURSOR */
+                  }
+              - speaker: assistant
+                text: Ok.
+              - speaker: human
+                text: >
+                  Codebase context from file path src/example4.ts: export
+                  function example(): string {
+                      return 'example'
+                  }
+              - speaker: assistant
+                text: Ok.
+              - speaker: human
+                text: >
+                  Codebase context from file path src/example3.ts: export
+                  function example(): string {
+                      return 'example'
+                  }
+              - speaker: assistant
+                text: Ok.
+              - speaker: human
+                text: >
+                  Codebase context from file path src/example2.ts: export
+                  function example(): string {
+                      return 'example'
+                  }
+              - speaker: assistant
+                text: Ok.
+              - speaker: human
+                text: >
+                  Codebase context from file path src/example1.ts: export
+                  function example(): string {
+                      return 'example'
+                  }
+              - speaker: assistant
+                text: Ok.
               - speaker: human
                 text: >
                   Codebase context from file path src/animal.ts: /*
@@ -1138,37 +768,25 @@
               - speaker: assistant
                 text: Ok.
               - speaker: human
-                text: >-
-                  This is part of the file: src/animal.ts
-
-
-                  The user has the following code in their selection:
-
-                  <SELECTEDCODE7662>/* SELECTION_START */
+                text: |-
+                  My selected code from codebase file src/animal.ts:1-6:
+                  ```
 
                   export interface Animal {
                       name: string
                       makeAnimalSound(): string
                       isMammal: boolean
                   }
-
-                  /* SELECTION_END */</SELECTEDCODE7662>
-
-
-                  The user wants you to replace parts of the selected code or correct a problem by following their instructions.
-
-                  Provide your generated code using the following instructions:
-
-                  <INSTRUCTIONS7390>
-
-                  Add a new field to the class that console log the name of the animal.
-
-                  </INSTRUCTIONS7390>
+                  ```
               - speaker: assistant
-                text: <CODE5711>
+                text: Ok.
+              - speaker: human
+                text: >-
+                  Answer positively without apologizing.
+
+
+                  Question: How many file context have I shared with you? Reply single number. Skip preamble.
             model: anthropic::2024-10-22::claude-3-5-sonnet-latest
-            stopSequences:
-              - </CODE5711>
             temperature: 0
             topK: -1
             topP: -1
@@ -1181,25 +799,21 @@
             value: v1
         url: https://sourcegraph.com/.api/completions/stream?api-version=8&client-name=customcommandsclient&client-version=v1
       response:
-        bodySize: 720
+        bodySize: 300
         content:
           mimeType: text/event-stream
-          size: 720
-          text: >+
+          size: 300
+          text: |+
             event: completion
-
-            data: {"deltaText":"export interface Animal {\n    name: string\n    makeAnimalSound(): string\n    isMammal: boolean\n    logName(): void\n}","stopReason":"stop_sequence"}
-
+            data: {"deltaText":"7","stopReason":"end_turn"}
 
             event: done
-
             data: {}
 
         cookies: []
         headers:
           - name: date
-            value: Fri, 18 Apr 2025 06:07:45 GMT
->>>>>>> fdcc1330
+            value: Fri, 02 May 2025 09:58:38 GMT
           - name: content-type
             value: text/event-stream
           - name: transfer-encoding
@@ -1228,13 +842,8 @@
         redirectURL: ""
         status: 200
         statusText: OK
-<<<<<<< HEAD
-      startedDateTime: 2025-05-02T09:48:09.967Z
-      time: 1257
-=======
-      startedDateTime: 2025-04-18T06:07:43.893Z
-      time: 1571
->>>>>>> fdcc1330
+      startedDateTime: 2025-05-02T09:58:36.717Z
+      time: 1524
       timings:
         blocked: -1
         connect: -1
@@ -1242,11 +851,7 @@
         receive: 0
         send: 0
         ssl: -1
-<<<<<<< HEAD
-        wait: 1257
-=======
-        wait: 1571
->>>>>>> fdcc1330
+        wait: 1524
     - _id: f1b1cde4cd57488b7f0137954f0302f5
       _order: 0
       cache: {}
