--- conflicted
+++ resolved
@@ -208,214 +208,6 @@
         send: 0
         ssl: -1
         wait: 1015
-<<<<<<< HEAD
-    - _id: ad5843c06b4b96085ceb6186dd7d464e
-      _order: 0
-      cache: {}
-      request:
-        bodySize: 4913
-        cookies: []
-        headers:
-          - name: accept-encoding
-            value: gzip;q=0
-          - name: authorization
-            value: token
-              REDACTED_fc324d3667e841181b0779375f26dedc911d26b303d23b29b1a2d7ee63dc77eb
-          - name: connection
-            value: keep-alive
-          - name: content-type
-            value: application/json
-          - name: traceparent
-            value: 00-5e62e836f1406613ed1078842ad1946d-1ef2cd9f1cf732eb-01
-          - name: user-agent
-            value: auth/v1 (Node.js v20.4.0)
-          - name: x-requested-with
-            value: auth v1
-          - name: host
-            value: sourcegraph.com
-        headersSize: 508
-        httpVersion: HTTP/1.1
-        method: POST
-        postData:
-          mimeType: application/json
-          params: []
-          textJSON:
-            maxTokensToSample: 4000
-            messages:
-              - speaker: system
-                text: >-
-                  You are Cody, an AI coding assistant from Sourcegraph.If your
-                  answer contains fenced code blocks in Markdown, include the
-                  relevant full file path in the code block tag using this
-                  structure: ```$LANGUAGE:$FILEPATH```
-
-                  For executable terminal commands: enclose each command in individual "bash" language code block without comments and new lines inside.
-              - speaker: human
-                text: >-
-                  Your task is to evaluate the shared context and think
-                  step-by-step to determine if you can answer user's request
-                  enclosed inside the <user_input> tags below.
-
-
-                  ## INSTRUCTIONS
-
-                  1. Analyze the shared context and chat history thoroughly.
-
-                  2. Decide if you have enough information to answer <user_input>.
-
-
-                  ## TOOLS
-
-                  In this environment you have access to this set of tools you can use to fetch context before answering:
-
-                  - `<TOOLMEMORY><store>SUMMARIZED_TEXT</store></TOOLMEMORY>`: Add info about the user and their preferences (e.g. name, preferred tool, language etc) based on the question, or when asked. DO NOT store summarized questions. DO NOT clear memory unless requested.
-                  	- Add user info to memory: `<TOOLMEMORY><store>info</store></TOOLMEMORY>`
-                  	- Get the stored user info: `<TOOLMEMORY><store>GET</store></TOOLMEMORY>`
-                  	- ONLY clear memory ON REQUEST: `<TOOLMEMORY><store>FORGET</store></TOOLMEMORY>`
-                  - `<TOOLSEARCH><query>SEARCH_QUERY</query></TOOLSEARCH>`: Perform a symbol query search in the codebase (Natural language search NOT supported).
-                  	- Locate a symbol found in an error log: `<TOOLSEARCH><query>symbol name</query></TOOLSEARCH>`
-                  	- Search for a function named getController: `<TOOLSEARCH><query>getController</query></TOOLSEARCH>`
-                  - `<TOOLFILE><name>FILENAME</name></TOOLFILE>`: To retrieve full content of a codebase file-DO NOT retrieve files that may contain secrets.
-                  	- See the content of different files: `<TOOLFILE><name>path/foo.ts</name><name>path/bar.ts</name></TOOLFILE>`
-                  - `<TOOLWEB><link>URL</link></TOOLWEB>`: To retrieve content from the link of a webpage.
-                  	- Content from the URL: `<TOOLWEB><link>https://sourcegraph.com</link></TOOLWEB>`
-                  - `<TOOLRULES><get>QUERY</get></TOOLRULES>`: Search....
-
-
-                  ## EXPECTED VALID OUTPUT
-
-                  1. Add the evaluated context that you need for certain in order to answer the <user_input> concisely with <context_list> tags, with the filename in between:
-                      - DO NOT add context that was not shared to the list.
-                      - DO NOT include EMPTY <context_list> list.
-                      <example_response>
-                          <context_list>shared/file1.ts</context_list><context_list>shared/file2.ts</context_list><context_list>command</context_list>
-                      <example_response>
-                  2. If you can answer the <user_input> fully with the context added to <context_list>, add "<next_step>" at the end:
-                      <example_response>
-                          <context_list>path/to/file1.ts</context_list><context_list>path/to/file2.ts</context_list><context_list>command</context_list><next_step>
-                      <example_response>
-                  3. If you need more information, use ONLY the appropriate <TOOL*> tag(s) in your response:
-                      <example_response>
-                          <TOOLFILE><name>path/to/file.ts</name></TOOLFILE><TOOLSEARCH><query>class Controller</query></TOOLSEARCH>
-                      <example_response>
-                  4. If you can answer the <user_input> fully without context, respond with ONLY the word "<next_step>":
-                      <example_response>
-                          <next_step>
-                      <example_response>
-                  5. If you can answer the <user_input> fully without context, but need to use tool per <user_input>:
-                      <example_response>
-                          <TOOLMEMORY><store>user's preferences</store></TOOLMEMORY><next_step>
-                      <example_response>
-
-                  ## INVALIDE OUTPUT EXAMPLES
-
-                  - Empty context list: `<context_list></context_list>`
-
-                  - Include non tags values (comments or explanations) in the response: `<next_step> YOUR EXPLANATION`
-
-                  - <context_list> includes context that was not shared: `<context_list>not-shared-context</context_list>`
-
-
-                  ## GOALS
-
-                  - Determine if you can answer the question with the given context, or if you need more information.
-
-                  - Your response should only contains the <context_list> list, and either the word "<next_step>" OR the appropriate <TOOL*> tag(s) and NOTHING else.
-
-
-                  ## RULES
-
-                  1. Only use <TOOL*> tags when additional context is necessary to answer the question.
-
-                  2. You may use multiple <TOOL*> tags in a single response if needed.
-
-                  3. Never make assumption about the provided context.
-
-                  4. NEVER request sensitive information or files such as passwords, API keys, or env files.
-
-                  5. The user is working in the VS Code on MacOS.
-
-
-                  <user_input>
-
-                  hello after reauthentication
-
-                  <user_input>
-
-
-                  ## IMPORTANT
-
-                  Skip preamble. ONLY include the expected tags in your response and nothing else.
-
-                  This is an auto-generated message and your response will be processed by a bot using the expected tags.
-            model: google::v1::gemini-1.5-flash
-            temperature: 0
-            topK: -1
-            topP: -1
-        queryString:
-          - name: api-version
-            value: "8"
-          - name: client-name
-            value: auth
-          - name: client-version
-            value: v1
-        url: https://sourcegraph.com/.api/completions/stream?api-version=8&client-name=auth&client-version=v1
-      response:
-        bodySize: 249
-        content:
-          mimeType: text/event-stream
-          size: 249
-          text: |+
-            event: completion
-            data: {"deltaText":"<next_step>\n"}
-
-            event: done
-            data: {}
-
-        cookies: []
-        headers:
-          - name: date
-            value: Fri, 02 May 2025 08:46:50 GMT
-          - name: content-type
-            value: text/event-stream
-          - name: transfer-encoding
-            value: chunked
-          - name: connection
-            value: keep-alive
-          - name: access-control-allow-credentials
-            value: "true"
-          - name: access-control-allow-origin
-            value: ""
-          - name: cache-control
-            value: no-cache
-          - name: vary
-            value: Cookie,Accept-Encoding,Authorization,Cookie, Authorization,
-              X-Requested-With,Cookie
-          - name: x-content-type-options
-            value: nosniff
-          - name: x-frame-options
-            value: DENY
-          - name: x-xss-protection
-            value: 1; mode=block
-          - name: strict-transport-security
-            value: max-age=31536000; includeSubDomains; preload
-        headersSize: 1368
-        httpVersion: HTTP/1.1
-        redirectURL: ""
-        status: 200
-        statusText: OK
-      startedDateTime: 2025-05-02T08:46:49.906Z
-      time: 600
-      timings:
-        blocked: -1
-        connect: -1
-        dns: -1
-        receive: 0
-        send: 0
-        ssl: -1
-        wait: 600
-=======
->>>>>>> fdcc1330
     - _id: f1b1cde4cd57488b7f0137954f0302f5
       _order: 0
       cache: {}
