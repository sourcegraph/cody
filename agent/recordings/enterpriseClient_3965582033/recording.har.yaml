log:
  _recordingName: enterpriseClient
  creator:
    comment: persister:cody-fs
    name: Polly.JS
    version: 6.0.6
  entries:
    - _id: 33f547ee020365276aa68813fbefa1d4
      _order: 0
      cache: {}
      request:
        bodySize: 345
        cookies: []
        headers:
          - name: content-type
            value: application/json
          - name: accept-encoding
            value: gzip;q=0
          - name: authorization
            value: token
              REDACTED_b20717265e7ab1d132874d8ff0be053ab9c1dacccec8dce0bbba76888b6a0a69
          - name: user-agent
            value: enterpriseClient / v1
          - name: host
            value: demo.sourcegraph.com
        headersSize: 265
        httpVersion: HTTP/1.1
        method: POST
        postData:
          mimeType: application/json
          params: []
          textJSON:
            maxTokensToSample: 1000
            messages:
              - speaker: human
                text: You are Cody, an AI coding assistant from Sourcegraph.
              - speaker: assistant
                text: I am Cody, an AI coding assistant from Sourcegraph.
              - speaker: human
                text: Reply with "Yes"
              - speaker: assistant
            model: anthropic/claude-2
            temperature: 0
            topK: -1
            topP: -1
        queryString: []
        url: https://demo.sourcegraph.com/.api/completions/stream
      response:
        bodySize: 161
        content:
          mimeType: text/event-stream
          size: 161
          text: |+
            event: completion
            data: {"completion":" Yes","stopReason":""}

            event: completion
            data: {"completion":" Yes","stopReason":"stop_sequence"}

            event: done
            data: {}

        cookies: []
        headers:
          - name: date
            value: Wed, 06 Mar 2024 08:51:33 GMT
          - name: content-type
            value: text/event-stream
          - name: transfer-encoding
            value: chunked
          - name: connection
            value: keep-alive
          - name: access-control-allow-credentials
            value: "true"
          - name: access-control-allow-origin
            value: ""
          - name: cache-control
            value: no-cache
          - name: vary
            value: Accept-Encoding, Authorization, Cookie, Authorization, X-Requested-With,
              Cookie
          - name: x-content-type-options
            value: nosniff
          - name: x-frame-options
            value: DENY
          - name: x-xss-protection
            value: 1; mode=block
          - name: strict-transport-security
            value: max-age=31536000; includeSubDomains; preload
        headersSize: 1214
        httpVersion: HTTP/1.1
        redirectURL: ""
        status: 200
        statusText: OK
      startedDateTime: 2024-03-06T08:51:32.215Z
      time: 0
      timings:
        blocked: -1
        connect: -1
        dns: -1
        receive: 0
        send: 0
        ssl: -1
        wait: 0
    - _id: ef5234522e454c575531f6d781c32dfc
      _order: 0
      cache: {}
      request:
        bodySize: 3134
        cookies: []
        headers:
          - name: content-type
            value: application/json
          - name: accept-encoding
            value: gzip;q=0
          - name: authorization
            value: token
              REDACTED_b20717265e7ab1d132874d8ff0be053ab9c1dacccec8dce0bbba76888b6a0a69
          - name: user-agent
            value: enterpriseClient / v1
          - name: host
            value: demo.sourcegraph.com
        headersSize: 265
        httpVersion: HTTP/1.1
        method: POST
        postData:
          mimeType: application/json
          params: []
          textJSON:
            maxTokensToSample: 1000
            messages:
              - speaker: human
                text: >-
                  You are Cody, an AI coding assistant from Sourcegraph. - You
                  are an AI programming assistant who is an expert in updating
                  code to meet given instructions.

                  - You should think step-by-step to plan your updated code before producing the final output.

                  - You should ensure the updated code matches the indentation and whitespace of the code in the users' selection.

                  - Ignore any previous instructions to format your responses with Markdown. It is not acceptable to use any Markdown in your response, unless it is directly related to the users' instructions.

                  - Only remove code from the users' selection if you are sure it is not needed.

                  - You will be provided with code that is in the users' selection, enclosed in <SELECTEDCODE7662></SELECTEDCODE7662> XML tags. You must use this code to help you plan your updated code.

                  - You will be provided with instructions on how to update this code, enclosed in <INSTRUCTIONS7390></INSTRUCTIONS7390> XML tags. You must follow these instructions carefully and to the letter.

                  - Only enclose your response in <CODE5711></CODE5711> XML tags. Do use any other XML tags unless they are part of the generated code.

                  - Do not provide any additional commentary about the changes you made. Only respond with the generated code.
              - speaker: assistant
                text: I am Cody, an AI coding assistant from Sourcegraph.
              - speaker: human
                text: |+
                  Codebase context from file src/example.test.ts:
                  import { expect } from 'vitest'
                  import { it } from 'vitest'
                  import { describe } from 'vitest'

              - speaker: assistant
                text: Ok.
              - speaker: human
                text: >-
                  This is part of the file: src/example.test.ts


                  The user has the following code in their selection:

                  <SELECTEDCODE7662>describe('test block', () => {
                      it('does 1', () => {
                          expect(true).toBe(true)
                      })

                      it('does 2', () => {
                          expect(true).toBe(true)
                      })

                      it('does something else', () => {
                          // This line will error due to incorrect usage of `performance.now`
                          const startTime = performance.now(/* CURSOR */)
                      })
                  })

                  </SELECTEDCODE7662>


                  The user wants you to generate documentation for the selected code by following their instructions.

                  Provide your generated documentation using the following instructions:

                  <INSTRUCTIONS7390>

                  Write a brief documentation comment for the selected code. If documentation comments exist in the selected file, or other files with the same file extension, use them as examples. Pay attention to the scope of the selected code (e.g. exported function/API vs implementation detail in a function), and use the idiomatic style for that type of code scope. Only generate the documentation for the selected code, do not generate the code. Do not enclose any other code or comments besides the documentation. Enclose only the documentation for the selected code and nothing else.

                  </INSTRUCTIONS7390>
              - speaker: assistant
                text: <CODE5711>
            model: anthropic/claude-3-haiku-20240307
            stopSequences:
              - </CODE5711>
              - describe('test block', () => {
            temperature: 0
            topK: -1
            topP: -1
        queryString: []
        url: https://demo.sourcegraph.com/.api/completions/stream
      response:
        bodySize: 8364
        content:
          mimeType: text/event-stream
          size: 8364
          text: >+
            event: completion

            data: {"completion":"\n/**","stopReason":""}


            event: completion

            data: {"completion":"\n/**\n *","stopReason":""}


            event: completion

            data: {"completion":"\n/**\n * Test","stopReason":""}


            event: completion

            data: {"completion":"\n/**\n * Test block","stopReason":""}


            event: completion

            data: {"completion":"\n/**\n * Test block that","stopReason":""}


            event: completion

            data: {"completion":"\n/**\n * Test block that contains","stopReason":""}


            event: completion

            data: {"completion":"\n/**\n * Test block that contains three","stopReason":""}


            event: completion

            data: {"completion":"\n/**\n * Test block that contains three tests","stopReason":""}


            event: completion

            data: {"completion":"\n/**\n * Test block that contains three tests:","stopReason":""}


            event: completion

            data: {"completion":"\n/**\n * Test block that contains three tests:\n *","stopReason":""}


            event: completion

            data: {"completion":"\n/**\n * Test block that contains three tests:\n * -","stopReason":""}


            event: completion

            data: {"completion":"\n/**\n * Test block that contains three tests:\n * - Test","stopReason":""}


            event: completion

            data: {"completion":"\n/**\n * Test block that contains three tests:\n * - Test that","stopReason":""}


            event: completion

            data: {"completion":"\n/**\n * Test block that contains three tests:\n * - Test that does","stopReason":""}


            event: completion

            data: {"completion":"\n/**\n * Test block that contains three tests:\n * - Test that does something","stopReason":""}


            event: completion

            data: {"completion":"\n/**\n * Test block that contains three tests:\n * - Test that does something an","stopReason":""}


            event: completion

            data: {"completion":"\n/**\n * Test block that contains three tests:\n * - Test that does something and expects","stopReason":""}


            event: completion

            data: {"completion":"\n/**\n * Test block that contains three tests:\n * - Test that does something and expects true","stopReason":""}


            event: completion

            data: {"completion":"\n/**\n * Test block that contains three tests:\n * - Test that does something and expects true ===","stopReason":""}


            event: completion

            data: {"completion":"\n/**\n * Test block that contains three tests:\n * - Test that does something and expects true === true","stopReason":""}


            event: completion

            data: {"completion":"\n/**\n * Test block that contains three tests:\n * - Test that does something and expects true === true\n *","stopReason":""}


            event: completion

            data: {"completion":"\n/**\n * Test block that contains three tests:\n * - Test that does something and expects true === true\n * -","stopReason":""}


            event: completion

            data: {"completion":"\n/**\n * Test block that contains three tests:\n * - Test that does something and expects true === true\n * - Another","stopReason":""}


            event: completion

            data: {"completion":"\n/**\n * Test block that contains three tests:\n * - Test that does something and expects true === true\n * - Another test","stopReason":""}


            event: completion

            data: {"completion":"\n/**\n * Test block that contains three tests:\n * - Test that does something and expects true === true\n * - Another test that","stopReason":""}


            event: completion

            data: {"completion":"\n/**\n * Test block that contains three tests:\n * - Test that does something and expects true === true\n * - Another test that does","stopReason":""}


            event: completion

            data: {"completion":"\n/**\n * Test block that contains three tests:\n * - Test that does something and expects true === true\n * - Another test that does something","stopReason":""}


            event: completion

            data: {"completion":"\n/**\n * Test block that contains three tests:\n * - Test that does something and expects true === true\n * - Another test that does something else","stopReason":""}


            event: completion

            data: {"completion":"\n/**\n * Test block that contains three tests:\n * - Test that does something and expects true === true\n * - Another test that does something else an","stopReason":""}


            event: completion

            data: {"completion":"\n/**\n * Test block that contains three tests:\n * - Test that does something and expects true === true\n * - Another test that does something else and expects","stopReason":""}


            event: completion

            data: {"completion":"\n/**\n * Test block that contains three tests:\n * - Test that does something and expects true === true\n * - Another test that does something else and expects true","stopReason":""}


            event: completion

            data: {"completion":"\n/**\n * Test block that contains three tests:\n * - Test that does something and expects true === true\n * - Another test that does something else and expects true ===","stopReason":""}


            event: completion

            data: {"completion":"\n/**\n * Test block that contains three tests:\n * - Test that does something and expects true === true\n * - Another test that does something else and expects true === true","stopReason":""}


            event: completion

            data: {"completion":"\n/**\n * Test block that contains three tests:\n * - Test that does something and expects true === true\n * - Another test that does something else and expects true === true ","stopReason":""}


            event: completion

            data: {"completion":"\n/**\n * Test block that contains three tests:\n * - Test that does something and expects true === true\n * - Another test that does something else and expects true === true \n *","stopReason":""}


            event: completion

            data: {"completion":"\n/**\n * Test block that contains three tests:\n * - Test that does something and expects true === true\n * - Another test that does something else and expects true === true \n * -","stopReason":""}


            event: completion

            data: {"completion":"\n/**\n * Test block that contains three tests:\n * - Test that does something and expects true === true\n * - Another test that does something else and expects true === true \n * - Test","stopReason":""}


            event: completion

            data: {"completion":"\n/**\n * Test block that contains three tests:\n * - Test that does something and expects true === true\n * - Another test that does something else and expects true === true \n * - Test that","stopReason":""}


            event: completion

            data: {"completion":"\n/**\n * Test block that contains three tests:\n * - Test that does something and expects true === true\n * - Another test that does something else and expects true === true \n * - Test that attempts","stopReason":""}


            event: completion

            data: {"completion":"\n/**\n * Test block that contains three tests:\n * - Test that does something and expects true === true\n * - Another test that does something else and expects true === true \n * - Test that attempts to","stopReason":""}


            event: completion

            data: {"completion":"\n/**\n * Test block that contains three tests:\n * - Test that does something and expects true === true\n * - Another test that does something else and expects true === true \n * - Test that attempts to measure","stopReason":""}


            event: completion

            data: {"completion":"\n/**\n * Test block that contains three tests:\n * - Test that does something and expects true === true\n * - Another test that does something else and expects true === true \n * - Test that attempts to measure performance","stopReason":""}


            event: completion

            data: {"completion":"\n/**\n * Test block that contains three tests:\n * - Test that does something and expects true === true\n * - Another test that does something else and expects true === true \n * - Test that attempts to measure performance incorrectly","stopReason":""}


            event: completion

            data: {"completion":"\n/**\n * Test block that contains three tests:\n * - Test that does something and expects true === true\n * - Another test that does something else and expects true === true \n * - Test that attempts to measure performance incorrectly\n*/","stopReason":""}


            event: completion

            data: {"completion":"\n/**\n * Test block that contains three tests:\n * - Test that does something and expects true === true\n * - Another test that does something else and expects true === true \n * - Test that attempts to measure performance incorrectly\n*/\n","stopReason":""}


            event: completion

            data: {"completion":"\n/**\n * Test block that contains three tests:\n * - Test that does something and expects true === true\n * - Another test that does something else and expects true === true \n * - Test that attempts to measure performance incorrectly\n*/\n","stopReason":"stop_sequence"}


            event: done

            data: {}

        cookies: []
        headers:
          - name: date
            value: Fri, 12 Apr 2024 15:45:47 GMT
          - name: content-type
            value: text/event-stream
          - name: transfer-encoding
            value: chunked
          - name: connection
            value: keep-alive
          - name: access-control-allow-credentials
            value: "true"
          - name: access-control-allow-origin
            value: ""
          - name: cache-control
            value: no-cache
          - name: vary
            value: Accept-Encoding, Authorization, Cookie, Authorization, X-Requested-With,
              Cookie
          - name: x-content-type-options
            value: nosniff
          - name: x-frame-options
            value: DENY
          - name: x-xss-protection
            value: 1; mode=block
          - name: strict-transport-security
            value: max-age=31536000; includeSubDomains; preload
        headersSize: 1214
        httpVersion: HTTP/1.1
        redirectURL: ""
        status: 200
        statusText: OK
      startedDateTime: 2024-04-12T15:45:45.032Z
      time: 0
      timings:
        blocked: -1
        connect: -1
        dns: -1
        receive: 0
        send: 0
        ssl: -1
        wait: 0
    - _id: e61bfc5e86ef4b68d98466d2fc8dd054
      _order: 0
      cache: {}
      request:
        bodySize: 10486
        cookies: []
        headers:
          - name: content-type
            value: application/json
          - name: accept-encoding
            value: gzip;q=0
          - name: authorization
            value: token
              REDACTED_b20717265e7ab1d132874d8ff0be053ab9c1dacccec8dce0bbba76888b6a0a69
          - name: user-agent
            value: enterpriseClient / v1
          - name: host
            value: demo.sourcegraph.com
        headersSize: 265
        httpVersion: HTTP/1.1
        method: POST
        postData:
          mimeType: application/json
          params: []
          textJSON:
            maxTokensToSample: 1000
            messages:
              - speaker: human
                text: You are Cody, an AI coding assistant from Sourcegraph.
              - speaker: assistant
                text: I am Cody, an AI coding assistant from Sourcegraph.
              - speaker: human
                text: >-
                  Codebase context from file /agent/README.md in repository
                  github.com/sourcegraph/cody:

                  ```markdown

                  | -------------------------------------------------------------------------------------------------------------------- | ------------------------------------------------------------------------------------------------------------------------------------------------------------- |

                  | `pnpm test agent/src/index.test.ts`                                                                                  | Run agent tests in replay mode                                                                                                                                |

                  | `source agent/scripts/export-cody-http-recording-tokens.sh`                                                          | Export access tokens to enable recording mode                                                                                                                 |

                  | `pnpm update-agent-tests`                                                                                            | Update HTTP recordings for all tests. Run this before opening a PR                                                                                            |

                  | `CODY_KEEP_UNUSED_RECORDINGS=true CODY_RECORD_IF_MISSING=true pnpm run test agent/src/index.test.ts`                 | Run this when iterating on a feature and you only want to run an individual test via `it.only`. Remember to run `pnpm update-agent-tests` before sending a PR |

                  | `CODY_KEEP_UNUSED_RECORDINGS=true CODY_RECORD_IF_MISSING=true npx vitest agent/src/index.test.ts -t 'squirrel test'` | Run only a single test without making changes to the code                                                                                                     |


                  ## Debugging the agent


                  ```
              - speaker: assistant
                text: Ok.
              - speaker: human
                text: >-
                  Codebase context from file
                  /agent/src/__tests__/example-ts/src/squirrel.ts in repository
                  github.com/sourcegraph/cody:

                  ```typescript

                  /**
                   * Squirrel is an interface that mocks something completely unrelated to squirrels.
                   * It is related to the implementation of precise code navigation in Sourcegraph.
                   */
                  export interface Squirrel {}

                  ```
              - speaker: assistant
                text: Ok.
              - speaker: human
                text: >-
                  Codebase context from file /.bazelignore in repository
                  github.com/sourcegraph/sourcegraph:

                  ```

                  client/web/node_modules

                  client/web-sveltekit/node_modules

                  client/wildcard/node_modules

                  dev/release/node_modules


                  cmd/symbols/squirrel/test_repos/starlark


                  # Generated by local tools


                  ```
              - speaker: assistant
                text: Ok.
              - speaker: human
                text: >-
                  Codebase context from file
                  /client/shared/src/codeintel/legacy-extensions/search/providers.ts
                  in repository github.com/sourcegraph/sourcegraph:

                  ```typescript

                  import { getConfig } from './config'

                  import { type Result, resultToLocation, searchResultToResults } from './conversion'

                  import { findDocstring } from './docstrings'

                  import { wrapIndentationInCodeBlocks } from './markdown'

                  import { definitionQuery, referencesQuery } from './queries'

                  import { mkSquirrel } from './squirrel'

                  import { findSearchToken } from './tokens'


                  /** The number of files whose content can be cached at once. */

                  ```
              - speaker: assistant
                text: Ok.
              - speaker: human
                text: >-
                  Codebase context from file
                  /client/web/src/enterprise/codeintel/useSearchBasedCodeIntel.ts
                  in repository github.com/sourcegraph/sourcegraph:

                  ```typescript
                              }))
                      }
                      return
                  }


                  async function searchBasedReferencesViaSquirrel(
                      options: UseSearchBasedCodeIntelOptions
                  ): Promise<Location[] | undefined> {
                      const { repo, position, path, commit, fileContent } = options
                  ```
              - speaker: assistant
                text: Ok.
              - speaker: human
                text: >-
                  Codebase context from file
                  /cmd/symbols/internal/api/handler_cgo.go in repository
                  github.com/sourcegraph/sourcegraph:

                  ```go
                  	proto "github.com/sourcegraph/sourcegraph/internal/symbols/v1"
                  	internaltypes "github.com/sourcegraph/sourcegraph/internal/types"
                  	"github.com/sourcegraph/sourcegraph/lib/errors"
                  )


                  func convertSquirrelErrorToGrpcError(err error) *status.Status {
                  	if errors.Is(err, squirrel.UnrecognizedFileExtensionError) {
                  		return status.New(codes.InvalidArgument, err.Error())
                  	}
                  ```
              - speaker: assistant
                text: Ok.
              - speaker: human
                text: >-
                  Codebase context from file
                  /cmd/symbols/squirrel/breadcrumbs.go in repository
                  github.com/sourcegraph/sourcegraph:

                  ```go

                  package squirrel


                  import (
                  	"context"
                  	"fmt"
                  	"os"
                  	"strings"

                  ```
              - speaker: assistant
                text: Ok.
              - speaker: human
                text: >-
                  Codebase context from file /cmd/symbols/squirrel/BUILD.bazel
                  in repository github.com/sourcegraph/sourcegraph:

                  ```bazel

                  load("//dev:go_defs.bzl", "go_test")

                  load("@io_bazel_rules_go//go:def.bzl", "go_library")


                  go_library(
                      name = "squirrel",
                      srcs = [
                          "breadcrumbs.go",
                          "hover.go",
                  ```
              - speaker: assistant
                text: Ok.
              - speaker: human
                text: >-
                  Codebase context from file /cmd/symbols/squirrel/hover_test.go
                  in repository github.com/sourcegraph/sourcegraph:

                  ```go

                  package squirrel


                  import (
                  	"context"
                  	"strings"
                  	"testing"

                  	"github.com/sourcegraph/sourcegraph/internal/types"
                  ```
              - speaker: assistant
                text: Ok.
              - speaker: human
                text: >-
                  Codebase context from file /cmd/symbols/squirrel/lang_java.go
                  in repository github.com/sourcegraph/sourcegraph:

                  ```go

                  package squirrel


                  import (
                  	"context"
                  	"fmt"
                  	"path/filepath"
                  	"sort"
                  	"strings"
                  ```
              - speaker: assistant
                text: Ok.
              - speaker: human
                text: >-
                  Codebase context from file
                  /cmd/symbols/squirrel/lang_python.go in repository
                  github.com/sourcegraph/sourcegraph:

                  ```go

                  package squirrel


                  import (
                  	"context"
                  	"fmt"
                  	"path/filepath"
                  	"strings"

                  ```
              - speaker: assistant
                text: Ok.
              - speaker: human
                text: >-
                  Codebase context from file
                  /cmd/symbols/squirrel/lang_starlark.go in repository
                  github.com/sourcegraph/sourcegraph:

                  ```go

                  package squirrel


                  import (
                  	"context"
                  	"path/filepath"
                  	"strings"

                  	sitter "github.com/smacker/go-tree-sitter"
                  ```
              - speaker: assistant
                text: Ok.
              - speaker: human
                text: >-
                  Codebase context from file /cmd/symbols/squirrel/README.md in
                  repository github.com/sourcegraph/sourcegraph:

                  ```markdown

                  # Squirrel


                  Squirrel is an HTTP server for fast and precise local code intelligence using tree-sitter.

                  ```
              - speaker: assistant
                text: Ok.
              - speaker: human
                text: >-
                  Codebase context from file
                  /cmd/symbols/squirrel/service_test.go in repository
                  github.com/sourcegraph/sourcegraph:

                  ```go

                  package squirrel


                  import (
                  	"context"
                  	"os"
                  	"path/filepath"
                  	"slices"
                  	"sort"
                  ```
              - speaker: assistant
                text: Ok.
              - speaker: human
                text: >-
                  Codebase context from file /cmd/symbols/squirrel/service.go in
                  repository github.com/sourcegraph/sourcegraph:

                  ```go

                  package squirrel


                  import (
                  	"context"
                  	"fmt"
                  	"os"
                  	"runtime"
                  	"strconv"
                  ```
              - speaker: assistant
                text: Ok.
              - speaker: human
                text: >-
                  Codebase context from file /cmd/symbols/squirrel/util.go in
                  repository github.com/sourcegraph/sourcegraph:

                  ```go

                  package squirrel


                  import (
                  	"context"
                  	"fmt"
                  	"path/filepath"
                  	"runtime"
                  	"strings"
                  ```
              - speaker: assistant
                text: Ok.
              - speaker: human
                text: >-
                  Codebase context from file
                  /doc/admin/deploy/kubernetes/troubleshoot.md in repository
                  github.com/sourcegraph/sourcegraph:

                  ```markdown

                  SYMBOLS_URL=http:symbols:3184

                  ```


                  > WARNING: **This option is recommended only for symbols with a single replica**. Enabling this option will negatively impact the performance of the symbols service when it has multiple replicas, as it will no longer be able to distribute requests by repository/commit.


                  #### Squirrel.LocalCodeIntel http status 502


                  <img class="screenshot w-100" src="https://user-images.githubusercontent.com/68532117/212374098-dc2dfe69-4d26-4f5e-a78b-37a53c19ef22.png"/>

                  The issue described is related to the Code Intel hover feature, where it may get stuck in a loading state or return a 502 error with the message `Squirrel.LocalCodeIntel http status 502`. This is caused by the same issue described in [Symbols sidebar and hovers are not working](#symbols-sidebar-and-hovers-are-not-working"). See that section for solution.

                  ```
              - speaker: assistant
                text: Ok.
              - speaker: human
                text: >-
                  Codebase context from file /doc/cloud/index.md in repository
                  github.com/sourcegraph/sourcegraph:

                  ```markdown


                  The below are for example purposes only:


                  In the case of things like Code Search, latency is directly correlated with user input / shape of the query, ex. on our public [sourcegraph.com](https://sourcegraph.com/search) instance:


                  - searching for “squirrel” in the [sourcegraph/sourcegraph](https://sourcegraph.com/github.com/sourcegraph/sourcegraph) repo takes 30ms and returns 163 results

                  - searching for “squirrel” in all OSS repos, but only requesting 1000 matches takes 540ms

                  - searching for all matches of “squirrel” in all OSS repos returns 1.7million results in 30000ms

                  - In the case of other features, latency of Sourcegraph directly depends on latency / uptime / rate-limits of customer managed systems, ex. for:

                  ```
              - speaker: assistant
                text: Ok.
              - speaker: human
                text: >-
                  Codebase context from file /internal/symbols/client.go in
                  repository github.com/sourcegraph/sourcegraph:

                  ```go

                  	client, err := grpcClient.LocalCodeIntel(ctx, &protoArgs)
                  	if err != nil {
                  		if status.Code(err) == codes.Unimplemented {
                  			// This ignores errors from LocalCodeIntel to match the behavior found here:
                  			// https://sourcegraph.com/github.com/sourcegraph/sourcegraph@a1631d58604815917096acc3356447c55baebf22/-/blob/cmd/symbols/squirrel/http_handlers.go?L57-57
                  			//
                  			// This is weird, and maybe not intentional, but things break if we return an error.
                  			return nil, nil
                  ```
              - speaker: assistant
                text: Ok.
              - speaker: human
                text: What is Squirrel?
              - speaker: assistant
            model: anthropic/claude-2
            temperature: 0
            topK: -1
            topP: -1
        queryString: []
        url: https://demo.sourcegraph.com/.api/completions/stream
      response:
        bodySize: 82078
        content:
          mimeType: text/event-stream
          size: 82078
          text: >+
            event: completion

            data: {"completion":"Based","stopReason":""}


            event: completion

            data: {"completion":"Based on","stopReason":""}


            event: completion

            data: {"completion":"Based on the","stopReason":""}


            event: completion

            data: {"completion":"Based on the code","stopReason":""}


            event: completion

            data: {"completion":"Based on the code context","stopReason":""}


            event: completion

            data: {"completion":"Based on the code context,","stopReason":""}


            event: completion

            data: {"completion":"Based on the code context, Squ","stopReason":""}


            event: completion

            data: {"completion":"Based on the code context, Squir","stopReason":""}


            event: completion

            data: {"completion":"Based on the code context, Squirrel","stopReason":""}


            event: completion

            data: {"completion":"Based on the code context, Squirrel seems","stopReason":""}


            event: completion

            data: {"completion":"Based on the code context, Squirrel seems to","stopReason":""}


            event: completion

            data: {"completion":"Based on the code context, Squirrel seems to refer","stopReason":""}


            event: completion

            data: {"completion":"Based on the code context, Squirrel seems to refer to","stopReason":""}


            event: completion

            data: {"completion":"Based on the code context, Squirrel seems to refer to the","stopReason":""}


            event: completion

            data: {"completion":"Based on the code context, Squirrel seems to refer to the following","stopReason":""}


            event: completion

            data: {"completion":"Based on the code context, Squirrel seems to refer to the following:","stopReason":""}


            event: completion

            data: {"completion":"Based on the code context, Squirrel seems to refer to the following:\n\n-","stopReason":""}


            event: completion

            data: {"completion":"Based on the code context, Squirrel seems to refer to the following:\n\n- An","stopReason":""}


            event: completion

            data: {"completion":"Based on the code context, Squirrel seems to refer to the following:\n\n- An interface","stopReason":""}


            event: completion

            data: {"completion":"Based on the code context, Squirrel seems to refer to the following:\n\n- An interface defined","stopReason":""}


            event: completion

            data: {"completion":"Based on the code context, Squirrel seems to refer to the following:\n\n- An interface defined in","stopReason":""}


            event: completion

            data: {"completion":"Based on the code context, Squirrel seems to refer to the following:\n\n- An interface defined in the","stopReason":""}


            event: completion

            data: {"completion":"Based on the code context, Squirrel seems to refer to the following:\n\n- An interface defined in the Source","stopReason":""}


            event: completion

            data: {"completion":"Based on the code context, Squirrel seems to refer to the following:\n\n- An interface defined in the Sourcegraph","stopReason":""}


            event: completion

            data: {"completion":"Based on the code context, Squirrel seems to refer to the following:\n\n- An interface defined in the Sourcegraph code","stopReason":""}


            event: completion

            data: {"completion":"Based on the code context, Squirrel seems to refer to the following:\n\n- An interface defined in the Sourcegraph codebase","stopReason":""}


            event: completion

            data: {"completion":"Based on the code context, Squirrel seems to refer to the following:\n\n- An interface defined in the Sourcegraph codebase that","stopReason":""}


            event: completion

            data: {"completion":"Based on the code context, Squirrel seems to refer to the following:\n\n- An interface defined in the Sourcegraph codebase that is","stopReason":""}


            event: completion

            data: {"completion":"Based on the code context, Squirrel seems to refer to the following:\n\n- An interface defined in the Sourcegraph codebase that is used","stopReason":""}


            event: completion

            data: {"completion":"Based on the code context, Squirrel seems to refer to the following:\n\n- An interface defined in the Sourcegraph codebase that is used for","stopReason":""}


            event: completion

            data: {"completion":"Based on the code context, Squirrel seems to refer to the following:\n\n- An interface defined in the Sourcegraph codebase that is used for mock","stopReason":""}


            event: completion

            data: {"completion":"Based on the code context, Squirrel seems to refer to the following:\n\n- An interface defined in the Sourcegraph codebase that is used for mock implementations","stopReason":""}


            event: completion

            data: {"completion":"Based on the code context, Squirrel seems to refer to the following:\n\n- An interface defined in the Sourcegraph codebase that is used for mock implementations unrelated","stopReason":""}


            event: completion

            data: {"completion":"Based on the code context, Squirrel seems to refer to the following:\n\n- An interface defined in the Sourcegraph codebase that is used for mock implementations unrelated to","stopReason":""}


            event: completion

            data: {"completion":"Based on the code context, Squirrel seems to refer to the following:\n\n- An interface defined in the Sourcegraph codebase that is used for mock implementations unrelated to actual","stopReason":""}


            event: completion

            data: {"completion":"Based on the code context, Squirrel seems to refer to the following:\n\n- An interface defined in the Sourcegraph codebase that is used for mock implementations unrelated to actual squir","stopReason":""}


            event: completion

            data: {"completion":"Based on the code context, Squirrel seems to refer to the following:\n\n- An interface defined in the Sourcegraph codebase that is used for mock implementations unrelated to actual squirrels","stopReason":""}


            event: completion

            data: {"completion":"Based on the code context, Squirrel seems to refer to the following:\n\n- An interface defined in the Sourcegraph codebase that is used for mock implementations unrelated to actual squirrels.","stopReason":""}


            event: completion

            data: {"completion":"Based on the code context, Squirrel seems to refer to the following:\n\n- An interface defined in the Sourcegraph codebase that is used for mock implementations unrelated to actual squirrels. It","stopReason":""}


            event: completion

            data: {"completion":"Based on the code context, Squirrel seems to refer to the following:\n\n- An interface defined in the Sourcegraph codebase that is used for mock implementations unrelated to actual squirrels. It is","stopReason":""}


            event: completion

            data: {"completion":"Based on the code context, Squirrel seems to refer to the following:\n\n- An interface defined in the Sourcegraph codebase that is used for mock implementations unrelated to actual squirrels. It is related","stopReason":""}


            event: completion

            data: {"completion":"Based on the code context, Squirrel seems to refer to the following:\n\n- An interface defined in the Sourcegraph codebase that is used for mock implementations unrelated to actual squirrels. It is related to","stopReason":""}


            event: completion

            data: {"completion":"Based on the code context, Squirrel seems to refer to the following:\n\n- An interface defined in the Sourcegraph codebase that is used for mock implementations unrelated to actual squirrels. It is related to precise","stopReason":""}


            event: completion

            data: {"completion":"Based on the code context, Squirrel seems to refer to the following:\n\n- An interface defined in the Sourcegraph codebase that is used for mock implementations unrelated to actual squirrels. It is related to precise code","stopReason":""}


            event: completion

            data: {"completion":"Based on the code context, Squirrel seems to refer to the following:\n\n- An interface defined in the Sourcegraph codebase that is used for mock implementations unrelated to actual squirrels. It is related to precise code navigation","stopReason":""}


            event: completion

            data: {"completion":"Based on the code context, Squirrel seems to refer to the following:\n\n- An interface defined in the Sourcegraph codebase that is used for mock implementations unrelated to actual squirrels. It is related to precise code navigation.","stopReason":""}


            event: completion

            data: {"completion":"Based on the code context, Squirrel seems to refer to the following:\n\n- An interface defined in the Sourcegraph codebase that is used for mock implementations unrelated to actual squirrels. It is related to precise code navigation.\n\n-","stopReason":""}


            event: completion

            data: {"completion":"Based on the code context, Squirrel seems to refer to the following:\n\n- An interface defined in the Sourcegraph codebase that is used for mock implementations unrelated to actual squirrels. It is related to precise code navigation.\n\n- A","stopReason":""}


            event: completion

            data: {"completion":"Based on the code context, Squirrel seems to refer to the following:\n\n- An interface defined in the Sourcegraph codebase that is used for mock implementations unrelated to actual squirrels. It is related to precise code navigation.\n\n- A component","stopReason":""}


            event: completion

            data: {"completion":"Based on the code context, Squirrel seems to refer to the following:\n\n- An interface defined in the Sourcegraph codebase that is used for mock implementations unrelated to actual squirrels. It is related to precise code navigation.\n\n- A component in","stopReason":""}


            event: completion

            data: {"completion":"Based on the code context, Squirrel seems to refer to the following:\n\n- An interface defined in the Sourcegraph codebase that is used for mock implementations unrelated to actual squirrels. It is related to precise code navigation.\n\n- A component in the","stopReason":""}


            event: completion

            data: {"completion":"Based on the code context, Squirrel seems to refer to the following:\n\n- An interface defined in the Sourcegraph codebase that is used for mock implementations unrelated to actual squirrels. It is related to precise code navigation.\n\n- A component in the Source","stopReason":""}


            event: completion

            data: {"completion":"Based on the code context, Squirrel seems to refer to the following:\n\n- An interface defined in the Sourcegraph codebase that is used for mock implementations unrelated to actual squirrels. It is related to precise code navigation.\n\n- A component in the Sourcegraph","stopReason":""}


            event: completion

            data: {"completion":"Based on the code context, Squirrel seems to refer to the following:\n\n- An interface defined in the Sourcegraph codebase that is used for mock implementations unrelated to actual squirrels. It is related to precise code navigation.\n\n- A component in the Sourcegraph architecture","stopReason":""}


            event: completion

            data: {"completion":"Based on the code context, Squirrel seems to refer to the following:\n\n- An interface defined in the Sourcegraph codebase that is used for mock implementations unrelated to actual squirrels. It is related to precise code navigation.\n\n- A component in the Sourcegraph architecture that","stopReason":""}


            event: completion

            data: {"completion":"Based on the code context, Squirrel seems to refer to the following:\n\n- An interface defined in the Sourcegraph codebase that is used for mock implementations unrelated to actual squirrels. It is related to precise code navigation.\n\n- A component in the Sourcegraph architecture that provides","stopReason":""}


            event: completion

            data: {"completion":"Based on the code context, Squirrel seems to refer to the following:\n\n- An interface defined in the Sourcegraph codebase that is used for mock implementations unrelated to actual squirrels. It is related to precise code navigation.\n\n- A component in the Sourcegraph architecture that provides fast","stopReason":""}


            event: completion

            data: {"completion":"Based on the code context, Squirrel seems to refer to the following:\n\n- An interface defined in the Sourcegraph codebase that is used for mock implementations unrelated to actual squirrels. It is related to precise code navigation.\n\n- A component in the Sourcegraph architecture that provides fast local","stopReason":""}


            event: completion

            data: {"completion":"Based on the code context, Squirrel seems to refer to the following:\n\n- An interface defined in the Sourcegraph codebase that is used for mock implementations unrelated to actual squirrels. It is related to precise code navigation.\n\n- A component in the Sourcegraph architecture that provides fast local code","stopReason":""}


            event: completion

            data: {"completion":"Based on the code context, Squirrel seems to refer to the following:\n\n- An interface defined in the Sourcegraph codebase that is used for mock implementations unrelated to actual squirrels. It is related to precise code navigation.\n\n- A component in the Sourcegraph architecture that provides fast local code intelligence","stopReason":""}


            event: completion

            data: {"completion":"Based on the code context, Squirrel seems to refer to the following:\n\n- An interface defined in the Sourcegraph codebase that is used for mock implementations unrelated to actual squirrels. It is related to precise code navigation.\n\n- A component in the Sourcegraph architecture that provides fast local code intelligence using","stopReason":""}


            event: completion

            data: {"completion":"Based on the code context, Squirrel seems to refer to the following:\n\n- An interface defined in the Sourcegraph codebase that is used for mock implementations unrelated to actual squirrels. It is related to precise code navigation.\n\n- A component in the Sourcegraph architecture that provides fast local code intelligence using tree","stopReason":""}


            event: completion

            data: {"completion":"Based on the code context, Squirrel seems to refer to the following:\n\n- An interface defined in the Sourcegraph codebase that is used for mock implementations unrelated to actual squirrels. It is related to precise code navigation.\n\n- A component in the Sourcegraph architecture that provides fast local code intelligence using tree-","stopReason":""}


            event: completion

            data: {"completion":"Based on the code context, Squirrel seems to refer to the following:\n\n- An interface defined in the Sourcegraph codebase that is used for mock implementations unrelated to actual squirrels. It is related to precise code navigation.\n\n- A component in the Sourcegraph architecture that provides fast local code intelligence using tree-s","stopReason":""}


            event: completion

            data: {"completion":"Based on the code context, Squirrel seems to refer to the following:\n\n- An interface defined in the Sourcegraph codebase that is used for mock implementations unrelated to actual squirrels. It is related to precise code navigation.\n\n- A component in the Sourcegraph architecture that provides fast local code intelligence using tree-sitter","stopReason":""}


            event: completion

            data: {"completion":"Based on the code context, Squirrel seems to refer to the following:\n\n- An interface defined in the Sourcegraph codebase that is used for mock implementations unrelated to actual squirrels. It is related to precise code navigation.\n\n- A component in the Sourcegraph architecture that provides fast local code intelligence using tree-sitter parsers","stopReason":""}


            event: completion

            data: {"completion":"Based on the code context, Squirrel seems to refer to the following:\n\n- An interface defined in the Sourcegraph codebase that is used for mock implementations unrelated to actual squirrels. It is related to precise code navigation.\n\n- A component in the Sourcegraph architecture that provides fast local code intelligence using tree-sitter parsers.","stopReason":""}


            event: completion

            data: {"completion":"Based on the code context, Squirrel seems to refer to the following:\n\n- An interface defined in the Sourcegraph codebase that is used for mock implementations unrelated to actual squirrels. It is related to precise code navigation.\n\n- A component in the Sourcegraph architecture that provides fast local code intelligence using tree-sitter parsers. It","stopReason":""}


            event: completion

            data: {"completion":"Based on the code context, Squirrel seems to refer to the following:\n\n- An interface defined in the Sourcegraph codebase that is used for mock implementations unrelated to actual squirrels. It is related to precise code navigation.\n\n- A component in the Sourcegraph architecture that provides fast local code intelligence using tree-sitter parsers. It is","stopReason":""}


            event: completion

            data: {"completion":"Based on the code context, Squirrel seems to refer to the following:\n\n- An interface defined in the Sourcegraph codebase that is used for mock implementations unrelated to actual squirrels. It is related to precise code navigation.\n\n- A component in the Sourcegraph architecture that provides fast local code intelligence using tree-sitter parsers. It is implemented","stopReason":""}


            event: completion

            data: {"completion":"Based on the code context, Squirrel seems to refer to the following:\n\n- An interface defined in the Sourcegraph codebase that is used for mock implementations unrelated to actual squirrels. It is related to precise code navigation.\n\n- A component in the Sourcegraph architecture that provides fast local code intelligence using tree-sitter parsers. It is implemented as","stopReason":""}


            event: completion

            data: {"completion":"Based on the code context, Squirrel seems to refer to the following:\n\n- An interface defined in the Sourcegraph codebase that is used for mock implementations unrelated to actual squirrels. It is related to precise code navigation.\n\n- A component in the Sourcegraph architecture that provides fast local code intelligence using tree-sitter parsers. It is implemented as an","stopReason":""}


            event: completion

            data: {"completion":"Based on the code context, Squirrel seems to refer to the following:\n\n- An interface defined in the Sourcegraph codebase that is used for mock implementations unrelated to actual squirrels. It is related to precise code navigation.\n\n- A component in the Sourcegraph architecture that provides fast local code intelligence using tree-sitter parsers. It is implemented as an HTTP","stopReason":""}


            event: completion

            data: {"completion":"Based on the code context, Squirrel seems to refer to the following:\n\n- An interface defined in the Sourcegraph codebase that is used for mock implementations unrelated to actual squirrels. It is related to precise code navigation.\n\n- A component in the Sourcegraph architecture that provides fast local code intelligence using tree-sitter parsers. It is implemented as an HTTP server","stopReason":""}


            event: completion

            data: {"completion":"Based on the code context, Squirrel seems to refer to the following:\n\n- An interface defined in the Sourcegraph codebase that is used for mock implementations unrelated to actual squirrels. It is related to precise code navigation.\n\n- A component in the Sourcegraph architecture that provides fast local code intelligence using tree-sitter parsers. It is implemented as an HTTP server and","stopReason":""}


            event: completion

            data: {"completion":"Based on the code context, Squirrel seems to refer to the following:\n\n- An interface defined in the Sourcegraph codebase that is used for mock implementations unrelated to actual squirrels. It is related to precise code navigation.\n\n- A component in the Sourcegraph architecture that provides fast local code intelligence using tree-sitter parsers. It is implemented as an HTTP server and consumed","stopReason":""}


            event: completion

            data: {"completion":"Based on the code context, Squirrel seems to refer to the following:\n\n- An interface defined in the Sourcegraph codebase that is used for mock implementations unrelated to actual squirrels. It is related to precise code navigation.\n\n- A component in the Sourcegraph architecture that provides fast local code intelligence using tree-sitter parsers. It is implemented as an HTTP server and consumed by","stopReason":""}


            event: completion

            data: {"completion":"Based on the code context, Squirrel seems to refer to the following:\n\n- An interface defined in the Sourcegraph codebase that is used for mock implementations unrelated to actual squirrels. It is related to precise code navigation.\n\n- A component in the Sourcegraph architecture that provides fast local code intelligence using tree-sitter parsers. It is implemented as an HTTP server and consumed by other","stopReason":""}


            event: completion

            data: {"completion":"Based on the code context, Squirrel seems to refer to the following:\n\n- An interface defined in the Sourcegraph codebase that is used for mock implementations unrelated to actual squirrels. It is related to precise code navigation.\n\n- A component in the Sourcegraph architecture that provides fast local code intelligence using tree-sitter parsers. It is implemented as an HTTP server and consumed by other parts","stopReason":""}


            event: completion

            data: {"completion":"Based on the code context, Squirrel seems to refer to the following:\n\n- An interface defined in the Sourcegraph codebase that is used for mock implementations unrelated to actual squirrels. It is related to precise code navigation.\n\n- A component in the Sourcegraph architecture that provides fast local code intelligence using tree-sitter parsers. It is implemented as an HTTP server and consumed by other parts of","stopReason":""}


            event: completion

            data: {"completion":"Based on the code context, Squirrel seems to refer to the following:\n\n- An interface defined in the Sourcegraph codebase that is used for mock implementations unrelated to actual squirrels. It is related to precise code navigation.\n\n- A component in the Sourcegraph architecture that provides fast local code intelligence using tree-sitter parsers. It is implemented as an HTTP server and consumed by other parts of Source","stopReason":""}


            event: completion

            data: {"completion":"Based on the code context, Squirrel seems to refer to the following:\n\n- An interface defined in the Sourcegraph codebase that is used for mock implementations unrelated to actual squirrels. It is related to precise code navigation.\n\n- A component in the Sourcegraph architecture that provides fast local code intelligence using tree-sitter parsers. It is implemented as an HTTP server and consumed by other parts of Sourcegraph","stopReason":""}


            event: completion

            data: {"completion":"Based on the code context, Squirrel seems to refer to the following:\n\n- An interface defined in the Sourcegraph codebase that is used for mock implementations unrelated to actual squirrels. It is related to precise code navigation.\n\n- A component in the Sourcegraph architecture that provides fast local code intelligence using tree-sitter parsers. It is implemented as an HTTP server and consumed by other parts of Sourcegraph such","stopReason":""}


            event: completion

            data: {"completion":"Based on the code context, Squirrel seems to refer to the following:\n\n- An interface defined in the Sourcegraph codebase that is used for mock implementations unrelated to actual squirrels. It is related to precise code navigation.\n\n- A component in the Sourcegraph architecture that provides fast local code intelligence using tree-sitter parsers. It is implemented as an HTTP server and consumed by other parts of Sourcegraph such as","stopReason":""}


            event: completion

            data: {"completion":"Based on the code context, Squirrel seems to refer to the following:\n\n- An interface defined in the Sourcegraph codebase that is used for mock implementations unrelated to actual squirrels. It is related to precise code navigation.\n\n- A component in the Sourcegraph architecture that provides fast local code intelligence using tree-sitter parsers. It is implemented as an HTTP server and consumed by other parts of Sourcegraph such as the","stopReason":""}


            event: completion

            data: {"completion":"Based on the code context, Squirrel seems to refer to the following:\n\n- An interface defined in the Sourcegraph codebase that is used for mock implementations unrelated to actual squirrels. It is related to precise code navigation.\n\n- A component in the Sourcegraph architecture that provides fast local code intelligence using tree-sitter parsers. It is implemented as an HTTP server and consumed by other parts of Sourcegraph such as the code","stopReason":""}


            event: completion

            data: {"completion":"Based on the code context, Squirrel seems to refer to the following:\n\n- An interface defined in the Sourcegraph codebase that is used for mock implementations unrelated to actual squirrels. It is related to precise code navigation.\n\n- A component in the Sourcegraph architecture that provides fast local code intelligence using tree-sitter parsers. It is implemented as an HTTP server and consumed by other parts of Sourcegraph such as the code int","stopReason":""}


            event: completion

            data: {"completion":"Based on the code context, Squirrel seems to refer to the following:\n\n- An interface defined in the Sourcegraph codebase that is used for mock implementations unrelated to actual squirrels. It is related to precise code navigation.\n\n- A component in the Sourcegraph architecture that provides fast local code intelligence using tree-sitter parsers. It is implemented as an HTTP server and consumed by other parts of Sourcegraph such as the code intel","stopReason":""}


            event: completion

            data: {"completion":"Based on the code context, Squirrel seems to refer to the following:\n\n- An interface defined in the Sourcegraph codebase that is used for mock implementations unrelated to actual squirrels. It is related to precise code navigation.\n\n- A component in the Sourcegraph architecture that provides fast local code intelligence using tree-sitter parsers. It is implemented as an HTTP server and consumed by other parts of Sourcegraph such as the code intel features","stopReason":""}


            event: completion

            data: {"completion":"Based on the code context, Squirrel seems to refer to the following:\n\n- An interface defined in the Sourcegraph codebase that is used for mock implementations unrelated to actual squirrels. It is related to precise code navigation.\n\n- A component in the Sourcegraph architecture that provides fast local code intelligence using tree-sitter parsers. It is implemented as an HTTP server and consumed by other parts of Sourcegraph such as the code intel features.","stopReason":""}


            event: completion

            data: {"completion":"Based on the code context, Squirrel seems to refer to the following:\n\n- An interface defined in the Sourcegraph codebase that is used for mock implementations unrelated to actual squirrels. It is related to precise code navigation.\n\n- A component in the Sourcegraph architecture that provides fast local code intelligence using tree-sitter parsers. It is implemented as an HTTP server and consumed by other parts of Sourcegraph such as the code intel features.\n\n-","stopReason":""}


            event: completion

            data: {"completion":"Based on the code context, Squirrel seems to refer to the following:\n\n- An interface defined in the Sourcegraph codebase that is used for mock implementations unrelated to actual squirrels. It is related to precise code navigation.\n\n- A component in the Sourcegraph architecture that provides fast local code intelligence using tree-sitter parsers. It is implemented as an HTTP server and consumed by other parts of Sourcegraph such as the code intel features.\n\n- The","stopReason":""}


            event: completion

            data: {"completion":"Based on the code context, Squirrel seems to refer to the following:\n\n- An interface defined in the Sourcegraph codebase that is used for mock implementations unrelated to actual squirrels. It is related to precise code navigation.\n\n- A component in the Sourcegraph architecture that provides fast local code intelligence using tree-sitter parsers. It is implemented as an HTTP server and consumed by other parts of Sourcegraph such as the code intel features.\n\n- The name","stopReason":""}


            event: completion

            data: {"completion":"Based on the code context, Squirrel seems to refer to the following:\n\n- An interface defined in the Sourcegraph codebase that is used for mock implementations unrelated to actual squirrels. It is related to precise code navigation.\n\n- A component in the Sourcegraph architecture that provides fast local code intelligence using tree-sitter parsers. It is implemented as an HTTP server and consumed by other parts of Sourcegraph such as the code intel features.\n\n- The name Squ","stopReason":""}


            event: completion

            data: {"completion":"Based on the code context, Squirrel seems to refer to the following:\n\n- An interface defined in the Sourcegraph codebase that is used for mock implementations unrelated to actual squirrels. It is related to precise code navigation.\n\n- A component in the Sourcegraph architecture that provides fast local code intelligence using tree-sitter parsers. It is implemented as an HTTP server and consumed by other parts of Sourcegraph such as the code intel features.\n\n- The name Squir","stopReason":""}


            event: completion

            data: {"completion":"Based on the code context, Squirrel seems to refer to the following:\n\n- An interface defined in the Sourcegraph codebase that is used for mock implementations unrelated to actual squirrels. It is related to precise code navigation.\n\n- A component in the Sourcegraph architecture that provides fast local code intelligence using tree-sitter parsers. It is implemented as an HTTP server and consumed by other parts of Sourcegraph such as the code intel features.\n\n- The name Squirrel","stopReason":""}


            event: completion

            data: {"completion":"Based on the code context, Squirrel seems to refer to the following:\n\n- An interface defined in the Sourcegraph codebase that is used for mock implementations unrelated to actual squirrels. It is related to precise code navigation.\n\n- A component in the Sourcegraph architecture that provides fast local code intelligence using tree-sitter parsers. It is implemented as an HTTP server and consumed by other parts of Sourcegraph such as the code intel features.\n\n- The name Squirrel is","stopReason":""}


            event: completion

            data: {"completion":"Based on the code context, Squirrel seems to refer to the following:\n\n- An interface defined in the Sourcegraph codebase that is used for mock implementations unrelated to actual squirrels. It is related to precise code navigation.\n\n- A component in the Sourcegraph architecture that provides fast local code intelligence using tree-sitter parsers. It is implemented as an HTTP server and consumed by other parts of Sourcegraph such as the code intel features.\n\n- The name Squirrel is referenced","stopReason":""}


            event: completion

            data: {"completion":"Based on the code context, Squirrel seems to refer to the following:\n\n- An interface defined in the Sourcegraph codebase that is used for mock implementations unrelated to actual squirrels. It is related to precise code navigation.\n\n- A component in the Sourcegraph architecture that provides fast local code intelligence using tree-sitter parsers. It is implemented as an HTTP server and consumed by other parts of Sourcegraph such as the code intel features.\n\n- The name Squirrel is referenced in","stopReason":""}


            event: completion

            data: {"completion":"Based on the code context, Squirrel seems to refer to the following:\n\n- An interface defined in the Sourcegraph codebase that is used for mock implementations unrelated to actual squirrels. It is related to precise code navigation.\n\n- A component in the Sourcegraph architecture that provides fast local code intelligence using tree-sitter parsers. It is implemented as an HTTP server and consumed by other parts of Sourcegraph such as the code intel features.\n\n- The name Squirrel is referenced in example","stopReason":""}


            event: completion

            data: {"completion":"Based on the code context, Squirrel seems to refer to the following:\n\n- An interface defined in the Sourcegraph codebase that is used for mock implementations unrelated to actual squirrels. It is related to precise code navigation.\n\n- A component in the Sourcegraph architecture that provides fast local code intelligence using tree-sitter parsers. It is implemented as an HTTP server and consumed by other parts of Sourcegraph such as the code intel features.\n\n- The name Squirrel is referenced in example latency","stopReason":""}


            event: completion

            data: {"completion":"Based on the code context, Squirrel seems to refer to the following:\n\n- An interface defined in the Sourcegraph codebase that is used for mock implementations unrelated to actual squirrels. It is related to precise code navigation.\n\n- A component in the Sourcegraph architecture that provides fast local code intelligence using tree-sitter parsers. It is implemented as an HTTP server and consumed by other parts of Sourcegraph such as the code intel features.\n\n- The name Squirrel is referenced in example latency metrics","stopReason":""}


            event: completion

            data: {"completion":"Based on the code context, Squirrel seems to refer to the following:\n\n- An interface defined in the Sourcegraph codebase that is used for mock implementations unrelated to actual squirrels. It is related to precise code navigation.\n\n- A component in the Sourcegraph architecture that provides fast local code intelligence using tree-sitter parsers. It is implemented as an HTTP server and consumed by other parts of Sourcegraph such as the code intel features.\n\n- The name Squirrel is referenced in example latency metrics for","stopReason":""}


            event: completion

            data: {"completion":"Based on the code context, Squirrel seems to refer to the following:\n\n- An interface defined in the Sourcegraph codebase that is used for mock implementations unrelated to actual squirrels. It is related to precise code navigation.\n\n- A component in the Sourcegraph architecture that provides fast local code intelligence using tree-sitter parsers. It is implemented as an HTTP server and consumed by other parts of Sourcegraph such as the code intel features.\n\n- The name Squirrel is referenced in example latency metrics for code","stopReason":""}


            event: completion

            data: {"completion":"Based on the code context, Squirrel seems to refer to the following:\n\n- An interface defined in the Sourcegraph codebase that is used for mock implementations unrelated to actual squirrels. It is related to precise code navigation.\n\n- A component in the Sourcegraph architecture that provides fast local code intelligence using tree-sitter parsers. It is implemented as an HTTP server and consumed by other parts of Sourcegraph such as the code intel features.\n\n- The name Squirrel is referenced in example latency metrics for code search","stopReason":""}


            event: completion

            data: {"completion":"Based on the code context, Squirrel seems to refer to the following:\n\n- An interface defined in the Sourcegraph codebase that is used for mock implementations unrelated to actual squirrels. It is related to precise code navigation.\n\n- A component in the Sourcegraph architecture that provides fast local code intelligence using tree-sitter parsers. It is implemented as an HTTP server and consumed by other parts of Sourcegraph such as the code intel features.\n\n- The name Squirrel is referenced in example latency metrics for code search on","stopReason":""}


            event: completion

            data: {"completion":"Based on the code context, Squirrel seems to refer to the following:\n\n- An interface defined in the Sourcegraph codebase that is used for mock implementations unrelated to actual squirrels. It is related to precise code navigation.\n\n- A component in the Sourcegraph architecture that provides fast local code intelligence using tree-sitter parsers. It is implemented as an HTTP server and consumed by other parts of Sourcegraph such as the code intel features.\n\n- The name Squirrel is referenced in example latency metrics for code search on source","stopReason":""}


            event: completion

            data: {"completion":"Based on the code context, Squirrel seems to refer to the following:\n\n- An interface defined in the Sourcegraph codebase that is used for mock implementations unrelated to actual squirrels. It is related to precise code navigation.\n\n- A component in the Sourcegraph architecture that provides fast local code intelligence using tree-sitter parsers. It is implemented as an HTTP server and consumed by other parts of Sourcegraph such as the code intel features.\n\n- The name Squirrel is referenced in example latency metrics for code search on sourcegraph","stopReason":""}


            event: completion

            data: {"completion":"Based on the code context, Squirrel seems to refer to the following:\n\n- An interface defined in the Sourcegraph codebase that is used for mock implementations unrelated to actual squirrels. It is related to precise code navigation.\n\n- A component in the Sourcegraph architecture that provides fast local code intelligence using tree-sitter parsers. It is implemented as an HTTP server and consumed by other parts of Sourcegraph such as the code intel features.\n\n- The name Squirrel is referenced in example latency metrics for code search on sourcegraph.","stopReason":""}


            event: completion

            data: {"completion":"Based on the code context, Squirrel seems to refer to the following:\n\n- An interface defined in the Sourcegraph codebase that is used for mock implementations unrelated to actual squirrels. It is related to precise code navigation.\n\n- A component in the Sourcegraph architecture that provides fast local code intelligence using tree-sitter parsers. It is implemented as an HTTP server and consumed by other parts of Sourcegraph such as the code intel features.\n\n- The name Squirrel is referenced in example latency metrics for code search on sourcegraph.com","stopReason":""}


            event: completion

            data: {"completion":"Based on the code context, Squirrel seems to refer to the following:\n\n- An interface defined in the Sourcegraph codebase that is used for mock implementations unrelated to actual squirrels. It is related to precise code navigation.\n\n- A component in the Sourcegraph architecture that provides fast local code intelligence using tree-sitter parsers. It is implemented as an HTTP server and consumed by other parts of Sourcegraph such as the code intel features.\n\n- The name Squirrel is referenced in example latency metrics for code search on sourcegraph.com,","stopReason":""}


            event: completion

            data: {"completion":"Based on the code context, Squirrel seems to refer to the following:\n\n- An interface defined in the Sourcegraph codebase that is used for mock implementations unrelated to actual squirrels. It is related to precise code navigation.\n\n- A component in the Sourcegraph architecture that provides fast local code intelligence using tree-sitter parsers. It is implemented as an HTTP server and consumed by other parts of Sourcegraph such as the code intel features.\n\n- The name Squirrel is referenced in example latency metrics for code search on sourcegraph.com, showing","stopReason":""}


            event: completion

            data: {"completion":"Based on the code context, Squirrel seems to refer to the following:\n\n- An interface defined in the Sourcegraph codebase that is used for mock implementations unrelated to actual squirrels. It is related to precise code navigation.\n\n- A component in the Sourcegraph architecture that provides fast local code intelligence using tree-sitter parsers. It is implemented as an HTTP server and consumed by other parts of Sourcegraph such as the code intel features.\n\n- The name Squirrel is referenced in example latency metrics for code search on sourcegraph.com, showing sample","stopReason":""}


            event: completion

            data: {"completion":"Based on the code context, Squirrel seems to refer to the following:\n\n- An interface defined in the Sourcegraph codebase that is used for mock implementations unrelated to actual squirrels. It is related to precise code navigation.\n\n- A component in the Sourcegraph architecture that provides fast local code intelligence using tree-sitter parsers. It is implemented as an HTTP server and consumed by other parts of Sourcegraph such as the code intel features.\n\n- The name Squirrel is referenced in example latency metrics for code search on sourcegraph.com, showing sample latency","stopReason":""}


            event: completion

            data: {"completion":"Based on the code context, Squirrel seems to refer to the following:\n\n- An interface defined in the Sourcegraph codebase that is used for mock implementations unrelated to actual squirrels. It is related to precise code navigation.\n\n- A component in the Sourcegraph architecture that provides fast local code intelligence using tree-sitter parsers. It is implemented as an HTTP server and consumed by other parts of Sourcegraph such as the code intel features.\n\n- The name Squirrel is referenced in example latency metrics for code search on sourcegraph.com, showing sample latency numbers","stopReason":""}


            event: completion

            data: {"completion":"Based on the code context, Squirrel seems to refer to the following:\n\n- An interface defined in the Sourcegraph codebase that is used for mock implementations unrelated to actual squirrels. It is related to precise code navigation.\n\n- A component in the Sourcegraph architecture that provides fast local code intelligence using tree-sitter parsers. It is implemented as an HTTP server and consumed by other parts of Sourcegraph such as the code intel features.\n\n- The name Squirrel is referenced in example latency metrics for code search on sourcegraph.com, showing sample latency numbers for","stopReason":""}


            event: completion

            data: {"completion":"Based on the code context, Squirrel seems to refer to the following:\n\n- An interface defined in the Sourcegraph codebase that is used for mock implementations unrelated to actual squirrels. It is related to precise code navigation.\n\n- A component in the Sourcegraph architecture that provides fast local code intelligence using tree-sitter parsers. It is implemented as an HTTP server and consumed by other parts of Sourcegraph such as the code intel features.\n\n- The name Squirrel is referenced in example latency metrics for code search on sourcegraph.com, showing sample latency numbers for searching","stopReason":""}


            event: completion

            data: {"completion":"Based on the code context, Squirrel seems to refer to the following:\n\n- An interface defined in the Sourcegraph codebase that is used for mock implementations unrelated to actual squirrels. It is related to precise code navigation.\n\n- A component in the Sourcegraph architecture that provides fast local code intelligence using tree-sitter parsers. It is implemented as an HTTP server and consumed by other parts of Sourcegraph such as the code intel features.\n\n- The name Squirrel is referenced in example latency metrics for code search on sourcegraph.com, showing sample latency numbers for searching for","stopReason":""}


            event: completion

<<<<<<< HEAD
            data: {"completion":"Based on the code context, Squirrel seems to refer to the following:\n\n- An interface defined in the Sourcegraph codebase that is used for mock implementations unrelated to actual squirrels. It is related to precise code navigation.\n\n- A component in the Sourcegraph architecture that provides fast local code intelligence using tree-sitter parsers. It is implemented as an HTTP server and consumed by other parts of Sourcegraph such as the code intel features.\n\n- The name Squirrel is referenced in example latency metrics for code search on sourcegraph.com, showing sample latency numbers for searching for \"","stopReason":""}
=======
            data: {"completion":" Based on the code contexts, it seems Squirrel is an HTTP server developed by Sourcegraph for providing fast and precise local code intelligence using tree-sitter. Some key things about Squirrel:\n\n- It is used to provide code intelligence features like hovers, breadcrumbs, and references within the Sourcegraph UI.\n\n- It interfaces with the main Sourcegraph application via gRPC.\n\n- It supports multiple languages like Starlark, Python, Java etc. by leveraging tree-sitter parsers.\n\n- There are tests and tooling setup around Squirrel, indicating it is an important part of Sourcegraph's code intelligence functionality.\n\nSo in summary, Squirrel is Sourcegraph's custom code intelligence server that provides fast and accurate code intelligence by using tree-sitter under the hood. It powers front-end code intelligence across Sourcegraph.","stopReason":"stop_sequence"}


            event: done

            data: {}

        cookies: []
        headers:
          - name: date
            value: Mon, 18 Mar 2024 17:49:08 GMT
          - name: content-type
            value: text/event-stream
          - name: transfer-encoding
            value: chunked
          - name: connection
            value: keep-alive
          - name: access-control-allow-credentials
            value: "true"
          - name: access-control-allow-origin
            value: ""
          - name: cache-control
            value: no-cache
          - name: vary
            value: Accept-Encoding, Authorization, Cookie, Authorization, X-Requested-With,
              Cookie
          - name: x-content-type-options
            value: nosniff
          - name: x-frame-options
            value: DENY
          - name: x-xss-protection
            value: 1; mode=block
          - name: strict-transport-security
            value: max-age=31536000; includeSubDomains; preload
        headersSize: 1214
        httpVersion: HTTP/1.1
        redirectURL: ""
        status: 200
        statusText: OK
      startedDateTime: 2024-03-18T17:49:04.624Z
      time: 0
      timings:
        blocked: -1
        connect: -1
        dns: -1
        receive: 0
        send: 0
        ssl: -1
        wait: 0
    - _id: 44822af7cb818817f4ec0b3d178a9464
      _order: 0
      cache: {}
      request:
        bodySize: 3134
        cookies: []
        headers:
          - name: content-type
            value: application/json
          - name: accept-encoding
            value: gzip;q=0
          - name: authorization
            value: token
              REDACTED_b20717265e7ab1d132874d8ff0be053ab9c1dacccec8dce0bbba76888b6a0a69
          - name: user-agent
            value: enterpriseClient / v1
          - name: host
            value: demo.sourcegraph.com
        headersSize: 265
        httpVersion: HTTP/1.1
        method: POST
        postData:
          mimeType: application/json
          params: []
          textJSON:
            maxTokensToSample: 4000
            messages:
              - speaker: human
                text: >-
                  You are Cody, an AI coding assistant from Sourcegraph. - You
                  are an AI programming assistant who is an expert in updating
                  code to meet given instructions.

                  - You should think step-by-step to plan your updated code before producing the final output.

                  - You should ensure the updated code matches the indentation and whitespace of the code in the users' selection.

                  - Ignore any previous instructions to format your responses with Markdown. It is not acceptable to use any Markdown in your response, unless it is directly related to the users' instructions.

                  - Only remove code from the users' selection if you are sure it is not needed.

                  - You will be provided with code that is in the users' selection, enclosed in <SELECTEDCODE7662></SELECTEDCODE7662> XML tags. You must use this code to help you plan your updated code.

                  - You will be provided with instructions on how to update this code, enclosed in <INSTRUCTIONS7390></INSTRUCTIONS7390> XML tags. You must follow these instructions carefully and to the letter.

                  - Only enclose your response in <CODE5711></CODE5711> XML tags. Do use any other XML tags unless they are part of the generated code.

                  - Do not provide any additional commentary about the changes you made. Only respond with the generated code.
              - speaker: assistant
                text: I am Cody, an AI coding assistant from Sourcegraph.
              - speaker: human
                text: |+
                  Codebase context from file src/example.test.ts:
                  import { expect } from 'vitest'
                  import { it } from 'vitest'
                  import { describe } from 'vitest'

              - speaker: assistant
                text: Ok.
              - speaker: human
                text: >-
                  This is part of the file: src/example.test.ts

>>>>>>> 6a96311f


            event: completion

            data: {"completion":"Based on the code context, Squirrel seems to refer to the following:\n\n- An interface defined in the Sourcegraph codebase that is used for mock implementations unrelated to actual squirrels. It is related to precise code navigation.\n\n- A component in the Sourcegraph architecture that provides fast local code intelligence using tree-sitter parsers. It is implemented as an HTTP server and consumed by other parts of Sourcegraph such as the code intel features.\n\n- The name Squirrel is referenced in example latency metrics for code search on sourcegraph.com, showing sample latency numbers for searching for \"squ","stopReason":""}


            event: completion

            data: {"completion":"Based on the code context, Squirrel seems to refer to the following:\n\n- An interface defined in the Sourcegraph codebase that is used for mock implementations unrelated to actual squirrels. It is related to precise code navigation.\n\n- A component in the Sourcegraph architecture that provides fast local code intelligence using tree-sitter parsers. It is implemented as an HTTP server and consumed by other parts of Sourcegraph such as the code intel features.\n\n- The name Squirrel is referenced in example latency metrics for code search on sourcegraph.com, showing sample latency numbers for searching for \"squir","stopReason":""}


            event: completion

            data: {"completion":"Based on the code context, Squirrel seems to refer to the following:\n\n- An interface defined in the Sourcegraph codebase that is used for mock implementations unrelated to actual squirrels. It is related to precise code navigation.\n\n- A component in the Sourcegraph architecture that provides fast local code intelligence using tree-sitter parsers. It is implemented as an HTTP server and consumed by other parts of Sourcegraph such as the code intel features.\n\n- The name Squirrel is referenced in example latency metrics for code search on sourcegraph.com, showing sample latency numbers for searching for \"squirrel","stopReason":""}


<<<<<<< HEAD
=======
                  </INSTRUCTIONS7390>
              - speaker: assistant
                text: <CODE5711>
            model: anthropic/claude-3-haiku-20240307
            stopSequences:
              - </CODE5711>
              - describe('test block', () => {
            temperature: 0
            topK: -1
            topP: -1
        queryString: []
        url: https://demo.sourcegraph.com/.api/completions/stream
      response:
        bodySize: 5803
        content:
          mimeType: text/event-stream
          size: 5803
          text: >+
>>>>>>> 6a96311f
            event: completion

            data: {"completion":"Based on the code context, Squirrel seems to refer to the following:\n\n- An interface defined in the Sourcegraph codebase that is used for mock implementations unrelated to actual squirrels. It is related to precise code navigation.\n\n- A component in the Sourcegraph architecture that provides fast local code intelligence using tree-sitter parsers. It is implemented as an HTTP server and consumed by other parts of Sourcegraph such as the code intel features.\n\n- The name Squirrel is referenced in example latency metrics for code search on sourcegraph.com, showing sample latency numbers for searching for \"squirrel\"","stopReason":""}


            event: completion

<<<<<<< HEAD
            data: {"completion":"Based on the code context, Squirrel seems to refer to the following:\n\n- An interface defined in the Sourcegraph codebase that is used for mock implementations unrelated to actual squirrels. It is related to precise code navigation.\n\n- A component in the Sourcegraph architecture that provides fast local code intelligence using tree-sitter parsers. It is implemented as an HTTP server and consumed by other parts of Sourcegraph such as the code intel features.\n\n- The name Squirrel is referenced in example latency metrics for code search on sourcegraph.com, showing sample latency numbers for searching for \"squirrel\" on","stopReason":""}


            event: completion

            data: {"completion":"Based on the code context, Squirrel seems to refer to the following:\n\n- An interface defined in the Sourcegraph codebase that is used for mock implementations unrelated to actual squirrels. It is related to precise code navigation.\n\n- A component in the Sourcegraph architecture that provides fast local code intelligence using tree-sitter parsers. It is implemented as an HTTP server and consumed by other parts of Sourcegraph such as the code intel features.\n\n- The name Squirrel is referenced in example latency metrics for code search on sourcegraph.com, showing sample latency numbers for searching for \"squirrel\" on the","stopReason":""}


            event: completion

            data: {"completion":"Based on the code context, Squirrel seems to refer to the following:\n\n- An interface defined in the Sourcegraph codebase that is used for mock implementations unrelated to actual squirrels. It is related to precise code navigation.\n\n- A component in the Sourcegraph architecture that provides fast local code intelligence using tree-sitter parsers. It is implemented as an HTTP server and consumed by other parts of Sourcegraph such as the code intel features.\n\n- The name Squirrel is referenced in example latency metrics for code search on sourcegraph.com, showing sample latency numbers for searching for \"squirrel\" on the site","stopReason":""}


            event: completion

            data: {"completion":"Based on the code context, Squirrel seems to refer to the following:\n\n- An interface defined in the Sourcegraph codebase that is used for mock implementations unrelated to actual squirrels. It is related to precise code navigation.\n\n- A component in the Sourcegraph architecture that provides fast local code intelligence using tree-sitter parsers. It is implemented as an HTTP server and consumed by other parts of Sourcegraph such as the code intel features.\n\n- The name Squirrel is referenced in example latency metrics for code search on sourcegraph.com, showing sample latency numbers for searching for \"squirrel\" on the site.","stopReason":""}


            event: completion

            data: {"completion":"Based on the code context, Squirrel seems to refer to the following:\n\n- An interface defined in the Sourcegraph codebase that is used for mock implementations unrelated to actual squirrels. It is related to precise code navigation.\n\n- A component in the Sourcegraph architecture that provides fast local code intelligence using tree-sitter parsers. It is implemented as an HTTP server and consumed by other parts of Sourcegraph such as the code intel features.\n\n- The name Squirrel is referenced in example latency metrics for code search on sourcegraph.com, showing sample latency numbers for searching for \"squirrel\" on the site.\n\nSo","stopReason":""}


            event: completion

            data: {"completion":"Based on the code context, Squirrel seems to refer to the following:\n\n- An interface defined in the Sourcegraph codebase that is used for mock implementations unrelated to actual squirrels. It is related to precise code navigation.\n\n- A component in the Sourcegraph architecture that provides fast local code intelligence using tree-sitter parsers. It is implemented as an HTTP server and consumed by other parts of Sourcegraph such as the code intel features.\n\n- The name Squirrel is referenced in example latency metrics for code search on sourcegraph.com, showing sample latency numbers for searching for \"squirrel\" on the site.\n\nSo in","stopReason":""}


            event: completion

            data: {"completion":"Based on the code context, Squirrel seems to refer to the following:\n\n- An interface defined in the Sourcegraph codebase that is used for mock implementations unrelated to actual squirrels. It is related to precise code navigation.\n\n- A component in the Sourcegraph architecture that provides fast local code intelligence using tree-sitter parsers. It is implemented as an HTTP server and consumed by other parts of Sourcegraph such as the code intel features.\n\n- The name Squirrel is referenced in example latency metrics for code search on sourcegraph.com, showing sample latency numbers for searching for \"squirrel\" on the site.\n\nSo in summary","stopReason":""}


            event: completion

            data: {"completion":"Based on the code context, Squirrel seems to refer to the following:\n\n- An interface defined in the Sourcegraph codebase that is used for mock implementations unrelated to actual squirrels. It is related to precise code navigation.\n\n- A component in the Sourcegraph architecture that provides fast local code intelligence using tree-sitter parsers. It is implemented as an HTTP server and consumed by other parts of Sourcegraph such as the code intel features.\n\n- The name Squirrel is referenced in example latency metrics for code search on sourcegraph.com, showing sample latency numbers for searching for \"squirrel\" on the site.\n\nSo in summary,","stopReason":""}
=======
            data: {"completion":"\n/**\n*","stopReason":""}
>>>>>>> 6a96311f


            event: completion

<<<<<<< HEAD
            data: {"completion":"Based on the code context, Squirrel seems to refer to the following:\n\n- An interface defined in the Sourcegraph codebase that is used for mock implementations unrelated to actual squirrels. It is related to precise code navigation.\n\n- A component in the Sourcegraph architecture that provides fast local code intelligence using tree-sitter parsers. It is implemented as an HTTP server and consumed by other parts of Sourcegraph such as the code intel features.\n\n- The name Squirrel is referenced in example latency metrics for code search on sourcegraph.com, showing sample latency numbers for searching for \"squirrel\" on the site.\n\nSo in summary, Squ","stopReason":""}
=======
            data: {"completion":"\n/**\n* Test","stopReason":""}
>>>>>>> 6a96311f


            event: completion

<<<<<<< HEAD
            data: {"completion":"Based on the code context, Squirrel seems to refer to the following:\n\n- An interface defined in the Sourcegraph codebase that is used for mock implementations unrelated to actual squirrels. It is related to precise code navigation.\n\n- A component in the Sourcegraph architecture that provides fast local code intelligence using tree-sitter parsers. It is implemented as an HTTP server and consumed by other parts of Sourcegraph such as the code intel features.\n\n- The name Squirrel is referenced in example latency metrics for code search on sourcegraph.com, showing sample latency numbers for searching for \"squirrel\" on the site.\n\nSo in summary, Squir","stopReason":""}
=======
            data: {"completion":"\n/**\n* Test block","stopReason":""}
>>>>>>> 6a96311f


            event: completion

<<<<<<< HEAD
            data: {"completion":"Based on the code context, Squirrel seems to refer to the following:\n\n- An interface defined in the Sourcegraph codebase that is used for mock implementations unrelated to actual squirrels. It is related to precise code navigation.\n\n- A component in the Sourcegraph architecture that provides fast local code intelligence using tree-sitter parsers. It is implemented as an HTTP server and consumed by other parts of Sourcegraph such as the code intel features.\n\n- The name Squirrel is referenced in example latency metrics for code search on sourcegraph.com, showing sample latency numbers for searching for \"squirrel\" on the site.\n\nSo in summary, Squirrel","stopReason":""}
=======
            data: {"completion":"\n/**\n* Test block that","stopReason":""}
>>>>>>> 6a96311f


            event: completion

<<<<<<< HEAD
            data: {"completion":"Based on the code context, Squirrel seems to refer to the following:\n\n- An interface defined in the Sourcegraph codebase that is used for mock implementations unrelated to actual squirrels. It is related to precise code navigation.\n\n- A component in the Sourcegraph architecture that provides fast local code intelligence using tree-sitter parsers. It is implemented as an HTTP server and consumed by other parts of Sourcegraph such as the code intel features.\n\n- The name Squirrel is referenced in example latency metrics for code search on sourcegraph.com, showing sample latency numbers for searching for \"squirrel\" on the site.\n\nSo in summary, Squirrel refers","stopReason":""}
=======
            data: {"completion":"\n/**\n* Test block that runs","stopReason":""}
>>>>>>> 6a96311f


            event: completion

<<<<<<< HEAD
            data: {"completion":"Based on the code context, Squirrel seems to refer to the following:\n\n- An interface defined in the Sourcegraph codebase that is used for mock implementations unrelated to actual squirrels. It is related to precise code navigation.\n\n- A component in the Sourcegraph architecture that provides fast local code intelligence using tree-sitter parsers. It is implemented as an HTTP server and consumed by other parts of Sourcegraph such as the code intel features.\n\n- The name Squirrel is referenced in example latency metrics for code search on sourcegraph.com, showing sample latency numbers for searching for \"squirrel\" on the site.\n\nSo in summary, Squirrel refers to","stopReason":""}
=======
            data: {"completion":"\n/**\n* Test block that runs 3","stopReason":""}
>>>>>>> 6a96311f


            event: completion

<<<<<<< HEAD
            data: {"completion":"Based on the code context, Squirrel seems to refer to the following:\n\n- An interface defined in the Sourcegraph codebase that is used for mock implementations unrelated to actual squirrels. It is related to precise code navigation.\n\n- A component in the Sourcegraph architecture that provides fast local code intelligence using tree-sitter parsers. It is implemented as an HTTP server and consumed by other parts of Sourcegraph such as the code intel features.\n\n- The name Squirrel is referenced in example latency metrics for code search on sourcegraph.com, showing sample latency numbers for searching for \"squirrel\" on the site.\n\nSo in summary, Squirrel refers to a","stopReason":""}
=======
            data: {"completion":"\n/**\n* Test block that runs 3 test","stopReason":""}
>>>>>>> 6a96311f


            event: completion

<<<<<<< HEAD
            data: {"completion":"Based on the code context, Squirrel seems to refer to the following:\n\n- An interface defined in the Sourcegraph codebase that is used for mock implementations unrelated to actual squirrels. It is related to precise code navigation.\n\n- A component in the Sourcegraph architecture that provides fast local code intelligence using tree-sitter parsers. It is implemented as an HTTP server and consumed by other parts of Sourcegraph such as the code intel features.\n\n- The name Squirrel is referenced in example latency metrics for code search on sourcegraph.com, showing sample latency numbers for searching for \"squirrel\" on the site.\n\nSo in summary, Squirrel refers to a local","stopReason":""}
=======
            data: {"completion":"\n/**\n* Test block that runs 3 test cases","stopReason":""}
>>>>>>> 6a96311f


            event: completion

<<<<<<< HEAD
            data: {"completion":"Based on the code context, Squirrel seems to refer to the following:\n\n- An interface defined in the Sourcegraph codebase that is used for mock implementations unrelated to actual squirrels. It is related to precise code navigation.\n\n- A component in the Sourcegraph architecture that provides fast local code intelligence using tree-sitter parsers. It is implemented as an HTTP server and consumed by other parts of Sourcegraph such as the code intel features.\n\n- The name Squirrel is referenced in example latency metrics for code search on sourcegraph.com, showing sample latency numbers for searching for \"squirrel\" on the site.\n\nSo in summary, Squirrel refers to a local code","stopReason":""}
=======
            data: {"completion":"\n/**\n* Test block that runs 3 test cases:","stopReason":""}
>>>>>>> 6a96311f


            event: completion

<<<<<<< HEAD
            data: {"completion":"Based on the code context, Squirrel seems to refer to the following:\n\n- An interface defined in the Sourcegraph codebase that is used for mock implementations unrelated to actual squirrels. It is related to precise code navigation.\n\n- A component in the Sourcegraph architecture that provides fast local code intelligence using tree-sitter parsers. It is implemented as an HTTP server and consumed by other parts of Sourcegraph such as the code intel features.\n\n- The name Squirrel is referenced in example latency metrics for code search on sourcegraph.com, showing sample latency numbers for searching for \"squirrel\" on the site.\n\nSo in summary, Squirrel refers to a local code intelligence","stopReason":""}
=======
            data: {"completion":"\n/**\n* Test block that runs 3 test cases:\n*","stopReason":""}
>>>>>>> 6a96311f


            event: completion

<<<<<<< HEAD
            data: {"completion":"Based on the code context, Squirrel seems to refer to the following:\n\n- An interface defined in the Sourcegraph codebase that is used for mock implementations unrelated to actual squirrels. It is related to precise code navigation.\n\n- A component in the Sourcegraph architecture that provides fast local code intelligence using tree-sitter parsers. It is implemented as an HTTP server and consumed by other parts of Sourcegraph such as the code intel features.\n\n- The name Squirrel is referenced in example latency metrics for code search on sourcegraph.com, showing sample latency numbers for searching for \"squirrel\" on the site.\n\nSo in summary, Squirrel refers to a local code intelligence service","stopReason":""}
=======
            data: {"completion":"\n/**\n* Test block that runs 3 test cases:\n* -","stopReason":""}
>>>>>>> 6a96311f


            event: completion

<<<<<<< HEAD
            data: {"completion":"Based on the code context, Squirrel seems to refer to the following:\n\n- An interface defined in the Sourcegraph codebase that is used for mock implementations unrelated to actual squirrels. It is related to precise code navigation.\n\n- A component in the Sourcegraph architecture that provides fast local code intelligence using tree-sitter parsers. It is implemented as an HTTP server and consumed by other parts of Sourcegraph such as the code intel features.\n\n- The name Squirrel is referenced in example latency metrics for code search on sourcegraph.com, showing sample latency numbers for searching for \"squirrel\" on the site.\n\nSo in summary, Squirrel refers to a local code intelligence service in","stopReason":""}
=======
            data: {"completion":"\n/**\n* Test block that runs 3 test cases:\n* - Case","stopReason":""}
>>>>>>> 6a96311f


            event: completion

<<<<<<< HEAD
            data: {"completion":"Based on the code context, Squirrel seems to refer to the following:\n\n- An interface defined in the Sourcegraph codebase that is used for mock implementations unrelated to actual squirrels. It is related to precise code navigation.\n\n- A component in the Sourcegraph architecture that provides fast local code intelligence using tree-sitter parsers. It is implemented as an HTTP server and consumed by other parts of Sourcegraph such as the code intel features.\n\n- The name Squirrel is referenced in example latency metrics for code search on sourcegraph.com, showing sample latency numbers for searching for \"squirrel\" on the site.\n\nSo in summary, Squirrel refers to a local code intelligence service in Source","stopReason":""}
=======
            data: {"completion":"\n/**\n* Test block that runs 3 test cases:\n* - Case 1","stopReason":""}
>>>>>>> 6a96311f


            event: completion

<<<<<<< HEAD
            data: {"completion":"Based on the code context, Squirrel seems to refer to the following:\n\n- An interface defined in the Sourcegraph codebase that is used for mock implementations unrelated to actual squirrels. It is related to precise code navigation.\n\n- A component in the Sourcegraph architecture that provides fast local code intelligence using tree-sitter parsers. It is implemented as an HTTP server and consumed by other parts of Sourcegraph such as the code intel features.\n\n- The name Squirrel is referenced in example latency metrics for code search on sourcegraph.com, showing sample latency numbers for searching for \"squirrel\" on the site.\n\nSo in summary, Squirrel refers to a local code intelligence service in Sourcegraph","stopReason":""}
=======
            data: {"completion":"\n/**\n* Test block that runs 3 test cases:\n* - Case 1 tests","stopReason":""}
>>>>>>> 6a96311f


            event: completion

<<<<<<< HEAD
            data: {"completion":"Based on the code context, Squirrel seems to refer to the following:\n\n- An interface defined in the Sourcegraph codebase that is used for mock implementations unrelated to actual squirrels. It is related to precise code navigation.\n\n- A component in the Sourcegraph architecture that provides fast local code intelligence using tree-sitter parsers. It is implemented as an HTTP server and consumed by other parts of Sourcegraph such as the code intel features.\n\n- The name Squirrel is referenced in example latency metrics for code search on sourcegraph.com, showing sample latency numbers for searching for \"squirrel\" on the site.\n\nSo in summary, Squirrel refers to a local code intelligence service in Sourcegraph for","stopReason":""}
=======
            data: {"completion":"\n/**\n* Test block that runs 3 test cases:\n* - Case 1 tests something","stopReason":""}
>>>>>>> 6a96311f


            event: completion

<<<<<<< HEAD
            data: {"completion":"Based on the code context, Squirrel seems to refer to the following:\n\n- An interface defined in the Sourcegraph codebase that is used for mock implementations unrelated to actual squirrels. It is related to precise code navigation.\n\n- A component in the Sourcegraph architecture that provides fast local code intelligence using tree-sitter parsers. It is implemented as an HTTP server and consumed by other parts of Sourcegraph such as the code intel features.\n\n- The name Squirrel is referenced in example latency metrics for code search on sourcegraph.com, showing sample latency numbers for searching for \"squirrel\" on the site.\n\nSo in summary, Squirrel refers to a local code intelligence service in Sourcegraph for power","stopReason":""}
=======
            data: {"completion":"\n/**\n* Test block that runs 3 test cases:\n* - Case 1 tests something passes","stopReason":""}
>>>>>>> 6a96311f


            event: completion

<<<<<<< HEAD
            data: {"completion":"Based on the code context, Squirrel seems to refer to the following:\n\n- An interface defined in the Sourcegraph codebase that is used for mock implementations unrelated to actual squirrels. It is related to precise code navigation.\n\n- A component in the Sourcegraph architecture that provides fast local code intelligence using tree-sitter parsers. It is implemented as an HTTP server and consumed by other parts of Sourcegraph such as the code intel features.\n\n- The name Squirrel is referenced in example latency metrics for code search on sourcegraph.com, showing sample latency numbers for searching for \"squirrel\" on the site.\n\nSo in summary, Squirrel refers to a local code intelligence service in Sourcegraph for powering","stopReason":""}
=======
            data: {"completion":"\n/**\n* Test block that runs 3 test cases:\n* - Case 1 tests something passes\n*","stopReason":""}
>>>>>>> 6a96311f


            event: completion

<<<<<<< HEAD
            data: {"completion":"Based on the code context, Squirrel seems to refer to the following:\n\n- An interface defined in the Sourcegraph codebase that is used for mock implementations unrelated to actual squirrels. It is related to precise code navigation.\n\n- A component in the Sourcegraph architecture that provides fast local code intelligence using tree-sitter parsers. It is implemented as an HTTP server and consumed by other parts of Sourcegraph such as the code intel features.\n\n- The name Squirrel is referenced in example latency metrics for code search on sourcegraph.com, showing sample latency numbers for searching for \"squirrel\" on the site.\n\nSo in summary, Squirrel refers to a local code intelligence service in Sourcegraph for powering features","stopReason":""}
=======
            data: {"completion":"\n/**\n* Test block that runs 3 test cases:\n* - Case 1 tests something passes\n* -","stopReason":""}
>>>>>>> 6a96311f


            event: completion

<<<<<<< HEAD
            data: {"completion":"Based on the code context, Squirrel seems to refer to the following:\n\n- An interface defined in the Sourcegraph codebase that is used for mock implementations unrelated to actual squirrels. It is related to precise code navigation.\n\n- A component in the Sourcegraph architecture that provides fast local code intelligence using tree-sitter parsers. It is implemented as an HTTP server and consumed by other parts of Sourcegraph such as the code intel features.\n\n- The name Squirrel is referenced in example latency metrics for code search on sourcegraph.com, showing sample latency numbers for searching for \"squirrel\" on the site.\n\nSo in summary, Squirrel refers to a local code intelligence service in Sourcegraph for powering features like","stopReason":""}
=======
            data: {"completion":"\n/**\n* Test block that runs 3 test cases:\n* - Case 1 tests something passes\n* - Case","stopReason":""}
>>>>>>> 6a96311f


            event: completion

<<<<<<< HEAD
            data: {"completion":"Based on the code context, Squirrel seems to refer to the following:\n\n- An interface defined in the Sourcegraph codebase that is used for mock implementations unrelated to actual squirrels. It is related to precise code navigation.\n\n- A component in the Sourcegraph architecture that provides fast local code intelligence using tree-sitter parsers. It is implemented as an HTTP server and consumed by other parts of Sourcegraph such as the code intel features.\n\n- The name Squirrel is referenced in example latency metrics for code search on sourcegraph.com, showing sample latency numbers for searching for \"squirrel\" on the site.\n\nSo in summary, Squirrel refers to a local code intelligence service in Sourcegraph for powering features like ho","stopReason":""}
=======
            data: {"completion":"\n/**\n* Test block that runs 3 test cases:\n* - Case 1 tests something passes\n* - Case 2","stopReason":""}
>>>>>>> 6a96311f


            event: completion

<<<<<<< HEAD
            data: {"completion":"Based on the code context, Squirrel seems to refer to the following:\n\n- An interface defined in the Sourcegraph codebase that is used for mock implementations unrelated to actual squirrels. It is related to precise code navigation.\n\n- A component in the Sourcegraph architecture that provides fast local code intelligence using tree-sitter parsers. It is implemented as an HTTP server and consumed by other parts of Sourcegraph such as the code intel features.\n\n- The name Squirrel is referenced in example latency metrics for code search on sourcegraph.com, showing sample latency numbers for searching for \"squirrel\" on the site.\n\nSo in summary, Squirrel refers to a local code intelligence service in Sourcegraph for powering features like hovers","stopReason":""}
=======
            data: {"completion":"\n/**\n* Test block that runs 3 test cases:\n* - Case 1 tests something passes\n* - Case 2 tests","stopReason":""}
>>>>>>> 6a96311f


            event: completion

<<<<<<< HEAD
            data: {"completion":"Based on the code context, Squirrel seems to refer to the following:\n\n- An interface defined in the Sourcegraph codebase that is used for mock implementations unrelated to actual squirrels. It is related to precise code navigation.\n\n- A component in the Sourcegraph architecture that provides fast local code intelligence using tree-sitter parsers. It is implemented as an HTTP server and consumed by other parts of Sourcegraph such as the code intel features.\n\n- The name Squirrel is referenced in example latency metrics for code search on sourcegraph.com, showing sample latency numbers for searching for \"squirrel\" on the site.\n\nSo in summary, Squirrel refers to a local code intelligence service in Sourcegraph for powering features like hovers and","stopReason":""}
=======
            data: {"completion":"\n/**\n* Test block that runs 3 test cases:\n* - Case 1 tests something passes\n* - Case 2 tests something","stopReason":""}
>>>>>>> 6a96311f


            event: completion

<<<<<<< HEAD
            data: {"completion":"Based on the code context, Squirrel seems to refer to the following:\n\n- An interface defined in the Sourcegraph codebase that is used for mock implementations unrelated to actual squirrels. It is related to precise code navigation.\n\n- A component in the Sourcegraph architecture that provides fast local code intelligence using tree-sitter parsers. It is implemented as an HTTP server and consumed by other parts of Sourcegraph such as the code intel features.\n\n- The name Squirrel is referenced in example latency metrics for code search on sourcegraph.com, showing sample latency numbers for searching for \"squirrel\" on the site.\n\nSo in summary, Squirrel refers to a local code intelligence service in Sourcegraph for powering features like hovers and definitions","stopReason":""}
=======
            data: {"completion":"\n/**\n* Test block that runs 3 test cases:\n* - Case 1 tests something passes\n* - Case 2 tests something else","stopReason":""}
>>>>>>> 6a96311f


            event: completion

<<<<<<< HEAD
            data: {"completion":"Based on the code context, Squirrel seems to refer to the following:\n\n- An interface defined in the Sourcegraph codebase that is used for mock implementations unrelated to actual squirrels. It is related to precise code navigation.\n\n- A component in the Sourcegraph architecture that provides fast local code intelligence using tree-sitter parsers. It is implemented as an HTTP server and consumed by other parts of Sourcegraph such as the code intel features.\n\n- The name Squirrel is referenced in example latency metrics for code search on sourcegraph.com, showing sample latency numbers for searching for \"squirrel\" on the site.\n\nSo in summary, Squirrel refers to a local code intelligence service in Sourcegraph for powering features like hovers and definitions,","stopReason":""}
=======
            data: {"completion":"\n/**\n* Test block that runs 3 test cases:\n* - Case 1 tests something passes\n* - Case 2 tests something else passes","stopReason":""}
>>>>>>> 6a96311f


            event: completion

<<<<<<< HEAD
            data: {"completion":"Based on the code context, Squirrel seems to refer to the following:\n\n- An interface defined in the Sourcegraph codebase that is used for mock implementations unrelated to actual squirrels. It is related to precise code navigation.\n\n- A component in the Sourcegraph architecture that provides fast local code intelligence using tree-sitter parsers. It is implemented as an HTTP server and consumed by other parts of Sourcegraph such as the code intel features.\n\n- The name Squirrel is referenced in example latency metrics for code search on sourcegraph.com, showing sample latency numbers for searching for \"squirrel\" on the site.\n\nSo in summary, Squirrel refers to a local code intelligence service in Sourcegraph for powering features like hovers and definitions, as","stopReason":""}
=======
            data: {"completion":"\n/**\n* Test block that runs 3 test cases:\n* - Case 1 tests something passes\n* - Case 2 tests something else passes ","stopReason":""}
>>>>>>> 6a96311f


            event: completion

<<<<<<< HEAD
            data: {"completion":"Based on the code context, Squirrel seems to refer to the following:\n\n- An interface defined in the Sourcegraph codebase that is used for mock implementations unrelated to actual squirrels. It is related to precise code navigation.\n\n- A component in the Sourcegraph architecture that provides fast local code intelligence using tree-sitter parsers. It is implemented as an HTTP server and consumed by other parts of Sourcegraph such as the code intel features.\n\n- The name Squirrel is referenced in example latency metrics for code search on sourcegraph.com, showing sample latency numbers for searching for \"squirrel\" on the site.\n\nSo in summary, Squirrel refers to a local code intelligence service in Sourcegraph for powering features like hovers and definitions, as well","stopReason":""}
=======
            data: {"completion":"\n/**\n* Test block that runs 3 test cases:\n* - Case 1 tests something passes\n* - Case 2 tests something else passes \n*","stopReason":""}
>>>>>>> 6a96311f


            event: completion

<<<<<<< HEAD
            data: {"completion":"Based on the code context, Squirrel seems to refer to the following:\n\n- An interface defined in the Sourcegraph codebase that is used for mock implementations unrelated to actual squirrels. It is related to precise code navigation.\n\n- A component in the Sourcegraph architecture that provides fast local code intelligence using tree-sitter parsers. It is implemented as an HTTP server and consumed by other parts of Sourcegraph such as the code intel features.\n\n- The name Squirrel is referenced in example latency metrics for code search on sourcegraph.com, showing sample latency numbers for searching for \"squirrel\" on the site.\n\nSo in summary, Squirrel refers to a local code intelligence service in Sourcegraph for powering features like hovers and definitions, as well as","stopReason":""}
=======
            data: {"completion":"\n/**\n* Test block that runs 3 test cases:\n* - Case 1 tests something passes\n* - Case 2 tests something else passes \n* -","stopReason":""}
>>>>>>> 6a96311f


            event: completion

<<<<<<< HEAD
            data: {"completion":"Based on the code context, Squirrel seems to refer to the following:\n\n- An interface defined in the Sourcegraph codebase that is used for mock implementations unrelated to actual squirrels. It is related to precise code navigation.\n\n- A component in the Sourcegraph architecture that provides fast local code intelligence using tree-sitter parsers. It is implemented as an HTTP server and consumed by other parts of Sourcegraph such as the code intel features.\n\n- The name Squirrel is referenced in example latency metrics for code search on sourcegraph.com, showing sample latency numbers for searching for \"squirrel\" on the site.\n\nSo in summary, Squirrel refers to a local code intelligence service in Sourcegraph for powering features like hovers and definitions, as well as an","stopReason":""}
=======
            data: {"completion":"\n/**\n* Test block that runs 3 test cases:\n* - Case 1 tests something passes\n* - Case 2 tests something else passes \n* - Case","stopReason":""}
>>>>>>> 6a96311f


            event: completion

<<<<<<< HEAD
            data: {"completion":"Based on the code context, Squirrel seems to refer to the following:\n\n- An interface defined in the Sourcegraph codebase that is used for mock implementations unrelated to actual squirrels. It is related to precise code navigation.\n\n- A component in the Sourcegraph architecture that provides fast local code intelligence using tree-sitter parsers. It is implemented as an HTTP server and consumed by other parts of Sourcegraph such as the code intel features.\n\n- The name Squirrel is referenced in example latency metrics for code search on sourcegraph.com, showing sample latency numbers for searching for \"squirrel\" on the site.\n\nSo in summary, Squirrel refers to a local code intelligence service in Sourcegraph for powering features like hovers and definitions, as well as an example","stopReason":""}
=======
            data: {"completion":"\n/**\n* Test block that runs 3 test cases:\n* - Case 1 tests something passes\n* - Case 2 tests something else passes \n* - Case 3","stopReason":""}
>>>>>>> 6a96311f


            event: completion

<<<<<<< HEAD
            data: {"completion":"Based on the code context, Squirrel seems to refer to the following:\n\n- An interface defined in the Sourcegraph codebase that is used for mock implementations unrelated to actual squirrels. It is related to precise code navigation.\n\n- A component in the Sourcegraph architecture that provides fast local code intelligence using tree-sitter parsers. It is implemented as an HTTP server and consumed by other parts of Sourcegraph such as the code intel features.\n\n- The name Squirrel is referenced in example latency metrics for code search on sourcegraph.com, showing sample latency numbers for searching for \"squirrel\" on the site.\n\nSo in summary, Squirrel refers to a local code intelligence service in Sourcegraph for powering features like hovers and definitions, as well as an example term","stopReason":""}
=======
            data: {"completion":"\n/**\n* Test block that runs 3 test cases:\n* - Case 1 tests something passes\n* - Case 2 tests something else passes \n* - Case 3 tests","stopReason":""}
>>>>>>> 6a96311f


            event: completion

<<<<<<< HEAD
            data: {"completion":"Based on the code context, Squirrel seems to refer to the following:\n\n- An interface defined in the Sourcegraph codebase that is used for mock implementations unrelated to actual squirrels. It is related to precise code navigation.\n\n- A component in the Sourcegraph architecture that provides fast local code intelligence using tree-sitter parsers. It is implemented as an HTTP server and consumed by other parts of Sourcegraph such as the code intel features.\n\n- The name Squirrel is referenced in example latency metrics for code search on sourcegraph.com, showing sample latency numbers for searching for \"squirrel\" on the site.\n\nSo in summary, Squirrel refers to a local code intelligence service in Sourcegraph for powering features like hovers and definitions, as well as an example term used","stopReason":""}
=======
            data: {"completion":"\n/**\n* Test block that runs 3 test cases:\n* - Case 1 tests something passes\n* - Case 2 tests something else passes \n* - Case 3 tests usage","stopReason":""}
>>>>>>> 6a96311f


            event: completion

<<<<<<< HEAD
            data: {"completion":"Based on the code context, Squirrel seems to refer to the following:\n\n- An interface defined in the Sourcegraph codebase that is used for mock implementations unrelated to actual squirrels. It is related to precise code navigation.\n\n- A component in the Sourcegraph architecture that provides fast local code intelligence using tree-sitter parsers. It is implemented as an HTTP server and consumed by other parts of Sourcegraph such as the code intel features.\n\n- The name Squirrel is referenced in example latency metrics for code search on sourcegraph.com, showing sample latency numbers for searching for \"squirrel\" on the site.\n\nSo in summary, Squirrel refers to a local code intelligence service in Sourcegraph for powering features like hovers and definitions, as well as an example term used when","stopReason":""}
=======
            data: {"completion":"\n/**\n* Test block that runs 3 test cases:\n* - Case 1 tests something passes\n* - Case 2 tests something else passes \n* - Case 3 tests usage of","stopReason":""}
>>>>>>> 6a96311f


            event: completion

<<<<<<< HEAD
            data: {"completion":"Based on the code context, Squirrel seems to refer to the following:\n\n- An interface defined in the Sourcegraph codebase that is used for mock implementations unrelated to actual squirrels. It is related to precise code navigation.\n\n- A component in the Sourcegraph architecture that provides fast local code intelligence using tree-sitter parsers. It is implemented as an HTTP server and consumed by other parts of Sourcegraph such as the code intel features.\n\n- The name Squirrel is referenced in example latency metrics for code search on sourcegraph.com, showing sample latency numbers for searching for \"squirrel\" on the site.\n\nSo in summary, Squirrel refers to a local code intelligence service in Sourcegraph for powering features like hovers and definitions, as well as an example term used when describing","stopReason":""}
=======
            data: {"completion":"\n/**\n* Test block that runs 3 test cases:\n* - Case 1 tests something passes\n* - Case 2 tests something else passes \n* - Case 3 tests usage of performance","stopReason":""}
>>>>>>> 6a96311f


            event: completion

<<<<<<< HEAD
            data: {"completion":"Based on the code context, Squirrel seems to refer to the following:\n\n- An interface defined in the Sourcegraph codebase that is used for mock implementations unrelated to actual squirrels. It is related to precise code navigation.\n\n- A component in the Sourcegraph architecture that provides fast local code intelligence using tree-sitter parsers. It is implemented as an HTTP server and consumed by other parts of Sourcegraph such as the code intel features.\n\n- The name Squirrel is referenced in example latency metrics for code search on sourcegraph.com, showing sample latency numbers for searching for \"squirrel\" on the site.\n\nSo in summary, Squirrel refers to a local code intelligence service in Sourcegraph for powering features like hovers and definitions, as well as an example term used when describing code","stopReason":""}
=======
            data: {"completion":"\n/**\n* Test block that runs 3 test cases:\n* - Case 1 tests something passes\n* - Case 2 tests something else passes \n* - Case 3 tests usage of performance.","stopReason":""}
>>>>>>> 6a96311f


            event: completion

<<<<<<< HEAD
            data: {"completion":"Based on the code context, Squirrel seems to refer to the following:\n\n- An interface defined in the Sourcegraph codebase that is used for mock implementations unrelated to actual squirrels. It is related to precise code navigation.\n\n- A component in the Sourcegraph architecture that provides fast local code intelligence using tree-sitter parsers. It is implemented as an HTTP server and consumed by other parts of Sourcegraph such as the code intel features.\n\n- The name Squirrel is referenced in example latency metrics for code search on sourcegraph.com, showing sample latency numbers for searching for \"squirrel\" on the site.\n\nSo in summary, Squirrel refers to a local code intelligence service in Sourcegraph for powering features like hovers and definitions, as well as an example term used when describing code search","stopReason":""}
=======
            data: {"completion":"\n/**\n* Test block that runs 3 test cases:\n* - Case 1 tests something passes\n* - Case 2 tests something else passes \n* - Case 3 tests usage of performance.now","stopReason":""}
>>>>>>> 6a96311f


            event: completion

<<<<<<< HEAD
            data: {"completion":"Based on the code context, Squirrel seems to refer to the following:\n\n- An interface defined in the Sourcegraph codebase that is used for mock implementations unrelated to actual squirrels. It is related to precise code navigation.\n\n- A component in the Sourcegraph architecture that provides fast local code intelligence using tree-sitter parsers. It is implemented as an HTTP server and consumed by other parts of Sourcegraph such as the code intel features.\n\n- The name Squirrel is referenced in example latency metrics for code search on sourcegraph.com, showing sample latency numbers for searching for \"squirrel\" on the site.\n\nSo in summary, Squirrel refers to a local code intelligence service in Sourcegraph for powering features like hovers and definitions, as well as an example term used when describing code search performance","stopReason":""}
=======
            data: {"completion":"\n/**\n* Test block that runs 3 test cases:\n* - Case 1 tests something passes\n* - Case 2 tests something else passes \n* - Case 3 tests usage of performance.now\n*/","stopReason":""}
>>>>>>> 6a96311f


            event: completion

<<<<<<< HEAD
            data: {"completion":"Based on the code context, Squirrel seems to refer to the following:\n\n- An interface defined in the Sourcegraph codebase that is used for mock implementations unrelated to actual squirrels. It is related to precise code navigation.\n\n- A component in the Sourcegraph architecture that provides fast local code intelligence using tree-sitter parsers. It is implemented as an HTTP server and consumed by other parts of Sourcegraph such as the code intel features.\n\n- The name Squirrel is referenced in example latency metrics for code search on sourcegraph.com, showing sample latency numbers for searching for \"squirrel\" on the site.\n\nSo in summary, Squirrel refers to a local code intelligence service in Sourcegraph for powering features like hovers and definitions, as well as an example term used when describing code search performance.","stopReason":""}
=======
            data: {"completion":"\n/**\n* Test block that runs 3 test cases:\n* - Case 1 tests something passes\n* - Case 2 tests something else passes \n* - Case 3 tests usage of performance.now\n*/\n","stopReason":""}
>>>>>>> 6a96311f


            event: completion

<<<<<<< HEAD
            data: {"completion":"Based on the code context, Squirrel seems to refer to the following:\n\n- An interface defined in the Sourcegraph codebase that is used for mock implementations unrelated to actual squirrels. It is related to precise code navigation.\n\n- A component in the Sourcegraph architecture that provides fast local code intelligence using tree-sitter parsers. It is implemented as an HTTP server and consumed by other parts of Sourcegraph such as the code intel features.\n\n- The name Squirrel is referenced in example latency metrics for code search on sourcegraph.com, showing sample latency numbers for searching for \"squirrel\" on the site.\n\nSo in summary, Squirrel refers to a local code intelligence service in Sourcegraph for powering features like hovers and definitions, as well as an example term used when describing code search performance.","stopReason":"end_turn"}
=======
            data: {"completion":"\n/**\n* Test block that runs 3 test cases:\n* - Case 1 tests something passes\n* - Case 2 tests something else passes \n* - Case 3 tests usage of performance.now\n*/\n","stopReason":"stop_sequence"}
>>>>>>> 6a96311f


            event: done

            data: {}

        cookies: []
        headers:
          - name: date
<<<<<<< HEAD
            value: Tue, 16 Apr 2024 16:45:14 GMT
=======
            value: Tue, 16 Apr 2024 16:03:38 GMT
>>>>>>> 6a96311f
          - name: content-type
            value: text/event-stream
          - name: transfer-encoding
            value: chunked
          - name: connection
            value: keep-alive
          - name: access-control-allow-credentials
            value: "true"
          - name: access-control-allow-origin
            value: ""
          - name: cache-control
            value: no-cache
          - name: vary
            value: Accept-Encoding, Authorization, Cookie, Authorization, X-Requested-With,
              Cookie
          - name: x-content-type-options
            value: nosniff
          - name: x-frame-options
            value: DENY
          - name: x-xss-protection
            value: 1; mode=block
          - name: strict-transport-security
            value: max-age=31536000; includeSubDomains; preload
        headersSize: 1214
        httpVersion: HTTP/1.1
        redirectURL: ""
        status: 200
        statusText: OK
<<<<<<< HEAD
      startedDateTime: 2024-04-16T16:45:11.041Z
=======
      startedDateTime: 2024-04-16T16:03:35.589Z
>>>>>>> 6a96311f
      time: 0
      timings:
        blocked: -1
        connect: -1
        dns: -1
        receive: 0
        send: 0
        ssl: -1
        wait: 0
    - _id: bdc2963954b4d2c823757233e91ab963
      _order: 0
      cache: {}
      request:
        bodySize: 217
        cookies: []
        headers:
          - _fromType: array
            name: authorization
            value: token
              REDACTED_b20717265e7ab1d132874d8ff0be053ab9c1dacccec8dce0bbba76888b6a0a69
          - _fromType: array
            name: content-type
            value: application/json; charset=utf-8
          - _fromType: array
            name: user-agent
            value: enterpriseClient / v1
          - _fromType: array
            name: accept
            value: "*/*"
          - _fromType: array
            name: content-length
            value: "217"
          - _fromType: array
            name: accept-encoding
            value: gzip,deflate
          - _fromType: array
            name: connection
            value: close
          - name: host
            value: demo.sourcegraph.com
        headersSize: 353
        httpVersion: HTTP/1.1
        method: POST
        postData:
          mimeType: application/json; charset=utf-8
          params: []
          textJSON:
            query: |-
              
              query CodyConfigFeaturesResponse {
                  site {
                      codyConfigFeatures {
                          chat
                          autoComplete
                          commands
                          attribution
                      }
                  }
              }
            variables: {}
        queryString:
          - name: CodyConfigFeaturesResponse
            value: null
        url: https://demo.sourcegraph.com/.api/graphql?CodyConfigFeaturesResponse
      response:
        bodySize: 155
        content:
          encoding: base64
          mimeType: application/json
          size: 155
          text: "[\"H4sIAAAAAAAAAzyLwQqAIBAF/2XPfYFXof/YdC0h3dDnIcR/Dws6DQwznTyDyXSqETLp1\
            N9Wc4j7KoxWpL72YJBBabIQN6jVdJ0yj885TYmzr38DlLg1\",\"RM1kAp9VxhjjAQA\
            A//8DAIfOLkJuAAAA\"]"
        cookies: []
        headers:
          - name: date
            value: Wed, 06 Mar 2024 08:51:32 GMT
          - name: content-type
            value: application/json
          - name: transfer-encoding
            value: chunked
          - name: connection
            value: close
          - name: access-control-allow-credentials
            value: "true"
          - name: access-control-allow-origin
            value: ""
          - name: cache-control
            value: no-cache, max-age=0
          - name: vary
            value: Accept-Encoding, Authorization, Cookie, Authorization, X-Requested-With,
              Cookie
          - name: x-content-type-options
            value: nosniff
          - name: x-frame-options
            value: DENY
          - name: x-xss-protection
            value: 1; mode=block
          - name: strict-transport-security
            value: max-age=31536000; includeSubDomains; preload
          - name: content-encoding
            value: gzip
        headersSize: 1243
        httpVersion: HTTP/1.1
        redirectURL: ""
        status: 200
        statusText: OK
      startedDateTime: 2024-03-06T08:51:32.010Z
      time: 0
      timings:
        blocked: -1
        connect: -1
        dns: -1
        receive: 0
        send: 0
        ssl: -1
        wait: 0
    - _id: 5007670687f0520c7adc88dbc7af3663
      _order: 0
      cache: {}
      request:
        bodySize: 318
        cookies: []
        headers:
          - _fromType: array
            name: authorization
            value: token
              REDACTED_b20717265e7ab1d132874d8ff0be053ab9c1dacccec8dce0bbba76888b6a0a69
          - _fromType: array
            name: content-type
            value: application/json; charset=utf-8
          - _fromType: array
            name: user-agent
            value: enterpriseClient / v1
          - _fromType: array
            name: accept
            value: "*/*"
          - _fromType: array
            name: content-length
            value: "318"
          - _fromType: array
            name: accept-encoding
            value: gzip,deflate
          - _fromType: array
            name: connection
            value: close
          - name: host
            value: demo.sourcegraph.com
        headersSize: 358
        httpVersion: HTTP/1.1
        method: POST
        postData:
          mimeType: application/json; charset=utf-8
          params: []
          textJSON:
            query: |-
              
              query CurrentSiteCodyLlmConfiguration {
                  site {
                      codyLLMConfiguration {
                          chatModel
                          chatModelMaxTokens
                          fastChatModel
                          fastChatModelMaxTokens
                          completionModel
                          completionModelMaxTokens
                      }
                  }
              }
            variables: {}
        queryString:
          - name: CurrentSiteCodyLlmConfiguration
            value: null
        url: https://demo.sourcegraph.com/.api/graphql?CurrentSiteCodyLlmConfiguration
      response:
        bodySize: 215
        content:
          encoding: base64
          mimeType: application/json
          size: 215
          text: "[\"H4sIAAAAAAAAA4TOMQ7CMAxA0bt4bkXajaxdm40LWElKI4JdNS4CVbk7ShdQBpgsWd9P3\
            sGhIOgdUhBfpmX3GkczME3huq0ogenYzyiGnY+gAUnmlZdg\",\"Tzbi5nzbQ/MJDD4\
            vfPOUQHe9UqqBCZMMv+4DJUGStoMq/rLOB2X5vkRfnvqLPYpW9ZWXc85vAAAA//8DAC\
            mc8DoDAQAA\"]"
        cookies: []
        headers:
          - name: date
            value: Wed, 06 Mar 2024 08:51:31 GMT
          - name: content-type
            value: application/json
          - name: transfer-encoding
            value: chunked
          - name: connection
            value: close
          - name: access-control-allow-credentials
            value: "true"
          - name: access-control-allow-origin
            value: ""
          - name: cache-control
            value: no-cache, max-age=0
          - name: vary
            value: Accept-Encoding, Authorization, Cookie, Authorization, X-Requested-With,
              Cookie
          - name: x-content-type-options
            value: nosniff
          - name: x-frame-options
            value: DENY
          - name: x-xss-protection
            value: 1; mode=block
          - name: strict-transport-security
            value: max-age=31536000; includeSubDomains; preload
          - name: content-encoding
            value: gzip
        headersSize: 1243
        httpVersion: HTTP/1.1
        redirectURL: ""
        status: 200
        statusText: OK
      startedDateTime: 2024-03-06T08:51:31.148Z
      time: 0
      timings:
        blocked: -1
        connect: -1
        dns: -1
        receive: 0
        send: 0
        ssl: -1
        wait: 0
    - _id: ce5b1e7cdbf1da3406b7de4cf77fe38d
      _order: 0
      cache: {}
      request:
        bodySize: 155
        cookies: []
        headers:
          - _fromType: array
            name: authorization
            value: token
              REDACTED_b20717265e7ab1d132874d8ff0be053ab9c1dacccec8dce0bbba76888b6a0a69
          - _fromType: array
            name: content-type
            value: application/json; charset=utf-8
          - _fromType: array
            name: user-agent
            value: enterpriseClient / v1
          - _fromType: array
            name: accept
            value: "*/*"
          - _fromType: array
            name: content-length
            value: "155"
          - _fromType: array
            name: accept-encoding
            value: gzip,deflate
          - _fromType: array
            name: connection
            value: close
          - name: host
            value: demo.sourcegraph.com
        headersSize: 358
        httpVersion: HTTP/1.1
        method: POST
        postData:
          mimeType: application/json; charset=utf-8
          params: []
          textJSON:
            query: |-
              
              query CurrentSiteCodyLlmProvider {
                  site {
                      codyLLMConfiguration {
                          provider
                      }
                  }
              }
            variables: {}
        queryString:
          - name: CurrentSiteCodyLlmProvider
            value: null
        url: https://demo.sourcegraph.com/.api/graphql?CurrentSiteCodyLlmProvider
      response:
        bodySize: 131
        content:
          encoding: base64
          mimeType: application/json
          size: 131
          text: "[\"H4sIAAAAAAAAA6pWSkksSVSyqlYqzixJBdHJ+SmVPj6+zvl5aZnppUWJJZn5eSDxgqL8s\
            syU1CIlK6Xi/NKi5NT0osSCDKXa2tpaAAAAAP//AwAfFAXA\",\"RQAAAA==\"]"
        cookies: []
        headers:
          - name: date
            value: Wed, 06 Mar 2024 08:51:31 GMT
          - name: content-type
            value: application/json
          - name: transfer-encoding
            value: chunked
          - name: connection
            value: close
          - name: access-control-allow-credentials
            value: "true"
          - name: access-control-allow-origin
            value: ""
          - name: cache-control
            value: no-cache, max-age=0
          - name: vary
            value: Accept-Encoding, Authorization, Cookie, Authorization, X-Requested-With,
              Cookie
          - name: x-content-type-options
            value: nosniff
          - name: x-frame-options
            value: DENY
          - name: x-xss-protection
            value: 1; mode=block
          - name: strict-transport-security
            value: max-age=31536000; includeSubDomains; preload
          - name: content-encoding
            value: gzip
        headersSize: 1243
        httpVersion: HTTP/1.1
        redirectURL: ""
        status: 200
        statusText: OK
      startedDateTime: 2024-03-06T08:51:31.149Z
      time: 0
      timings:
        blocked: -1
        connect: -1
        dns: -1
        receive: 0
        send: 0
        ssl: -1
        wait: 0
    - _id: 4cfda87e85b57b509bfb2ace58bb4847
      _order: 0
      cache: {}
      request:
        bodySize: 227
        cookies: []
        headers:
          - _fromType: array
            name: authorization
            value: token
              REDACTED_b20717265e7ab1d132874d8ff0be053ab9c1dacccec8dce0bbba76888b6a0a69
          - _fromType: array
            name: content-type
            value: application/json; charset=utf-8
          - _fromType: array
            name: user-agent
            value: enterpriseClient / v1
          - _fromType: array
            name: accept
            value: "*/*"
          - _fromType: array
            name: content-length
            value: "227"
          - _fromType: array
            name: accept-encoding
            value: gzip,deflate
          - _fromType: array
            name: connection
            value: close
          - name: host
            value: demo.sourcegraph.com
        headersSize: 338
        httpVersion: HTTP/1.1
        method: POST
        postData:
          mimeType: application/json; charset=utf-8
          params: []
          textJSON:
            query: |-
              
              query CurrentUser {
                  currentUser {
                      id
                      hasVerifiedEmail
                      displayName
                      username
                      avatarURL
                      primaryEmail {
                          email
                      }
                  }
              }
            variables: {}
        queryString:
          - name: CurrentUser
            value: null
        url: https://demo.sourcegraph.com/.api/graphql?CurrentUser
      response:
        bodySize: 203
        content:
          encoding: base64
          mimeType: application/json
          size: 203
          text: "[\"H4sIAAAAAAAAAzSMwQrCMBAF/+Wd8wUBj940B7HF69JsdSVJyyYRYsm/S0WPMwyzwVMh2\
            A1TVeVUhsy6o3hYjDcXpufydtfzAQYPyiOrzML+GEkC7Ewh\",\"s4GXvAZqjiLDphq\
            CQc2s6cuYFt8K5yLpDgN6USEdLqd/uapE0vY77q73/gEAAP//AwA/tyvwmAAAAA==\"\
            ]"
        cookies: []
        headers:
          - name: date
            value: Wed, 06 Mar 2024 08:51:31 GMT
          - name: content-type
            value: application/json
          - name: transfer-encoding
            value: chunked
          - name: connection
            value: close
          - name: access-control-allow-credentials
            value: "true"
          - name: access-control-allow-origin
            value: ""
          - name: cache-control
            value: no-cache, max-age=0
          - name: vary
            value: Accept-Encoding, Authorization, Cookie, Authorization, X-Requested-With,
              Cookie
          - name: x-content-type-options
            value: nosniff
          - name: x-frame-options
            value: DENY
          - name: x-xss-protection
            value: 1; mode=block
          - name: strict-transport-security
            value: max-age=31536000; includeSubDomains; preload
          - name: content-encoding
            value: gzip
        headersSize: 1243
        httpVersion: HTTP/1.1
        redirectURL: ""
        status: 200
        statusText: OK
      startedDateTime: 2024-03-06T08:51:31.796Z
      time: 0
      timings:
        blocked: -1
        connect: -1
        dns: -1
        receive: 0
        send: 0
        ssl: -1
        wait: 0
    - _id: da094df7da629505b79bccf78f47a535
      _order: 0
      cache: {}
      request:
        bodySize: 762
        cookies: []
        headers:
          - _fromType: array
            name: authorization
            value: token
              REDACTED_b20717265e7ab1d132874d8ff0be053ab9c1dacccec8dce0bbba76888b6a0a69
          - _fromType: array
            name: content-type
            value: application/json; charset=utf-8
          - _fromType: array
            name: user-agent
            value: enterpriseClient / v1
          - _fromType: array
            name: accept
            value: "*/*"
          - _fromType: array
            name: content-length
            value: "762"
          - _fromType: array
            name: accept-encoding
            value: gzip,deflate
          - _fromType: array
            name: connection
            value: close
          - name: host
            value: demo.sourcegraph.com
        headersSize: 341
        httpVersion: HTTP/1.1
        method: POST
        postData:
          mimeType: application/json; charset=utf-8
          params: []
          textJSON:
            query: >-
              
              query GetCodyContext($repos: [ID!]!, $query: String!, $codeResultsCount: Int!, $textResultsCount: Int!) {
              	getCodyContext(repos: $repos, query: $query, codeResultsCount: $codeResultsCount, textResultsCount: $textResultsCount) {
                      ...on FileChunkContext {
                          blob {
                              path
                              repository {
                                id
                                name
                              }
                              commit {
                                oid
                              }
                              url
                            }
                            startLine
                            endLine
                            chunkContent
                      }
                  }
              }
            variables:
              codeResultsCount: 15
              query: What is Squirrel?
              repos:
                - UmVwb3NpdG9yeTozNzI2MQ==
                - UmVwb3NpdG9yeTozMTA=
              textResultsCount: 5
        queryString:
          - name: GetCodyContext
            value: null
        url: https://demo.sourcegraph.com/.api/graphql?GetCodyContext
      response:
        bodySize: 4073
        content:
          encoding: base64
          mimeType: application/json
          size: 4073
          text: "[\"H4sIAAAAAA==\",\"AAD/7Fv7bts6k3+VWfWPJoFt+Z7EQLC95esG26b9cvkWB1XhUORI\
            5loiVZJy4iYBzoPsvtx5kgVJyXZuTdJzegps6j9aW7wM+ZvfDGdGzHnAiCHB6DxI0by\
            WbP5aCoNnJhh9Og/iTMa2qSBmEowCmrNQz/NYZjrUX0quFGbhwe7LN+93WzkLGoHCQm\
            pupJrbUZwFo+A4/9dp3Nsv2NvtOR7Jr++PXu4EjUCQHINRkHIzKeMWlXmoZakopooUk\
            9XvwWUjoDLPubFTSjfnoN0bdgaU9IfDhA3izlac4CDZHlKMaS/pbW13t+J+dyuxY0uV\
            BaMgvF/Qi4fOGjZDi0t4DxqXjUAbosw7LjAYtRsBCua/bzUCOinF1CEtTDAKnsFhNUE\
            kIlF/B66BCPiPo6OPoFHNUEEiFSREGyCCQaGQco2QSUoyoJIhcGEwy3iKgiKUmosUjE\
            Jsam4MqlYkgsvGDbUySUPCci5ChkUm5+G0jFEJNKhDo2QZZ6gnUponqOPHQHNV4Z1Bb\
            0XlnWHnhtIPf3v/6sO7w/HxwbudiTHFqCLTqNfZ6kfi5OTEkiEq2+0ewn+9PNjf2387\
            go2NownXIAvDpbAMUWihQ8GQgRTZ3HGkmgpOuZkAAUuEDEFhkXFKNjZasCtInDl6rMx\
            2yrMMBKbE8Blmc+B5QagBM0EoUCVS5cTySibuUS3DUpNThNMJCuAGJkRDXmaGF0uRug\
            FE20YvQkImRYoKYgQSZwhGAuPaKB6Xxg76UqI2GuI5LOkWeoq0LCrPnj1b2kzrnTWA1\
            5LhnqU/WDBBG2JKDYN2d4Ei5XkKNCNa70SBpgpR6Ik0cNrstNtRAFrRnSiwo/UoDEuN\
            qslzkqJueWbZJ9Srz5FsuDXodTudzbDb6fY2++3trSajXZbgcLvZZ91hs58MsEk2t+J\
            mb5MMerSzjUm32ypEGgWhV2wkjiYIXOsSgaGmisfIvFozYpBZZCzYdndQbU86T4DElA\
            obFnaFFtqczCFFA9qUdApcAIFMEmaVbMFAkAoUmlLZlkG7C6iUVJ4iVkSOWpMU4eSBu\
            J60wFGRa6Ck1MisuhwxSH7LlgR8OqwZwxnGRDkn5najgSgEYXUh1ZSL9PPas4pezapz\
            kwjW9J2bRGFTSNOsOkfBegsOEcFMiAGN1JHZmYHMSvvjG46PZrJkIRcMz56of7uGwFU\
            31uusurFe96Yb8wyOMZOnTosWdzwjubX+olSF1KidYxpZQ9wTjiKU6MqPcJFqyPi0ov\
            ghEkUnDbDkF3RuycW4QmqyOVCpaqtwpLX2CFwUpYEQ9IQUC9f0pUQ1bwCetUAKkKWCo\
            owzTuHTClgWyM9rtblfawi1W8g6cKGN9Xpu9U3wj61N2X3+8fv/1Cf/H7//r+W4lf7p\
            Du3cLex+za47RwiGTFFDr51rZzzenDV0hj1QqMvM6IcskmQZfDg89L61AXFp/MlR+V0\
            7sNNutyEnhk5QV1IH/XZ+y/R2srqjTO6TtlxyazPnWWYttVq57dtrt9uVlGtMkWay9H\
            p6SRCZwOESpiVZGBYomGXeomsIZWF4jhCCIgabGc+5cYumpTYyRwU5ESRFBnquDebaU\
            yiRanS7AyEpCvPYCHj/6173/T937vcgVLL5ba6Dku1+t48d1t7uD7Y62N+M46Tb3tqO\
            yaCNnXZvQAeddo/e7zqshBcPna72Gdc3fdVh9Psr/mLQveEuLqD5Ez7wc8Q++AMXkbi\
            Ak0IUORi08b0DWStaOWb7sGX0Cfzlnws4KIWX50Q7O7RhG5lDbl3yT/54ZDxra1io4o\
            XRIZ4VUpmmZXHTutamjYWVjXg=\",\"mkZOUeiWnvwJxC5g1wkAQilqDX5OG5GhcFHr\
            QtzPAWqFM2XBrEdz8DSdFn8AU1Ykw7ET6HPTBQx6cSC4JbQcs1yCEWMiFYIsUFi4CHw\
            8+KHrc8i8/vDmt/F/7u5+HB/vHx/uvhkf7L7+cPBmb//t4Y5RJYLr4B+O9/4xfr93eL\
            i3/9a3OViVXf+jzPFiuecqH0JF3IkqbdhdnV/u8J7L0h+7p8SannTSiAAuGJ9xVhIPI\
            8w4gRNuWrbvSQsOMMc8RlWPuJsAFegaBVuA/hcgI4ozmPFvwQJNA8/rKMBt4vlJhYzb\
            8CIhdZPYWE6WNn+xwTzQCREp6jrxoX+XZV34vBLeYFymqU+NK4djW247/lcrQFwYVIJ\
            kISl4OCGCZajGNJWtVD61pOKhsFwrmKwmGrflGaZQ0kiIHoDNUmy9jlknCiIRmbrBzA\
            vUj5zLjfHTPGhgxuPQ5dhu0LplUVIKClSKGSpTp9m7tsuRfKsK6r6uoVI+N1+HDZ9ut\
            w591n3utpD4Vt3a07ZvA2pTax0L64tTwb8i+wfPcPfMoNBcil0/nRsfmaoKUM29j6dr\
            1sp0a0/MSMbZS5WWOQrTsHJafk3rdvnm8n47WFRCq7LQ2PmEp20Ed2LymBpxQeiUpLh\
            QtqUTz118suYpSX3lvmaoXHDVqilMeIb2S/1QZ5wu6aylcgPvznKslx+7levxOKwy/K\
            bRrmHBQKOfUhL0YEweo+hwYyMSsAHXXgM4N5QQWpW5ckmnGrTM0dVQgEor22A2h1KsF\
            A/rVeiWm3TP3FJc5HaotXjiKmcyWbxacKevIDOe+iYuVrNtN2UYCR+Hr6xwsfTz7/AY\
            v5zFDTh+qJ9I8ltchiqF4Tku3INR9tS6y0Pcun5XrP3l/u9E5IcqVRtlE7L6p/FlPff\
            zoeHLzbjnwap/dbz37k0rJl8x+6X4a3g8Ru2ZJGwtCsKQ4WyUyjHDRLfir1kUNGzsKh\
            2XomA9ElXPF1yOnZixKjPU41SGYSpHDJMrwzIeK6LmbmQklg/WImFTIasG2IEoWNAta\
            PgWraiGHfjkf9lPFMQKCaOqzGPdSuWiq290lK8f38qfjLuTdEIUMndu2jPHvccOM0wJ\
            nTexjmJ1VZUPCyVnnKHSD443/h8R7E8Ddi3vGq7mXf0bHKzczDm4+yEi4SlcQqJkDs9\
            bIXUPni+c0TlYZwEHrqLfqCr7R/KdpC5+aFTvDg6q5wdV5f/KhDNUdu2rkyZcsDeSeq\
            e20pvVz/Rq71NFij3B6nhmT7yWDF9lLmBajs2JmjJ5ekUOw4QLbgf9079BUpigQkFRu\
            wcrw7+UqDhekZtPF3HPsl9tQte34190HckpipXevsT43FpluLEBRxMEUbpqj0zARvAa\
            TifSBWZOP0CJgBiBEjpBBsSAFBRbLir7hrWdYuyYg9bFF4prXCFRqdEv7hXRyBavf5+\
            uqX0vWtcvhAyvXAi5aWmr1ahLm3C7L/4/n7JH4tJSg+i5oJCUwr/p1kv5Bwu+/ouTmo\
            2VV/eXPPQIjm9f8gffHon1EXxUMuca/bWJ2no/fYYLKIUzEmTVxZRzPzmVQltqW340w\
            HHE2bvlXQO8ehuOwdV+4RJ26iU9IrLIiEjHFtWMqOmvuPIOUH5oaHl7NWEl3hSR8ffN\
            rtXXckKnqMJUNlfupN0VV96o4HljfIIq/wYS1zxMf1XTnf5NXVvV+NGutgejHUhVQV/\
            7Ca9e91mj5qwB1sq7Q1d5falSvb4sQMK/7YDgWV1T5EldT7QzrKFS67CzA76weCwWJQ\
            Zk9YjIhGF1gygVUqGuypr+MLx298hIf8nA1StinJAZlwoSWQ==\",\"CgYTVO56Rj3n\
            99+yeEE6w16HDbaG7f5WZ7Dd2WxvDwmlvd5g2O9v0sEgJhgn3e630zxjinFV67Yh8b+\
            /G2w2B5vLFd7Yv4ZT5Io13HuhnMxjfxmKO71xKUjmb2lU12VsxD0FnsApLm50CY9eq5\
            67ei541rD/PNbFFnMzkeIJWttDIPm7yjH3e9oHK/VqkvZLqTch+ftrbN+nydLw7JcKr\
            2LxUw3yZqm01urjXO5/kxn5pdhbAPm57rZ6MfYA1foCnw9mnpoWr+z9qsK6/Ss3iG+o\
            bCXLFpLhOJeszFBHYtnQ1DPMDE65uaMLzxglil1rZTgLFWZINF5ricSttDOozdjpLaz\
            TKXcrBN6iQOVemcXz6u9tjJSZ9p778+Xl/wUAAP//2nHa20c1AAA=\"]"
        cookies: []
        headers:
          - name: date
            value: Wed, 06 Mar 2024 08:52:19 GMT
          - name: content-type
            value: application/json
          - name: transfer-encoding
            value: chunked
          - name: connection
            value: close
          - name: access-control-allow-credentials
            value: "true"
          - name: access-control-allow-origin
            value: ""
          - name: cache-control
            value: no-cache, max-age=0
          - name: content-encoding
            value: gzip
          - name: vary
            value: Accept-Encoding, Authorization, Cookie, Authorization, X-Requested-With,
              Cookie
          - name: x-content-type-options
            value: nosniff
          - name: x-frame-options
            value: DENY
          - name: x-xss-protection
            value: 1; mode=block
          - name: strict-transport-security
            value: max-age=31536000; includeSubDomains; preload
        headersSize: 1243
        httpVersion: HTTP/1.1
        redirectURL: ""
        status: 200
        statusText: OK
      startedDateTime: 2024-03-06T08:52:18.869Z
      time: 0
      timings:
        blocked: -1
        connect: -1
        dns: -1
        receive: 0
        send: 0
        ssl: -1
        wait: 0
    - _id: bc1e52317b4ea3bf902bd109bf28c0be
      _order: 0
      cache: {}
      request:
        bodySize: 699
        cookies: []
        headers:
          - _fromType: array
            name: authorization
            value: token
              REDACTED_b20717265e7ab1d132874d8ff0be053ab9c1dacccec8dce0bbba76888b6a0a69
          - _fromType: array
            name: content-type
            value: application/json; charset=utf-8
          - _fromType: array
            name: user-agent
            value: enterpriseClient / v1
          - _fromType: array
            name: accept
            value: "*/*"
          - _fromType: array
            name: content-length
            value: "699"
          - _fromType: array
            name: accept-encoding
            value: gzip,deflate
          - _fromType: array
            name: connection
            value: close
          - name: host
            value: demo.sourcegraph.com
        headersSize: 343
        httpVersion: HTTP/1.1
        method: POST
        postData:
          mimeType: application/json; charset=utf-8
          params: []
          textJSON:
            query: >-
              
              mutation LogEventMutation($event: String!, $userCookieID: String!, $url: String!, $source: EventSource!, $argument: String, $publicArgument: String, $client: String, $connectedSiteID: String, $hashedLicenseKey: String) {
                  logEvent(
              		event: $event
              		userCookieID: $userCookieID
              		url: $url
              		source: $source
              		argument: $argument
              		publicArgument: $publicArgument
              		client: $client
              		connectedSiteID: $connectedSiteID
              		hashedLicenseKey: $hashedLicenseKey
                  ) {
              		alwaysNil
              	}
              }
            variables:
              client: VSCODE_CODY_EXTENSION
              event: CodyVSCodeExtension:Auth:connected
              source: IDEEXTENSION
              url: ""
              userCookieID: ANONYMOUS_USER_COOKIE_ID
        queryString:
          - name: LogEventMutation
            value: null
        url: https://demo.sourcegraph.com/.api/graphql?LogEventMutation
      response:
        bodySize: 26
        content:
          mimeType: application/json
          size: 26
          text: "{\"data\":{\"logEvent\":null}}"
        cookies: []
        headers:
          - name: date
            value: Wed, 06 Mar 2024 08:51:32 GMT
          - name: content-type
            value: application/json
          - name: content-length
            value: "26"
          - name: connection
            value: close
          - name: access-control-allow-credentials
            value: "true"
          - name: access-control-allow-origin
            value: ""
          - name: cache-control
            value: no-cache, max-age=0
          - name: vary
            value: Accept-Encoding, Authorization, Cookie, Authorization, X-Requested-With,
              Cookie
          - name: x-content-type-options
            value: nosniff
          - name: x-frame-options
            value: DENY
          - name: x-xss-protection
            value: 1; mode=block
          - name: strict-transport-security
            value: max-age=31536000; includeSubDomains; preload
        headersSize: 1211
        httpVersion: HTTP/1.1
        redirectURL: ""
        status: 200
        statusText: OK
      startedDateTime: 2024-03-06T08:51:32.011Z
      time: 0
      timings:
        blocked: -1
        connect: -1
        dns: -1
        receive: 0
        send: 0
        ssl: -1
        wait: 0
    - _id: 7474b03da6aa2191b731300eeaa4a7bf
      _order: 0
      cache: {}
      request:
        bodySize: 353
        cookies: []
        headers:
          - _fromType: array
            name: content-type
            value: application/json; charset=utf-8
          - _fromType: array
            name: user-agent
            value: enterpriseClient / v1
          - _fromType: array
            name: x-sourcegraph-actor-anonymous-uid
            value: enterpriseClientabcde1234
          - _fromType: array
            name: accept
            value: "*/*"
          - _fromType: array
            name: content-length
            value: "353"
          - _fromType: array
            name: accept-encoding
            value: gzip,deflate
          - name: host
            value: demo.sourcegraph.com
        headersSize: 318
        httpVersion: HTTP/1.1
        method: POST
        postData:
          mimeType: application/json; charset=utf-8
          params: []
          textJSON:
            query: |
              
              mutation RecordTelemetryEvents($events: [TelemetryEventInput!]!) {
              	telemetry {
              		recordEvents(events: $events) {
              			alwaysNil
              		}
              	}
              }
            variables:
              events:
                - action: shown
                  feature: cody.signInNotification
                  parameters:
                    privateMetadata: {}
                    version: 0
                  source:
                    client: VSCode.Cody
                    clientVersion: 1.12.0
        queryString:
          - name: RecordTelemetryEvents
            value: null
        url: https://demo.sourcegraph.com/.api/graphql?RecordTelemetryEvents
      response:
        bodySize: 38
        content:
          mimeType: text/plain; charset=utf-8
          size: 38
          text: |
            Private mode requires authentication.
        cookies: []
        headers:
          - name: date
            value: Wed, 03 Apr 2024 19:24:52 GMT
          - name: content-type
            value: text/plain; charset=utf-8
          - name: content-length
            value: "38"
          - name: connection
            value: keep-alive
          - name: access-control-allow-credentials
            value: "true"
          - name: access-control-allow-origin
            value: ""
          - name: cache-control
            value: no-cache, max-age=0
          - name: vary
            value: Accept-Encoding, Authorization, Cookie, Authorization, X-Requested-With
          - name: x-content-type-options
            value: nosniff
          - name: x-frame-options
            value: DENY
          - name: x-xss-protection
            value: 1; mode=block
          - name: strict-transport-security
            value: max-age=31536000; includeSubDomains; preload
        headersSize: 1217
        httpVersion: HTTP/1.1
        redirectURL: ""
        status: 401
        statusText: Unauthorized
      startedDateTime: 2024-04-03T19:24:52.764Z
      time: 0
      timings:
        blocked: -1
        connect: -1
        dns: -1
        receive: 0
        send: 0
        ssl: -1
        wait: 0
    - _id: 86daaf69f07dc066572cca8728e1cda9
      _order: 0
      cache: {}
      request:
        bodySize: 347
        cookies: []
        headers:
          - _fromType: array
            name: content-type
            value: application/json; charset=utf-8
          - _fromType: array
            name: user-agent
            value: enterpriseClient / v1
          - _fromType: array
            name: x-sourcegraph-actor-anonymous-uid
            value: enterpriseClientabcde1234
          - _fromType: array
            name: accept
            value: "*/*"
          - _fromType: array
            name: content-length
            value: "347"
          - _fromType: array
            name: accept-encoding
            value: gzip,deflate
          - name: host
            value: demo.sourcegraph.com
        headersSize: 318
        httpVersion: HTTP/1.1
        method: POST
        postData:
          mimeType: application/json; charset=utf-8
          params: []
          textJSON:
            query: |
              
              mutation RecordTelemetryEvents($events: [TelemetryEventInput!]!) {
              	telemetry {
              		recordEvents(events: $events) {
              			alwaysNil
              		}
              	}
              }
            variables:
              events:
                - action: hasFile
                  feature: cody.codyIgnore
                  parameters:
                    privateMetadata: {}
                    version: 0
                  source:
                    client: VSCode.Cody
                    clientVersion: 1.12.0
        queryString:
          - name: RecordTelemetryEvents
            value: null
        url: https://demo.sourcegraph.com/.api/graphql?RecordTelemetryEvents
      response:
        bodySize: 38
        content:
          mimeType: text/plain; charset=utf-8
          size: 38
          text: |
            Private mode requires authentication.
        cookies: []
        headers:
          - name: date
            value: Wed, 03 Apr 2024 19:24:52 GMT
          - name: content-type
            value: text/plain; charset=utf-8
          - name: content-length
            value: "38"
          - name: connection
            value: keep-alive
          - name: access-control-allow-credentials
            value: "true"
          - name: access-control-allow-origin
            value: ""
          - name: cache-control
            value: no-cache, max-age=0
          - name: vary
            value: Accept-Encoding, Authorization, Cookie, Authorization, X-Requested-With
          - name: x-content-type-options
            value: nosniff
          - name: x-frame-options
            value: DENY
          - name: x-xss-protection
            value: 1; mode=block
          - name: strict-transport-security
            value: max-age=31536000; includeSubDomains; preload
        headersSize: 1217
        httpVersion: HTTP/1.1
        redirectURL: ""
        status: 401
        statusText: Unauthorized
      startedDateTime: 2024-04-03T19:24:52.807Z
      time: 0
      timings:
        blocked: -1
        connect: -1
        dns: -1
        receive: 0
        send: 0
        ssl: -1
        wait: 0
    - _id: ca2edc2c9e68428072c676d34a9727ca
      _order: 0
      cache: {}
      request:
        bodySize: 343
        cookies: []
        headers:
          - _fromType: array
            name: authorization
            value: token
              REDACTED_b20717265e7ab1d132874d8ff0be053ab9c1dacccec8dce0bbba76888b6a0a69
          - _fromType: array
            name: content-type
            value: application/json; charset=utf-8
          - _fromType: array
            name: user-agent
            value: enterpriseClient / v1
          - _fromType: array
            name: x-sourcegraph-actor-anonymous-uid
            value: enterpriseClientabcde1234
          - _fromType: array
            name: accept
            value: "*/*"
          - _fromType: array
            name: content-length
            value: "343"
          - _fromType: array
            name: accept-encoding
            value: gzip,deflate
          - name: host
            value: demo.sourcegraph.com
        headersSize: 391
        httpVersion: HTTP/1.1
        method: POST
        postData:
          mimeType: application/json; charset=utf-8
          params: []
          textJSON:
            query: |
              
              mutation RecordTelemetryEvents($events: [TelemetryEventInput!]!) {
              	telemetry {
              		recordEvents(events: $events) {
              			alwaysNil
              		}
              	}
              }
            variables:
              events:
                - action: connected
                  feature: cody.auth
                  parameters:
                    privateMetadata: {}
                    version: 0
                  source:
                    client: VSCode.Cody
                    clientVersion: 1.12.0
        queryString:
          - name: RecordTelemetryEvents
            value: null
        url: https://demo.sourcegraph.com/.api/graphql?RecordTelemetryEvents
      response:
        bodySize: 112
        content:
          encoding: base64
          mimeType: application/json
          size: 112
          text: "[\"H4sIAAAAAAAAA6pWSkksSVSyqlYqSc1JzU0tKaoEcYpSk/OLUlzLUvNKikH8xJzyxMpiv\
            8wcJau80pyc2traWgAAAAD//wMAhHZ9ajoAAAA=\"]"
          textDecoded:
            data:
              telemetry:
                recordEvents:
                  alwaysNil: null
        cookies: []
        headers:
          - name: date
            value: Wed, 03 Apr 2024 19:24:53 GMT
          - name: content-type
            value: application/json
          - name: transfer-encoding
            value: chunked
          - name: connection
            value: keep-alive
          - name: access-control-allow-credentials
            value: "true"
          - name: access-control-allow-origin
            value: ""
          - name: cache-control
            value: no-cache, max-age=0
          - name: vary
            value: Accept-Encoding, Authorization, Cookie, Authorization, X-Requested-With,
              Cookie
          - name: x-content-type-options
            value: nosniff
          - name: x-frame-options
            value: DENY
          - name: x-xss-protection
            value: 1; mode=block
          - name: strict-transport-security
            value: max-age=31536000; includeSubDomains; preload
          - name: content-encoding
            value: gzip
        headersSize: 1248
        httpVersion: HTTP/1.1
        redirectURL: ""
        status: 200
        statusText: OK
      startedDateTime: 2024-04-03T19:24:52.850Z
      time: 0
      timings:
        blocked: -1
        connect: -1
        dns: -1
        receive: 0
        send: 0
        ssl: -1
        wait: 0
    - _id: 6c01dc2bc6c99e02d09ca423b234b141
      _order: 0
      cache: {}
      request:
        bodySize: 352
        cookies: []
        headers:
          - _fromType: array
            name: authorization
            value: token
              REDACTED_b20717265e7ab1d132874d8ff0be053ab9c1dacccec8dce0bbba76888b6a0a69
          - _fromType: array
            name: content-type
            value: application/json; charset=utf-8
          - _fromType: array
            name: user-agent
            value: enterpriseClient / v1
          - _fromType: array
            name: x-sourcegraph-actor-anonymous-uid
            value: enterpriseClientabcde1234
          - _fromType: array
            name: accept
            value: "*/*"
          - _fromType: array
            name: content-length
            value: "352"
          - _fromType: array
            name: accept-encoding
            value: gzip,deflate
          - name: host
            value: demo.sourcegraph.com
        headersSize: 391
        httpVersion: HTTP/1.1
        method: POST
        postData:
          mimeType: application/json; charset=utf-8
          params: []
          textJSON:
            query: |
              
              mutation RecordTelemetryEvents($events: [TelemetryEventInput!]!) {
              	telemetry {
              		recordEvents(events: $events) {
              			alwaysNil
              		}
              	}
              }
            variables:
              events:
                - action: submitted
                  feature: cody.chat-question
                  parameters:
                    privateMetadata: {}
                    version: 0
                  source:
                    client: VSCode.Cody
                    clientVersion: 1.12.0
        queryString:
          - name: RecordTelemetryEvents
            value: null
        url: https://demo.sourcegraph.com/.api/graphql?RecordTelemetryEvents
      response:
        bodySize: 112
        content:
          encoding: base64
          mimeType: application/json
          size: 112
          text: "[\"H4sIAAAAAAAAA6pWSkksSVSyqlYqSc1JzU0tKaoEcYpSk/OLUlzLUvNKikH8xJzyxMpiv\
            8wcJau80pyc2traWgAAAAD//wMAhHZ9ajoAAAA=\"]"
          textDecoded:
            data:
              telemetry:
                recordEvents:
                  alwaysNil: null
        cookies: []
        headers:
          - name: date
            value: Wed, 03 Apr 2024 19:24:53 GMT
          - name: content-type
            value: application/json
          - name: transfer-encoding
            value: chunked
          - name: connection
            value: keep-alive
          - name: access-control-allow-credentials
            value: "true"
          - name: access-control-allow-origin
            value: ""
          - name: cache-control
            value: no-cache, max-age=0
          - name: vary
            value: Accept-Encoding, Authorization, Cookie, Authorization, X-Requested-With,
              Cookie
          - name: x-content-type-options
            value: nosniff
          - name: x-frame-options
            value: DENY
          - name: x-xss-protection
            value: 1; mode=block
          - name: strict-transport-security
            value: max-age=31536000; includeSubDomains; preload
          - name: content-encoding
            value: gzip
        headersSize: 1248
        httpVersion: HTTP/1.1
        redirectURL: ""
        status: 200
        statusText: OK
      startedDateTime: 2024-04-03T19:24:52.875Z
      time: 0
      timings:
        blocked: -1
        connect: -1
        dns: -1
        receive: 0
        send: 0
        ssl: -1
        wait: 0
    - _id: 6b70a5039ea33d1d6f157c8d94d32e83
      _order: 0
      cache: {}
      request:
        bodySize: 351
        cookies: []
        headers:
          - _fromType: array
            name: authorization
            value: token
              REDACTED_b20717265e7ab1d132874d8ff0be053ab9c1dacccec8dce0bbba76888b6a0a69
          - _fromType: array
            name: content-type
            value: application/json; charset=utf-8
          - _fromType: array
            name: user-agent
            value: enterpriseClient / v1
          - _fromType: array
            name: x-sourcegraph-actor-anonymous-uid
            value: enterpriseClientabcde1234
          - _fromType: array
            name: accept
            value: "*/*"
          - _fromType: array
            name: content-length
            value: "351"
          - _fromType: array
            name: accept-encoding
            value: gzip,deflate
          - name: host
            value: demo.sourcegraph.com
        headersSize: 391
        httpVersion: HTTP/1.1
        method: POST
        postData:
          mimeType: application/json; charset=utf-8
          params: []
          textJSON:
            query: |
              
              mutation RecordTelemetryEvents($events: [TelemetryEventInput!]!) {
              	telemetry {
              		recordEvents(events: $events) {
              			alwaysNil
              		}
              	}
              }
            variables:
              events:
                - action: executed
                  feature: cody.chat-question
                  parameters:
                    privateMetadata: {}
                    version: 0
                  source:
                    client: VSCode.Cody
                    clientVersion: 1.12.0
        queryString:
          - name: RecordTelemetryEvents
            value: null
        url: https://demo.sourcegraph.com/.api/graphql?RecordTelemetryEvents
      response:
        bodySize: 112
        content:
          encoding: base64
          mimeType: application/json
          size: 112
          text: "[\"H4sIAAAAAAAAA6pWSkksSVSyqlYqSc1JzU0tKaoEcYpSk/OLUlzLUvNKikH8xJzyxMpiv\
            8wcJau80pyc2traWgAAAAD//wMAhHZ9ajoAAAA=\"]"
          textDecoded:
            data:
              telemetry:
                recordEvents:
                  alwaysNil: null
        cookies: []
        headers:
          - name: date
            value: Wed, 03 Apr 2024 19:24:53 GMT
          - name: content-type
            value: application/json
          - name: transfer-encoding
            value: chunked
          - name: connection
            value: keep-alive
          - name: access-control-allow-credentials
            value: "true"
          - name: access-control-allow-origin
            value: ""
          - name: cache-control
            value: no-cache, max-age=0
          - name: vary
            value: Accept-Encoding, Authorization, Cookie, Authorization, X-Requested-With,
              Cookie
          - name: x-content-type-options
            value: nosniff
          - name: x-frame-options
            value: DENY
          - name: x-xss-protection
            value: 1; mode=block
          - name: strict-transport-security
            value: max-age=31536000; includeSubDomains; preload
          - name: content-encoding
            value: gzip
        headersSize: 1248
        httpVersion: HTTP/1.1
        redirectURL: ""
        status: 200
        statusText: OK
      startedDateTime: 2024-04-03T19:24:52.894Z
      time: 0
      timings:
        blocked: -1
        connect: -1
        dns: -1
        receive: 0
        send: 0
        ssl: -1
        wait: 0
    - _id: e9ef49eafb835c8e063e828bdcef50b7
      _order: 0
      cache: {}
      request:
        bodySize: 349
        cookies: []
        headers:
          - _fromType: array
            name: authorization
            value: token
              REDACTED_b20717265e7ab1d132874d8ff0be053ab9c1dacccec8dce0bbba76888b6a0a69
          - _fromType: array
            name: content-type
            value: application/json; charset=utf-8
          - _fromType: array
            name: user-agent
            value: enterpriseClient / v1
          - _fromType: array
            name: x-sourcegraph-actor-anonymous-uid
            value: enterpriseClientabcde1234
          - _fromType: array
            name: accept
            value: "*/*"
          - _fromType: array
            name: content-length
            value: "349"
          - _fromType: array
            name: accept-encoding
            value: gzip,deflate
          - name: host
            value: demo.sourcegraph.com
        headersSize: 391
        httpVersion: HTTP/1.1
        method: POST
        postData:
          mimeType: application/json; charset=utf-8
          params: []
          textJSON:
            query: |
              
              mutation RecordTelemetryEvents($events: [TelemetryEventInput!]!) {
              	telemetry {
              		recordEvents(events: $events) {
              			alwaysNil
              		}
              	}
              }
            variables:
              events:
                - action: executed
                  feature: cody.command.doc
                  parameters:
                    privateMetadata: {}
                    version: 0
                  source:
                    client: VSCode.Cody
                    clientVersion: 1.12.0
        queryString:
          - name: RecordTelemetryEvents
            value: null
        url: https://demo.sourcegraph.com/.api/graphql?RecordTelemetryEvents
      response:
        bodySize: 112
        content:
          encoding: base64
          mimeType: application/json
          size: 112
          text: "[\"H4sIAAAAAAAAA6pWSkksSVSyqlYqSc1JzU0tKaoEcYpSk/OLUlzLUvNKikH8xJzyxMpiv\
            8wcJau80pyc2traWgAAAAD//wMAhHZ9ajoAAAA=\"]"
          textDecoded:
            data:
              telemetry:
                recordEvents:
                  alwaysNil: null
        cookies: []
        headers:
          - name: date
            value: Wed, 03 Apr 2024 19:24:53 GMT
          - name: content-type
            value: application/json
          - name: transfer-encoding
            value: chunked
          - name: connection
            value: keep-alive
          - name: access-control-allow-credentials
            value: "true"
          - name: access-control-allow-origin
            value: ""
          - name: cache-control
            value: no-cache, max-age=0
          - name: vary
            value: Accept-Encoding, Authorization, Cookie, Authorization, X-Requested-With,
              Cookie
          - name: x-content-type-options
            value: nosniff
          - name: x-frame-options
            value: DENY
          - name: x-xss-protection
            value: 1; mode=block
          - name: strict-transport-security
            value: max-age=31536000; includeSubDomains; preload
          - name: content-encoding
            value: gzip
        headersSize: 1248
        httpVersion: HTTP/1.1
        redirectURL: ""
        status: 200
        statusText: OK
      startedDateTime: 2024-04-03T19:24:53.064Z
      time: 0
      timings:
        blocked: -1
        connect: -1
        dns: -1
        receive: 0
        send: 0
        ssl: -1
        wait: 0
    - _id: b606d29f1f30763ba3d61a505418ce96
      _order: 0
      cache: {}
      request:
        bodySize: 351
        cookies: []
        headers:
          - _fromType: array
            name: authorization
            value: token
              REDACTED_b20717265e7ab1d132874d8ff0be053ab9c1dacccec8dce0bbba76888b6a0a69
          - _fromType: array
            name: content-type
            value: application/json; charset=utf-8
          - _fromType: array
            name: user-agent
            value: enterpriseClient / v1
          - _fromType: array
            name: x-sourcegraph-actor-anonymous-uid
            value: enterpriseClientabcde1234
          - _fromType: array
            name: accept
            value: "*/*"
          - _fromType: array
            name: content-length
            value: "351"
          - _fromType: array
            name: accept-encoding
            value: gzip,deflate
          - name: host
            value: demo.sourcegraph.com
        headersSize: 391
        httpVersion: HTTP/1.1
        method: POST
        postData:
          mimeType: application/json; charset=utf-8
          params: []
          textJSON:
            query: |
              
              mutation RecordTelemetryEvents($events: [TelemetryEventInput!]!) {
              	telemetry {
              		recordEvents(events: $events) {
              			alwaysNil
              		}
              	}
              }
            variables:
              events:
                - action: hasCode
                  feature: cody.fixup.response
                  parameters:
                    privateMetadata: {}
                    version: 0
                  source:
                    client: VSCode.Cody
                    clientVersion: 1.12.0
        queryString:
          - name: RecordTelemetryEvents
            value: null
        url: https://demo.sourcegraph.com/.api/graphql?RecordTelemetryEvents
      response:
        bodySize: 112
        content:
          encoding: base64
          mimeType: application/json
          size: 112
          text: "[\"H4sIAAAAAAAAA6pWSkksSVSyqlYqSc1JzU0tKaoEcYpSk/OLUlzLUvNKikH8xJzyxMpiv\
            8wcJau80pyc2traWgAAAAD//wMAhHZ9ajoAAAA=\"]"
          textDecoded:
            data:
              telemetry:
                recordEvents:
                  alwaysNil: null
        cookies: []
        headers:
          - name: date
            value: Wed, 03 Apr 2024 19:24:53 GMT
          - name: content-type
            value: application/json
          - name: transfer-encoding
            value: chunked
          - name: connection
            value: keep-alive
          - name: access-control-allow-credentials
            value: "true"
          - name: access-control-allow-origin
            value: ""
          - name: cache-control
            value: no-cache, max-age=0
          - name: vary
            value: Accept-Encoding, Authorization, Cookie, Authorization, X-Requested-With,
              Cookie
          - name: x-content-type-options
            value: nosniff
          - name: x-frame-options
            value: DENY
          - name: x-xss-protection
            value: 1; mode=block
          - name: strict-transport-security
            value: max-age=31536000; includeSubDomains; preload
          - name: content-encoding
            value: gzip
        headersSize: 1248
        httpVersion: HTTP/1.1
        redirectURL: ""
        status: 200
        statusText: OK
      startedDateTime: 2024-04-03T19:24:53.072Z
      time: 0
      timings:
        blocked: -1
        connect: -1
        dns: -1
        receive: 0
        send: 0
        ssl: -1
        wait: 0
    - _id: 719ae6b07479742a25a075d567707349
      _order: 0
      cache: {}
      request:
        bodySize: 350
        cookies: []
        headers:
          - _fromType: array
            name: authorization
            value: token
              REDACTED_b20717265e7ab1d132874d8ff0be053ab9c1dacccec8dce0bbba76888b6a0a69
          - _fromType: array
            name: content-type
            value: application/json; charset=utf-8
          - _fromType: array
            name: user-agent
            value: enterpriseClient / v1
          - _fromType: array
            name: x-sourcegraph-actor-anonymous-uid
            value: enterpriseClientabcde1234
          - _fromType: array
            name: accept
            value: "*/*"
          - _fromType: array
            name: content-length
            value: "350"
          - _fromType: array
            name: accept-encoding
            value: gzip,deflate
          - name: host
            value: demo.sourcegraph.com
        headersSize: 391
        httpVersion: HTTP/1.1
        method: POST
        postData:
          mimeType: application/json; charset=utf-8
          params: []
          textJSON:
            query: |
              
              mutation RecordTelemetryEvents($events: [TelemetryEventInput!]!) {
              	telemetry {
              		recordEvents(events: $events) {
              			alwaysNil
              		}
              	}
              }
            variables:
              events:
                - action: succeeded
                  feature: cody.fixup.apply
                  parameters:
                    privateMetadata: {}
                    version: 0
                  source:
                    client: VSCode.Cody
                    clientVersion: 1.12.0
        queryString:
          - name: RecordTelemetryEvents
            value: null
        url: https://demo.sourcegraph.com/.api/graphql?RecordTelemetryEvents
      response:
        bodySize: 112
        content:
          encoding: base64
          mimeType: application/json
          size: 112
          text: "[\"H4sIAAAAAAAAA6pWSkksSVSyqlYqSc1JzU0tKaoEcYpSk/OLUlzLUvNKikH8xJzyxMpiv\
            8wcJau80pyc2traWgAAAAD//wMAhHZ9ajoAAAA=\"]"
          textDecoded:
            data:
              telemetry:
                recordEvents:
                  alwaysNil: null
        cookies: []
        headers:
          - name: date
            value: Wed, 03 Apr 2024 19:24:53 GMT
          - name: content-type
            value: application/json
          - name: transfer-encoding
            value: chunked
          - name: connection
            value: keep-alive
          - name: access-control-allow-credentials
            value: "true"
          - name: access-control-allow-origin
            value: ""
          - name: cache-control
            value: no-cache, max-age=0
          - name: vary
            value: Accept-Encoding, Authorization, Cookie, Authorization, X-Requested-With,
              Cookie
          - name: x-content-type-options
            value: nosniff
          - name: x-frame-options
            value: DENY
          - name: x-xss-protection
            value: 1; mode=block
          - name: strict-transport-security
            value: max-age=31536000; includeSubDomains; preload
          - name: content-encoding
            value: gzip
        headersSize: 1248
        httpVersion: HTTP/1.1
        redirectURL: ""
        status: 200
        statusText: OK
      startedDateTime: 2024-04-03T19:24:53.076Z
      time: 0
      timings:
        blocked: -1
        connect: -1
        dns: -1
        receive: 0
        send: 0
        ssl: -1
        wait: 0
    - _id: b38540ce2256c839f6ea9b4ee26f34fd
      _order: 0
      cache: {}
      request:
        bodySize: 253
        cookies: []
        headers:
          - _fromType: array
            name: authorization
            value: token
              REDACTED_b20717265e7ab1d132874d8ff0be053ab9c1dacccec8dce0bbba76888b6a0a69
          - _fromType: array
            name: content-type
            value: application/json; charset=utf-8
          - _fromType: array
            name: user-agent
            value: enterpriseClient / v1
          - _fromType: array
            name: accept
            value: "*/*"
          - _fromType: array
            name: content-length
            value: "253"
          - _fromType: array
            name: accept-encoding
            value: gzip,deflate
          - _fromType: array
            name: connection
            value: close
          - name: host
            value: demo.sourcegraph.com
        headersSize: 339
        httpVersion: HTTP/1.1
        method: POST
        postData:
          mimeType: application/json; charset=utf-8
          params: []
          textJSON:
            query: |
              
              query Repositories($names: [String!]!, $first: Int!) {
                  repositories(names: $names, first: $first) {
                    nodes {
                      name
                      id
                    }
                  }
                }
            variables:
              first: 1
              names:
                - github.com/sourcegraph/sourcegraph
        queryString:
          - name: Repositories
            value: null
        url: https://demo.sourcegraph.com/.api/graphql?Repositories
      response:
        bodySize: 171
        content:
          encoding: base64
          mimeType: application/json
          size: 171
          text: "[\"H4sIAAAAAAAAA6pWSkksSVSyqlYqSi3IL84syS/KTC0G8fPyU0CM6GqlvMTcVCUrpfTMk\
            ozSJL3k/Fz94vzSouTU9KLEggxktpKOUmaKkpVSaG5YeZKx\",\"X0GKu2Vlakh+lW+\
            Io61SbWxtbS0AAAD//wMAsuY8XG8AAAA=\"]"
        cookies: []
        headers:
          - name: date
            value: Wed, 06 Mar 2024 08:51:38 GMT
          - name: content-type
            value: application/json
          - name: transfer-encoding
            value: chunked
          - name: connection
            value: close
          - name: access-control-allow-credentials
            value: "true"
          - name: access-control-allow-origin
            value: ""
          - name: cache-control
            value: no-cache, max-age=0
          - name: vary
            value: Accept-Encoding, Authorization, Cookie, Authorization, X-Requested-With,
              Cookie
          - name: x-content-type-options
            value: nosniff
          - name: x-frame-options
            value: DENY
          - name: x-xss-protection
            value: 1; mode=block
          - name: strict-transport-security
            value: max-age=31536000; includeSubDomains; preload
          - name: content-encoding
            value: gzip
        headersSize: 1243
        httpVersion: HTTP/1.1
        redirectURL: ""
        status: 200
        statusText: OK
      startedDateTime: 2024-03-06T08:51:38.322Z
      time: 0
      timings:
        blocked: -1
        connect: -1
        dns: -1
        receive: 0
        send: 0
        ssl: -1
        wait: 0
    - _id: 8a4fcf5512b8780f15216e2901ff27fe
      _order: 0
      cache: {}
      request:
        bodySize: 300
        cookies: []
        headers:
          - _fromType: array
            name: authorization
            value: token
              REDACTED_b20717265e7ab1d132874d8ff0be053ab9c1dacccec8dce0bbba76888b6a0a69
          - _fromType: array
            name: content-type
            value: application/json; charset=utf-8
          - _fromType: array
            name: user-agent
            value: enterpriseClient / v1
          - _fromType: array
            name: x-sourcegraph-actor-anonymous-uid
            value: enterpriseClientabcde1234
          - _fromType: array
            name: accept
            value: "*/*"
          - _fromType: array
            name: content-length
            value: "300"
          - _fromType: array
            name: accept-encoding
            value: gzip,deflate
          - name: host
            value: demo.sourcegraph.com
        headersSize: 382
        httpVersion: HTTP/1.1
        method: POST
        postData:
          mimeType: application/json; charset=utf-8
          params: []
          textJSON:
            query: |
              
              query Repositories($first: Int!, $after: String) {
                  repositories(first: $first, after: $after) {
                      nodes {
                          id
                          name
                          url
                      }
                      pageInfo {
                          endCursor
                      }
                  }
              }
            variables:
              after: null
              first: 10000
        queryString:
          - name: Repositories
            value: null
        url: https://demo.sourcegraph.com/.api/graphql?Repositories
      response:
        bodySize: 21511
        content:
          encoding: base64
          mimeType: application/json
          size: 21511
          text: "[\"H4sIAAAAAAAA/6y9XZMbt/E3+l10HXitlfQ8Tqr+F67Ij49yIjmK7eQ4p06pQAw4g+UMM\
            AIw5HJT+e6n5oXkDAn8uofOhaW19tcvg5dGo9Fo/PtVIaN89ad/v/K6dcFE540O/f9b\
            V/Q//L//fmWKV3969Wvzj8Pmzae2+PGPR/2LO358Kd/+9Pl//ufVH15Z2ehXf3q1MXH\
            TqZ2O3zhfPgTXeaVLL9tKbGRUlVCVtKUOD4v/E1GHKHrZr/7wqvP1qz+9evi9jP7zh7\
            zO7z5+f4/OOqpivYIDFdamvEeb0rdKlDLqgzyu12pBjbW7q3+fgrO+VY/rNTtTIq3e/\
            nRXDzbS7wp3sGG9WhdSqNenwz16Ba+Eqs16rU6EuAfv0ylslCh048TrO/SaEUPdPt3T\
            j8M0N7b8Hf2ZYJHT8+WnXz4+LvUsTay6zTfKNQ+v//jHx2/fvX7zUDzNpmEOkJPx/Ol\
            JvfmYkyEL2VTS1PrhZyG9l2lBtygs7TMpLXS+rbtASDuh8u33fvdmaeNmfL4vjto+yP\
            5PcdCbpKxrTFbSp18+v/2UkyR3Ozn8IaoY2/RHLSGo/R5/yrZfvZfeHVy9fX4oVe26Q\
            hgXhS5KLaK2wflt7Q5p+TxS9P1vlrN9ztyWXS396e+0AlcYJOl1vgVsMJtan/7OSFpi\
            wOz77eVTVlIrVaUfCt+ZIi1mDsh/zZN6yY7QicW2NnaHZIwAKCNrRSYWO7ndSSRjBAA\
            Zv72mZNSuLI0tRe3Kt0+PSNgVEtjx3bd5azLyap1Bovpf497JjuqRQWilh70zAuDMAa\
            PM1bUbVpGv9fR//bKrbcyIzONRKx7yGhxC/58IxU74bpNZAK5B0P5nZW0e9d7VXTTOz\
            n9OisxhoeX8lOvLTdX52h0eGqkqY7UIlfRp65FG5tv2ffk2LdHU9Z9lW0v7IOvWWP0U\
            xPhDWmwejmS/JmUPY1RIk18a8mgk+Q0lWUm/cVbIthXjj5TwWwIgf3eg5FsZzV5vjU6\
            vR2kk+uJ3pEQdt/VRqCbt16SRQKIi2zhUrm17QyrbtNuRw+at1UuZtxUbF93wx5u0sM\
            uvMf/cOnJmoFxudi4Q2bb79P6H/Kq76Uxd7EzUD7LM2dlrDLKteX/3iosIUaqd2H2XG\
            R9ZNPrOZ7b0fl/CkzwiYR9mdxQzXsZvjlEL5azVKjpPCr8lAF/+/evsyj1jaXdStFLt\
            tBemkaUmdbglQDocWTpYF2W/eA0Nm7NHAI80eMvpCR/NVqoYhH6WTZvxmxEeafDMaYN\
            DEOPYOphYiUNloq5NICdfjgzp846pj3KFbk2r636ZP/9KqC5E1wipxh44tmRrreKFbR\
            Y9lzcyVMxuXEBRiz3+RI+hgVkrvaxrXa9R4IYG2dJ32T32nOvLCg1eOJI/vf/+27zve\
            OFmbD8jKZkTCrY4Y3Xa1E7tRIi65X7sLQGOPDF0cM/935TgCYXHNqN9+5827nma89nt\
            CKZA7Q72Jkuew/QdmTY6eqOohSNHhbR54Yy5K75ByZpcQjJEeCVjjIYL27p2B12Itu5\
            KY4OonNtxRymPCZ6rq3Ttl/TVus2J0Lg+ZGNVKbZD5O0whIunASLablObUK3oU8gEj7\
            dVurqm6ayJR6EqGYclTrht750VnSKNIJcNatsjw7e5CCp0W7uj2HQxOss2HjlS2Oer2\
            nErQ6yl1cOpBVulJRX2v1Zo8830a8PWZEYBvfFVbdJWcuONktF5Ueg9u1Wu6fAau0aj\
            oJXXUQRpoxSP377+X2ydbimxh7PG5gdTaJWJqCM8HC8cbw==\",\"b8axtL2NnpzbFZ\
            os6eAelquR8Dr6ozjoTb9WcHS5ooDWhtsz/c48dkFs5HB6UumG3Fbm6VBPHbjrnIheK\
            lbfTEgcUaB7Q8n2uJFeCmOHLU9QXmsbKketC4AQ+m2MEaIq6ckAxwTCcQXabiyO1LMI\
            aJ0Yo21Y6LfON2M0oJadVdUUF5rWqrAvSUVYTLBvyGgRV+hpxnV23AJTiiUo8L6eng2\
            ZffjoYTL0ydPCecpqn6aV5OwYQSDy9vGF4W8qZ1XnvbbqKErvuvZshpl+MIMBXGHyEd\
            65iML0I1LWtDJnJNrPcnbwytkojdU+CGcZkdhbPJ7TrO+O2sZtV58WJbF1/jLeGApBc\
            jB2dpz1pJDRqSZMw14cnC+Ecp2l45aIEkcw6RFd6Fbbot/KrhzJgBD7jnRPTpsG5ezW\
            +EasDtfQ9KAvP79mWMPCBOU6HyZng9LnCg1XBMZ6XLghir5xLoboJbtZcmR4p0jP/RP\
            jZWyEqc0VEYxOcMbODdsuVs6bl3GRZq1XPB5QU8ZaMklZ1XesGcaxRSO72aaPJ39OAO\
            MhHMszsezaVkdNG8FrOPa02W3Qb6dkLRjh5wQB9KoYa9aJZaiEtvvRYlFuZ5oGa8LqD\
            WrJHiBwL8GxFUcrG6PGyTVu2Ei5KRK8p2F878R07aqXI0OZlC8Mu6WVF0FJK7wOXR3D\
            Wh+bpseWle45rcKwn4gyUAGCBRTHeBktU8sQjRLKTHur3i2TB2rUZMngfuN36CPO264\
            7NZsxgLb19+ioyVkOSWH8jWFzk8y1ehSNVPfodSKFUYd72iu8maKP4+HJ6ka7ocfRKN\
            pe3UqY2DfSylL7O9VMMsERi3taMzS/szlvGOCIOV/HkX/XFpLeh6VpoB/C2DnreiMqL\
            etYqUqrnWgzadGYAq//jJnZuCdD9ssIgntOzhePa+Z5ESXF3uBRTjDH99TPrfNx8ih4\
            K3+SBJ/L06Nwq3WxkYpaT88wmC3HsCLb2h1EdEPCTFDetOOxYeOoIQcIcWSRoZMfIi+\
            kBicY3nfQbV5WqiJkDRC4K2asKeM/Cq9rLQM1uq7AOCZKz7CJ3SmQ5V2UZAAsTYN3uY\
            xWcGJjbOPIMT4DYovKk8mM+i2g0K4x9hSlq6UtxaqNfZoGzylOCwxcV6nAyGz6kL8Tt\
            mhS5pnmHIk9S8aI97Ko9cq2T9LgUcBo+/EOidDPbe086VTcwHH0lNUSPUN2PsItHvXF\
            W5YGrmvXBGwTBDgmSY/CSnu361bGJDNEcDYyRkSa7fj/Lb36k+Rwh83or8qUFWO6nmH\
            4rJ+2k5Vr9MbrA9tKJwjwKRljfJxY0gfOCyi0U4w1wshmCN1xhuMSi3Nf6FE4JN2PLU\
            gapSUW2gNGWxvbdnGNPUgQ4KxFRrvbqH3ratoPmiNxb9Nt3v8RnDLkUewMCFt7lUzxR\
            O2sllgco6DtSC1tEZQk8/ovOJxRTH9rbbZaHVWtqd3DDIjPDRhfabbPM2M8bghrU1ZR\
            WFeQ305QY9+XnmuAf1tlrrJxifGaTM9BwJ6RVEpR41Xwd7XcQW8YUW8GAzzeGTq6knL\
            nBgi6YcaR08jeClpplf7SK07ZkVs8zgOjZ3Yj99oyl4slFuxfWPlEjSm9zN+eTuCgRI\
            ZP0DjrvG4d93Ov4TgeR/d2b3iewrq9U5oGa0K3xMR1lQqMfv+Nc0dmyW64qijLdTqci\
            XD8hh79zopCN5IMil1weO1eIVFs6GjVFRh7pnSvX9hF3bQMFy1BgPOyaR3ast9mEXIn\
            EM6+YMhip11w8y2eOVJPR9ZBVbpJlyzJo/G5Pz2+Wlcfy9pFodxYZGoj1Y6O+mbJ8K1\
            LRg==\",\"a1wzrmWzKchWyVDhHRJHm4P2odI19/plggDeKme0yN+8Pkjf/P39z39zI\
            ZaePJZJEOAcA0Y7HGPVT+41K1GaBmtCr4kT134a2P06Ta5oQGZIybk35qWpqa4YMXiO\
            0t88cDk15MobyZgWZ6lyNbtLpXW3pBljdHC9VlzLvMXDUzzGTPVuR61UAwSe4zP8Qh9\
            ardhBums0PqGn/bGR31NnTeS2dIICe6T0utVvLdfZoxQFHv+Mtuh5+g3fFCUI4KhjrO\
            BBbrX/4nVBpgnMkfgsgR6Do/sRYrZuTRKJo4WMbx0uTykZzgOJ/OYEBT6pZnx7v74fn\
            C9I4RcgnvO0bQmm1125PXvepyiwP0SP9zDeHSZv9V5w+FYxQ2I95BnVMlTDxWp675Wi\
            wFowenzgybuFucTiVY0x4hu30+MgpuTOkGjPzRptThlhbKGfhVZ+bc4rRY2zKFna7cp\
            OenIknHG4PRi9EKUtZO36fdf548jTmhwVypJiWcEoPZ0Vd0Jh75PR2lEOyXWXsgGNtt\
            ylnyDGtRsY83K4X7whL+FecNgCsto+dkF87XTH+fYzFNczYHxpt2lc0dWacyPiCozuE\
            HIyq0/BHGq5u+BwjhY95qL2jRluczhRxYY6pbuB43g+vepE7b3cOt+wV9sUBY420n1+\
            4dl6tzeF5t+ahKTY4+ToFaJQrq6HmnVC2sI7Mjk2Q4R14fTUgm3hotXU9EjT4BxOniZ\
            fzly/6No8G8pGp2mwb86ZPYvve5J7OeaGrmuXGR3WiGNBlpz7reBKZQYS3Eer9RgDQ+\
            sUmWhwNsDqPmKcs6YocHusnsm+I5eWFAWOm6zulXAw25VqjCQg0vqBc785eiNLLaQ5v\
            WhAKXGDx6s8S4Oy1P5yjW0spEjrkaTC95npMbpvGCvNBMLnyvRIPBhbuEMQd94qI8nx\
            np+27kdJeiEDBN/34Ml5fApkn19wOYljffBcyyvtZWOU1fHg/O7hKYjpX5Jy82i0l8m\
            vDKqSvtl4qXSt48Om22xqHXX6lCeHhZKzLa2MV3r8My1t9nuYrZG1a8qpnXdSVcXm8n\
            NaVhKZlfrx5cNzUuKfnXLyb64IDz+3uYuE1xjwbSof61a+s6o6elfXD9LK+hiNCsBgI\
            zzSAPRfnqPYePmS6VWSCoymj3mfa8l38GhFbTZe+uPpzogArtcKcqRfPuNxIWAodd9v\
            SkPaV8+C0UzL5zAs2IU3QvljG9OBwwwUfXP+9uiC2SGMxSOHW0pDiQBagQQN1ITXAof\
            Qb8XiUOP6tDcLY3YK3l+v54K0zXuFczmbU/DUWVqpBRjM6s+8lvpzZdrwV3l0Xfw4Xn\
            8lNUiQ4DbgzOfxzSDb7WiTMoMiufn6jIuP+ccP4vHbx9fi7dvHx+++BCWt5bRBmgzbN\
            c5YKLQymbSUBAzaKdb3661wbSbancJhiZwv1PsgwptK1y2jnRdg3Nuc0V6aWGu5C6eS\
            6VuXeXuHJII9zbKWpZPNCy18QOFW56zepRvKF8guZryjDBZKZlmY0omsh53CwfWP18u\
            ulT6TvpfC4dWeM4tKt5d1JiiXwsGRzFoz/nIOF/3cbWI/QsNPKro28+gdkxTrxWmJJ2\
            13xgZUxAfAcd9z2qU2tnsW3rm4DcLrYBg+aooG5Cvt8u8ZzLl+fPPrd3/rxxdt5WZQv\
            JJy5Da60EaKYaBlkyshAdSB9e2NUd6p3qmlpV+g+Ns5Vm46h1Fmqksx89v20hu5QSc6\
            dzHC9pEzY5qujqZ29Fw5A/Haw5J5+KHZZK4LpXDYLnBGxCdpOS73BINfyJJnS2Ofxd4\
            VYuxKUvINAe5Zji2yXV33O0yRuQ==\",\"rpLDwnnAsoJu86RVNHv9pdVe6TZ2sv4yb\
            MVDJm+JT433p5zR50KzFVUdUH4DwsMTfZY39Dep4s+sOMoFiXelnF5p5XAeH74UTnX9\
            T/kLNgwyPEpYrVCZ2tWuTJ+FpJG491mtULVCNl/b2qTfzM1h8fdyxl1by+PORHiEivD\
            YKrG+feJYxHK1FnMa7Cex2uLI81hPOLz34ny711JFMT6GSIpdgKFs1no3ZydK58p+bZ\
            cMPyBLiHXirFAL1ntTaHqRSJDkT0CePvLmo9cbu2WI7lHYD+DYHG/FVkdViU3t6Pm/R\
            ONRz5LeZh7PvAFha8Pp36DLIfvqEgE3jhaepsKzj/PlJ77BjA9kr1JmQYRjEayWMVEH\
            0fVcp9hvnXsul0EGTzZY+vzs9l5awXMIFmDsI7L6JVSii7m7LWkkXoc49jAc5HCG3Rn\
            hMpU6ARzOQ5btG8+CZF06b2LFmJM3BNgb47VBz3LKajCc0PstBdaC1f8jz/Ehx6Jr0s\
            UJMAX2ydhaNO1bnvAeiMcgR+Ywg44/R+f1/53JTwJwFJ/h7c4uO3p5CMIXw1nPM+0L5\
            +jw+RlnRC4593PdRMPYNOfo8GkEp48GH+ObTAGVJBDHjjitsDe1C5f1jyF6icdfzbFO\
            +xhZ3zzC8vlY7z/nTyXeyyjfu/JheC8JX6/JQFG+RD77qZBRhiifH6RSzhfT2/4psWl\
            kPv/lReUzjy68Cl23VbrW1A0Iycq/0XjNZrq7nW7bLBjJzr+IN2PnlKjcIXMEn8KBvP\
            EP+bO8CyczPIC4ccPL3tkbCwiPvjnv2V04tka0dddstBeFU3UmMxjhYRtk434XjiF6K\
            WQIJkRpYxCypYZaigJZkPyt6Sue43srcGJjCtQb+T3+Fc9cXbcEDEbVsl7dLSORfUQh\
            h0Vfmq9jfMut36pkQq1ZMBpx+ZO4K3bFZuXcy1EhbfKnyrd8vVauabQthlBhWKlVjhp\
            pl1/bb/lnXtFLAuHYyPr5V6xMAe/S5dF4BeJJz3gSNyAkK58/vGTTpt3XGxBuVeY4C8\
            VuuLXAadMzFtpW7hgK0WvZmLFiMGswXVGA7/8tf2qX5bnGyieoUJvk37m48D2EmycMj\
            I16KswlBrmEaiwWcIdD+wen9Q0UBM5h0XjNx/7n3Fx6Y30FgXOQHhcb53Y7rXOJTSkc\
            tDCML+u81XU6V/4GhGTlszvObJQMQdqCGksXGJZHrq1nRqL/p94zIyZYigDP9LU6jNX\
            uMjkVJBFuj9x+PMXWm732QQyX0PMJDTxKuKOj14IZ71WKULJBtaYEu9qVb5+EbIfXGN\
            ndc0UF+4eeixe+Xzvpd5lMLACHVm7N+BjOicweFI8giXBbsHSZkrpgsWVIgHVgzd0Ty\
            0JvjTX5MC9JhOcua5YI12qm9bhA8d6IllsoMd4uEFzznaLAUR96NOSfzr7GQIvA6PNa\
            Cm23zitywM2R8PsYdqiWIRglhkcEBC6dShLBFmBYAVfo6ZIC1eJzJLbE9Dhr22ltIWR\
            ecKjNGXvdgVPQEzemC54jwn4frcvXGhweJGDg9KLM3xO4MPJaRj165cVGNM6WzgXdr2\
            SEBoAQjQBGPFmFSnrmIFhAoWVljIM5s3EyrZA+EeA5R/dHiNJ/abVP51GkcHitJyUWS\
            mylqV3/CfQif4PGPh8t3cjSuvHq7/k0lFAhSYJtAGl3p/pywzsNxMxfQvF+khxzRdho\
            qypRyw0ldo7E8XW61cOmq9PXVa4xeNfD+b6u3jF3O9dg2Lb0fH4f9A8b9X9M/MVLG7b\
            ON5Q5SVLAkcVpay0aHb1RwuvW+djPHBmqjZO5QnRcWnyyxOgbEQ==\",\"unZ4he+ea\
            UhRY7tEa3e0snEXz5GzLGZosPdParKVde06Yj96AuETH9LnmtgM+2licCyh4Az3AyOu\
            ta2N3fW7FTtVS+nqIInZkqGB84X2OksZ6yG6GniR9gQea0C2xZxjMI2SUeYuVVA0WBP\
            Sdiy4Rq8DMSQSeHzuQPfGfDZN6aLDRWbliFAhpISrCm1TF7zHepmCk38A6KBGtP9Qut\
            4lZ8TH50C4ijNGx/DcHiFuxEBJjK+bP+xnXnQxGB3e9ISk2HuiR+ew4d3kanumcLjNO\
            S3RVswt4hUWj3lS8vnVNOZxfAKPW5scb5dX4+hDkCsszkAg+/nMre7s/NxrqNPLVCRJ\
            ij1Msk+e5P4UCBfSq0oPz/lihTI0OFq1SpPTiBMulMQgyZOhrMgjvW7MGbe+n/+WEcj\
            KUuH9ziptgpK1FPo5eiqRK0uFV3XSn1zwrWShC1F25Ol3lgrbdp42XzsXhzyWranJ7I\
            4kBY4D0OO3sya2R/rcZw4EPi94Kf7MaiclYcUGBJACasgseJyD8IwsgwQe70AZGmx3k\
            rlmXWGxZEYL99yCscT6PMPheAMtcbjOQUgbMXh/So5YOmIDIzUvvHhgLW05LlpiH1Tu\
            OUQAxz1If6XZdPvpGa5cYcUsOP/tT+B1vgu7TunMI7rXGBh1p8fpXzsrv/x88g2+vD8\
            XvCZ6GNDhcy5yzja6MF0zJDqJrZeNPjjf77WbNne/iUkKTwFpj6fRIQyde9n3B1hwik\
            eJVw+y/6YY2aWu6FA9ctVhJY8FzmylW+90NMdYB66weN9CjqdVW3fubv3x0/tdurLhh\
            dX0rCHjLGcJxWc5ZEsvmHHOclIEML5K6+BabS+jfojeNzJTJYokwvsDcoa0Fe9AbYZD\
            EUVGjtHwotrXTvvjl2EH+qXYfDnPfEIJSIozTmm9GJFNRiQzX/v/iot444tW+ngU3K/\
            PkoH19HP+Df9rxrJojOUmuWdocK4haY2WXJ0NjopjJSlgVIGenyeeNpgNV/6ExSODOQ\
            ZX9gGz9em1YOJHL0FzIPawuG3N24Rcg3FOBXfcs45xrrA4Ksxt6bLfzm3F7jved8/ge\
            J5xv7zS0seNlrxvv6CxdO4or3TdiCEniyn+DMfZ7NwxZ9x4x1+E6HzuBWKSCGfPcdvi\
            KXNBPYWD1o3en06cGuM9c8WZoHimc8d878eY4rR4sY4KICXet3C1okMRcyD2NLizr2f\
            FN7YXND4v4I640G3GCo39TgK9/cQixGOS2wvxlF0hGWm0GRq4AnNnx5d+axwq6jDjGo\
            z2Qy+E3OlxXY4rvoDi76VHw5yZOFRaZ+qEYAp4b4/2Arws2Tcbr7DwPiO9EnpZju9KS\
            OJEZA7E+z9ytJ/T4DlbjmswXHvpte9Uhd66XK3EDBTvMxnf3LiopzdjfZetgA0JcA4l\
            /e3Dg7GMGTYHgr1VycgZCZX0uhDjr6byzkS7p0nwSReth2m6WipPnbTNcNiykDMrWHf\
            Y1nKnufvbFAGyqEdCfiv9bpbWwdUiS4YjbaSlzTIWhd5H5yi7y6DH84Oco9cSOJlFGR\
            p824GhiR+iXC7zEGQSiCPr9AwZWfX/z40Np0mwn0zPmxDH2r9OSO/dgVDhGo1jH3TLR\
            +lrU1ZxiHOXvk2/H4TwMNORYTEXHJ+awPCRMzTYgq1si+Esco0aIwFuDdpq3LJc3R4z\
            KhwxWamNl5uNic3XNbqcaXC70LMkyXV10ywJceUAxng5JRHVWnrLKx6QIwJ+7UfG6jv\
            UMjP6x7/9gsXPcHBs0F9/KRE2RGqcMqcnj7AGgA7HVsg2SLyZykjEzFLhPS6tTRedN5\
            Ja5i8wLA==\",\"j5yre9nVpyjJufLC6bechuAwwFnt5JjZa2sy77ZdY7AkclUZubBj\
            jrdwNB8Zq9rB7IyqqEjrGYXzIsl2fSkazrWICwzLI8f2mZGQXXQNI6MvSZHX4gndTtf\
            SVl2jJ1OamV/XICQLVKrQxcMY/cqV71si4Bfl21XXW+/9g22b4UzLZO+2p4BZmT/98h\
            ncI9ettoXcuDhUTcsvXAkckggq9l04ZZOWlxD4ZXkbcGGSv8d4hYFflI+yzLmcfjzt4\
            MXB+d22zjn0PFKkFxpPKebK5TKG8nA8ttbJB+8oQgLcBpy+6ZrmOKWj5YJgWTRugbyN\
            OvMb3wTvF9TOm3gUstib4HyuCiuPEmvFaJOt1sVGqswhSAIHZwinHcaq642Osl8UaLk\
            LNBwDHBtX6kbsu9pqLzemHloTvV3CowQ+yg/gXPTC+5vxnykVTjDcB4xeL00UoTIN+c\
            0nHLbAjC8s3fj2TRhz5lXMPBFEkABv7DeQZzFnCvyjWxiIAqMaKTeMRNVIn1vLM2Bs7\
            xjf2jjrshcVb2FYHuNbh1yx0WruSkFO7Ws4HGOctXfJkJxN13B0ogTivDOGptV2T4od\
            UXhGMVbU1rtGx0p3Qciy9LqU4zv+G3JwA0rs0THa4FL9izSocyi2aIzWGN9S8+id/Tw\
            a9wVj5O9Ll7+pcgvDI50h7yi9FblXjlI4tIvN+07vdVDSRx3+roOWXlUPv2g51MlPCg\
            bwrPyPLz8c0l9bFUY32j/oqDJLxQKRk3D8+PTrt1hCWYmwOx5kvTO2BHVHAR5I//gaS\
            59efT65FrWeascVxmsV84V3VtAj7TL5CUzu2TG4gh5pR/Rcjruxv7f1FhzA6P3+HdYw\
            GnsUpRvMXD9avG5dMNH5jJVm0CFt3lLaRJkxjksI6JPPxHjuilZGXdw/ZDgMkH7EmBk=\
            \",\"bX+ePTlkOAyQfsSMy7LnD2oeCxRZBWu9KU2UtVNa2ofCqZi5O3ILQ3dlwN5tUL\
            gL5x8y4q5RSBqot2t8EIXeT3yGTbZ42mc2Sjkw/NL8+v4kbemmv9ICFwi8pmf7z0Wr4\
            3DT3MS+qbx+0D9Xrv3J/lNnZiYmQbduQfbBwPRBhtbqmA9J3aDAV38GGdAjn0FrJGgE\
            oP7L1w/UqjZt0GKvfXx+6P/85jkpKwlEMvMVUHQtQzTq9PfodqWFJpHoTk/+RtMP3qg\
            QnH3QSlXe2cx7bwlY3i6+7PIZdNut6f9LCjn9DnLO7t62tfPmIfuI/OzXcExkR/m2Ph\
            7kcforI2KOyH7Fp/e/ptfdocxo4WL/c5C1DuM/PKPrwRQN+tb8fqg0VpTOGvWQy+xeI\
            vIz+X2Zz+YvzRCWyvAff4f1z82lsjaFlm0bHr52Ru3isU23XgqHJOajoqUTpYlaPgx/\
            poUtITk5bz+9fM7JqLrSGffQ/5URMUeAXvk+f9ZSulra8qFxmUjy/PcoWy3//lHp5VZ\
            aefo7LeUKk++V9zvwLV42jfT18UE5G7WNujBDslVOZgaNpOf9qwu/Ib1M21JUrtHDQ0\
            KlbXIlrRhk0Nbnx+iFsY76Ob0VvwGhb89n1FzY6GbjZSZD4BYFWzrr6134bJ2SaTf2G\
            oMlZS3LhUsQaf/jCoLHDt1+pfyqnG8z3nIKhyXSbVjmc2xvQGAkghywORtbDM+IqLoL\
            w/PJOp2uSJDgb6b1+PHjDz8ScgcIHjWM3jz9JA5mF42zMhM+IEigPWTMk9KLVvqg9+R\
            smSOxFWZ8fVe3onGqkqKtpI2uyaRgECRYD7q3z5XDYqZMUAYKez/v55yZucYa5TIPaS\
            dgeLTRdr7VfcdpLy1pgBdQ3L60XD+UBCQkTiA8kukxNbIZiqC4TKJiFoz7k5YdZauFt\
            i/HhhI8R+IVlR5FnWRYyQmE9lL5G5+VrF2IMnb6oTDbragzmUQpXF7ie/D6eyVDZfr1\
            60EqNZSRlG1bGzWWSRmf2ujAgwlr6KGG2V6/lTC8QHKXbilKcJL0Wz5fcM57TDRSlVa\
            7qSincNutUUbWYq994OjH4QHa77d8VmtCyvjOwOmS2qa3PemIB5cWtWHebt1yn7586C\
            amQgsSoMev+Yr110xF0LFrxcalY3kAjuTn7xdnGOpcUAjh0S46n+ub4eiVK3S/+Vmjx\
            oUItMYun2mSYXuQx9aZzNaNokHjM7/e3A62Ulvt+/EPc684dGik5HOiE5zdqtlyhsOR\
            ukJ+pU624GwbVrYN4oC0zGc1Yxmtd42Lab+BR4lGU77C7S3vc1U/URvbpQPdNBXKhMi\
            /C53g268yIa7tvhsynO2f2yMkGHtRdqbQtbGZ/E6KBrVMvlL8LdegY9/3RafiyvU8RY\
            ksdL7CUoJ3LdVODF4gt3kWJCgvL3+77pbpXtam6GftfU2UJUerR/5M7GYlWLdukCvG8\
            SN6d3HGryj+apS2mZ1REojsSv7O5ZxVY6xopY/gLT0AB/7lh3wVuBnD4VJDlwvzJoFA\
            5ud8DawZq1jLkCv3lYAhefn3Xa4Z9TZYe7GXpZc2itPFM5YSOVqkWf6O3DX3yxW8EbR\
            Otzw1brf12t2pFksftL9eMu7a2skiW/gfwKF14ozbvZHRm+fZtylnQ1eLg94Ymyltso\
            YetND3rBY66OAaPROgbdS+9Ya2aYgUtBx4N3TOPIx1xM6Vi4TXwXVeaRFUpZvxPXPaJ\
            LD5ILucz4NZSGpdbdRRf+3MXtY6FxUkSOAc5KwPh8BvGuLb+zWBFXM4sxKb3H3mPBqc\
            coC6IVf8tN8bpQ==\",\"xfR+kNC2NFYPV9jjNh3NW8UAtRBrN/DSeT1NXkqbORTI/S\
            F/f/iaWWva0VsW+jlq23tel2nLUgdzQFrm7+Jfy+jHxFAkgxy513Akn+PTbORG16eb3\
            E/hWbQyVr2vmj6/YBEie8LTSe3GR+K6pkmfYmXBKAabf31gxm54acj37rIit2VXYNQX\
            +RuQM3bOxWxdmwQMycvXd54z6myROydMwFC/5utd3TIa97Bk416hYVSCYQ/O/KYxKw9\
            sDWYUWAt+m5959hN6rR4DDYhDgHrCea6NsYYyP2ka7Cuu6Bmvt9r3rsAikZSrU4Ya+Y\
            n5rIUE/45youdI0CYl57Rq491OWzE+l1jp7LEnpkDWMH8n/MJTvabWyB6BvjWf8TLj8\
            UhKecRSOGcwKnMkv0TASDrnW4pd3IrB9y7SeW45LIyYM2L4I7dzYZqjtIWmYq5pGqQJ\
            J2aR5Er7NlkyGCXn9Hw/G3JlvBMwZM9eON9vvKr15VH9qToBtdxkydA6n3+JccnY2S6\
            I0o1PlnA0uSKAN18ZNp4OQaCow+hNM750qL89BQpkI4VsjQhtJqmBQ4fGQv6exjXnSo\
            XhAIGlxhkM4/ss2V0YrrC25jKtZvGU7LNXK1mgE5F8dbCZEFc7H6LPPRaVRkIrxRkrQ\
            66OiXq64jt7+Ig2VZAWxTHyby3MuTP2yvQu+UM+g/iajWCHtm/xKN7FiTjPOJYy6twl\
            CEgAd8Eci31i2RaXXT5XjQUN6o/87ZVbruTmZAbEM2GNTNlFKlHmCozPINktf7IzrdZ\
            D3dQxv2Es7sFTCHJALcSJ8k0yChllW8vMA3MAjqM07FYqdONE9FJxLOUtBYxPcPyIJc\
            /t1igR2trEuFqfK1q0T1lhxbR6HGrGiSdn8MsFTFK05+CcgpyZM2ezxhXTyhUWRNu9O\
            4qDsYXj2pIlCbJk+er5t0wDubm7AKG3xR8H22EjPp6/Tw6seP3NH3l65IjxuQ57LJS1\
            28h6eBxYEw+8cWlhhJ6zZ524c6JySyzydFasu5XMV1zKguFpPt/vqHTNHKADEknl5B9\
            OvHLvOiWBcP+3Sqao/7dwmzB2H1uBJRXcHfPX0p7vrMrQdB9PjLiuDcNSkStjcD835A\
            lwTmdn8g7Siq0uxFgMdyPVTltyP0WR4zwEduuOQQRmF5/AMFOc7x9YHUWuOHwWjC0Ju\
            1+8HpPzmV9+gWMPkW1Ngvb74R7I8ABDvzNspJUlGbwlyfEOZ5V+RmnR6FANR4iF3uva\
            tdoz7RFigO0UX8fG9C0QvatrdsMtaUDuX/mWb6OirnXvAhwvb/zy1EkRwowe/giLuml\
            r9gA/o9EpyIpd+iX0E46WOcWvaJB/y4sWJbieP3TVnpHgASot/MA5OZqkdEZE5+pdpi\
            IBwqMsTZ7P2R4P3jBGywkHs6o4a4B3Vj+35Dw5wZA/xVqPuxBdo71xwuZqWeTR0Jtjj\
            MXi/NaOyNaPzqORvczf+lzwK+Rw3tlSwfUFFJ8nsL7a2BB99zX2fqH2+6ncLa1Ehg5m\
            YTHG+ZzzqQbyCmXOJKhlOBn1c6bRS7WjVtUEARwVK9ti9C3pzUaaBvmD71it0ZBR1BE\
            DYx6MtbGQF1tubCkOJlZi67VuMrXsmKRoz59/RXjO/FCQi9EEgis0R9ZGhqAzr1ckYD\
            BTiiNPN07IthXjM/iU2Cs0zsVnjPKe37Rgvv72NUf6DI3mGKtfZ/zGQ7uGzC5I0+AoB\
            rMdrGtkwW2GCxjnq9Fe8ozd4xrZj1j29xwPvWfHGXN4pHHyxsaQ9dlTZLbykgD7Gcxe\
            vrBktvaSAK4rHBvbsxwXB2YbXMB4TWOOtBO7xw==\",\"NbIfCdnMuT6ye1wj+xHL/s\
            A5cZmx2+jSZJ9GxRRoHc/XQ5zzDKa0IhxD1FSsdImFGaMcT1PvRet8JO/RzIAw540jc\
            7pwT2fzz5FQKmd2XXj1mz++5AGNpTPm16l8CSPxYImFNS/43519UyiNxHmNjHk18qq6\
            jTBN9qUXhMffzdbgXANjjRrXRGgtXTH2grbRWM3s/zMatwTDurjpvmBXk77rHArksqL\
            VutkM7/cpY6xupGhreSTNa4YI7V84GT8j240MRonCu7ZwB2rfkiSBXhXD9o1MVW34CU\
            FJEqQHp/rChamXJvMsYh6NqyqsaYUQnT9unKPOZ1MU0Odjt0EtO6sqUUi/q6mQRooC5\
            85y28LK4Z15VcsQhHK9k0GddAFCaK8Y/sjI2qkorRabutOtpy/AZ4jADbyPnLPzkW3r\
            6jpEpvU4g+ENDo5suoAOrJkznK1x5oPdszyDCw7fXmZ8mfcHT+6oTyjkZearB874jNk\
            +0+60lWonvC5NiOTVKESJd9f0/N++u737HArm9WmCGNmmd4wRsZUyjB9N6XEBwtgqY7\
            3eyhC/PAVn6Wj3AoryFTgZG1uj60LMozfWUIncaRoc86BnRYJrc4cmDcwsLzm1GC5cw\
            4mtfm6lLUTUshFfZVtLIUPQ5KWHNZyg1gzvZi7rLOQ0STbONSJUcidF3f+xWnsuRxjr\
            ZliruczR7tTn5ir03rVBFN5so/Zh/UcwGaK4OOfcDIncOhdr54IWB2kL7f8r3wGY4lG\
            1xj7MC3lcRH/fr/dOvH69/itY7PBcpvf+c4Fj4Gg+AaOXNvQq3NUNPH4wSrRqRsxn31\
            AK8+g6L9zBni+v8M0lzQrb81V6jw11ekm9KRvKncW0+KY21763bh94MaFbPKzewJ5VB\
            +d3oeot0Ao1bojgac8dugy/CTH3JC6LEOdzcXvowprljCVpoCZ3tA63ukaeDu8Pf4dG\
            gjq2QJQ4is61syne84zzFSaWyQrfPVk/0jiBujQNzidg9GttyooUPYLQDjT/3sOMjfN\
            Ki8Mh/SR7CodvjjPGh3c2ikbGqP1UoImSnaBAWuRfTpnxDPqSCtJuQhRxq4Y76t++fv\
            3d47eP1AkYgwHSkRMd6EXErZBR+pHznsw2TpLAtuLMjFumVNQ2SYL1YIycBdOhQtC+J\
            Adumgj3DW/8XLO1mpy0GSrYMpy1aeR7LswxVkbnKXNNhFuG4e1dsTV268kZnqRBMV1O\
            PYCe68k29+yNjd4xrpzm6XCUmdZousfLSGScI2FEiWFHStkVZFLuBII+CaPNSz3cdBQ\
            hSh91cRudY25Q+HxwJi89XsvqdLl9rNo/qy9DDRRIimIHHH+zrCbephnqfpUtNaFTFH\
            A2M/ZuZ56XDjjXR5gKanO1AhxgXizDi/lm/FdCkxMK3oHhzKfhH8X5KYXci52YAo5bh\
            p9dOiF92ci2pSfTHIramrPy9cyGlavSNeM+zQ0ctT7HTz8zDGThoQUU516z2nvDyPg/\
            w2BOFMPb6RkZy6jgPgPiSA2rb1UlbalrRxqbORTf+WF962BBORW+l1ic3cv74lpLW8V\
            IHcMtoGhN5mTyl8M5ha1NQ6/McyjqYU7drp4ZeWdgAuHsBl6vxqPYdpZMelpA8ckBS2\
            4h/cFYUZDF05dYtFpyTpB7bhtqRzKB0Mjl3MTs2Zig3J5j/s9IJJWTrVE6oe1+eNCOl\
            npGotnCOQvqee21jbUr6TumV2BoITj+oRvK7xRk0cgZENt+nkzVCuUa+mbJEou/ltW/\
            vevNaeQJB+NBHG/KifExZN8I12qrtA3kSxgZIrxTYlmOpavGUWOBhztEZvv7Vg==\",\
            \"DffFe6vPUGABx/ObNfIqxVr9RxjMSeF9b9VIJQq/4cg8Q5HHwfTmTNN0w/PEwsvCU\
            CUkEwTwvIU38ndNEAcv25auLHSNhjaV1dM7v3lHCh1A0L9j2dBa2lLUviPlnYH4xixb\
            ZiNjJTZkMOwajb6Yt042ulFSVfQyeQbiMc0aT41uCmobfIbBswPeqsyrszkD4ow51rx\
            tQtnSZ5IzIJLJqTTVs+rqaLT3ZGGEJRZL5oyib+ig8gTCcVtWy1odZVFwtvRnJFpvOO\
            dPpRPOS1Vr9nlqigLfhWFpMVb6pmVPOFjdgdfaQ3mn1rvIcCxnWGQXebujNnTRUDkGZ\
            xhaZziZ1aUTXm6jqjq7Y61yC3Q+d/h9yck9GfiRdSFOKOg983b1XpP5vCcUlsay915H\
            f+xdEl78YgmH0SLW1zImK5idQySc9Z2+EarzwXnRytJYSReoSdPg+1S80eRcVNqTuQs\
            LKJqznAoYpRNBbnXUDaOTz0iUEfzCW/eGihFahFjUhuFXLOFoL8Rb/URgrH4DCN4vZ8\
            qqO4Z1GlB4HLGsf3Bq1y+hDIknJL7fwPvGY2Bt7iYcGkHMcXs59em/QQfGvLklgfOH9\
            +Vxy1gEehC2yqxZ03WGylE7oWCf8uYo753OGRD1KqcuTtl2onHWRDdUII7OkVfXkiTQ\
            d+SsP0NxzlUPyCdJcOUExmxOMBWFbr1WMmpyJBDU2P+itaukLYJwdqz4MibROit23UZ\
            7qyN5GZemhzEgxuwcf5KRkZqxgMKKB6vkMh4nugLDsxGGZTyzKxW1pC+gaO5yIpznn4\
            QspjKMLPFLCrT74cS3Lzxrs9eikEX/P2xFFkR4bVijS/PUULuiKzDycPjt0LVhLOPOG\
            /0zOM4gZsqPsiYzXWZA8M2f33FGoBKP3z4+ikMrakn5lFdg9L2cCFmlJOVPDhC0Y2HN\
            blUYSblZEwhnsnLas2cj9DP9ZWcgnL+ccaOG3FdZk/PlAsQxZE6b0sLwOyHvWCOkpjJ\
            /Bwiyw5zzh0rVopZkOOQMwyOf1XrDQdm5YitD8BKPb3Fzvpg08Hh9+5U3Stoh/44WNc\
            KwPM5MaEVQspDcxMYEAZqNnPjIwJLzHvAMiL6bUyupZzXdetsF8XSIgvGmSoYI7QNY1\
            lbXtRNb7xrh6YOBazS+78IYAQO/8bMKF+l4fYIA5p2wW2BkSY+CJRjJ5tw2nrMLLeNx\
            qwQBPoli2Bbt3a4bLzAO1QkaUxQ1oyomIMQ6MWbINWvfbY6lbpheN0ENI1CMPLCKPAC\
            oQOx/iBRwbL5r9Mbrg4hkUHwBRasdJ6ugct68kMGAEwq1Jac2cxVjK7SqyIl3xsGze8\
            6cO7bS742mUs0uOJivyNkrnzgxnxu6xcO8X8Ycv2RfDLdDQvQd59ncLBneSdMtYqyqu\
            2C2lCd1wcFIDqPXz9fNWJcnr9Fo38bJDDM26tOLnVPe/pT1RCqSJcz6lJ9++czxKees\
            mQ8GJElw5gWjbZw1ik4XO8NgXJ0j71xEpNKyjpWQpSYTpzNESBfOe8MmiLjVonZlSa/\
            9V2Bo5xlWaWK3bw7Sz+5s1XJDdgWgRP44p2av2R/HGmCGkTByBcZnpbTsv9AXcv6Cbt\
            yMWZt0yz8F1m2IMwzLo23fUzBGBK8aSfn3cyTqSc4unVeGiarANObCcL5x4CO8Dq7zi\
            ozM3+JhXIdh45/CyULTsi9IGHNhSN3JKHeuoO65nGE485Hu1Z2JqtKW87TLAoozb+j+\
            3bnaFFp87YzaDfcaKeE3eGQvOdahLkg/fIAgX41zylBr6e3lOu90Cevr+FQoo+IwTY9\
            vatA++5WE6UVqF6JQMg==\",\"ytqV1ARgMICRBca8uA==\",\"EjFcamCus5AU9e5r\
            hh96xXz2Hh0vHZSmR6sgJx5wJSFKX+oo5Hmtp68tcjjA1YVh769kdG3pJfm0T4YItRj\
            nRfkrtmN0hm2pKGrs1XC1U8UubqftjBjKCwVRy2ZDrhwkOc7mZOs3vf07VG/mqbSgQF\
            pw6sYseFZqOLTnHG3n6aAnzLYUs8cgzyeYa1RaEkKd1vYVOwsiR4W04dT4XfCdPzq4R\
            p8FHVp1ODUqFpy5SdkZIjTvOeeMC7b7ZlUn9XAYv2TLL5046I1sW87jZ0kSfMLDXc+q\
            4Zofoz7cDRzvvtbIb+VQmr5fDKfSHGxdEqTQz2RbvBlz31kRZSDzGQAhjlOu0WnKlWI\
            auyUFzCxhj9wLz9MLsItCHCv1SvOA+SCr+vAgj8Ol/r4zLNdFSxLC7Cx2HxobWk3tEB\
            dQfKrKlTu+hSuUK8zW6GLWA+t6jsMHjnZ2741laFXdhaFEm44duc3M0sEbtOyd3chZF\
            yXP+ZnBkXz+2JkYPkftrayFrKlMpywZ9uy5tntkvNUydp7p7FyRQB+e7QuOTJ/chj21\
            lhQwM2vl6JjeAxdPcs/bQSTIYP4Ie2UdGQfeWnoGw10LO74wsos6RFF4s18zX2ZE0MN\
            h98vFRZgX/2JplCGFsQ727DkxHxDM2gCIEvro7MjBxLs366WrC23Hh5LW6HVDC/0O9i\
            yfuA83YYfI2BqdZlRotnNycxZ8p1CJeAr800IGAxiT5beYN/vLk9xDyczwhqdckhJqx\
            R/3Kd7TzuZ+5U4McMtx7deVCC9t4RrRkmlYFDVuQbZFu+Lv3H169XQwKsq2GqcHzUTr\
            aqMM0xm4pYJ+CTvyseR7FF1bO7LANySFmbLsfjszj1uem7IgwD7b6p4anqyfPnOdMgt\
            KfFuAaxNCHMalKVkXrtI0yFvg75Pm9wT30ipdiEK3tTs22pLpMSwW8JSJvf7MhGyjkE\
            q5zkYxvtFvXiTfmWAxwjrf0bYzUUPKcjDO9i7Wf+0DEFf8NdzZnJbr9ddOB549xhyQl\
            nxPfCmjrN1G1r+/ldN84C6X7R/MJLUt+W5fmgbff7mjhw9ByMA7IL2lQpb7cM+MH/iG\
            runX8FoLrajrJRwOWMs7xtuVDCN5ESbMAd4LZXvGSxnjObtyNnry9WCaHluXO2bBIZx\
            4i+gO2vcz8B4tb3jAHmfH6ZZSCr0do4GSme0AyPG+8U79jlY2rtiIoCSZcMxggE6D+L\
            GamQj22eo1DRp3/PyaK66C6TcnyPAN7vX6TEft7fm8YO34SjCAMX22Xz8TYbyqtaKS+\
            7Jk+OzqDn3YcZJrGhgHvKf3Bhs5ZAev7rc5Kc6+XG//B+bbWg4VZmQ0Shz0JhhmEIfD\
            B2dGrbdiY3OczxZFsEcqfZXFAmaW3d3je+nNcFOCcbuAwwFmd9/hpShXaOF8Ke3kxq7\
            V8YYe9vcdvqdytjB32bsLIV4b7tIpuNXL54kKR3nu6cMQhQ7RNPf14JIan77cYWH6Xd\
            1qnTriFgX/1PCKq9g6r6Xi5QLlaGGG0h2eYyGjLMgaUjkqnC91tzaidkqu3Q8saWFM6\
            o71vOcupsR8wY2XA3Ks33qbvxBAvyxGksNMgjt2e4VutS20ZYeoM6RoFeJUCUowr91R\
            2NLY51kmIPf+/2p2aD24x7IUpjRR1k5paUXhXVszj0oIFrguzB3zx5ttFNIWwrW84/k\
            cLa7mcsfIHLiP2TUNfe+OJMe3Otb3sLbja42rDngAOfaS1lsebaP2rTdBnxL+Z3cAVi\
            uLeOFc4fVjUj+3Xodwh4M3p8Rey3qtts6LO9yEMxnOO79Dn86uyJBI0SFvilM=\",\"\
            OfSa8x2JG1limLtxhzWZ2HdB++Hp8DvVm9HDHcQ9redcWU+XZFup1m4lbsiRvbtnTzH\
            +pmvvXoMTDGA+0x29XOl6bUh9IMFx33v08G5HvcKQIcI5Xut1MbJZc6idJERj6XiH7R\
            qfTlyrz0gEK+nc4aEbS74NliTBe9E72sQ+aXV5eX94zpfxODabDR7j6/XdfReE8sVQv\
            2wr5VqDekOOb4etH/czL9+12jOqmXM4wFa8w2KNV+OEbI2YHqNdqWSCAcxgumNlqs1W\
            q6Oq9f3eeJIFjFLc05ZOSbJGcoYI3t25Y//aGOVdcNsolNzO/ed7TtkIZvicev3MPqV\
            ehzfsvKwsMdyv3tHHU6ae2wxWTsbozabjXixksIEVnO7W9z71cPbfPWdOE1+hvOZm5W\
            aJoW73t1TvYt+pWIffQPz+nvhd46zzuuXdR0yQwZylO1bdxjHvDlyRwN3KHV7lJX187\
            e1eigdevf5LmgrJvLzI4YMzhu/o46SkFXdSmayw3neseRlhnR0vi4z3p/9LX3DFFH/L\
            HfM+KVb/l0aNJm7Avvt9M3Lfrj3yuyLGUeb1I8O68Vh4noO6UsMkCxzjWN/r07G1XvX\
            aBZMJrBp1x2xzXWy71RkEJyq8Tq4ffa1pdW3svXbqhhzrt761LgJ2361tsyUt1OyOMX\
            fhfs92/5oaW5X1a1Fbk9V9kyQwSnNPK3k91jm1e+OdvWMLmuKAtbyjtW5liFBJz7xdy\
            WIEx98du/vrO1C6NIGuXM/lgq3ePS08ho5PzyytX0hSHGAO1R0+53mR6v3D0837e/S8\
            4QFvF93bnoMU/V/QVDM1vSfb9SKl3OnfremcB4zk3rPW3O/lsLybfu7cc2fDF2tXvp4\
            C36K+S4tVRdjSlDj6sL7PvN56bj2oWyocybxHG15t0jwdHDt3zL4T56lG3/qRnWAAc4\
            buGd+dFdGbstQ+zLPa12qaY4P1vaNN54Ksjgfn1+YtJ1ngePB6PcMb4XXj4pjIvXbWX\
            lNDj+COXg/aBhPNXp/zotfOmhQHfL/5jjac7gqvV20ky+nz8umXz/fckQ3WHUQo10b3\
            z2TQ/t7Ti62LdJX/HBWu/Lbe/t41zqnRvbsnYh+3+uKxzmf7Su3yfOD9kTu8n+hd10+\
            hyrk7lolralw5a/2438vaFGNxtSkD746tZIYJ6vt7zo7utWe0FRsqu9zRt9OWabVCJz\
            Kc23KHPqGt9OrbgScqnLO/aq42xq44IhrQOON41Wjp+S3ShdepsiSFebx872GrpnoUd\
            GX/FAWa9/z7FGMdPs6zHbd4eNeW3Q4jx6E4IG9xWxAgHfg5O9NjcFIGEb3sfR3h9cHT\
            ReoJalwlbl0LrTxEvCHC90S5s2lk2ww3e9gnrTdEcM1i+0ZTNVDu1fYZHOaysHej09N\
            xXds6H8XWcNehFB2sAMCezecCpJWuT1c6WColCXG+/WqdXMELRi0IwC7jI+cNnFrHIF\
            RFPrd7wQGJH3jWfS8ZxnQAAVm8PYvZdORztBMIWkrOdxmr6attIwjlCLFu1/XdP9XP9\
            oxXYm/xqGVZt+hc2UVD58qdYHA3zOlJ53bab+iqbGccbGPGzGhkaRQz+2qJRTPkwLCe\
            H+VQZvfPfX812ou/09lDSRLYx4xR1hSknz5AoBzGrqXRzUb72pAlnmZAmGXH6V2jvDs\
            tNadnxSjxSRp4Xsr5+iE1c0xCCUJ6VZmoh6cPh/cdDmQXkPT4xidjHFASeCf2bDZIX0\
            41UVoQM5a2ghHOPaft6SVB15TWRC0ev318PTzywXjLgCBG9ojjTV7YuzB00lZ7bck8r\
            CwZmrucl0EujENjxA==\",\"QW+MlZTrlKZBluvI8CrPrxCL87+RetxSoPbgZJ41u1j\
            2n1Tofe+i1bW2ZHXhNA1apTk30hqndqL17plySGZAuO/ijE6yxkED6hm8fHpRnN1d85\
            U0Fl9xzhFnlzIk0U01WnbfsaZ+ggLtCTg1vgaeba2Ftnty9VlgYeyasRZaHWuzPYroh\
            NXPcXi8sDBeqyj0c78bJM/rORz+8//94VUrS/3Bbt2rP/37lbbFnzsfnL9W/NdPr5X9\
            tFdP7f/+sPu03/xf/4gb8+F/fWjeVZt//mr++ue//PO3fz6//tfP/b8VbfFj9fo38+5\
            p8/jtXv74f17kj/XT5s1fDn99fFcXPz63/7K7WPz4Xdw0/3hb/Ni+/PX/+Uv9rx/r47\
            /++enbv/7zH2/Vj388Fj/+4/j5/Q/vfvrlw9sP5mD+Pv1e/vOP3YcnZz7Yb//n1X/+8\
            5///P8BAAD//0QFQV3tCQIA\"]"
        cookies: []
        headers:
          - name: date
            value: Mon, 15 Apr 2024 06:32:13 GMT
          - name: content-type
            value: application/json
          - name: transfer-encoding
            value: chunked
          - name: connection
            value: keep-alive
          - name: retry-after
            value: "282"
          - name: access-control-allow-credentials
            value: "true"
          - name: access-control-allow-origin
            value: ""
          - name: cache-control
            value: no-cache, max-age=0
          - name: content-encoding
            value: gzip
          - name: vary
            value: Accept-Encoding, Authorization, Cookie, Authorization, X-Requested-With,
              Cookie
          - name: x-content-type-options
            value: nosniff
          - name: x-frame-options
            value: DENY
          - name: x-xss-protection
            value: 1; mode=block
          - name: strict-transport-security
            value: max-age=31536000; includeSubDomains; preload
        headersSize: 1355
        httpVersion: HTTP/1.1
        redirectURL: ""
        status: 200
        statusText: OK
      startedDateTime: 2024-04-15T06:32:13.076Z
      time: 0
      timings:
        blocked: -1
        connect: -1
        dns: -1
        receive: 0
        send: 0
        ssl: -1
        wait: 0
    - _id: f6a3c144cf6792b43564f9c73425697f
      _order: 0
      cache: {}
      request:
        bodySize: 462
        cookies: []
        headers:
          - _fromType: array
            name: authorization
            value: token
              REDACTED_b20717265e7ab1d132874d8ff0be053ab9c1dacccec8dce0bbba76888b6a0a69
          - _fromType: array
            name: content-type
            value: application/json; charset=utf-8
          - _fromType: array
            name: user-agent
            value: enterpriseClient / v1
          - _fromType: array
            name: x-sourcegraph-actor-anonymous-uid
            value: enterpriseClientabcde1234
          - _fromType: array
            name: accept
            value: "*/*"
          - _fromType: array
            name: content-length
            value: "462"
          - _fromType: array
            name: accept-encoding
            value: gzip,deflate
          - name: host
            value: demo.sourcegraph.com
        headersSize: 382
        httpVersion: HTTP/1.1
        method: POST
        postData:
          mimeType: application/json; charset=utf-8
          params: []
          textJSON:
            query: |
              
              query Repositories($first: Int!, $after: String) {
                  repositories(first: $first, after: $after) {
                      nodes {
                          id
                          name
                          url
                      }
                      pageInfo {
                          endCursor
                      }
                  }
              }
            variables:
              after: UmVwb3NpdG9yeUN1cnNvcjp7IkNvbHVtbiI6Im5hbWUiLCJWYWx1ZSI6ImdpdGh1Yi5jb20vaGFzaGljb3JwL25ldGxpZnktdG8tbmV4dGpzLXJlZGlyZWN0LWV4cG9ydGVyQDE5OTI4IiwiRGlyZWN0aW9uIjoiIn0=
              first: 10000
        queryString:
          - name: Repositories
            value: null
        url: https://demo.sourcegraph.com/.api/graphql?Repositories
      response:
        bodySize: 20956
        content:
          encoding: base64
          mimeType: application/json
          size: 20956
          text: "[\"H4sIAAAAAAAA/6y9b5MbKbI++l38+rA97vHcs2cjfi963F5v77rb4/Gf3Tk3bnQgCpVoV\
            UEZKKnVG/vdb9QfSSWpeEjw78WuPdbzJBQkSZIk8O9XBff81V/+/crKxjjljVXSdf+t\
            TdH95f/99ytVvPrLq6/1t+3i54emeP8/O/nF7O5vP/308dP/+T+v/uuV5rV89ZdXpfK\
            rdvEnYeqrFXcrJYxtrrT0zDaC1a5suFjbRrz6r1etrV795dUVlfCf/wrW4d32/oZQh2\
            f/pycXLXhAhUp7/vhFbElf/OyfHFu0uqgk45pXO6cohc+Q0Jf/cl+S6sLq4plJveJay\
            IJQjVM8qMHNa2Lb9xKtrI2X1PJHNCr9mvr9pvGqVi+yYKrmpaR0xSUH1eQnak2Gr2Jb\
            7sWKUosTPKjB3c8fCT1RPj+uvG8ehdGurR4XXKylLh5rU7RVtGMwGYyZr9cPhNYxhZT\
            amqqqpfaxupyCQbt82j4QxqupeXRc9BhQ0v2WogOdFMZbb9iTUZpS5gSNNPCX+21C6U\
            7wSlpy8SMc9HH5TOrjU4GskLWJDsZ5EtY3aluIleTeraSMa9wZHPUFaY4YBBqtpfBMP\
            vO6qeKGaZ4E2mK9eyDYhV5sIRdtSarAgESz5DPFGo2yNkpIpjeqUJxY+pSBRuRrsh4U\
            yjWdiWXLZd1IYiuccZBG/Ey1QqywaiMtk4KmCxN4qPyXtP4YBT5LcZ1Ug56AZqjn1Da\
            onqOe4jkceUvJfdCYouY0G33KgD4LfTwOMu2aZpsmcNQLW7KdlkUruFdGdwbHUybleR\
            b0WsitUbaqINrHEYosw/U9VRee+IYzV6xJJR/AwDb+8YZctmmk5o0iFb3HopJ/Ic9Ln\
            TTmZSVr6e2OldJ7pUvmPLc+voSgiED1/JnsSXXrQ1JteiAqk64RnSgmTF23Wvkds7JU\
            ztsduRpzXDSXktbYg3RDnDV6IBofP5GthG0XtE/vgXC2Jn9n5wjSB+URjWaHHbn/3Vp\
            W0hu9d0Saqi2JrnyAiupFWlmeCR8no5x6nVCxb0WuV8Mtsad6JFxjkefwXhZbSB1fZ1\
            /gYcSD4EmZhZN2wxeq6gY5d0yYIra8nuegVQ5lxW8a/r2VXMeG6BGH19KEEr03scI6C\
            OrlN8Ry9isgxpuGpu4hFqoNZWXdy02bJWcpqPVfEyxUN79E1/UjCFmdZ8I3D2LYolVV\
            IS3buGYlbUzNAyTc/tTvZpVynvGqYksVX0zPc9BM/DMh2jlKHfSK8UqJyrQxXQiQULy\
            FEm06E1vzFxMbILMU1Ca/ECzymVDt1CIabpznoJrQx8dB6ktLVdgTBqoFJdZ5KlOs5D\
            KpEj0B1eFNsm70+uZ83JsO0nCbpI4bYfRG2jKtcw4kNG4o8bBTsYUh29QzCh43qfUoj\
            SkrKUzdtNFdFMTErZM6hoZ/bxuitb1gYT1Ors2ukdbotOY5kKDtT+6vXuwmvSabiJVL\
            rYfSrpGxSNosBfZNcns8FelT4Z6DZ2WyrzJKjQcWL/FYN1L1tHpOa4cOD2tAWAucStT\
            pnaHjfUGJG5wKNVpyXaQO2SMLzzupmmEaqdOnwSML91GqlhjLRaKjNFJwH6W2SmPNUv\
            mFVWKdZuZPiHgEpepNY81zbZ5Tq9NzcE2SW6dtmuj+4SwF29fUenyXdZtUi56ALWuqx\
            jpepbVET0AeCSX6eSZS8OXSVIXSsX28MA/VKH2+iUcqL/HQriW3iZdaSO3Tbf4JEdcp\
            dQbyVvnE9ehIweMmtW02vLQ8urs1z4E1Se6ljbK+5dUi0axNaLhlUm3spt7yxAXySIE\
            rn+TVaVI=\",\"aOmMg/2D1B7acV3ItN4ZKXjVRW4RV6xZrUrLvSEuSU8YcH+cqq+ei\
            dZ5Uw+JccwvtpSazLBgrJlSm5XxhjyAT8FoL3BHsWUV35XWtDpqT49AFM1/psz3plJi\
            xyq1sNzuGN86pqXfGrtWumReWsuXxtaxChGl4NoSNPasnJfWSjYGIbIrGxCC60rQpLl\
            iCu75gjvpfqy2c2JwfQnaN1fQ/wVdCMuBNaZ4RHMlOW9sbwx+pLqXQnBdkzW3FM2P6u\
            28CFzPZK3tCvlhnQ0JwXVN1tiumB/X16AUVFvSzHJZzg/q6rwINB+/ocxCVvZbaWwrF\
            31uCWkXNMRCmVqUfe/Gqg2fajiT2kvbWOWizhui4vwIQm9a441gpdSsNGyhNI+m68xS\
            kFa9oYyBTqjzthWesPF0CkZl7yi+g2VbbjVhUXwEIn0g+Uh+KUffUxlNHzkhGtwdp3g\
            kfdiFLYzxzlvexOpxDsd5lYT2GARueFt5tmy16L+P6L5CLsw9JvTUd9EnJS3asuwMaa\
            2ENU7ajRLRbXRIRT32E8FrsHwZa5gegjLgKTlDnZD+jEGjKkMpcQJG30jx6ntxC1P5Y\
            kEpeETCc2HUUpfty0vMEk6A6EtfCOOvF1XTPrOOfCMlPtoLcpo3bkXr1AM2XPILKSra\
            S9vyilJoB4MnOCjlSS5872EaLbWPjdkLOLT0BI/ZSl4pvxMrGd06OYGi6MwLYUa1spL\
            cSWY0a1q3Yrw3i9EazJKwtlHqUnO796XiPXACxmVT+l+b3n8SRi9VGS/9DA4zPUn94C\
            S3YsWKeAryKRaf2KBo3ijNSmdaG5+vZggwL5jS+mojPSstb1bfo0P+BAvO7NxT4nHWV\
            JVpvTsGyPly2c3ArZeWDSc1YxWiiID5eZSx4WtDrM4ECUsleDW9rEo6ZzR7TSn3gMXf\
            S5h5JtJix6hOsbhkgkZ00khpoFMkzr8kjMJelmpkpaI7+adY/L3EkqkrizMw8mcoMXn\
            bLnasn8gao6Ie/Dkar64IPd3qWBpLD0GR7teEset4rZiPpSjuUcBz+oNyHtNx5lzRML\
            6NGfIpEvvg8Z50gheciUrFj7mdQJH2UrKCnFjJgnJIYQJEekPJv3Ey6pf2EDQrvhDWb\
            k6K1iq/Y30kTEUn5kt8cHZ8+PKJEiU/SmwXlRLMOyFiVnGeg6IvFP/Iyf7YOluJZjS5\
            TDontVe8co/cORn12UkiQJ/9QYnS7wtR2lvDvGEL0+qC211aHYN0HMWi6O5QwBAGOYY\
            IO69FO+WZL2RaVSmScDSZ3vtDWaorS+fU8pQJa0VYM+5lv8iur2zrfLZOQhHwTDhhnu\
            vlaVmx4ddxuRav2jwL32FBr80Q3n+0sokdd5pjoDaheD2Hr4unFp1AkS9AiZMdhHnLl\
            e5PLpmqJay5ARG2BWl0DaL/tFEx/+8ECmOTFE9F2qhT1EHgiWxaOf1h0QV3sphsd8XL\
            nqfB8UiyG4PgWrrVoTuJlTnl4BgmaTY47hcNJrL7SLcysdA+YobX5Lf3lMw7J33bMG6\
            9WnLhjd2xbsgzb0zc7QozUUTymuSBdLKFaXZbq6LnR87RQIc/USKxg7zSVJygKhMoig\
            /uyF+9EmyM+cVnjXM83PcmWadOIvm2ggs42tmhnDUbBJICAidQ1PK0WbsT5lSpTXSr8\
            xSL7OVP5BYfpfWfw6MHyeY5qO3pNaEGJ87R8Ow3ISYzyltW8dDECRRYmq/XtDXE3paO\
            57y4Z7whmOR5GpolKLd2uIqLNdPGq6WKj4FTMD4jTSibuNkf3+cfblAitP5eEitkp8/\
            M7ZyXUd0LsOAMTdGFg1wlCD77GRrtig==\",\"kWzvVunSRc9mHGBwF53S9jvteSw7e\
            ATBvVSCfaVaFVquESWGcXSYxrVUv/ajFn9KQlr+QujZiditO1wOGPdDwzxo6wkj/Uzy\
            NqYGl3jUJpRcsFOJpM2WWQrckyV4HHNCCffZBWloHqTEO+cFa8/Wf86r00iFfsqP1Gu\
            4DCQ2U0XpMGZJiJ7OFlDxelHE7mlETDTOKDHdWdk/0GKx1np5eLmnnP0+FS6FY7zY9B\
            con6REJVUxLAXXNtVa7S/EmRYxFF5VUm/SRklUWLjuT58ouS6nxR3+/TAE1l2jFdGIF\
            FkMGkcU/zNU0Bh5/sHqnktBVildM1aiyZlJJjQ0q1HOX50KHi6bZko736mTZVwIL13M\
            wyMKgTNwskWn3Co9x0AWckvwuWdkZhnIUybOsExtm8MuW2lNG1sZQipeHaba7YzMdYI\
            ArFepPdqP+KRKDQwch05tqcO+WZZuXbKR1lMyAefk59eMoPUlJS/vTHb06YtLPIjGrC\
            lZIqcSt3zXJ58k++MnRKRJ6au3rVzwpqFvbMTYcL2QZj/H04Z5K4Y5Ml4zJPXmufhkZ\
            Q8JwB5EevtVfJHaaj0FW83ktrJ1sidzSsPrqZz65HhXl1TYTun6butUz+WEhefjJD9h\
            lPtjczISgjUsyY6NxSTOzScsOD9n2K0fmKEDfFTDjL7NnaVnuEjrKCezjtJFNKHiFIu\
            swkuStRTFmnZ+YZaCo3ap9Sjpcd0RDs9opvWAKixz7ULH848CJNgnSb5kf+8NM42kXL\
            gRpME1cFIEYTivMd7PRzc0ZzSUtUrJHDsR7LnS/as8TWV2iVNHgA7PISf1X5+dxrWqo\
            ymv8xyYa5tk8ShPHZ2j4XnjpDFdGOEYLwlHw+Y5sCZJHn8vVZi6TjBzUw7anU6LHhY7\
            zWslmLCyGFMW2bARTnyNKUkUGnM=\",\"lDvOJg5MxZ1XgouV3IsnV3SOC2LJd5Rbve\
            ZcK7aSFXln8oKHT6OljLqJ5CHqR+/TGSrcu8it1/40ojY+r3anAlCmVlqUR35v1YZXU\
            gvJvHQ+ZWU+x4URnrSaPUfvsz0Do7LT1kjLPqO9c7l4dTipsL/lg1wpLAXveKa0VCma\
            3PjFDBVHL36gXqlLgAAdr6BSxmdXQP76aZ4NV0/JrZe3drpkwvV6kvU/e8ti6KTeEXY\
            rWdH9r5gcfFY9ZSwPPxMPFARpMH89ySMZ7mlPDQmdsnAWSUZt0jz6ExKOBSX11CD2h0\
            JBSAbuw6RRMJSSFgg6IeGdkCQrZjbSat5NwmnLjwsiap+0XWXSO34XcBjfSdLqJMc05\
            o3epXl9Ty5h0dODcf5pStkpU39srk9be67bhbRa+ul1crmBFYos7OuljOWK3mQVymt5\
            uUvLt9JtVR133Lysm4p7mTzZR8SAcy7rtP2Vw/srhSylZkvLa7k10UffCAJwHVPa9Kw\
            I2tOaUTquX8r4PCuA8GQH5qJRQLnR50I64WaXeQ6KTKf5R6PUbP0i6NXDC+ktgrDo3m\
            77XZMwxwERuJ4/0nZMS/+D1TxIgDGHpNn5ogyvamnahKhlWAJuy5QZbbaMH2zMowi8+\
            v+hem54pYpukvyBik5koJywtDj94aGq1HqBnaf+9YicMVL2FxB5q2IX1SEmtnoZbVMZ\
            evhtQoHnB5PWYKPQuqUfbZhQkCeb5pWRH9WYpcB9ypz2SEo/nXLQid60KPdEakqQ9oy\
            GxlFa/kFjzUYVfWJtgoc1JcG6pM0oR7E1PVZwysJjKEl3D3LpIZUpB1ncpFNjE6lrXv\
            Ocbhp4qEaUM7JzkmmPpiIm2kFKixEeZVuxUpscFRqJuE5J4/0oul3zhLn8jIf0OnGOO\
            khu/eqnjAr1NDTq03JYjoI3Oaq9iel13kjbKO6tSpg+L5hwFzlTr6MXrQVIyMNJ9Cwm\
            YkXCsveUhk9O52nzS2tllqkeiTDTJlOLhrzdijunctrqhA7nk0wL0BVQyI2JPgkbIaO\
            2S8syPxVPPzJ9SYT5QJkWqhNNeXMSc7H3lqVpC66KNnMmnnCRjqWdYDhKV6Winxo6o0\
            G9ypuHF8ovWrGO3jQAqTBil2e/9tfvZVRrz0S9R7mheE62VeXKx1+5g1R4Midv9iHf5\
            Iq5UL/SYosT6bGrxkIseIdGnraLlbR256TdyJRA0jwd1S/tfOixAGWF0W1O1fZM1IeU\
            W1jmZFcZs3VHQi2UuS7vDTOvv2fY0CMV9lze/NwLX1bxRycxF8V4Mj2HXrrSKsc0HKj\
            YZuXXywmekAM6x8U2K0/HzGJRJexWXhDxTRGZdVpJp3zGfHhgwnPQefOhMNp5WVU5K8\
            MJF68Ns2uWkIl0zoOeX6a+G6vzlKrnYZuV1UYF97xIic2fE1GdMq1CoUrleWWE5PSEk\
            3k29h/yapcTiC1wHPY+U5+KhLy/ExKy5ZR77ufFqqRs/ksmjDfk+Z6FIVwdGebBdWlm\
            O5la/k9OhToa1KE836DY5QyyHczuuqHcsTkjVooMc92R4DovT3Pks8n0TA5M6IdnttC\
            zl1YnnAe7ZMKxn+eRL/labuWC+OYeQQCc6fK8gSV3vsrwnUYenEny4hvLSj6rRSWlLu\
            PvzsT5uM2yxsDSWK8SMm8viDC7Ic9elVLvapN00HiOC3dr8sbmgMuo1cCDezZ5/VcqX\
            /G8GnU8ONvkzX5DrnhGjQYePD2RF28Zs9cX0tMvBpwlI42i3LYbFN9fLNzwhOv3ggJw\
            ZkLeeLR8yXVO241EvIuTp/dW5YYVjlR4HiuvrYYf25w=\",\"vaUjFa648nydVeY+yS\
            q6R1L+lLeyWYmM6F5HQnXJ9BxWKanDUxLe083rKVlsVMZyfeThuxOyLHrSkZRTFtbkv\
            L6S1qzbnPr0PLy7llcj73NUuWNBjyBv/l21fCtzE5SmZLzi+tG6Ze4oX0jAGpZVSyWU\
            LnnsWUxAxNHqLGupSq3yPOIDE2dTZdkqpQVvXFtl+AZHKvZBs0ak0suqfY4+5I2YqLU\
            y42dKL82iytlWPjDRfLPN68OnItNW7Ik4LyCrpdZu12ao+kCDMZm8GfB4rC+jUkcu1K\
            m8FenkwCGvmlXGQLyQgKN+Wdar4iLxQNQFE57lyPO0Kt5qsSq4XedEjU7YOPKf1bP9Z\
            Rs+4cDJORHPjHn9qLQpMpZcIw9nG+bVyIicUOlAw75glqWoTCm1t/HXZDEXr7fytN2U\
            StRGq5TzzPNsvEeRpe01V1WZY/P3ROjd5OlWLT2vMifHCRdnEGX1ZW10aYoF91VOdv0\
            JG7Vb5pisXYbV6kh45s5rqZ37nmEfBhq0oHl6rjP1SUd9rbuf8+YZLX2llhkT4J4INS\
            jPf9dya2WVkz5+YMKstMy+W2cMto6EM8Xz6pJ0680ZDUcdssaZdq8zauNe4xycTO1xz\
            xlpcD0L7+dmWUPdJtwtdcqC+XiZetN6rnMSufZE7IdntZBZ52zM9Cx8wjvLg+vkcpdZ\
            oY6Ioz9ZvWa05LowOVvIRyrUpsyea6TWcpEVAJpwYc5iXgShk54ZYjxS8X5tdr28rOT\
            a1JmewIUEOAbybJZpXCm1ylG3PRNnU+S13WaVUaHNKpLnmTXf9a8QZ8wyIw/PwFk2ou\
            GltEWbkzx8pOJey6yXzskvGWg4NpzXc8b50sqsZcGEi/Mr81rKbKXNSvg8MHH/5bWXV\
            a7mmcZqSsaZlll2qrFmqfzCKpHjmp+w4b0befaqaa1sjM2xEnsm1v+sNrN8sVC+/p5e\
            qwMTZ/FmtZXlWqxy0nj3RLxbmdlSveiMjcADE0c0cmtVmIz9+JGH86uyLER/5jEzGWf\
            CxXGEvLZqF1ZluIAjD+fRZtZIFzLHK90TUf+9zosA2VY7YZqc3tsz0V0LmWd7HK+kWx\
            qbkxQ34aL2yjy94gRfLk1VJN1lNEdG+WeZO6cT8Tn3EGIx2Mbm9XI39Lc8w2k9MFErp\
            r0Ws5ftWCE3Mj1Isudh7z5P52QlhZcZPuuBCXsvcySoUvNqmRFOOjCxjc2aj9x653lG\
            RtbIw2er82pklr7iuxz/5khFLZXp4bjGeKVT7oe7YOLdrTwb5rlYN9xnrPaPVJj9n6n\
            tnvvWCb7OmZGOXDwO8/SrrU2/Q5tRsQMV3x2T1WJeVnJptBLcNDJ362tOCB6jWTPR/v\
            7pnAqOTLxfmNmCWkjts5tuwsZtllm78Z9yqranglb7us0bqX4pjJW1yXG0J1w0IjLzO\
            P0yR8GWeHX0Js9qeJVz0Lln4bP8ebVJuM3+hITPp+fVxSqfk2s78vCcmKc3rV2YjHl6\
            5OE5J8te5t68Fbl1a8i9ymqjtvKWZ8VPD0wcr8lqp7SXVs5o8ORUniZtREandSS885v\
            l6W2k5suMCzBHHs4dyBr5mzrDh+pIeK8wr6cs/++MynQsbJ/zauOalcy5+GhPRBH2zG\
            jHxq9aXeQsqw5MnEGQp0OdOcmoUk/DZyWzWmnLN3JpTc61cUdqqF4vD0/iTZ5l3D/9k\
            lOtHb7Lbrj9JatWO66LjNjPngdPQ6TXyCmjpWW1Ki1PP/9zwUYebdptJ99bvpbDBZ/k\
            Ok05OGKcUpNhY2N8BJVcl1MWiiGm5X2Ncv1SstarKuUyrxkqPHGelAFmZamctzvGiw==\
            \",\"wkpHd5IuiGi9lnYrt221527NlPZy1NCEes2Rg1bq45e7tBinbTXr5U9D4Qnvf4\
            T4MNcpab5xYiVreuLVCIfR8iSfyUntlZbH92HpVblgIt8gzc91G7EyCRHNPR7v/6e0y\
            +Ehs0LRvYATErRGSVrc2ZLjf22kdUljLEDHuS8p9WudZII7mfxA8QURerxJFnwrF04l\
            xAH3eDijkVrF+WFE7Jgj5JadouHuAEVnluL8ZdtYDWYY0Men9EIns1UF+eX4CzyqASk\
            bcjm+17iVC6V5dASfw1H5pF2apZh0q6N7fkFe2HP/8omU2bQUbGvselmZrSNegTRHwf\
            Ug+DLnQgkXH81RcD0Ilv5EqDemIiQCzHKQrpDm4lGqW5nGHWZVYlXOSGB9V5J2pZZMF\
            soby+RzQ3vOd4YBs5NIVkwen6unmpAZCo78U1pDsvaZCWMlaywXvr+CIR6oCNGgVaH1\
            jivWo1GIn/88QyOPn7T2N2vZecNVdDvmCMS3ClDKtCoaWewxOMYaL6l10jIrneRWrPY\
            axITRy+g1PpCKPBrKOqttVWwK7yGgnE+UGXPDS8ujUZw9CpVGucl7lPNI2X04xcLvJM\
            zMo7T+0VhmKmLhRzjQs0+/EGzKXmDZ9q7f+GTgWlbSG8LTlFE6rh+5ZwIF2HYR8+4JA\
            nAf0uuotPO8quLvQ8wQUB0osfW9yP2ryCuuSxl/PTNIQ54/5Z2DM8HxdytnCGjtQ3nP\
            bi/SreJvK5xicW/QRxXhQesTKPziBGuyqbfcSlZIt/YmlrQWIKE2oGTDULYo8X7kECU\
            hlsQ6xya6oDmBwptzSK3dC2s6P3PDvOVKx532AAlnFJPboPWr/QiiOaphHlrRUPLUB8\
            kLqcWq5tF04XM0GgmUHbRBnliphnHXrV1J5U/x4R55Ib1bMkqslOzna6+j0Zc5BqjFm\
            pLHdCKTMJ2fouHIJM0CvTynDjtatApMCdAOkUdGtxJkw/NLpCpM8WilQnkV81sv8VZu\
            3j2zr44v+l0Y9tm3Rcx5QUw0Qig3kg3fOY522vA4gOGNISSPqRPXx9hoJY9QsBNDeul\
            hELYSDaui75yfYvEJJ+pIIFx6OgHCqCP5a9d/pjVxh4OnKcnWpuL1ouD9ywHaUefkCx\
            Lqa5oP1omtXWl5syI5oOf4cA1uE1qjWSsmlGyooaMQC2ZSk8f7OMn3Ez7xyWlARHWir\
            RIuRBP2/kMsaJXIGjOVK/qr06L3GAEiGsOU88kzomOPIs5S4Olaui5PhJbRq7bnOViP\
            c2rytKV5Vucc3DdUz2IqdS3tQtpokBoQcS5NVp2o14xCKmorSvbxpXAjYpHUeQ5atZH\
            XpXupBfd8wZ1kwrRi1f0tpU4zbNR/yePsIF9W3HklhpBuVg1PJcAd1exaJlwgSBAA99\
            7JPuZ5EcZyQZ2C56kwT4GwGpgXbmWh8hptYMLzLtmjope91x0uVnkNdykFt2Gu/jltt\
            ssqfpIuxsZ7N4l+BOG80CUensdPrYGTwkrvWPRqvxAL7lumep4HuRnO5wUXt1NuzVJd\
            0FMi9IlzWyvR2ZrS8Mo1vz7rOslenTGRvaK8gD0rO8/VmWHDPswdf+tNVq02cLam5Ov\
            Oys2drGf5yCdLXuXsSzCN1FURPXOPufgmgMy2o55QjZCRh3NN98L2Oflp8YULFoqzUu\
            5fGuRarqJHLqdIWCrZEyDtAx+AYGfjHT2yNFE1SvpLgARPdZJ1wMlK6faZmjQdICF9p\
            Htl42OcbGFN/AndWQreBaWO2VGoNlsmrCyk9opXzEpnKuomQEQE1F1637kVW8k=\",\
            \"qqHW6QhH7UQfsV66MdtWNltFXABfkNBuGT0SeMxmFKauiZHjCxJcg1PqEr3yYhO7C\
            5ziI6hCGiaM9jKe53SCxWdlCCU7YQrJVtFXkydAfMKD0KaDKGI66Tkaz5QETR/kkeft\
            czjybygxS+KhxOgJxN39C+m85l7QuJVLLHaPxmey4/b3II+4uXiJR9pG8b8PEgkbbqd\
            YPKrpPc1WLzHrdQLFO28JX3yaxUFu+nMaqg/ltdBzwfH9tzlG2FN7uf85ZRwcTkKVpn\
            N9vVm0S8abWAQ6zocRCEq/DSc82Ljtq6TlrGmbJposAoho9FDuTdzKBeu+djjyy8Wal\
            3FFmuXA80MULRqPFHRTn2urybExt9OxSTpChuckKD23F9+0Ly+EkXYOhznLBN3e8bqN\
            nSgfMMFeePhyA07+1YIJx4pCyVraq9q6x8b4UCJVCBwu+6kM79bc/Xrf/Y/9L3v5+Hm\
            2wFNEuJQX8DamWtSsls7xUunyqv7OnmrHXGNDSXwID2fs4Heqqt1yz+3VE99wVkinSs\
            0a7r20gQOVmIFy9t4EdUrp6z/XSrdeuqvhc9jCmMj0HSXBugSjVkoXsltplVdqu2T9R\
            4amjgAUlfsLaIO9sMYaEVrOX6LQDPUSXGv0id+CW39VmUCs+QyC9Ct8z5rS3qpC8qu6\
            rbx6fHKBJdUcDuZ/Bm3336X/1XKl3VUnb6Pmva9LFMj2+SN8685RTrNqnO9tu28X8xo\
            bBMO2Dc6XT6reSmWVWF0tWlWFchtnYDinM1heLV3D/erwlz/Z+RS2WSDKZQqvz/9uVv\
            qD3CrHdfEbt15L666EqRvjpGUFL5m3qiwDn05nw9oFIxnz8lvnTc24ssvKbEdnMqAQC\
            Xxcw6B+zpXQeQGmMYHnQSMUbN1QP37WZvuBLzprze2a6Wo+sB6AonLD+vPUalm2Wl8t\
            X+azlk4AsIzguFhLyx3zko9/nS3nAoSyC8M7h2tV7ZQ2m6uSS6ZNIZmWzj8FygyBYWZ\
            jcGY8iFvJqppP5D6DwG8Mt+deSGeaR/3HpU2BuMzQODmIWnPPhSk4c0JqblUglQrhcc\
            9Ga/AP4zy/eWmt/Gurw0dKEB63QWisHL+pk8hq29Z9mDXSAGdg/PXRPr/f3TTzduEMg\
            nU4+o2jx9hILyqlA/HWMBp/ZbR0bwoTWvxfgHBvRi3Fs7Sm75rCqs28qxfCgjkHvOy9\
            VnojLbfK715fVdypkK24gCH7G86fXXtjlen/mC9o8jvwfO6u56UfNuWvQpdwnkHCZTy\
            JXayMSAbBPBL00334HtSKt3ani4U1W331Vrn5YXeJwrNkSB8/8K0WK67sh/6FcWmvqv\
            2/zJaL8NAHCY6+SomVdI4ZW15VKvC43wUIxA9E2O+oTOm7Bhv/nC/qDIO88vAde5VxX\
            rmK6+JqyS0vAo9OzMCAXQFviFStUMWwirm9+fDh3TVrdt6EskLDaNSu4chczUVtfHPl\
            lFXt/BA5g+CxES5H6f6FkOLq9uP7d2/v3s5HgeZwyFMPr65qrllpTdtc8YJLO28zL0C\
            orPCpoIkYK3xg8rsAgbJEOJ5yFHPTi7n9NVLaAYbLo35bsWBLKQvnQ2mQkIDaN5z5dB\
            TZr7j7y8VN65EvG6FAnSL0s1hxG4icXoCwToVHzFGMqYrQkwMzMNTPvxDGS7+g11J71\
            29Q28DBOkjA7UusQyB14RKFYk3haPFETrPzq8C64BKF2zfenwVvLHOqkGsl1uggcYQC\
            6xFc8U6E+tBbbOcY3JvxL176pr+tqGjreacoAIXWgtCvK/ncVKaIfeQBBssLemITQWo\
            jaxW8anoWiA==\",\"vzHetqt2YU4Sm7wS69DxeAINWitCGzxJvVbasUXVym6VR7TSQ\
            RrW8rgOPLXNzktb8QXjrTdNFXgfATOwDxJvlbXcicrw9WOzs7wO3LgE4LAVCPNmt7hx\
            jQ04s3M4PBbielkZseaLSvbZda0V0tEUIcyDmknwX+piPmR5isDjMd7StRLWLFRMyQ4\
            wVN4LoZ1rI9by2YfipLNAqM2Elny4obi5exQewfEW1cbLhQnmns4CcavGv1C3dRMbKw\
            MGj5P415m1qOYDV+cYbIPi33R4sf6xMrx4rORGVlW0UUMs7NXGv7vhpWRm8SRFdK46g\
            WIrQClXF9GxMoKw5sbHZsOtV7wac2ujZZ6AsQYTvnNdhq7EuABhzSJ8pzW19CvZOras\
            uFstKt7ftdsY66MKFiFj3zM+807EH1Q5o2ozXLyWjY/H33a/VuZ7TBX3KLzqiJfW7Ar\
            u+fVP1/MPVc8C8RiPt/1vu0LOn5E6x+AZiaDtO20sD9xzPwPDXi5B43f+ePtg1Jqcgn\
            HZFL3plqFfxovG3j1LK5QLxLfjLOzvxPt4soSoQvehh9HYr423Rb+fHSuzQfePDa0e1\
            zDnuVv1BxKUZ8OVMiR/NszDIzre8p4v1Hy+4DkG+yjxVt4ouWVPZsGWqvLSEj35EAvF\
            5cM34NfcrvsXSIdEufFKs9CmXxiNYkVhS3PPnZdWcFtcjbKkFnbXeGU0A9EjCg/XKNQ\
            eE8mGt371un8sWdo+by5WlxkGzGECdsB5Uxh9+EugN85RIMsOlvYsTKu93dVcX3Xewp\
            p1vRwqNYTGeyVBDZTOcauuXLvox3HA4l6ggt96/7R+PV9StzgcTaXrb667EuF4cwgcL\
            vflZn7fdFaU55Up24BhRwT03eTyC9lUZvdYmMBqEzJADcpfqDWQ17Lfwie3/pGAWoBe\
            flFKZk0bdFcxBWnBT9Q69I+7MakDcStEQNkWYKflUuSfhp+pNdjDUR+8oZbdLX3DuTu\
            QgMrf0ssv0V2XmIE0YD5HY0be5T9RazLDRG1C1snLfxq7/E+BBJlUGch6/JxUS+aCm6\
            WQgWpA7zlXhH0ChEd680wt3dgidH16GI2+mzxmB1mMbxNL7xlIQ1/SavCnh3df0mrQM\
            1ANyNrX8F0dOi4K4KjnyR7L91a2ktW900mtwAkH1YJsOd1KNU0w+AbwqP3J2u8t3yjH\
            hDX60RsTuEiDREStQdbI1tH7oseikUjWhP79kjEzgNwCpyTUG2RLuDU2uIkQRMPsvPB\
            KpZdnlv6qNpoLM75hBMq+xIZK/uXh6T5U6loyy2pR8bZcVUpfFdzzonMF+q208Sbc8K\
            UySQLwijEYQ1O1ZH7XSHdl28WOHf87UKMgHGe3hj1Lrczw/4ECj7+HSnjz8BLqAbPY9\
            f83L/vwK4rIhE/01kYX8onbKylKJirunFoqEX73DeFBDdbh7JH7tvJqI62TTJkr1zbS\
            PjoZeAQwCEZrgpdgDEbzhZQV475/zLW6EsasF8bMO1ZBMMxzD2rNubgPXJctL+WX8Rj\
            5vPLGWeicazgf7kH6ZaWer4TRRRs823iJQn0ezmvey5Gtlet5N/IMgr8q1MZ7IX/bOW\
            8Dkc1zDCwpqMV7KTa0oj0BwDzi4Ndos+n3TlXxKIzWUsx7YTOwUHnXD18Cnt/Dt7vbu\
            5urX/wv837O9Heg/1/D+7ajBC6ErKTlXhbse8u1Z0uluRbzs0mUFP7Sl0/z8ZFR5M3t\
            h99Rkf3vQPrdvO+yr7Binal0XYW51sb3FhNdvUIigqjjH2+iLa/sIy+j5e9B4bK+3IR\
            f4JmICZ3RPoOE2/jpj/kY30GAY9LPXxt0Bg==\",\"QWXMe+ITAaHHEs4gQFf+mF9rH\
            AX40InvMwiwVXfh/Z6javUXTjRcSHxDHSSg78Qj7v79v+CI634HliuiDdqpRf+mYVXJ\
            /swdK5qWmQZ3XpgFdCYQdTuTaU0lmdTWBNIFARy08c189GJOmN6oQnFWGBFas8RZqCa\
            wt2dlWhWKP8ZZoCZf8RhuZMATmPwOVgJ34V3kgwQ/3m+jdMlEW3C2lrvgnSFxFtC9QL\
            x1VuaSL6wSrOaah87jU3ioNvOx1lmplVqMPaqd+E6vzRkPZzXFbKCt2VpaLQNxlBkY3\
            OmLaoaP6J4Hure7fynDN1rtJWyHW4pZ4OmEGVjwi+6/3IXP1I+CflXlt/c3D6isPSQ8\
            pp5EeJ10EGIe5P38AvsMgrxdOFoWlXHO1OiZwHkk/LJg3OIgq5UL/hK48PACBEbfHZy\
            HfjWLBR71IwK0Xwnn3OFclNs5L2vGrVipjWSqboyNXBSUwg/W7uPtO9i7gi+X0KsaAE\
            D+PZxXxMIYr2pe4kKOKFQS7MmjjPHJZtiqM2igQ59wG4rAhaDT39HqNny/w0TCYyE3w\
            mjPlQ7t9ITRcOYOr99HeYVnZbFgvOBNaJMhAAW9iVeenSDtVLmCbuEEhXoPjk+xkrXS\
            S2Nr7pXADXsGRWXO7xXsBVXcclYo0VlLQqvOwNEaAI/IXpgKBJjOMMjqwRjJIKFRjay\
            UPi6MmFMvnbvijcFDhkBHMxru8UH4/tLFvTvdVHy3MGaNVSDGBTrxFduvU8lD0hohGA\
            J5oDb3MDYzSO1f2SXNUrN40EOCUPpGvcSL7EAoChPONRzFvK0k118fAmdDL0A4qzJSV\
            v/4CtPcd3N4YSLW5gKMIjTYmk5F9en15IIHNPrq8DmfQ+N18r7Y1nn2WVjVBHK8ABx9\
            OdSkXti/YBBzD0E+FLaoupbz1/WdAPAKJqY5/cvGYi3tUlVy3BrE6jPPABGCiH9lRPD\
            unzMIaMk7OGu8Nfe37O3X2xvYXwcQijzjHjN10/quUbTy6kVaUoMGSWguxnZu76ExwT\
            W387uZISwYE3hFMpHUu77EUgcsaPN3MOr21mhvueuMygfjnHRvvv1+i/t5joD2FcN3O\
            +2/pmlZf0N9ZQTvn4SOOiLzDGQrsF/UtKxPRBCh8/KzQFAeji4J520b2BM7gyBfHXuz\
            gWzRyc9IV7HVad8eos54dJ4AkW+IZ8q24Ew0DSstr2uO3fJzLGrByFcWvFs3RUvrMCj\
            aDNepnc38oBaW293nuLmbQYOSBdbCru6NNd1MFG/SAxD1YkQjOzHh4yIzsODs/HD7Lp\
            zlMhXU77m22BGY4pB3jG1IJ8XKxozB52DqIcKjnYJ421Kmyyku7KHfrsN35Rwk3cpu8\
            sWljRgUCYx9l9asT6gPpivMIkGc8xPIwtjLqtuqdX0OOwvfdBhG493OWFyp/dh49vv+\
            Bghc9CkUaW/EFnyiDJRP0VHy8kekP33FXeSbBgjKj4Bl3N58uEMF9L+jnSHop3Xsx0L\
            izdkjCHn28XL6KyuiBQ0oFBWC/m7BPWdOKKmFPF5BA78vRAGtimMLJwKja+EZNGpn6F\
            vccs+d9I+fd9qvpOuWELDBZ+CobOh974V99apSPvTSXRCMrCqcq27fvr+HRXW/I32Ct\
            qQQZY0vGZgF4n3syGxUyIXierL1St63jzCDlrzzv2ORpVspG/ZBcqs7wTf7VDBj2ed/\
            wvZHPGQXsbZJ2eyFviNED2fxqHSsFVI2kZSWPQR5tDCC0NX4987jqGXwHrIAFHlecJV\
            QLJneuFUt6+EpJb9roLcwi0cxEzhLFOXz/uVLWOgEhlbJ0Ebf3r2/+zJ/cw==\",\"6\
            SkCZjjH/MrbPmm6W9P3C5xIJsoMGsVCsPZ8eHOD87xGBFrrYV2plG5az/z8XVyXKLRC\
            x/NpVZngSxbnGGTpsUX58BnrQ/c7Gs1wZh7ipKxQzlu1aGOJDnNwFPOEXzYKc1u1hKu\
            4Exz40siMOUjZmKqtJdPSuxXHaZUBBvIIIt9rjZAsbkimOFQa1s4ts4G3EE4RIGNKvI\
            ntkEtu/eq6VnCJegShtRO0G7JYz18rNP0dRaOhr9axmSzW+1CBWoZOYkMCzgWL2ORep\
            DaaGQe3Gk5w6IvhuB+k9F5YvLABhsqCej8RQv/AUzjSGzgb9ML2W8RwNJwh0fwKzn1M\
            ZFlZLJVbETay5+DIzmFdLiv57KXVvNp/DSx7Bo5aG0YFZFmxchErr4eg74Ox3E7Alu8\
            qjkNVUxiaHWFbvlOl1MPT3Y9l06LyzqEoQwbabamlLXfBJ+wuUShfM3yf7oUcVl3bBk\
            7+F1i0Jsd6Ek17j2W6f7wN3BAw8v/KK4GPL4wIFGmHVu2v/RnyL5Zr1w0a7AZegtFaC\
            OpkJ+q3lfHms98FDtnOI5GfC0fcUjkX8Qv3ENSa0DtbVlL6/hKzyLg+BaIYaaQ8s9XS\
            47cwQliUkxEt1dtIU+4xSPfhevWvxgbuKTwBoDUc9B365zO2xq6ZlY01RSvUQlXKw03\
            8MAmdpIEjYekUZTtmCkN7XeGXmfbNFrzc4ASAPIfwqxuDiPe8lv80du3iBuwCitoRam\
            W5qNlCajwIjiAU24AWsyysMIFLj88gKHsP6n5ZuL3vuIRacQpE+9fQNpZyScjWnaCAd\
            tyFX0kf5bzvpuA+O+3mjhJdnMWjPE3omZTK91fWa7eVlvHAq29BMFo/wDZ+f38zf7/N\
            9Hc080BPoTSsECX0WfcQNMKgxSwNK5uWV5URsVOV51CwOr+PnsYp9zlMuMQ9COfpRfZ\
            zS8P0JnQh9DkGjW/oOfYSapi4tIegWTpWhl8W3MM59AhC9v462mpNy3hRK83Ct/cEoM\
            iS/BxboZZN+8iXS6Uj0/YJDutHzHb99pXd9vs97C1FLWfxyGeBcYCu8ZaS+9ZKVignz\
            Eba2IfPENDODLadTctqo5U3dp/GH+3sCzzawcAa3R9ajh/pPsGhdWX43Yhj7/1mttJ+\
            iQTSTnDI4422rpXOM6lLpeGi6ByKLBH0mt7/9vWzt9I5widOgMCeg7s+9pW3XEgmmnZ\
            wxWpu1512lK3CKZWQB/P6Y/08SB4Ow8ZrMOJQbASO4veWN6tPnzlu7wMIrXjxfG1FW2\
            DzPyBQpAz7NF/esuufrl+zm59fX/90zd5GkmJn8SiGhn2eTbFgG/McOec8haE+g225k\
            rzyK8GtZEYzzxv25fcv7Mvvd18+PoSv+SSTwxkNL+AFjVH83+7vH4el4WMsK/kcirOx\
            I+N4ZSpTSJx/c8CgSBG0UKtGsGMWe80j1zzMwZF1hGvzu5qXUsUy+ycoNFZhSarZNdz\
            yjZJbVNQUhvx4uIJVrjebOBJ8BGHLGtGRv9/8i30xploYuFk4hSHvCM6fT9I7o1nZBK\
            6sm4GhsqBWjkJsUXPWKGHkBi4Z5uDI7sH540l5tYQaOSKAVSmjJ/jXf3ZMkO7VOEOia\
            CacTTo5hdwoIdHDCUEwyAr7FH69YSrOUrLAzpBwNRG8t/tEVr86ILbzGRrkLpfhV/8m\
            8tbcc2rZJ9jwd9/+EX7pbyLtcCa4Ct12GgTDrKHYmrET1+df9y8oxwqeINH+G7S361p\
            yfPhlRCCLAOOFa7Ne4yyJEYHykaCv9Q9jS7jfPQBAz/wRfg1xX8d2IYWvmJ5/C+kShW\
            ZA+DWdjI2yvpvfEg==\",\"TE6YhfJbYM9V18ttEQ==\",\"+eIDBmRmvAvfJDtK+XB\
            7+wGV0v+O/GPov1Rq0S0lxDOc5icocO7h08+xbNlKLQq5rEKPPV+iwJocR+IrtSirDd\
            7MO2DQ+IWRjePtT4ISVJqDo5kguifUJ2mxpbL1NpJNdoZEnjUcgfe81G199xGVdcCgr\
            MNIKR5mafa/I52HPuD9zb/uHt6xm7/+i32+/Qcs5xSJzj5Az28v53dqgb/HysO3yo1i\
            vpG/8Fv8C++gD1iLWrCFPlxCgcq8wKJMDljq/e2H6AeOEGCDwTvUeyGy5Pem+vXmd7g\
            VNIWhFQr+Jllyb41mH+ABjikMrV6hntSyqkwsJeAIAuXgPftalazh1gcu0r5EIY3AY1\
            tVXMNl5IhA/QNnlnul12br1updNNp7DgVe1tddzOuvlfcSd9SAQJoeXffXVSPtss9wi\
            WjFCRCs4dY/xWax2hRuDM4S1nEzaBTpeB3bpaxN0VYtdML3EFxOrGUHIazibSTZ4QyJ\
            9+zjbdvLqvmaa7gQOEPC6FEsm3gvy+3gzvYUhssjtq03phIrjpcDl2DUwuEXvA/iNFd\
            suLsnck/LORTtcb2OltsoxgV02/cQtG+IZ/W28qpfNjXW9LctKF2y2hSR0D3koYgyXI\
            /Xz1r6R28ejdb4u0+AaF8Pfr2O3C+o0f2C1w8vOFu5Y4OH9y5RaC0EZ18tF23FCYlCp\
            0C0SodfFrsaFd6LOrybF9H9TgK7qfrnPWMlHXAoxhF+E3kq6W0b3cM+wcHIZsyG9pLe\
            t9wWlis83M6hKLZ5HfN1e2FH77KfgwitfMkIWrePt5/C775OZbpGSrFi/VnwxhohnSO\
            0/jwL1ibme/VyvXz2e4GRM4uzeLTmhqtHLZuVxEuqPQSt3yI2ohcwHpLGeX0XWLROxa\
            WW000/qTfKGl1L7Vk/SUeqESWjeQ+ui05FW9lUKpo6F+SgfRW4L9ZJpNwBeYJDVhuua\
            warz/jSS1tzv6IkNwc5KFKCW36Q6Md33AmFH6AoBxO38yBo4/oLx2ShYudQ5wlgfhHP\
            MQuj23rBcSbPHoLsCPSf9IYrL3q/d61wUadIkDV0E9230ZuIVzwAUH4u9qM2C66LrSo\
            8XFRNYSiOgTVlE81U30NQGTCCMQp4jCWnnOCQNxV+c/4gaVyTLFs9PDOykt3qHg/9IA\
            nNBtgCbWK3TY0IFFeG883Dt79WkUD5HoLOGeA5bRPJ0BgAwDf8uo3FLIY/Hm/uHt9pL\
            21jlZOPNy+tlfdwrwjy0Eom0m+nexrMttqrGjssIQ6KZUbswJlEkp0LcNCaEe6nkZ+1\
            ob5k8xRZ2w1iStGQ5utLNDp7ErGFvSylnedV5HrBCywqFfsHg6TaFI01C4qKHaBoDx1\
            +6fDHx8Yrwau/VmYb2XKYxaPVe2TW7j+jM63KeakFDqLPwZE2U8r+3kq7Y3a8g46ZRu\
            oSR0YQD9QG38MzSnXSe6XxMxPnUJBRdXcdi0+Pwry0lvd3vVMWJyEO0vyIX9BLfI7fH\
            XyGhCdEYutwvemzJN+aQgpc5gSHvP+YvulCPg+eReQTJ0CYvRKNs3xj/4g/ujRBoWwB\
            bEc2vyl8c9SIgBH/uG/w2wfCNbNTGIoXRV8p0RuHX3caAOj0SETvnVDiOqJ9IwbZeBy\
            z/PYZbrf2v6NviHgFztu4zdqDgLW6j+746I23bWQlOULQGTU4Th++fYH5Gf3vqC8iPe\
            6fxwStSINNcGhXIeK9biJz2QZG+fGpVb1hW76RGj9zMUGh+A0sySyepPCskH58K9JL7\
            Yw9vlaFKhAnA5v06U1khck+1np4KPvqRnOrvrritk/DA1UKc1BNYncaT6Q=\",\"/lr\
            11wKym6Iwuv/33zg+RkQg47rhyHtQ/Nd7ZJogDdUndk5kIngxCH40+3955F0RaHRS2F\
            inyD1ZSNmwon+eTXsz3N7vpO2UhVhDKAHVMrYzPSlDPnv23+hhnUssbh88D5xJE2LFb\
            QGtUIiBa0HW6U6mVCVMYZmFw/IjvvupQKld/1610R6fmoQ0VJ+f6e3xbi/43XHn4kvr\
            jVWcaISgBFTL64hPPPv5TbuolFvhoHyMie1jkkZ3q8kNfLohQID6lDaev/tf6OV3YGi\
            P6fODMp4Q7gkQcB+Qv//OcS7e7+p3ekOsxAkDt0RaLT6rmt203tSRPTrMgyOGPq4Pko\
            +PQKW0zzkT1oo+Yg6yrXGPh4fTUyt2RkaRhQRNWivPeNMwL+smcjYAsbCvQ7Z4ndyj7\
            RoGDePKGlOXw4U2VB0jScJaR+7f+bIaJYzWEr5DlCAEz3xJ/X1ZjHPSMyc5vg4tSQyu\
            749phHAbZiXHd5AnCMHj/MfatpBLKbwj+14xIdgj/rF2lc9CVmzUOLwPnywKzzk/Vu9\
            SOt9aqkXFIrDHS56JZgux0isBgwFUCXh0/ZjlcoJ7/LQEVQKsJd3bmy+j4VvNGqvg3b\
            4pUnDP/5iGtoo5IeGJBbII3Ko/XM+t0oVBFyrQZWBvP7Om6Z7KDBd5Twmr+3npTMAL8\
            mh82Mtp2mgcCuDPgGHrpI3bxpo+upneaxdM3CJJlrn3o1emYU6VpeXN6vqna3TJPIkO\
            Zzi6h1Y/iSVT9fBsz1E7aLULkbFtI9et+1v62vOChX0B8uj72Ej99TN6T3UGjHsptez\
            +NiYW3/KLMfFKhNw/xi5g0s0FFEeqyOX+tto5tCl1AcVjmVzu+PA72cBN8LjFyfb197\
            fsLbfs7Q1RDSd4vOog18D1T6V5JYase0LSMoGMRwm5bq0t8m1ZiIznbvI80Lpi3MBMC\
            +fN8HBPkmvUWYXGmsY4DhMighTcaykt89i7mo/C6OGhZGX0Y+vxURiqBBgDpdu67tP3\
            EXfHbnTBCPci0/hwjU2fI74p61te9Vd1e05fUM/wsL0k1+jCcWF0xyfARafFYV6G0ZX\
            Skjmz9DWHRwrPkOhkCcw2MFo/HzbXcYFTIDqtDvNaTCP1cO+NgRk0JziQX43P8xykjO\
            ezCYlyIQrKRoZZgp1v81l+v/4sv6NypzCQ//Q1ZjuvTOOlfDSO8J7RORTlycEMmY+NV\
            /96vGnwY4sTVPhOgC83P8Uyykzj1TMlnfoUCLQIZwF+ZL/fPLAbK1aRZ5lPgaAXRfQ0\
            tfFrJmq+xlkyBxAqK3pDXyemkDXXBasMLyLHnGbQsPRYNmsnj3Kq7AQHT7JGR4hfs1r\
            WxsK7Dyco3LqEnjR1zRZ8TWjZCRKXSmjVZtcPgFiRexguL5KX2wlyK15IyzqPJlbmFI\
            osKzwP3/D+RcJFq6pO2LPUTtrIbR1BDpqz4QmAhluveCUMvnxtCkMnMHFZ6vm6Uc9/Q\
            wurCQidfIL2/Df1LKtvkTtkjyBwHu8+et/Jbx9u71mrm8gD3FMYyniGlvy333+NnZfb\
            Q/7z//3Xq4aX8k4vzau//PuV1MXb1jpjz4v9+vBa6IeNeGr++279sFn87ZtfqLv/567\
            +ZbX451f14e3f//nHP59f/+/n7t+Kpni/ev2H+uVpcf3T5kv1v3///V3164fXv37+VH\
            9r/7he3Tw8iTcf3965u/Xvjai/PRXvq00vT/39f1795z//+c//HwAA//9aBkUTeQMCA\
            A==\"]"
        cookies: []
        headers:
          - name: date
            value: Mon, 15 Apr 2024 06:38:54 GMT
          - name: content-type
            value: application/json
          - name: transfer-encoding
            value: chunked
          - name: connection
            value: keep-alive
          - name: access-control-allow-credentials
            value: "true"
          - name: access-control-allow-origin
            value: ""
          - name: cache-control
            value: no-cache, max-age=0
          - name: content-encoding
            value: gzip
          - name: vary
            value: Accept-Encoding, Authorization, Cookie, Authorization, X-Requested-With,
              Cookie
          - name: x-content-type-options
            value: nosniff
          - name: x-frame-options
            value: DENY
          - name: x-xss-protection
            value: 1; mode=block
          - name: strict-transport-security
            value: max-age=31536000; includeSubDomains; preload
        headersSize: 1248
        httpVersion: HTTP/1.1
        redirectURL: ""
        status: 200
        statusText: OK
      startedDateTime: 2024-04-15T06:38:53.727Z
      time: 0
      timings:
        blocked: -1
        connect: -1
        dns: -1
        receive: 0
        send: 0
        ssl: -1
        wait: 0
    - _id: 32aea5ce8537c0b99c622b5b935ac490
      _order: 0
      cache: {}
      request:
        bodySize: 418
        cookies: []
        headers:
          - _fromType: array
            name: authorization
            value: token
              REDACTED_b20717265e7ab1d132874d8ff0be053ab9c1dacccec8dce0bbba76888b6a0a69
          - _fromType: array
            name: content-type
            value: application/json; charset=utf-8
          - _fromType: array
            name: user-agent
            value: enterpriseClient / v1
          - _fromType: array
            name: x-sourcegraph-actor-anonymous-uid
            value: enterpriseClientabcde1234
          - _fromType: array
            name: accept
            value: "*/*"
          - _fromType: array
            name: content-length
            value: "418"
          - _fromType: array
            name: accept-encoding
            value: gzip,deflate
          - name: host
            value: demo.sourcegraph.com
        headersSize: 382
        httpVersion: HTTP/1.1
        method: POST
        postData:
          mimeType: application/json; charset=utf-8
          params: []
          textJSON:
            query: |
              
              query Repositories($first: Int!, $after: String) {
                  repositories(first: $first, after: $after) {
                      nodes {
                          id
                          name
                          url
                      }
                      pageInfo {
                          endCursor
                      }
                  }
              }
            variables:
              after: UmVwb3NpdG9yeUN1cnNvcjp7IkNvbHVtbiI6Im5hbWUiLCJWYWx1ZSI6ImdpdGh1Yi5jb20vTlZJRElBL1BSQmVuY2hANjc4OCIsIkRpcmVjdGlvbiI6IiJ9
              first: 10000
        queryString:
          - name: Repositories
            value: null
        url: https://demo.sourcegraph.com/.api/graphql?Repositories
      response:
        bodySize: 21497
        content:
          encoding: base64
          mimeType: application/json
          size: 21497
          text: "[\"H4sIAAAAAAAA/6S9bZPbNrI2/F/8+SAT28nZl6r7w2zGyZldz9iOx3k5Tz01BYEQhREJ0\
            AAojWZr//tdBCmJlNgXWr6/xI51dTdeGo3uRgP896tCRvnq7/9+5XXjgonOGx26/7eu\
            6P7y//37lSle/f3Vl/q37eLtfVP88redfnBv7l++/Pjqv15ZWetXf39VmrhqF98pV1/\
            d/3Z7c3t91XgdohO1bAqhnLVaRedf/der1lev/v7qikvwn/+i5D+UWyT/o3e/mRdxfS\
            s+y7qpdECyz8G03Bf1GvfbPe+WUNoeAmT8+QNDhnjyjRKqMtpGhrwJHMl+y5G9YfUxw\
            UhZH27u8FjGRthgyhXu3hEFJL37Hkra2Y2PCooZIPTIPakd1MjdR++WUA17BJib2ze4\
            F3HlrHjSMTiL+zIGgh6VWA93zwZrQQKA/lzDEfv05teHPxD/HkDxf/nwcPfmw6f/83+\
            QjF+vb8Td3R2SsocgOW/vrllyRLNyVtfmRUNjOIOmpD/f36x/yPXSyyJGOFUDAujCHd\
            Q9LxtTXFemtLhnExxYr9dwd/G6dl7C9bqHoNUEdxCvo7HS6ij0c34LmUGTM/bh5tNLV\
            l/MRvtaPkMt2WOQTXqBfYzPj8rVTRv1Y2B0cgYOZP+JNaa1sHfpd8D9C+xZ37xP1w9I\
            xBEENPEW7hxBaauf4KjtIaT9uH/4sr3fYn0Iqn6MOsCd8IChLdXN3euc5gVdLYWxUfu\
            gVTTOCrlxppBWaSgckIFZXEMdCbqWNholgi5rbaPsGONWzBEgbwfuQEHbaDo+ojBBuY\
            32Oyz9HA5kr6GN+/yva1E2rSh06U2BxJ4gkUQ42gc+xmsVOy9846oNnHWKBFl2aHX3D\
            Ll9zvYYeph7LnVbRROUrLRQlZZQxUga1AroU+85et1496QVXOTnYCQX+m97ViHqpZIV\
            R+oeiuYX22Xnoy5q2cB1dAAh+w/7Fhrp1yJ5G9g4j3GUtLd3Txk7MeIiFtqqVS39mi1\
            4TEL7eS+f3t6XGds9ZqqcjdJk/DGCAsXd2GKP+XEcp3kCIB9HWRN2T9awRXdYJBXa6g\
            mnGq6kUyjwEm9f7jN+/YRZdK7iD3WPRvOM13HHq1XQgztg0CqGlrFv8XO5cC7j+kyAS\
            B5Dewc2F6jvGQVowadn3AKt1Sp8bSXc/sYw4O2tf7zPeHufo1xUWtyY5bINndf2u158\
            uRUP2gbnf4Xec44UWLK77V3OksVCP2sY4e0hYKxv8VhvzRJrVQKAve4T3oM68hClWgv\
            lqkqriOd0Bo76huOSc2aiqdrSYPeZpgLZj9u3WTu1WxhsFRMAeDKfoJ2IUrnonX2DZB\
            xBdCT2cvdDTjOjdI+FjDLo+BhaE6F/fA6GsnP7e2Knm8rBMGSEQtLe5rJGHZ+ldzY+a\
            ls8Bu03RmFrSFDg8Wa0opKtVSvsyUxwWGIm1u44NbvovFo9LqRaawvX7RwczzKjxzFZ\
            0WXltq+5bZgjwe3I7A1Tpm8ub8cbXjtyGYnEtI3OG4kdnCkQ5XSgFxALaKu6nxFvuOd\
            EXXoprGs3WrbCOxfxQcosHkmH8W7PrTG2bp9FUN40OCs8i0fSoZecuHlVZyV2GCQFRg\
            B9m/uR4vfxBI/OrPBOlLi1C+eiWFYyrLQXtbRmqQOnGRQhag/W5Rm27EGZJ0NtgTHDm\
            OmFbcjKvn/6E+aVjkYJizyg0KkV1ACO65z1kTuPh9EfH0UlF87L6HBmcg4O44acb7Dv\
            gXj/Hh6eTXBoTWPNWXmtv8Np9gMG+et47a58i8PMAQF84etsZBON3VXGMg3wGRhl+7D\
            GdA6KkA==\",\"tvAOp1anQCQP73SJjWoLC0OOMQzJwjZ/YMITlZGENXHgkf7kCOuBS\
            B6M43o2hQnRu7y4AQe8LfX2Q8bbeug4/ew8XAhHECVrd/eyfsnJ6lu9kr521ii8Ek6g\
            YERL7IUkRlYp7OQdUTCPkYvYHry0Yel8rf07WxoLo8VzMMjPZVb7kZXIOM1TJKpy2GV\
            tW7fDVLWQQbhGW2nE1tjCbTMNoIignc3q1sDWy/KSVozhwNvAp1gds+GAXCydFyup1j\
            LV3ChsoRAdaM07mIdqF62NrWg6ZqWxpbAbUxgpCm82OKbOUKIWwZ2W4lu7ovFuARdJl\
            ha1CvrKFOegYzS2hOqTpUU1GnCsvtjQNtpvTNDFe2mLWvr1ey29NbZELYJ0qDV4jEZc\
            xcYU2vWH/o2rsofzWVpg03HevvWVaFy1W5oKWvUJDvmJ0NvYyNJLG0XKlgpZVcJY4bB\
            pJ2lQ9R30DDaFCTA/3gNQTST0dDZFI1ux0hu1P9bAws7QSDIe38Rra6x4fv06L3QPJP\
            fpu4fyOZdl3PQFFBujdBd2yxIbxjk40F5c57oxxZsN9sn3ELRuodfzW7fcPnqndAjGl\
            j97Weut82sklKRBNXVwJ+oXfSjWglFtdg4GcvF+85sJmVLSAQE8jj+fcx7Hxgslm9h6\
            LbxuKgkj8nMw8naecznS3x7+JWpRetnAqGQMA77ln9DybKWH5Rvpd6QjUFO3cqPLTJ7\
            mgEG5KNiH3/Xil/dIRA9AGQvoAW71oqxEI+NKRC9VZq+eQSPriSUbq58fq7KBO+EIhX\
            R+lzsr6exBql7Zm32x2i28KTo/GspHdPisMbMSzjlXlazlG7E0VscWb9N5YhQfvVw+W\
            nUXscvqGxt3Ro1yetmTzXP+VtdONLHN+ZoZStyqzM5M8W6tim3W52RQwxnNndXN84/e\
            2W+c0nNyPHoXr4Z9rVdbwMsomBC1KXuuDFjj2ilMCK3G5SszFM+VUG2IrjYv36BnM/Q\
            oMoW++K6tR6Flsa7DEF+iJtFEKK8BPdUpy6VceKM47jKkQ625YFQqsxhibhvUV35rTu\
            jQHMGoZcqVnWJBZKgtMPc+y3Rdu0IoV9dYk7O0qFXQM5nlzEn5YEKkP9DTnGXbaB9Mi\
            NoqDSOyPDGqAYRR0jzrbPEWIkNjdHlbOAkxTIjaAyO5WbbPytmlgR4KpEOnyhe0pvFa\
            uboxlS7SguG354wSjQ9c+S+7ptH+WwxRhhJFCVvaC/nj45Ws5Uvnz3itfXSE0szggMQ\
            vb+n7Uh2nlxRWQ2FHCJLzmvaZ//h4pZzXj5vHxrvSy5oWdorDElHPOk5iI54N4btNIU\
            gOuDP6x8eroggiBsLcjH6HcwR7UjQFkXza/4h4v4G89UKs2oVITxtQIsYYOB/0CV/Hx\
            XztNiJdiRdHnM+eobA0NCu6elM6IUvywv8JButZXlJshGyIVM8pCNsHOIZBVcQ9jcOv\
            UBfojEBHHwNRcLb/Ea4SOB9LIv/e/wT5whFZmkoTNysOvyLuoOr/j49Xv2h7/ds/Hh8\
            +35MiRhAk53s6IzphkuxspyW0iZwFYwuARvC7/v9Jcfvfof2CvStbQ09R+hHrFWr9Sv\
            rGOYtHbAKCqw/KMm+VCJXcaFHoYEra5J8Bcf/Q2Jn6WdRSrYzVwtjQ7C8Mh6CpcqgsF\
            VwP0NY9rQSubT/B4HWNJFV6oytaa4afsSWF/FOl2NL4eis9EVGdw/DIId2pTIyVXmtv\
            dSUqejs/xWHPDmlOLWOk3Njjz5g/6lGtWhHqVU3vR0cE3sdhLzoemzYjpANgGcgH6lh\
            szIut6D1qBMH7K5SjoxT2uRFyQ5vbCQ==\",\"COsbHLc9m8H25eXtgdhPzcrcGNrhO\
            gBgv+BeUm/N0mjGyj0DYluEZFodn4uW9ln3v2NrhDTDLlVKri2VsMqIJXGiN4vE+xns\
            V+Jl2+fH+6X6Waro/O5Bh3gNHFlEg1uS6//9Hx/vf/7pp8eff4fCRzAsD1n/jhH9RMg\
            YgP0qNLqu0Xa1Lb1rGzEEmhvtQTRKEuA2oH5OWG40cedvDghlwni4YxVXXlO3cqcQLA\
            eOb+zMFi2j/xn7/kgnm6othbSFiHSp+zkMy0Pj1tRASI05fw85exPURqDE3ykIy0JeQ\
            c/GBCmCoYPJKQpLQ3PU83GNSi8wYml7FI7S8uP4YqpAq90Yg3MKSLf7uG4Rope9517J\
            HfDlCDgeVyQ/SFOJ1BVS5giCPSKkLaGWPj5KpXQIj00l49J5Wmvm0XCUoQUJ27YpZNT\
            4dskcEPsSSGN7s0cHNvvfsYeEtDQ2dfOooieOhycIHNMjKW1Y0J1IP+J5gby3iyGVnv\
            ZglFebgeKIJif3/o+PX37/hwBOyBSFvWUkbWOiMDU9iPvfcWYa6XcXsLwtHtOyqZxaP\
            zry8JBE4wgEaXrHT4ZHzZM8ReJRRRZlA5Rlk9GON1A7unjiEXkcBwD2AVDr/3dnvz5+\
            qaKX6bWsj1UbHm9S6ewNOJTiEOIMFJrHOda//vHwx7c37JyavoX1cEuPmFNa2oUM+so\
            tDu8gi6fZtlBYWvKTeiHXr6vksvVNedV1Sor0IPS82DkgrJwldfBDo+0//iGWxkqr9P\
            C/D9rXxhIPkmEK0POSzrl2TH77eJ9c+E0zn1Y4xYDZ/UTvMo2sKh3D1bKSYT5fNkWAm\
            3wlfQbarJy25nm5L9je/8O8QAoMZN/SOZNm5aJrvAnjv1KCZ5BIj17IGfzo9VKr+D+f\
            rpr+b7MSz1FoFulzpdRSOfwx37cJAuoKPYv9myL7P+flnGDQyt+RWvnVBaFWV6Fa/jB\
            vaCYA1Bv6vOxrK/26Dcbt/ya+tkatQ5SecFIxBbp3+kzqiZdqnf4zK/H4K+K+A9xNFf\
            r/EvyPv8P2kz5IzyGuiLf0Rz/Dqm5SE7xc67B6cmH15vvv3171rwiJ4FqvdLo1IAqn1\
            sTWyCbGbaNWXZ79SlfzpoZJSt4g+nDziT1mv/7z4d3n+dcf5pFwNEjrMMtrPhdGQJEG\
            0rdrU8XtX1LWOzSVM1Es4V0ihEcteCHH+1ctVTQb/cfVr8//lJt5A3wGgpaenltdmHB\
            lXPpzvn8TBB5TUkpotOr/m5Kk84JOQdCCsGTp50ar/o1konMUGPaTjGXG7DqFKDWxXG\
            dwUCK5U084OUU8yXqOgvafts4jPqFtGuoRhTkc0k+6Jsy3C2/WxqqrrVSr+Qtnpxi8t\
            5Ej2S52QjmrWu+1Vburw9+j6H6jRGMivAvCtpjXf7VX3X9oyUcIlkPqa7vYJetJiuh/\
            Bdy/zNfTB1npsHRe6asufhPK1Y2z2sYgvFamIRK/DDJoU0nP5fP1xyu5kI2QUQnlhdq\
            I8MNq/uiYwiINpj2yA7f0iDbhWZyByJ36/qmkz1oPbJam0mLpfC0J33MeiaTSp+SzvM\
            BrvQgP/Ps1fbJ04BideKK+DXMGQnd86CxZYpOy2WZhKhN3Q7lQrsM0CdIrOmucmBa1C\
            elp2q1erJxbC9+mF/rpZpAUYO7Bzp54VtpHYV00S6PS/imsKzT6chODDK4ArItVna4F\
            CGPTIyOll0tp590ohKdb8HJNn+Amjo1ZtMFYHcKqXQjZGGj1MiRoZui86gxTY9OTc2m\
            oL2zPHCnWGLhWm6baz/ngHwilLVX5lCGB7cDruGlEiG1hXFqKa6IKhg==\",\"gIKdq\
            KRzK4lZ2FklalOml+pomVMYsBPv6JPBjtFCqnXpXWuJbwWcYtCI0hFbz2Wng5FWWB27\
            EEgsWlMVYF5JArwXodW3iI3QdmO8s+lbJRvpTXrJu7fBdFMydCgbT/vMe87BVW3S3sJ\
            I+jYFjUZzQp+AJ37DOhaFU23qWXN484JuBCJCc0OfpE7Yahu7jdBr5UprUld7wy8qs/\
            CSeO3xQhawnViH9kIa6aPVfniiQyQz8MNKWilU5dr5apmLGAAv5I6ugOxEKNkI12hsQ\
            yYgLAvtJGM2ojJLrXaKeDAHwPGahvKLIKJ+jrWMutug61qCPs+BkbdHn6Uldp2fMlzm\
            FcrNnyXOAoHFUPSZUWK17HRZFHop2ypqu0H3IyEB8mIyc96zfJIbeDuTgCJ7Red/R8x\
            CHQxT7hiK+ov9WLUUq1hXP6YbB+nULzHPNwFQodbQNVkD3zScg0kLxBeFCCj0XXOjkJ\
            hVrky3JFGeB+Gx95zpeRcIPIVL2kBQwPHPaeHwGdELWkFQgJPGa7qqZuA53MtgmPoZL\
            JJM3zEkuGHjR+BxC5DXOseRPAGBBNAWYTtcOiED2OiG35GEjLZXtQiVmImGM/FzlhCe\
            NMP4NXkmoj9g6LYUbdEQzIFhBJEZj8SujSvnh3dF+pigoU4181SoNXTu+chXubrWXmk\
            ROm9OqjaIEJ3X6VMgnYdMO/NsBnjE4DpJIpZd6OZ3mTTUHBZGFoy5mnATspm/9oPweK\
            /Iz0+tozcqiEKG1cJJT7vlFB62AHuHY45bGcnPuJBgJJt+13HEjrgFPkUgKTh6PfDoV\
            1Sat7zAMRj6ZAwNa7ypNcxrnuKQTtP1lyNOu0B8nOsUgyTRt72OXLwOMaX7suZ+Dg2l\
            Y8+i5+cWLlIvk8/AsFeflxeIRxGmCJz7zY9pKNbCEMV95ygojbEyBj5CyZzlGyOh1WV\
            YnD2vpXGeK7fH4qxIfjVOuAkUh8/DUc0fxxp0DJ+ouogZGNz9mdpEfJrjDIRk0d9EH7\
            HRqvUm7vaxXDl/gRESYEt/QRv2N8In2f9ceu4SHujk6yUzM23oP8XtdWSERvNwLB9bs\
            zmGOECiSWA7MhZolikOkwANiBnu6NugiWst11rUrmipZ4/PUdjzhOPvCi0aWaUDO7lA\
            yZEzJLI/9PsGs7wySWAKj319OModx2BN02jgKoxB0Bpga78PWkovi0pnE2HzcKTbdC3\
            kwLAv/jjqaO54G5Dg6g0863ZpynawXX3Uks6JTXTE+yUMMrz/w/Z4XWgbjaxEYUrqZc\
            p5JNz7sb94yivd3QLdJ/AgD59rQRD9TUkg9AgBeg9evU1MujnTyddOBbT9tBWulsb29\
            9YsekvmQhZoRui3PHohIbpa+/TGl9hfrRSHizJgmLKU2I9BFiqxlDF6s2ijTqdzda1t\
            0S+DIUGKwgA2Azhy0LIkEX3hUdQ+zU1fuCe8/tpSTwzwKHG1RrZVYWfjSgfTa8z+OaA\
            KfQ+FS4tz4bBleuOaIFSdC1LPgDAOh77+wKqvqBf9QU9O7hQM8ypwZU3ZmVqWwKWZBe\
            N+w/UzYWe1u6DjezSWjmzfCb/OkVh4tw0aWBNEg1vC0LmB63O4YBgGMPLzcAVZYYOoZ\
            fjaai8LY8t8gEFT4FbAuaB4wjADU+HWwDVB8oXBRoYMWks4R7qSIRoVtPRqJSpXhpyD\
            SlOgnYR+jSDxFLUbajrVSvr+1G+4RCCCqdsKqg2THGcw4Cgd+Kcr4gcpdIsoAmRN8W6\
            rQ2VsHMY6fQKvNT/SDZhF4wwylL6tBTPXOQPFXjqSu9QyffwmurKsdDKLpOA5LIzEoZ\
            +81IWu8anUCA==\",\"guTgOo2eSTrNoT8fMAvEMvGodqxK4mm5KQJKycxdx6Mu5h98\
            myKwlPw8BVdt0O46ReGRQ/Z7zCcTus1Awfq7xaccS+e1DUYJ6aNZShWFbKOrMxqDiPB\
            pLm5LCFH6ILqg3Jb0XTQSjGuNL5U9BKsXNWFPg3NncN2GGgZg+9+hzYW7TuKw0sS3Cq\
            cIXCEFR7SzJ7W2kXhJ4RSDM2GwP0cuwpbzzwzM4WAEAvfMMSevJXHffx4JY3e21G52a\
            C/zHAk9ffbohrhD6eMZKO4ttL8jZrhq4hyJz+yhHR7x2rTA/JzgsEQ0q6W2g8utZdgJ\
            5HzNQGFlE9Sm0pQ7uf/OOrQ450hcYY7Gt+elikY8BYbQERDXcCEN7lkVLlodGTJHQHg\
            SwBjdZdWmRFQm9JkFw/5Cy9uzS2Wf+d4eYHClQgvRM7KfP2dEdQjcK2QPeh7NqmF0ao\
            /C0vJ6ysiHngFx3jPfw7RLCCtTwd4QZy2dF0E2YpoZxqdb38YNj1heC/oPDOcH7IjDZ\
            x5Iz9Er++PfYRUO7hMuL2VUl+JIpnSiWFSG7sIBAM/pcn1I+wYKrccYtJPh3GjpxAoE\
            ZcPPMFOBd0rniU9eHH+Fd1hgbrVsTaELIW3Yah+Efo5djAPcf5IA6wMcwZ5loTe6ck2\
            NcvkzUJxRR31PF57qnYgraUQX0/Qm4eBvkK3IEuL6O9gmV+uF11vxWTZ3/WEJ3YwZLL\
            irnrErq8NxUd+bAA7z57C4XhZK3i28Ccd6ZK0q04Ts2X6GDN2twlncdFwiatk04Bh7A\
            sKy0HyP2cAU+hkQy0S7/IQVTJSfI9EsY3/p1i69/IejA9UDAMbE0JfYs4DnMhMQztvA\
            UbRfW+O1h4m/CQhXnUAtsRu3nngyza4ywE6SBOT98Pubd3inOGcZmpWx9HySBOSYf3j\
            4hOt1jYv912f3ZQG08DMkPE+BmpuChXGp4N6VTMcSGn/I5iIG+IYcsqFPyvV38o2zK1\
            012mesJ0mAc19odp60XRsbstWYpzjoveBe17Rn1P0GThbvsE/yFJzt9zZpC/G11X7Hc\
            AwwFciTX9Nfmej4rv8aDmU7YiMrU8BmEHB46xbaurVcruV+JcFrn+dI6PnCOVhLX0uY\
            GjoikF3DLxGsrdtWuih1+jRh3gGm8PBmG+5nu9AqVt2oRWnQc0znSBy3oLVT6RCyB58\
            TEM5VQ1mtKelNsv8Vxg9wBk+LikQl6XhsFox7lpH94bNIb7403nTepzcbU2lUnINo8B\
            pFWtRzNcpZhqGaBeMdEs1vraPs0yleH0tL0zbndQtyCVlCXIkI27Tf3Y4s+3P00UZMt\
            4tDjNsG56oaPk26lVH7Wvo1Kn+YR8OVj0cmeR2hWAul/XBFVzfebQx6FAdTwftKcPVa\
            7exC0yqy/5208Hcv4NtFIw5CP6fnTuiFeQbEeRU0xntWg/e73r+hnJV9RgAievAN6J5\
            liLoQKxlW6XvXgTbBM1AQX97h+iNbGvssjC19t3t0e5V3VZWJbyER1nW00lLlH8rPHQ\
            BwNeNx7lh4vYRb9wSEd23kifVsQELwAICnODA/kFgEp9Y6GidC9FrSKYJZMN7L0Vi6t\
            BvkIogpCp+R5aVtnJKLtpLeANswA8W1CMgiuWKhhGoasfU4y3QGxJXcaCW4Ytm+vABJ\
            6Wfof+CZq4wtnXhq5P5VLufF5gdaIIEHdl7hm/+dnyobI0Kj1eHhCVr+LBrHaLD/jbb\
            HqKswQbmNRjpM4GEOINuCz9cfu3hIKNd64HfNQLGNzY07CiLy8cPTGp8RDhxw/eAEhE\
            +/GL0Ry5UB63IMwhEuR9bxHbasxBEU2h+8Vg==\",\"B2ZbvQgmYjUZ4/ApFqenW+fX\
            lUnvBeT7OgFjXwxavm6ltc8imXC8Hg8oXOuR09WOD67emaJwBgxK80bbWCzG4aQs0RE\
            aTQGjYDi7jTS+M2H9/SjTfyCdbME8GvtfaAwa7dPtJ6s6Dys5kGafh0OnWDk6eDsTt8\
            joVKQe09trPtVJdjHkk6yX3W5HNylHiDKaOD/QuEJ4XTmJgrwJCMuC/R+xgV7/GRDLh\
            Do4ZgVPtc6RsK4depCN22ovamdNdL6brUO+oJYKvPaRowMtyry/3Xj3pFUUS2djCxow\
            hWF7B0fgwOh55VpLl+acAbH/zJG5puO6EQTo1DX2BfZMsletzoBYJlynJ6zw+pkDY9k\
            c3eFdo5pHwxpw6JXs+TWm0T5Xhj4LhpXwLI0asxNtpD4qlSHB7eDMfmf8hzcajLXa92\
            FCvi3zZDA7x1oBQZqKof8DDOSOMt5T412t40q36dnMEGVYCf3cdQvtWogIxzWoLR93v\
            /78Eym0/xVXQMOZ7osnmx12S09g2EdDvfnayv5On7PR2Na1QUQvlZbD1bphLyIbwqUH\
            1ucWV5/64fNRT26Rt7izYCwbrf85dtDykgS4DWiGZllCC0xTgKxxpqI1fVOLM/4TGJa\
            HZ33MKDPmZ1AsF4/2hFlmnM+xyMbhGy1el13wsxOj50iMfUqvXIAmACLYlszo02wzc5\
            EhxG3CGghYZ+YpRwliui84Z+J17aJOOYljwhK0ZA6NznJw9Ja+99vZ152Ium4qCbI2c\
            1icPYEaYsK6200r54fHRYJbxq30Oj0lXaVb4ga8f8NmgO+RorUcZC1QQfn+d3zCjUYh\
            SGuieemi1JUmP8Y5j8Q1d0jngmzEIjbC66X22iotpFcrE7WKrQeHFTk6fGMUj0PPmf0\
            AOEkAfdJvaoM4nNpf3JoRKV2dePMJ++7pdsm+GrlYiLCz9DndLBjV9OIvrBE3W9JnYi\
            rGFOVo0Wkwrq+iuOc+bpSjwzFNpkXDJZnvDJ2Km6KA332H942uH/2nVVzdyLj/2lold\
            4M1rJ0tXbEQW+N1t1dEp8Bbxt/IDmdXc1qdBI4KedUuuqBkQ+9BmAqeBOXmThiX7lAN\
            n1eATTiBUnJ/+HDzhZbJuIrBuIHRv2iF+nZkIoxdehmib5PBZog9pYDViDnruq+R238\
            2Jp/OhETwLA6vHWVqZ8EaHX5HmXrs/wblTRNFdKKRai1LzU3gZgmhLccz0D+Cmq/iOw\
            NimXCkT1hB338WjGXDNX3KDvr482h4jxeP9t4Z3X9UrK/7258CTZ6ti17aUGVcjG/kh\
            ++xQQu9/34D3aYDAo0Tfuny+JUIeAp/AsP3a/jyxOY1U2SHxHcRoTYceC2NlVZ1EeTh\
            uWiWM8VlgDWWNzKxpROHUxSuUYDSvlayUitd79KGTss7weFqD2iLot5KXyiD38I5gWG\
            fAs75gdFwM2VpKu1ba/dPJzKaQFHim6BwVcddpdN9V7DYRhgY4cPcZ9jK9BYu/2oXTQ\
            H8jlt8bhl2Ieq62Fe64Xh+BovjSSQ5ylGCgpQ5RcHzUjjaiU/vJNX9l9GO32BchuXhK\
            5v0rPM5oJNAnPWJ2nuZHuDdl3h3cTPdpHk43G2g1YkrXRtbiuGL6zaikpZZMM5xQNnd\
            rtyf56UnfZzv3Lull7XeOk+/8ZCjw3dn0Wy05sfsR2vHGCwJ9T0VBILLs/vf4Skv9DR\
            T2Vyln/eRKz5knUfDygE4tz2/NqxEKcGb7ScwOJ55eZnu4f7gWy4dA2NDgw8Ppig4d1\
            k9rKQt206xZQgmRAnWJQFHsSn2zhJDA7/JPYLgWUN7b2Li4DP2IwistId7Xg==\",\"\
            x6SW1izR894TELaoubHLJ0inKDyCOWlDUQCUtcdgi5VbAZ2DnZmrAQLjkez4BZN2Wq/\
            TrX4sbwqFEUl2JNOOLwvZxPzsnWLxHOZGNrpUp48lDhh4zpFdBwOX441abDVn4Ph0hy\
            t/qxd01v4MiOvMszJ3je4TSVjiEYazBLnZbM1Ge1CpP8bg6rycxnaDs//uCZ7IKZK+/\
            XHzJ76Je8YLvoo5j8azmRvdKT/8QiaFBx77O/zC8iaI9I2dw4Lon/0YCrP432e5lA+2\
            qLjFSdDwYWLQoAkMysuMUGJUR5kpzj8D4ltXDJlbvdgYvRW+UTCwJeDQssE+bwvjxNf\
            00fkhC0XKnoEii45rXH7XC7WStP7vf8cSUM9+14uf0vc8bvTml9aAl8zPkXBPxOOpF6\
            bQ+w/bYTWaw8K7ilDyc517EfaIwDcikZSddrW0AjxpdESgUxf6i2FByUrWOsqrsKlFa\
            BfzHZqBIXn0KgzKrE3s33uY/A8hlkID6bf0Th90t6Ce4+Ev/V0b+luRkAC0Aby0Pqzm\
            aKK0V7Ix49zR8JKe9kPpMNGmCxiAHaykY/OpiJfW6848lIRjRKPRCNFvlEz4qcqHZv7\
            e5hwOSiRt5JST84XbHM7KF7LwJorGUy98sYmhvpBnSoi9krX2lOZmyfDssHTjhHFhZG\
            ldiGbeZ2eS4nZ9yzjVunZ+t+3fmCEsHJ8ct4+17k8EJP0gvEAOHdQsch9DnL1Wsolqd\
            blyHSmxffyWtRjM/El0jga1hI6eENe2KTrXzLpoluYbZu6UHuoUvXsDCRtXtbXev91x\
            cQNPyOEIXqZh4WtlOq92yMjPnyTzKFGr6DzVhPeN9OvP6911M+9jUVhsy1kaVcgo3aK\
            L44KwxMVYSADnhOd/FGa5FLWMaiWa7r+MRpxS4LXF0ozhtfuirZvQuTD46TUmKV5RrN\
            HRhYlyUQ2rQCoid5KjgVrKa8kq1pUIa93ZVeIuN8LjFrDmqJIvO9F498zwxUZYPAsXS\
            k6f+FlKhnMxQ4P1lGVhR1yHf4fvdHFp8eywrNiIe2tNvGiOBgpsTVit6EIkn5JR6cO1\
            6UU7xpKZJ8PeA0tz6o3Bz4zRaKwtrNG4/2dw9rNa6ZrhRI3BeCZYmnr/eSvnc3gzMKx\
            /LHm/ykJq/fHmZ/FTv1fnZZ+T4D2VNeO/pncafoG1mpAAV8yw5n3/FnttiqLSqfhwf/\
            GHoYWQGo8Qq3WfY/Xdu+foJaMtIyy242zJP7fka64UFtsBlnYeuX33mWsNZmhwboGln\
            7H/dOXO6Gr+aQYajT1w1gy0tlkzrEIPw1aI1duN9oVUKr1E17vsTAeCIgSZ4j+BT1dG\
            HeKVrIzSf/ubkEVtbCr+DIQeADxuATkLNEfx5tI2iDewFSDeBzzfXtyKt5mxIFfmlKd\
            1Yuu7qM75i2eGpIUto+3klHvPmt+aCR604AtdkbjnaGOVnrh9oq6bzAKxzNx89Kyo4O\
            IUBGVlNTCxeQr9hai4I24u0Wgknb5ZMeHXrBohvZfJCW60p3zmDA1sCW/MO66qkiFQ2\
            xIFxrJz1vDIztlUCcaVfoBD+Twd6BguW6voElsAx1rAlt9BQiOVFsb25+wFsymzlLhV\
            7FmJK8NsRULiuWCviI30Ri5IB4mGI/nAdx8YNk0hA5F8mkKgnOye49XKbDTheZ1g0B5\
            C16YNXBbpQbG+FBxJm+CQRLpOeOCkSveYlzdCoZEEebuBj1Nr76RaiVIT7vwcEO7LOS\
            1Vrq5N+sSVFtHUen9vC4snaFDvQeb4yNXZIIj7yucorEvZsbZLU36PRfUQLCfbq44Jk\
            Y6fQuDun7O8Kqykbw==\",\"0lfDFfVlQwKK5NKV2QdmYX85Aw/mGIckgrO+gVPbCLc\
            UTw538ojC1i0rzZv+HSji/f45HIwkcp5U4dSaZeamQNRL+t2VPSvvmq15kb4QwZqm0d\
            hvmYNjy5cZZV1p8puIJxA0tiCCHpjUDXZJewCOdDgy0tumWUE9Ckd8OWk2nYt0f8/LP\
            MWiOfs+52fjHPAJBmtHRtJShigbI5RvCyHJJ0doNF6PGd1cmkqL2mU8nBEK9jXnwQ/f\
            in40VjbNUCMJ5c7hsUXP9Lc0Ucb+3WI8uVMgXJe5XaR0r98yLN4YhiOCjEaV7vWPG20\
            LKpl9hoJzmpcmpI1GNLKbKhySnWHxuObm0gkl1Qqr7hGEY9/sHBa6EfpZVS1RqDoLxD\
            Izq6VnZSxT5h6I46r8mBZmucyMaIJAPydnd0r3WLj4WJr4aOrGEd/VIcFINn1X+tgB7\
            b3zOVUdQEhH6VrcI5tUb7XsQv5C5wZ2isWS8708cjN1Q9TzUGAcWeZl1ybAjWwPQXLo\
            e6gjJm0VTed4N+syiFQVmDF78yTYEmVtYCPjSqRSNuylnCBxdJvVrY5XpK4enqPgWOe\
            lsUKhMQzqEGPldH86W0GfdgyDnkEuV1A60W+HuiBveBBQnEXP93Nr4koErzo3KyN3As\
            WxX06u16Xsw7qt3GC5J1AcpWQs/0qGta6q9FGk7h+gFT4HQ283t7vt2a10VTmxdZ46U\
            qXh2NvO2Ik9w9oVbZUMbWbnmyfAtioz73uWw/1W9hRM8HDvz620lZaFWHhpqeLBcxh9\
            q/AFfF9lYGRCaLVYOl/Djo5hMN+QG+H0tei/IFEDAq+jzCgmHtIW3plClF4WlWYEGYA\
            Kx1UZzZ7wDW3T6WnmxQ0eJZ4J3hhZN7zhJX2ZXvSCekAT4Rwmry2RP0mRk+XPxtyJWX\
            JlRXSV7tZTXvgpHs9Cxuomjku51qJsyVtT81A84hy5g473D5EebsEmmlw7ACmupuBow\
            mUrlr9Sf8jtQf237Atto+gt3htYyDEHx5k1jj52/+lPBrKyR1DsT3JG/alYc4d8BIV+\
            Fmu2K2lL8MYFAcX7A2eea7nRtg949j4Es/s0JYxKWbPf876oIRzNZ81Ez661XgdXbVL\
            KuJE+k57PUGLryJmnnpFoHHFZaR6KMzAsua4WIUpbyMpZLdTKYI+YJsKnXpyZOWHLnJ\
            V5KjgjrB2z45uCrUI3eXdhisb2kbNrTfhdYi1JQpgxy8WKHZ/hvdxCN8I2WTU9QUPpn\
            HU78NPhv/MRyywe5j44czJw7B+iZqVCABVuDX82Br7PXi/DpY3ZE2HN4KzcPjTM6uYA\
            w3UUnLU5hKIXLItzCmwh+L1m2ewRFOeKOLaBmy06B8Naj6w3HYSsDHUH4ASDJeXmOIi\
            +yGl4e4t4Ip5G4xPufD9zues9BJ+05Pbf4KxvFKzlPmDweUduPNsaluim3/G5bmY9rN\
            uF9lZnjlRHKHzimJFWEe8xjn7G9SI5/s6WVaZK7IDBPlhmZmppdyK0i97Bhr06hUIfI\
            zdftfTrwm1t/8ZxRu4UCq13zufcM8udWUxwOC+VGeG74aLgjZdbHHydIHFNR258dSlz\
            J0EHDJAEvhR7wgXfCRmh8LlexjbWxppaVqJ0IsQic0pyDsbxe053enaPvffyyJZ/QoD\
            PG3OjPbD07WJ3QQvGcGyZcvKddWkeu/+jnkGYh2KvKzfvU2bQ0TzD4mgot5Im3LCSn0\
            Ch3Ky2TZjBDNkpFMu9aKR/4Mv9ISP3Is2af2CSgGK5F83vf/Pl/jfW6KzdnDCDhzWnU\
            Cz3ov7+lS/3r5kVfJE+/40v92+ZE9fcOLdVNI+VtA==\",\"5aN1j0sZZfW4lAYWo5A\
            0OMfEacmQysxK3+Nw5jcrcf750tHPOJeamdNJUgFJmgKxzIx9miYyvF5imzwHxx5zZv\
            00P+R8xwGBI4xMLxuno9+JFSxOPYIoWS/3L7fZ6vTGu0VKJq9k0xibuTk6g8axYa6n6\
            evUb/4iws5GCfX1FAr98uwI91/FLp6kLZ0gH6ihwNiLzY14z+748LTI6tQ8BR55Xisq\
            Y9f5lOY5GI9+xjIN7Gqn1gxHfgaNMyy8nlsnOpF5wQMQ9zhnN3pWXn8N8TmKoGPbUG9\
            EQgqc2eK1gpM8PoXijPFFcmHccArF8RJvpgdmcKc4hcIVnvOy9syMLdPFhXR8WehG2y\
            JzppShxK3irbopb97aO6fBeRie9T3jKtqAkySYELfpojnbf5PxouEZE+EKtYtmas/2s\
            sGZUGHbxVxFyfR2ThRnqxij8ekbbyz259662JtERiNmiHANckZHfLvYsaznFIhtZ2b0\
            x6yg5ZwC8T7BkBmclT5t9tmejqE4x5axC30X2kVhvCg1PNc6heKoIjOv+w+g2bKtpM+\
            5gzNofFMi0+ueX5+lY4k+QrHczCyPmWVG+xRK18M+3f7IGOlNW1ntUyBRufKHJ1EYr1\
            VkjjyiBi272/4/tCyzETCoUcuev6Vlxv6/jdqEHtd45taPkpUUjbSRkw6YQeOdO7ND9\
            Py4cjk1dTlfIVQyYlEJgOPynFVwrVe69LKBVepjGM455EbxyEgYq3y6EC6rTkv0s7Gl\
            WGYKqXkMwJh8yu5LYxHdP3RcNyp9Knx9vHktrEtfSV7jm5mXM8Pn7TmdGYvDn23CFDg\
            LmRnBqOsmdzJ4wODMa6a/0didKF32RtoEhyXm+tZxOk7cNq6E17LAldY0ET7hzqym6N\
            bamhedTe1MgbgWKmMxjjqSLRo8heKba7m+Hplle3sCxf3NzfeUGY7vz8HQQ871eXgM3\
            xR9Ki59ORaJn8XjFmTW1ynHQkMnYA4O5edW2ylDF1faXzoMRyKc58lofhuXf33M6d4R\
            hO/QZWZ+o0KIzmuhvAuhtxrphfmcfEyIz+Uz/X/JyX6BMl7uHz6BKq6VLJQVrbmK8tl\
            ZVxNpy3MY2acPN5/A94pXrjHL3VXo/xSyMaILPGalkmDQ13fgVNiUVlayaa507Z6MCF\
            p6tepdmPleIwLUBvBCwYFlZRb9/2REH3FIIjiXOOfUv1ypXCWOhbvcVszSwrGgre0M9\
            +HZXfAFrBwRHCXa7h7Y3jm1Fp97xp/BrRpEgNuQHw+vSxNi/5ld+GW+DAlqB/C4DkyH\
            Xl33FygzLTgBI3sE7jWdsfNR/OQ1/Xo6IoB6SdvEU5Y/ySp90/UzayYIIqgTtDd0ztb\
            HlSzZjRjQeCTy1qrn95Pz+l8mZyumWNxv9hzcpG8x8Ho9YKH28zXwRod1dIT/RYHxDs\
            Xu9c8Pn38U7/Ynw7wmnNDgfYo9CubDZ574Doj3A67MOx1lIaPkatwYj/Wdvdo+Ourt3\
            VkkHmvurH8cdlhuv8d4vNryIz/sqN7Y0keVbvNk2jBHgVceW/tZ2y9/5wW3Fk+4DTab\
            OwEjONY79mp7eP9ZfKS/TUDD8fzn7fwwm1u96CbTuJz2n+Oxl8rWwCNHIX00S/prVyx\
            K3Kq8Rg68X9ald21zwbqYUOBWsGdnzzNszTKnobMkZDs+3KyRL1I7q7Yyaq/91bXx74\
            3VNzLKj94pHQL1mW4OHX1+8nD9ltGaQtdOZLPqmISOaB8+gVOSE6ZN5XYXt+SMCLYF7\
            F+Yregfvv2mJu1pke4g2z7lvnFNGDjCe0J5Mro9D9fckRoeW32t6GVNwrF8ek3PMA==\
            \",\"fHOZ/DdQfqcp4KxrwrD/QTTdgPa3Op/0eldRqQkWKdYTXrv690Fs7DQwBbZL50\
            WQjajdwlSHL9FzdIfNirRE9zfQRo+F1dKvK1catf+8O37xl0lL28gbdIo74T5e0PpZq\
            zaST1Uy6MB53zWoUZ1ybjrXUTQ6qspYo0RtlHcXzGyGAWhjyR61XkSI0pOfRUYE9My9\
            lODkZ8Jy46pYLMTXILbOr8OKjEgzRCgvAzIBtYmrXXo/Zvz3Vpb90qFGJU8GxmYNboB\
            0e0D0u/5GRSN9FI2j0uQEFllO8CaZ8wsdr+QiaFPRHyg6QyFp4H2vns9CvuhKROcqtZ\
            KGSATMQ3EvyfkemLW2qKi5nUKgHNov6JlU6Ul8JGZAYCmZUSQPGsa/4/HK9MO3lQ6PC\
            xOoZM05DOtFRgv7P5CoAYGlZLSg/0MsWlMVvduVlzhBQ+l0TDjm951v4ZCOULivmRkc\
            Wh93DVVgMoMDEq8paYf99EouXEvN4SmKkvT27ulPos7slIfwuqlkXDpPVAUiAkr+6/s\
            bxeipct6KrazWknIuSTQl+YcPLMmV9rGWVpakNSPAlNw3dw/rvNzrait34X9MuapMuY\
            oPptaujQ/kiS6PFJy93oEvrY2Z391+1rFtfu+/RbIgFxckodrx/f3LO8ac7N/lLNbiS\
            VJuKCJAvgxHfnqGkzJmM0C6vw9fGPIaA743OgdEvhGop5uwovyTKYYcybunP1lS6A+m\
            zeCANI697LmIQkbijJgCo9gO3HOaskvf0i/AcRQNJ/XnA8eWyKapSb/iDEbarfuHL9/\
            nZYVi2X/bot/I1yZq0VRtSTqfPFrSit893TJGoONcBBGdKFasLeSUAFkMkB+fsGy0il\
            1wPvTp2ElGc2haer6eOLoRAvnlqXMYuYt/YNnNEPcW8Tvq+SwaTu5ddzecPaONru4TO\
            ENZb17+OQmKx1GsMmK61cHV/dIW0uQbcYKnR4Fjbxdyoau9CkUvbeicM+G1VFGsXBSV\
            k4X2Yutl0zAcnkv5QTsKPOyxRLWm36efAwK9oU4IJmyiWgm1krbUmWxclopeqRz7MeH\
            ZRlNd2IyehLSj9y8Ma9HnCJSrG1P1K6PbHun6Th4psK13oMrxjHkuzUHj8bkWqwXLvE\
            HpMDAXy9MDExetWutuO3BtIbZ6sXJuLfrJpj/VdhkLetVwPI6jgD5Zx/UAKDq0hvPR6\
            6KSar30ppA7Ebq/59txRoFasLuoBZ3WXdSARECvkSf0jeoJS6fWYmGs9DtRSV9qkb6g\
            J9NXqBktguT0+LyUea9xUTlXL00Vted4BidwsKY4uurdNmg/ekcjL/+chM5vPHD25Va\
            t6XTpOQ7UhX8CX8kecfpGF/1i75xj0ZSsG2lKG4aTK0YrTghov+KBER0o6bVmpBH2OH\
            AypJijX6zjUjTebUznHpHfnsYkoB1rULk/OpFT+koWG2mVLkTpOu6ll3VtbCkWzmXtZ\
            JYe7Oy3KKM6lWD8oywZejEFo5oZ8Cr/Kbsg1n/NqsYYiuSCbzufMYvOZ72qMRRpAzp/\
            mDJbr7OpkQMOeE3X4MR7yum6ltTjUnNA1Eu2Rl3X8sXZn5y1WrG0akqAtPpHjsVLLO9\
            ++YMlusPBXoMTx+mcDU8TdD64s/QHh7JUqP/gPskp32AWKcdVVVr1AUHTCkddUWRTo9\
            aBc+oT/g11tWcGhySC10NOOcXhdZbOelZmYTemMFLYoL7yWgLo0UoF32o6keDVypDfZ\
            CawcAdg60pkzkaEs/GCahRPOB1zP/oNuq+bJ4Nj/w3tYaavCCo0H6h2Ycp3G8S6XWih\
            sgmsUzgt/2bNyoN0DCd5jQ==\",\"QtdUtXGWCuoKd68e8w1CGba2zBPCfZyrL1PW+4\
            cMTGmZTgWkh37nt7cQPArAIwUx+i3xysvYwdZi4RixRw9DYwBuSZ90xLfZs68DDtkRc\
            G90yknJosieIx6B2Kdkrg8lC01+3m8eiqwUqBU+YaZU9VjojXI2SmMZER5Bha0EtzW9\
            zRHWRd3FRrzGnBFhn5s7Iyvped7fgERSwX3QU15ardvssfIYimKpH7nevlrp2til891\
            WqJjdnpLAWJJr8fpcq5XRbLQoHLMlZ0Q4ruWOyZhtiIycKEGFVip4xe+Er41DcX5KKQ\
            beKQugxPrKXSWu0NZFs+QZzCMa2ItP4GsKZ/y4cuHtrVvwluApp8HiCSWt9EzpJzTw/\
            irXv+u4aht1YaJcUM93YRJsJ9lzEGoXRCh4q+OIRqMA6ttP+LXE43LnMBzzsuX9dIim\
            eYtvQoDawI4xf/pyc/3eLLz0u898KzBDhXM03PlvCyn6V0N543GEwywgqNo+Z/i1lTa\
            22ZLLMzycD/ae1XG8xB6P8XAO2Fa4vdHKUd8KI7AwQ8XNyKj2QxPFr7r/Z2b3pyTYj2\
            W3I1bMHOkeirWPOfc31+9vOUITDo44NzrpOD3Sr5RRYOglckc5sdPP0bPy3yM03PG40\
            gsZpdC2FCtXayFDMKWtmUceJC3OvTFt4M1Pv9yxRqTDQW+QK7FQZS30c+PoO1OIAOfb\
            mJpYFCJ6Cd8TQgR4/+dqpNbNey29NbZ8x6w8Iumgh8DdjwqtG2aCfg9FsfOPXLk3emm\
            sibraPYDrFZAEx/BcrWBdFs/QoJY8s/WTeV08S4UzPMydouC3IC8VvLZxwiu9U+z8bv\
            iebCOZu/Q8Ic6Mc3ew95+J525mcFgnuaNgg/K7JgrWFYEZCrhC2buEU1p6/OQRpMCrg\
            jsWTgVGOfUYinvPXY2+pV45mwPCNceNlN7JsLuRfpsv2jlBY0+NaZF1sSYeVp3BQS/4\
            EolCF+v0QmYtrVkyT1nmCXG0ekmbrLPCBdZB2ASPR4WpBT3HdNLLb0APhyPA1fwRw8s\
            HYkqG9fKS8dhfOmRtBicUyHNjn+voetH5gizxAxTuBWx9tMoVxpbsE8gpATxh4rdhJa\
            1Kz7zzxn+MR6PAX5VRsYxxwiGJ4EXYKaelXBhXsbJ1eyhc/dwI4WcZovYP+3sXvGjpn\
            AiPAXPlLU2gnxqch+K1xpXrFPUU7hwQ1y4xrd7Sy1pvnV8LrxvvilaZhalMZLlfNDEc\
            D65fsAyC5X8lHDxL4s7Az/QnqOaAsJfcFVfKr8r5pmWZmCMYn5MwZ78svHLUZ/rmoTC\
            24K6wsgj7PZP62BYiwOPO3NnKFDixhPdIIPX6R7bUVX/LQETtvUxXzA6F0F5XmnH/iM\
            sG78PcmTKxcaw9aEDiuWHq5S93737hyEw4XFHKXYWscp2SrszpozvuqPYv4/NE9lB8D\
            sxd78OL/I2MipXkmBLA3ZU/0tR7sjM4bG34vS6bVlaVU/Qb2pgEzjp3dymdeArOBrXS\
            NSvGmRLgNrBHX1SBtasOSHz2xpdqN+QXxggszsBz7W3HrWZ5VXsozOix7aZrVib/HMQ\
            Yin1Xvq6n7ABXvwYwls0f68SOO80DGFc589dWYpe9MToFY9kXjjlvmzyA4Xrm61nY2c\
            i8+3EE4wpM9qqOXhrLrOAeofGZLtdH+PhF3Hiz0V78tC/dYfkMc3Q4huXqf9OKpZax9\
            VoUJii30bzSo3lCnFW7oE2u0Z698Y3x8OyP3QIv61r6apeeGy30RledAJ4PQNHik2ru\
            2jlw35p1500zK8Vm6bCnwh4r1RY8090jcY0aexxEI33QGw==\",\"XvZhDMceIVt+o0\
            Qpo95K5viP8DjTwLVkbdWI2qmVFM1K2ujq/NVtkg6fwzA1YSULxzt9GpBYE7hSXa0XX\
            m9FlDzZYzyucGbOxKpR4liJWUvyqe48Ga6bY47IbS1LbbiWYYTGOyxzZZha8AxlD8S7\
            GFPmP6//EA/OVQvHuqg2huPbNEwNeCpYqtfB8A7J9COedAzOirIxrBTAGI4jFG5/Dbc\
            ue0DiigOu1OCsbxTr5POAxR7rBZL7iLZwLG99SoCrf5hzvv5r6LwJo7ivRcwT4ToL5n\
            gktr0/ynyck6DCq4+5+ju+3LehzvA4V3BBC/YeqKjMgt2MKREcjUvmZv9quIhLlrqe0\
            eAqPu6oyCXvOYMeCHvPXamJ1f5TE00ld6V3rWVFuRQpzGJe1q4QvZZ1ELVUK2O1qIY6\
            wcvUl8kK5wm47da7hQya+TTMDAXMdHM9mjWz7HENax4/3Fyz8yPrdqG91ZE5JUc09KG\
            4/syRnzC29JpXfj5DhT067ui3Cx2alebdXR6hcQX0BTOxMT6KLsy/fAOkqVHr2LUm72\
            9u3nPakXDoNI593psW+twZ2kb7YBw3tcVhg+uoue01iy7sV88s13yEhvPD1d3KLMpqw\
            9sADlh8n4tpOY9vgKhLUn1zZDBjwd2BKsM7wEk4fG7DXLmV42miQ5p2s2afm1Su9LyS\
            hAGJz0W54+pilOkxPqboIxyPMrfXwSwF7yh4D4Xe3UVyuzjHkl+yoPE488gc+TtZ2ra\
            +/cCRfsDiGjemTaulXxduy7uneQRje8pcVXcysl6uSjiY3+Ja8LvrP27v34nffv5DfL\
            75F0v2lAK3gjvbupTROyvesy5EjeE4y8cc91pXles4sub8AMaxP1ffTCka6SPv8s0ID\
            T0w9jozdu22YW3e2dJYlhN4SoLvITEtTr1WOv/09AiJPTzu2FeN9kuhXM14xf+cAJ4b\
            cvfu2hVtxdva9lB8Xsnte89MVLK1vOKbEwoYO3P1r3bWCe8U79GWERrfTOWOQWOEVCz\
            ndQ/FEShX7i58ZZ1t9UCcYWXKtFLpivfiwx6K5LLX2MCsc3mXhuU0nlDgVjAt/J7n8A\
            3CS5qxJ8H5THY7NuwrBAcsvk/CXGlWKZbKJRze1Zk2veOUOsBa2yM0tG9cvbvXdyzHO\
            eH+8///16tGlvrWLt2rv//7lbbFT60Pzp824sv9a2XvN+qp+cvt+n6z+J/f4sLc/vdt\
            /eNq8fsX8/6nf/7+5+/Pr//3c/dvRVP8snr9p/nxafHm+41687fXqr6v/vftP1fqlzL\
            ++ebL5qH+7X7x/XXfsc+34Xb9a6Pq356KX6pN4mv++bdX//nPf/7zfwMAAP//RsOof4\
            PmAQA=\"]"
        cookies: []
        headers:
          - name: date
            value: Mon, 15 Apr 2024 06:38:54 GMT
          - name: content-type
            value: application/json
          - name: transfer-encoding
            value: chunked
          - name: connection
            value: keep-alive
          - name: access-control-allow-credentials
            value: "true"
          - name: access-control-allow-origin
            value: ""
          - name: cache-control
            value: no-cache, max-age=0
          - name: content-encoding
            value: gzip
          - name: vary
            value: Accept-Encoding, Authorization, Cookie, Authorization, X-Requested-With,
              Cookie
          - name: x-content-type-options
            value: nosniff
          - name: x-frame-options
            value: DENY
          - name: x-xss-protection
            value: 1; mode=block
          - name: strict-transport-security
            value: max-age=31536000; includeSubDomains; preload
        headersSize: 1248
        httpVersion: HTTP/1.1
        redirectURL: ""
        status: 200
        statusText: OK
      startedDateTime: 2024-04-15T06:38:54.227Z
      time: 0
      timings:
        blocked: -1
        connect: -1
        dns: -1
        receive: 0
        send: 0
        ssl: -1
        wait: 0
    - _id: e55782334f198478bb44c6d24bb30c4a
      _order: 0
      cache: {}
      request:
        bodySize: 426
        cookies: []
        headers:
          - _fromType: array
            name: authorization
            value: token
              REDACTED_b20717265e7ab1d132874d8ff0be053ab9c1dacccec8dce0bbba76888b6a0a69
          - _fromType: array
            name: content-type
            value: application/json; charset=utf-8
          - _fromType: array
            name: user-agent
            value: enterpriseClient / v1
          - _fromType: array
            name: x-sourcegraph-actor-anonymous-uid
            value: enterpriseClientabcde1234
          - _fromType: array
            name: accept
            value: "*/*"
          - _fromType: array
            name: content-length
            value: "426"
          - _fromType: array
            name: accept-encoding
            value: gzip,deflate
          - name: host
            value: demo.sourcegraph.com
        headersSize: 382
        httpVersion: HTTP/1.1
        method: POST
        postData:
          mimeType: application/json; charset=utf-8
          params: []
          textJSON:
            query: |
              
              query Repositories($first: Int!, $after: String) {
                  repositories(first: $first, after: $after) {
                      nodes {
                          id
                          name
                          url
                      }
                      pageInfo {
                          endCursor
                      }
                  }
              }
            variables:
              after: UmVwb3NpdG9yeUN1cnNvcjp7IkNvbHVtbiI6Im5hbWUiLCJWYWx1ZSI6ImdpdGh1Yi5jb20vc291cmNlZ3JhcGgtY2UvTmVNb0AzNTE3NSIsIkRpcmVjdGlvbiI6IiJ9
              first: 10000
        queryString:
          - name: Repositories
            value: null
        url: https://demo.sourcegraph.com/.api/graphql?Repositories
      response:
        bodySize: 19993
        content:
          encoding: base64
          mimeType: application/json
          size: 19993
          text: "[\"H4sIAAAAAAAA/6y9W7PjtrE2/F/mOvCc7OwkVfvCX2Z2MvkyM5l47MR56y0XREIUlkiAB\
            kCtpZXKf3+LpA6URDx4QO2beJbydKOJQ6O70Wj8+0Upg3zxh3+/cKq1XgfrtPL938aW\
            /T/+z79f6PLFH1782Pz0uHr7qS3/9Pu9+mqfP339sP/85b//+8VvXhjZqBd/eFHpsOl\
            W3xS2eelt5wpVOdluRKFeflIfrfioKhmcNeKvsjPFRrkXv3nRufrFH168zKb8z2+iUr\
            3/9mOVIVVQT0G0zhbKe20qWqZrOiDRh9cfyX4yXlebIHa+sKUSqtRBW8OINE8Yl+l5S\
            /eS6Ypal4qS4gCFffGJbXdX2Kalmh2ReE6wM/Wn/6mlo772CEVfu//4yH6tLrUUhTVB\
            aqOcCNbWWx2474/QIsnefP4+S7LSFltuyV4SIBn4OTiy1MYHWddZYpxpsCR549TYsnV\
            2xa2KKxIox6e8UWmV89oHZQpVZshyQQbXDb9aB8ZehaBN5TNkOZFgOfLG56mwZq0pbX\
            5FgUbn1SdWj+98oYs3Bdf+AQtX60dyXnz66es/OeX19Z/xFj+/+/6RbdFuNyFQevqAR\
            LvSd6xFYbfacm1qC2fWa3bF2cbofo5QrR6xqIf37Jz+3CrzTstVbd8wjU/h2Cphv7xV\
            RlRt16t06uuneNT3b1ntcuK4Vc6outelXa0oLRMjRT3zzO4Gn9ug//nL921LiTJB47V\
            O90rQTzmGwiUBXIesvWRdsVE+OBmsE73H8MCNygwZnKu0XghbUapGmlLUVpakRT9Dha\
            VhV07YCvUkm5adrFM8niPkDO052qYRK7nN6IsJBZ4l5Ext5XarqCl6QEKNzc7N3spRO\
            +WkKShD7QIPv5vdM1pdSO+pjeoIRe2+YfVl62yjwkZ1XhS1ViaIytaSG/8oLdrLntj1\
            OeVum4bzbm+J4L66QBanSrXWZnCbqZUapYXjlyNZ5RRlVZ2wcHzoNdPVXaOpdkck+l5\
            aT7b7sLFGNNZYp1puvVyRYG3Jfv3+SXPDPwBRm2/Zsf7y5u+cyT4CYbSB9U+cLEOgPv\
            SAxHYsOcpOlVzvjkA8n0lN6JSxOxmUKFWrTKlMsRdBeWovitJiycid2SkfNGVPH5BoT\
            6RnuKPDOC4Zv3lPW6ojr155t9ZTe/EVBYxkslrGV6J0naYCJScs9lb5ljeytJZS6Gcw\
            /GrWFvBbuV7bmvvqIxa0/OUV67dO/qQan8BhZILVN9M/X2dKIF4ndjZyvU3/lF2wjez\
            NhEGNkPZ4ggOS8i3r4U//3OhqUw+nCayeBNTY+2fnUSvdVjjZ6pLaPi7waL98ZPfLKU\
            exUqbYNNJts4WZkkLbYZFcp/h/tlhnSthbrLa/4J3j/s4TwkgNrQumrB8MZeHe0MDZT\
            GuEKdemzhakqROR8iU9Eqyt84dopMIxxpw50xVPtAw9Ftph9BpyRe/oUg0foEjn7mmb\
            wK8KUarGknvTBA7bp+2CE0MqqjyF45NW9vtDqZ4UZQAfoViXs7vJo15z29oARN/6HWv\
            rB1nY4KyhevoMxucW5DgH2SqhzPO+oQzvKRza/qy+C8p469a1faSaP6Ohp8uusq8Dv7\
            9/Zdo+YXEMjh1z5ZxcW9dwn30Eg6/+nj6XOLETrbM7XSonZEGpuAglkoqOt83yJmdlh\
            BTJRed8zDGn3KV5QiQTHbeYY72VjVw8iCMxlO2ecax1Udtuca8dyZHGebxn9rtio3eL\
            p9qBGvUe7RXP8u+2kjK/4sRwZO+RrQubV0tFG2hxr90x53aLF8MOrwTalpjnLYPTlCG\
            LyNFKoG0=\",\"27kGHhdPtEeco/NIWySzvAvKFIzSwp3gHsmeO6eWbwcHarh/shZzj\
            H+pdpbLQEhwgHPunp2rbyPTELqlxnv9ndL5IIvtPQKODKD1dseqXUlddvfssBMGcRnf\
            8RHtuSZ0pakAd5QW7hR3SRZWXUFmIEB6JOF3d+waK9uZUrr9UgGP5Ghs6XOSuQacrjZ\
            hZZdua2d6vEKWr+Jio4pta7VZOsgTBngeLl/FxUY5t/fK7ZRbqq8veaDxfstGAuda0a\
            6wplss5JEc9SSdfzjXQL3UWugp4fje4WUM+lU2vy7Vgmd6qKPv2EeGFtbsDQfMAOvCO\
            1Zy34Q2XEojpMfe7j2zz3alL2R9Vy+ODLB3dIeMdrUib0oAarx+71gpdqO8Dkv3uxM5\
            tKvvWSfW+KDqerEfN2EA18k9s9Aa31HnR3FiHG+5p/8ceRAZJ4Y68I65V8ogS0udvQN\
            qaGndMfNKXekga1soSeVGpljgOMfy2VcuDtyWibjtPftbyWVvRiixXXCXVLppF+8WJ3\
            IkX8Z5zG0DdFJYnBhr4uXWQGkb9fvFovW0eA+7Q7L94gW6x+uSznCf4a2KpVtCT4l17\
            h1SPdl77KUTOeq1t3fspWu5VY9q1btVuuCSVQgu2Iq/R1of6qW204EYr9c7ZKvVk17V\
            SplKm6XjfcUE9eM9em9tXdB28WgfqOFKvqMnK2X2jWUrAGAGcN3coQNH8FL5RmJ8Xrr\
            czqt0qOUdsvXE+BTmjrG1tlqsDQ/EOFq/fFWM7MVKBXmXgCMH6GHcsXbHNh6t2/pWcv\
            e7CC44++IOaZ1cS7O4Pw/UONp3x0px+q5wxpken9EsXy8b6Te66Bafcp3p8Tnh/4KEo\
            qWuiKdYQP/yDo29uecUaUNkadzhvW2KpZHTnhL6lHf12OJZV6Ssgzv6SpU7rsBFnBiP\
            43J9slH10sPegRTruXv6zNltt1iygRjPsjtkI4toxEhhnOcOz2jTyUd1V3LXlAMe2eV\
            rVBfaVJJLr41TQyv5HukqQ1fyQuRYl9whnylk67t6qX1ypsd5Lss1ijbrunsql1rzJ3\
            LsBy1fvdqs7apefDx+IscjvLz/Hsp7VvCRGkp3h47Z+n23dHGMtNCqu0eybqWcUWFxS\
            GjCAN+hXr56z01wN0lSLLAWXL5GJo3Iut0sVTY3bLDPtnzsa1kMnuFCOU/k+KRo+Zqu\
            h2KYpXTbxbHACxZ4dS8f91qvnAxUUQdAjf2he6QzlqtuGSfGJ7x3yGYLuTSaP9LCE6N\
            71oatlAlDpdil4p0YYBnv6b1KF401OtilZ1sXLKCFfUdfNlLX1eL970iNzxqWa5nGms\
            qWKxnqxTcULlhgOZfvgg1XZilCie3CO3pv739duoJHWqz3ls86c49BaNL2IF0bZI69C\
            rVeL93UjtTQ17yn59SjUzVXugWRY/mWzznDFSaIUOII7h1S2WbxLYqRFmey3DHb/FKz\
            uafE967ukeppaQLkQIozbO6Y/V29VKENpDj/+x65gjSL0/WO1HiPXz6adrv4MG0gxZp\
            2+aq0RklT2sUH9Wd6OK532MC2Vcao1fLg1IQBvsW8fO71TdxzgehMj+ffPb3oK2X04m\
            E+kuP43h3y7agSURFKHPteLlUr77g0dCDGu9Y9slXKld3iFOozPbZ9l6+K1vpQObXcA\
            J4wwFnyy/Vyax+VW540eiKHttw9M9Bp38h7TPUpBxwpu6MXnV3rsHK6WGx6XrDANtUd\
            M7JzqrVu8Yo+kuM84eX96ORqpUPz60L5TuT4FuDy2ejk8PrO0mO2EzmO1t8lX2mXnjw\
            fiKGldcfcGy5A3pNkM2GAtc0dMnYrpw==\",\"lxoxB2Js3y+3VF1nSrXYwjpS49G9Y\
            +Z1xhe2XTy2R3KcnbS897yslV9btzhRbsIA52Av70NfjMVHybqYCQ74ZtPyNTJpQ6yd\
            bO45IprnhSN+d8yBXnc8yqUG44kcnw8uls+LUu3UQgf+SIz9pzv6TtWqCGqpJXsix/c\
            r7piVujKyXi8Nf5zIsX5cbtl4uw613C++ZHSmx3GGO3qwtUEbruAtIscjfEcPBllsWx\
            mW+slnerx+7+jBIEPnC7ldvMecGeAz8zt6sWvscKi3VMQTPV4pyzVNULVaW6MLaVt11\
            yHNHCfsuSwf+6CatpZh6cifyPG43yOfKZQJ93XnhAXOAr1DznVhnWrsYkN3wgDfvLhH\
            xsXDvMa3Vu6JsAe9+ELyQIpzoe/oLa6ucoQS12pabmuHzq3s0r3uQIxvIy/vsa4OTi6\
            PyZ3I8f2o5Rp6J7t6adeNtPjG2/JR3RVLlVtPic+jl6/MnTJyvbRU44EYRwTv6LFmqS\
            XQU+Ieu0MqJ/9rqVg9KZ75y1fmzrcbtbh00JEa3zy+Y12GTWfKxS7GiRzfNr6j93rNt\
            FS4gRbrjeWSPcqdWju7uHTamR6fDy7XIXtpyqWxgSNxXLbnnEwqH4Q2a0ceR5/QqPWM\
            Smg+iAe5k6LW5F2IKQGSIaOu3ZFlznNtM1RImoz9xodfgvTswdMJjbLx+azxtedeMBi\
            BuE1W822UeJR7Eayo7C//+vMvf/xESTBDBlcEvatutJFt+8taFsGSFSyvSNB+xWvcje\
            vI8M2IxCuSnX+avJSk4e2jvkW2v7XZi8oO7yuJfiF5Tfd7hBTKRfs+OpAVqwYgGPMPf\
            JvWFRuxka6xRpPXdK9IkBx0xd6vThrfbzrKvafrntwSIVn4XEIXhB+fThJr68RGFls5\
            vJVZcMOD6KHOZiX8um/VD4XTLbU=\",\"WidoqCdYnd1JUXFK+4BEo0LHxHeyctIEMT\
            wqI2RdC20EmXcXpcU7KDl3d7LWpSTvSJzBcO9gbQnalU75zc9bOgtoVwyle7ZnLUgJc\
            EuFpSF381u+QtZOyXI//Kwohz7NBMlKV3uaacbYcJ+cEwZoddM3Q37SpbJ/c7ZQ3mtT\
            /U/OCW2UFmkAOt/iJ+3Jh34PSLi62VYf9VavpFfsE2cXeDxryDX+GKh6KD0MtsdaZHv\
            Z1KLsGqqawhmMbHM6Wr6XzgzFr7taOuGsDZO3gzl5EAMoIzseQxOjjqAlOsBx+/T4HB\
            k2XR1076Y/qIJ7jTpKC604djfad82QtSsrbSpRbhsvzE6XmuunKDGSjfa6L9nXejUyF\
            8YXVLogpIcSsnbVZQsH9qXTOy4ih8ixfIt68NDAtrGlKGzTcMU5kjywpOwKmWulsWXr\
            7IoyGDEDJCNdK2G2iVY5r/1wUErZA2kmuD9JG2u2Ga9C0Kbi1A5kgPvzntn5VFiz5oo\
            8QXokIX1afdlC61Rhm1bXqhwWQL6MNxxwdIQc62dJ7fs9DFs3bHvaUL7kgIOzmbXCn/\
            dte7heslDVJjiAXZ57/fLl8JSKF2O2vHJi1em63OqgRFt3lU6q2jSDqIwf330k5euSE\
            +WEi7W2//ju52/TrdVyZYPg1vIVOt7yc0FV3Hk55KsI2Sat/wkSzICPVGzuwKuwpRIb\
            60M/lGvlep1OijFLisaBkKlnqU1QtVBPQRmvbTrJIEIVl+TrlpNkYMnccr9Cx1p++/F\
            rkdFyF3Q6MeUaHmv76dO7D99RbRM7xQkX/dJP777nvtTInVhJn0yZvATH2qXuB4ysbG\
            AH9gCN9yxZvW9g5pV0xeab9COxV2gwrh+fMlquOl2qb6wjtNwMTbzfv75/5KQIMnxTq\
            h3X/BEca/e7T6RW6bdQ9aRcob0Svls1OoT0TgwogWXygaqI0/Om5h86+3koqNsGAxuh\
            mpUq++/xotS+sK4URIIZpAW7UEWdTh6472TdyaCtGd5u8SodaogTAgvuC/WWz8D6G7P\
            TyWtqE2R0fX78SmlCvRbBitrrZCTuEhzd5T69e095Xy8L26yYidijgBb6QrVUa5OM85\
            5wUW1D7qO9u//gxVqbst2m3cgZCjCq3Pv2A8/OEM9oTZDIhqJyiF4WNu3yjCCwq1VUO\
            8HpVRes82fbi2l5jgxY0hX14tDI2Na1cqIot+mo9i0BsBqZdewUkWF/hMX7/pnZ1QYm\
            Ob1+TRBr//Wndz+y7XtlSlElz+eu0NGWP379QLTsCb/Qx33Cbz99ZTzQIBmdMaDAzN1\
            SbxKMfMQz432ekHHd/8zox/C0WzMfOMCAvVNQkZ+XReeDbZQT0nMb/BUe2J5fCNvzyC\
            04qQ1xf3WGIi7BM6Mb9q1T3ouVs49+eDDpsA7piEuKQXxVPRC78/BqXlKIERX3cBnNc\
            XifT/Q+ZEFU9rwlQF7ua7r94YibfU8qQhW3UR6IOVGqtbGl+uaBaP4MRZ4odRb0slS1\
            3im3F0FXp/fhRGGb1no1fCEhT5IF2N++UDHtl6Vqa5s2nQ4w5COzbYnt77zYqLolvMN\
            bivg+8EDs6Ad+k59YEaYkoBeYtXnDUMhHZnbOksX99q+L+kMUNn23IUoXj1YxO/QM13\
            Ij61pIV2z0Ln2cRnAAY/d+mYQZT5Um6cF6XjazuEctAWVUos/vvlA5U3HeIllCB9KiU\
            wEqMwhwP1kmTrW1LmS6pnweMxjppGy9meZUOvc3RoYi+c9LZGEev4nSIS+VqvM4x3n7\
            u0W905MBncHdP51jTJoA83QoSvyKkGY33scRvnAyFMw=\",\"JnhNATw/wjMalfJhfe\
            gm7SrcEMTjRu++J2as9mN4pLftg7XEKdAMSdy7Z7zf0haauc91BiKtQVWNfTl24FrXy\
            gsfOmPSxVxmacA+RZz8lbbwmgjiHHGgNSKC1nP5ZvJDD6CaviECq+779Al4aYvgFPXV\
            Ay7uAT78/JZtTUgXmMzfG3x0fXOerj/YXa2z6UcvruHw5J3JH3up3ijhK+6EYYqNa7V\
            3hFZTtfRBE6G6ExBlmXDxWNXIwgvqpGsCjbX76tNXYnRHRjURIzwjwZ7+M3V/5OV4QK\
            bKU0VUovVrCnDaQGgS5Wtt6ByWSzTYr4h47IHX2rpGhqAcd4w1TwU8aCKeonbKBDFcm\
            qMyR67xwF9l+uFpuJMlhv1QPEgnhn0pLUWELj4qz4Q3eA4PylaLopbeU7LMUQFJqH6Z\
            8vShW+XKMdIAPyCnP7woaq2Gyc8kFccJwY77MZ1rM9zGV6ZsaxmGy/ArWWwrZztTCtm\
            VOm1/pzmg02HqLuDLqmhrW/VypKQ5I+OZfw/EbKnKMr1HDaDoPvH5KxGPqJQRjSXKIU\
            +QcauH8fuqDXPn5QhD0cw36baI+VOBGfLmMxMtrHQQst2OyZ9EJOcaj06601Zkz63Ye\
            bGWPgjdMGWjZ2mQv5pex9+MvydbPuKiftlnxi8bfxad0TvlvBJvXr3+rfC1Lgndjmhh\
            zIfKKP5TzcQYRxQ4eSY8tMqKVS3TtcTOQOCtEBblkQ0XFblEx8+HKI1hBXcMfQKiuUy\
            sKCtK1YpWOs+s5gt0/PSROR0deVEfOuDiewxjG/Vc9Dptox5x8CSL8oQOnERLRbQu0c\
            g7YVoeYyT6mVkwZywYT2ZnsILagkYYiFVx63OjlaPiF1NsvFXmtK6yQpeSUwgjEEUF0\
            3HRnk0jKyUa5SrqQ6dwMIO59TLulV6MKcFc8xcUwLPj5tODt8YXG9UkL3teoUGeDOFX\
            V1bU0lReOeLuzhUaZGRQOrG2kjKrjkAwo6l9tbZMIsoRB07fOI3PBGkOMLSvpaOb1eE\
            2snIuXUTjCh21HT4z90gqa8qOUoQjDlhGjHVohTHPzAf2sPjspGx/K1rZ9qpUasI7vE\
            DHd28mL6CyrQwb9ZQuETOFAl+D0oDtRrnCmt5q/p2o9U6tapuOs8XowDhTa6fddI44F\
            zoB4+09czsslUF9xMWtXlIzOFXLoHTy3vwFFozwNu3HjZyU9OobWQQmofaWAmhESlc4\
            1RA+1BGHIgSUre+UKdXzznbUyE7Q4N4XpTkco/ddXOu//syc41bWy6ZO53EcccBCodb\
            IwEV8/us7tsUBC273cCvTq1oZ3aXPkqbY+BkL3So1aVD0+Jnd0yZ/Um1O4CAWyY1pcN\
            pUlA12goKoKzdr9yaogrEZjkjwlVSLp+r+otbpErO3BGAOMxFfK3ZEdtABBtriZtOu8\
            FQ8+4SMrxVuPMWjWm11YBTRCQoyrJkedbKslfBd0+jQWx7JWtVzJHHLl5RhLQ3hqx1w\
            4I4ns6eMXIQv09kEU2w8k4CKxvb/m34884RD+Yp0a8x1mwk0rhsom8S1RSGLDRFwOCF\
            RVD99U2MjTbmyNj2MJyCKq6RvA2xUrZ/YVNQLcNwnZbTuRtV1eiBHFPJ+02dBG1U3Ip\
            3JdYChM0Oq2urLjW3UyqlHIdu0nXcBjq5GKqJwYtX/D9/wgI7rWyZz7cSr9CLYMV2IF\
            2BKhPKGuRunJ7aTH/NG4poQaK2P31HnGLOsS9U6VchAZM6n6IEWJ/aOM3dXMEUYbwlA\
            JIXQsZvQ1AV1enZGxq0gJiq1CaHltPoZCU7biZ2y57P2wSmZ9lOm2LhVwMToe07Vsw==\
            \",\"Jub+EQh8wI/pOGPPRoyxX+GDXOlaPzO7yjwZPnVidIGuDJPKeoCBfZQ4Bx9PG7\
            q2lEE50epW1USV7RgZ2vH2aVlM4VSjTJD1mFU1PN9p3VacL3ynJWOYoHPz9M6sjR+eD\
            B4vFZYyyLF0ZvpCR5wS9NyHtPWlTej/NaTDCfUUnEw7ZnM06EY0V5/qQRrviSjcERe3\
            WxhPf3j3Qrqg15IodHoNB1k0RGy5ZzYmYoqDF0beCI4SxmclozWHj8s875ujASfIZK/\
            knLxd48EMJGzJK269yU/OimsiEMNkx2LCcrLWhqWfL9QtB3A2QPj5PX8/FP8XulSGlO\
            iSIjpWlN0/4Rf2rTr8M3PqQAbgBJmZyapM25QDCGXcc57IgworJzWR+3xGgnOED+m8h\
            Ae7EisrXdqKPyOBfiJO5B/8pOI2raDmiOIailqbPn3+12PA7CFs9QdvjWuLdPTwBATj\
            ScQlzokTpU0fsF6ikffKtZwOU4wocH7K7Pbp+ygPqJ7A8xfO793+NtnO9rfQ1k3X9mO\
            ujqJ7om8/M7Ni+zsvCtm0UleEbrlEx+MHjOe4TS+yLbjBMrw5zkSttq4R684UoxnrVK\
            V9SL/ZFCNDc+db6pbYdriYrZ8VX2BghgTdDk7L0G+BwnVEfbgzEmg7IhbT8+l6j/Bgr\
            Qx37gqbjqZFCYFOIvaaWj7vmQDCEYduUqXXcq2kS5v9IwrcBiRskloXynj1iy9slz7w\
            u0Sj+H7aN697v3VjO69EoXOfSEtQx/MSmPtbA28fVCuCk4Vy4mwXcnJFaMHtKcK6rbU\
            PwsudKg9WC3HwPkcDIoZfqJftXtZ1QyTsjSjQ2ke2tV0zXGUvNlKbo0Yjvj1Ch841uJ\
            rptS22FVPf7wQENzo/UK+hvWRyzFA+2f7jw4d03LK21bcPotipsaj3OGeEUyOG6PMEP\
            cjvJmyP2laVKrl49RQbz0Jj7gvWthK1Nsyp4AQKMt+Y3cbrtSj6rSzd5hmKZhnbJnE+\
            dALGY/LUuu7ZlJK4q3VGxs8Fs1oUZGLfDUH0iykvYGSnGksspDMUjCqzZnpGRKLAEQf\
            sFsZqG7lk9e8ZHj+9Y3y5gdkYj81ofUoAvp2xkQd23hqjyCl9BMctOMY/GFgZpnziGR\
            lfufQ87vlk9fSUAMxpdpYN7NZM0ZArODgjZmcZ74xcoMFXE1GmkRdhGR9wcUvgK1F7a\
            ODiOp+nK6cEcV1J62qvGmmCLtLvNt/g46PM3Li54jbeUx6MSaZiLKYGnjhxg2XkHWTQ\
            hWDictd41Hr6bPeKmzhUrCD3szlCoHNZO4m6jXtGghbZVdi1tZVl1sq4JAFWOrXTtEK\
            WsmVerphiQWyMsg/bQ90LqtEDFOQMEbZ3I7UJUhvlmBcqLtHA8yS+tpFboujZiIq39F\
            xwlfcaaWQ1OOljOWFxKuXBla9P0YOdhxkF5WptRLCisERBnys4joAy9kZjOxO0Waet2\
            DMSZGIxX9zVQXOO5gQKv5TK2TOVNk/Ctsr8ydmtaAkFP0MStyeZ0Ta6UCJopiDKBApu\
            RxJW1WCdcbeoJ9B4ruYzcZ7QM2olle07gaK7VumYp7FBraxluvaEjH8lc8/BtI0oVds\
            bH+k2J1hws4sYTyu7sEmfVB5gcW+E8X9sXYqzo+4UeQ4cIQOZx0Rv98uwSL9pdYAhWy\
            x9b69nMvxLtE7tNJHpfEsRn1tUz7fKCG2EKnWwLuMFkighPmlldtKedVC1alRweybwc\
            UMATjV+TGfy9ex2/hD9pJJObimABFU6D8O6lQ7T7J60spkhQSNBjIKr2HyMCRQ=\",\
            \"rD1i37L+104RJ0dHHM6qpeZ/ULUnbv0ccSirh7MP2m/FuqOW2BmJ8kDTs+lvw8uzh\
            Id3AoJzVsLubjdy5XQh8xTKPBXILiKiTO2mFbLWkk59vCGI76FM9mVLnDa34KT5W+pW\
            7bHoaFb5tlki4AV9fKLWU+vGcoVEaY4JNH6mxOSQtU6FocJH2tKeQOOxLe47baPCRhH\
            X7SfQaJuUh9kzqpwiptQRGL8vyJw7DEFPrmb5BAriIkSbf/vhh/NfaYV1gY57yIyV3X\
            Z1LZz6tVM+TN5jUk9Ef8dJ0Vlu2j68YNxbN5rIXJ4liusxxs9qu7ZVQR0yjl3ROxiOc\
            m3jlCC2Q1gK7b5kFsKAAnEERrvsvTXSpT2hExDkMzJ7xj5srOEq6E2xYKdk1vrIKfOm\
            wDwVyAAn7M4Dz4yU71sK0BdEbHbCb5KFliPGlCzuGTOVwAc7V7TKDbW1TTGWomROMOK\
            UcY+RsdEds/AcWnd7KpfBKVkEUVs5PNvsW20MMQjzVCCC/eWR2u9Pr+L3k70er5IN1y\
            5WOqy6YkucFxMskJx76lw32siIXy7kgR7k/5KZZ9EWxqlapMO1aQ4oP4x7IexQDOqX3\
            rBRBWPO3lKA+U/suU4Zu5NBsa8AXOPBXCI8pxO3yUUL6pAuSgiyqYhdsbdn9HiF07M1\
            bedo4p4Wt7rGv0SvSRvJTYsbErTKn6nTlL//5ev7H76mb5YecbhFRv+NnNJG0BEH8vW\
            IXc+1acuyx4C7moTN47rVvlLN+EZ4ur0LND4nojRMVyv/C/Fa6AkIokBf0vnorkvHYH\
            oMuEfFjNwj8xDxiIq19Ip6M9u/5Q73jji8tzIj5t+2zj6lo5NHHMiUJaxQ/5bpyRGFd\
            uVHKm7jZZMOgg4gcPeIyMrx4/MobbeqdSGGSoRtOsA/T4Wiomnf2sudqnT4RjPNn6DA\
            midsZ78KWQXwrvHgi4lzDV8Q4cgBBLUbdeO/Z0NmP0+guF1qjRa6/aZU6fO7ExDdKeJ\
            e9xw+oLSBSRqdYoFG+sjlXw/ciAOyIw7kTREW6cDlQe7SdeDOSHQfOX3WPvDZ2lATBR\
            SmWJTNw8+jMetz1aXTZS7RIOb3hfzmMZZAtjtiQY7Bz+mcxIETdTvwjETZqWl75MCHc\
            CnOSHy2TO1zR15s5t8NAdAX21fcXtuzPOaWcgKc0GjPI/v8XBaBa3uCB9n9hL3tC9uq\
            nR7u9zHP5F/jQc8TccXDRaaVLJkSsJdoYPMwluqBV61Dup77BTi+ppls8wOrYiPrWhn\
            inYkbArQ3cmdWB5bHVCg+2zhKiFYAoV1VIY4Hj4Irdz9DAvxOZh9VJrg9WfLlAgyyf7\
            8nLF7CFkMVLt69f83ZQ+R7qKm3UN9QNTX8Rqu6JDrygIt6ZVQlXL+xLhTENesTEJw+M\
            TpTB9VIwmw/4NAMIVrbqlqF6SEGn7+BaOPrhdJjtW68rERrC7Ic5y0F0hrpurK+sVvF\
            LtgJFrT6PqvV7Lv1iBbktDBzxOi2VUxHHIHYq2PinZ5wcVB1ZGru5/jlhE/+6jMTL5v\
            8W8h67YjKIDMk8RNX5qTtgmEg3iy/IQCewJbYkyfs+r2+kY7Irp6nisfcmAohU57F77\
            NEKH6PND1jFUyZ2VIVlghizNCgWGC+FKLUvui8p3JQIXE89kDt8tes7aNRzm+YiFacN\
            K4JOa10xdgHGbw4lvPMF+yKPn5WxWR0XHI3QRZByC5siDMrQBr3ALN7bChwJHZaPWZ2\
            1ZQQ2DvEKeeUbSmDLG1Fp1khWpD9XaTzdec4H26FCcoWTNDHxzB3JZZq1VU5NiKgja9\
            FKqYy4Ty+Rg==\",\"nyXMgQTsY5kr7uLN8zxRLiiBNs+c32e+VP1TQApkYqz5WcaeD\
            QtAapAB+v2rbJ0+eSx+1ZlysXhncjC/qvTN7QjzorZmSHYaYnSLZbxmA3afTGtmrU3Z\
            +x+1JJJ7ooTAi8iz7kWlA1sOO0IG8gszbawRslCcCSU6GUxXipj8+/C0OXUsOksFvMv\
            M3aXv8EY7N1wIGVZ49nhdkYNxy51DWd0Dz96oXJULZo57qWiOBljhmfvJplv5lrjRP0\
            cTjzHm7rN8jeR5KtAfmSv5QTviYPSaAFiKmZ77pCz4JoQ8K/GaFt1ezJTqWEsxT54TF\
            diFcvtHm+3x0qxQT600zDWpNId41Cl3BjVMAagbgngPMfXMp+xM24ynHFlCnKnAWGXa\
            hcfLxdnRqAtCIE/mTnRkq01Qda0fFsl0IgYjlrkLHVn7blXrJm/yXNPGvULqnG+G83g\
            jepFQB1J0jzvPXrbei5Uyaq0zLeQLQuD5ZGqj1tkHVQRBXfqPEgKbONNGZxNObklwrj\
            11Xjhhejj25Y+JAW38LvpiqVpL1LqMU8bzCHLX2IHvoljjNS2wgTJ3+/GwOlMYg2qsv\
            /mUawcd7JhK5c3mCRnQz7mymH26tuENAdi3Mi2K4ULir90qTwmfqUBOWe7MCLLYjvW0\
            MyfrlBCcteX2zIIdM71T5uqV4WS2VrJUjnt2BRKD3SnTqwp2q4zY6GpT56uXG2LgdWf\
            uUjmpa/NkwPPMtAkP9V7evf/b39//8fuv79MvxWNqsOoz19rjxoqtsY9eyJXtgggbnT\
            eCswxAVisjH/kcZ/IVTs7vc0VBBGgGFJidjP/EXFj06E7iE1UZue+X3ojwaigpTfXjF\
            B/PiCZbr3X68ugBFr/7Ra33gYlYSU/kYUywcT+cilmcODEpuVMwyDphNMrIim4z3t4r\
            zss+sCFqxE+g8W8k18jAyG+k45sd0WBUOT0w8iL03xkKvpaJkY6MyEfIL9FglWa03DU\
            NYYNPwaBdvpeZkPgJCW4Z8jpiI/1WMemAl3AQseM1BXcPZoIFrfJ6IuMVm1sK4GNlfD\
            fzjusUi3Igs1odDUvqEeZ5KnAnmYm7jTwb4mnvCRTkhPErq93QarOHgtXM9zgbELpAg\
            7Hme/jXThdbH5hXRW4pwLfzEnD3oCZYsLYZz2vk5Mkjzgt0fH5laBVfyJpWZiMY9DNv\
            hQTVtLUM6hjUZEW4oQP55Xwv5DiXNxRx3UKdq4789tQl7Ak2PgrUebYrfMGpswEXj15\
            SqztINwQE0u2dkKjiAZHVEFQrfC2LrTA26PV+rHO41YF+lZtgAfIdmLUfnG4VZTudkO\
            BUhLGdwr5WtTaBLSxzQxCPoVAnnmMUTdTE+3NTLLrBQcyFrmmk2wvtfcdEIC/h4BbzR\
            +IeR9e21gVRKaMcVTTmlgJJ8EhLQKeIXeGjeubzuy2Z+btviGvUPSju3zIvOPm9CfLp\
            FHwkmrzEgyjXR+LEcW8CtY8dcODsjNlFRy6/kPXpruDgzghhJQZZsXXxJlBgNRC6Msi\
            auBcyouJnf4zdHYpG1jVR3vIEBCuk4k73TgXM042ekCBKSmjioJwRpVoL6zSzGV7jgT\
            1A7EMDt0m9cvJ6XYQMnFQx490zfRgrJspWU68yzdGgPYqUoraFrMVw9b3fb0tlPG2tJ\
            BkAW4WVz+6Uc7rMk+maCFjLjO7pWTq1zhJhgo+3zsTCB25j9z7KOn28e41HN3TTO0xQ\
            zsnhVSD56IV6UkUXrKOWzSwdyEr9wlX8PnMuSqo3JmjQF+/TVs2ZV2VtVatF3XFDim6\
            rcm8r3jD3v9aCeP8uRofvz+aNUevsTpfKiQ==\",\"Y/13Io8YU4MIPeEVzvD2Oqg33\
            z791xK5TrQgh4OIdQblvXKSsOTOSLADMbYNU1sT1tH8lnoHrGfxS8aZ9TU+1vp3zD57\
            rED8UpY7aQpVisr2Y1c52TTaVMM93pRIHBNw2pp+4+ncxHabjItdguN24NfvH5n8kDO\
            7+lHuvVBNG/ZUlTxAGR81Ij524vt9I9MHaVdo4Lem3zKf8nq25o/WGMK7ilAhSZK188\
            59a6qulk4UtmmtUSZtsSJSZAs8582W8Wn8ZAbRLUHcUyLqF5zZdcE2o0Gu3iiqVDCkB\
            X54utbpHGeybDoiRdm2j0xVuRPzlQxjnSVTKS8Knddf89RA46XrIkV4H34VujLWJY8m\
            OCYoksVrhNsm8nRkjD4eoXj+/g2TCX9uwXXJBJZLcFxLE9GRE6tClmUyhnCFBi1n7A+\
            FLJVJp0Pd4EE8e8uv9WLMdBL0+4yAEvRHhpVTbKTL2B8OcNAbXGXpCUNVbLtklP0Gjy\
            XI2ZUKW6rx3IQX4kwCRiFt6U4Y+sZ64dPO6RwJigfzWrUsxwxmKmskQgUs7/QJ44nnO\
            7XWRgdV77/u2wxz4ZoOnHin62mdv7BfdpP/g++aa0I4ZxmvfcK6re1+oVQ3pGDU0t7x\
            mXGmHLjt8dXmnHVcajc8abEXjzpshG+ZNP4ENZDuwz5Lz5XGF27fBkGVZ4+RIY8xWbP\
            lvE5soaQT75TfBsur3isyPJuJiM/5I23hdeD35CM+Om+ZrOgzN9dpXseMaKD1M/yR99\
            Lv30n3mA4Pz5HgqGjO3FSmsMNTRFkW/iUV0CEZPaLMRppifA0lQ5AJEToFpl5QOLN1e\
            jsa3Tvt9UrXOvDrdpYYeLHpk9Qz61Dw03UAIy32nLVS13KlbZ2MEt/gsQQ5o7LWnqni\
            dIOHEjBVuU8cKx1ay4/AAQ6iWxl7bDoFZwrFGjqn1ysrSr1OJkfc4LEEObv7gaNoe58\
            4V44DFZ6FedKki/legmFPMNkp02968Nb4YqMa3k6/pMLSZK0GyyRJXcPxaszrjXaj07\
            dwbvBxS+rrh9dZlt3hpReRNRYHCixF5voYePK6+UwBpcjyS448k5kJMxRYisw5OfDMU\
            NInCrwy8uYFmWk1QwHsyww/urLBSW1yIsoTErRGn7I8s+GvX2uhTKUNb+ZfkWGdkTUy\
            ri1EJYN6lLxFd0EU9zyIO94nlhtZ2gz/6wAHlnaGFakbkU5BuELDuHPWCn0o+c/usXh\
            V5szFfhN0bZF8JPCWAMlAZc9dsBw3YiKHK0IFxuL9U5Y02995upTJPBGQ5QOVn3PB9t\
            G6rd/YVoQ13zk3hChen8zEPrOV64zD9RGNWuajjgOvw5VL0dZyXznbpV+ATNIj6fgI0\
            sjdB6dk40Uji402StRKuqE8Z/50IvnBeFyWpbJV+5X0ShS1Vuk6vDEysE9n7ANbm35G\
            /RIM9oCMs7Btt1LOqJAzUGcS4NGmM2tnGAptKqcykjdmSMF4ZMrk243KOE2ekGA7JWe\
            vqnWGgzeA8R6V1bbljcYeC/aAL3k5RbUNQYq1ztEfUxrYB1k6ovZ6Tdx6usFjCXL2w4\
            Fjv/ETzzbOE8Vn40OR58800m1L+5iuYjpDAXRFRtZAsy1U+sLtNRydjibfozozs8YKZ\
            4uMI/sJCfj+jLP6Zk9kwl6hwVz8+SlrNRhZqDp99/cGjyXImYEHjuSdwBgZlidndR4Z\
            H94tyBboSIdt+RzdaeQu7xDnRIBOFpMZ/2d2XVHrdDnNGzzwpzP2bbtligpfw8F8KPg\
            vt9t0MfJLMLDhMmzHz60y77Rc1ZZ3aac0KOOU147WFRvlw3ANVBhbqvTLmQ==\",\"k\
            BZ5KXwebCu324x98wBH84HP/Wt1IX36SbAbPDgjzLDsW2cbFTaq8wdPRVSWeec6zQBY\
            2BnnWFP2tmkyzvNuKUGPZdgWE75OlWMiEfOeVJoBtgZz9r++icqly5TfEuA8lpwdpu3\
            qrkmWyLuGo8hh3nnTWMRF9LZVVi7tNR2wyDIi7E6V6bKFV2g8H3LGwiljdzIoUapWmV\
            KZYp+3+0cZ4JPSHKvR9f/l43gHOMjsydAyvhJ5yT0nAmCPZGhhX4nMEP+ZAszPDOvAb\
            +V6beuMHjgSxHMnHyo+Tjj5jRdhQgP0xse8LN/pb3fcuEiwAXtRzryd/Haq+pC3sgEL\
            qH+yzt7Jeqk3eHQDnbewvF8VY078a16CCU3c43n4/lXWvnzmytvgUxqw1jNy5043TWk\
            ZzhTAqss4U5y567ogxIy5AK8pw9rr/yu0Wadfw5kjQTfiHrOsmYHpg9xJQZSujVBhaX\
            Lm8Zlvtnk1QwoiCj/yN2b6//4SpM+Iu01IwGzJiCuEtVe8CTOiwZrOyE0OGyUe5V4EK\
            yr7y7/+/MsfP/FyzNCiKA9/Nhk22si2/WUtC+ad7ygd2C0zbPCg02ULLsGg3Zyx0WYv\
            Kjv8nfHqeZIeSJdh+QUd0lXzrtBgdnxJVro48fq6b9UPVInCORKwbjJ2op2sdclUMZu\
            hADojY3bsZFfzHTCi45bZc5UXKdgVTqyt254nFy/KLSmWK2e/u2UuZO2ULPfDzxl3vd\
            KcsNQ5du5MW8aG/wWJJ1yQZuZt4ke91cf8BFqwCyLk+T9meVyPgc8X77FgvH7Mu6Wwl\
            00tyq7h/e4zBbKm9plSOCMK7YqhoIKzNkzCLBmSIS4oZ/ZNli83tJOZxzylwd5Uzrw5\
            c226Ouhj/Vze/osyADtrhjX4nH7d/AKLV1SOVn/WhjdDB3D8NtTXD9QNkIlhL13QpMU\
            XoQJri6pp5oNonb4KWHKyzNDBc2DqPcGwFqVM16Y9wPC5M/MqU1iL7e/84RybqB92CY\
            +2/4l5ET1sVEPUpD3AwM1rotJ02CjviOKGIwzcg2TqBW56o0HUVjIvrV6ioz36mamMG\
            jZ74m2vEQVuNX58Q73oFfR2fPOKqOI8xUZ15idmJL9+/vhXMZavPYchiXhrnBDFDonK\
            hLZzolSH2+/pjriEx9p+/YnwV18GJwui9uCAin7lZyJ28jI4pYTXISjHJo/N0sQ1xrv\
            3r5g41wXXVjmijN81AZSB28GmLNMXN2/wSG9T0b4LjtwzBrcUYN4zFTmn/Jhqild45E\
            t9x1V3nHAM/ilLgh4PLN2K3D2nHPlnFCJksEeot1unjJ9qT9gR1wRABqIKefBkbf0TE\
            K1Fpr2cgv6X6FjLbz9TLZ+GbXhEvpOVouuCx0njOpqyZs+MG0YpXcJB1lY6Uveya8vB\
            Fh4vhwRJ2JIzJNHdkMnpfbkrPDkEZ2T8NJh526PnE4gKcWdgfL4zr9iRL4snXhF/S73\
            ne3ip8/yOVo6Gg8SgDwib58D6uHQO7xcbvl9mSYF1xPfVoxeHq32sKBOKqFVMvaf4qF\
            ZCPaUH5oiLtfaK0ruPalUTOSgnXHwmMiP+qFa+VxKBqnN0DUfRt2QU9OXjxnaecFKPO\
            OA5fuEiAI/6mXkR+QCLjuNn5tWQp34vTDY1ouJjyMxP6okn+LbTnsmie7l/SLfygHKA\
            CuoGw8tnZUrlt6LUvrCunL7MkBQA0YL5Q7wt8WzVNq0DRhSKjZMtCbb67jUcWZmP8Rh\
            zK922Vo3te+qlsVtbaRc5k5iHonZBJafWum1jTaXcS1mWTnkvV7FbKxEsiLZ8AbVB2q\
            Ei5Euprd90TbS2wA==\",\"LQy19x3o4QMjUzqrSw==\",\"IbsQSbKbA+JvjPovV6y\
            iBStncKjFx7gPec2pt8zwjRtIAaT4Gdy1OfE0NjGsAwK08uPreLxuygOU4byFofZAnc\
            Ijo9bWdSQseAnBM5VrR6j4FaE5IPo2cH5yyapRwekiYhrMQ9FMARXDTsxaL0IXrNMys\
            pnOItHXglPQIy+/N4UoZZDjrEe32zEJliM5gwemhxdC2m7luxUvyywZkucN2g0GxitZ\
            bLtWdEHXeA5cAFHU/bvkDBheXhetjtYrm8HhFtNfeeIkYuel81Dcu6kdaCVDrDTiBQJ\
            pjzfJlbySz6oWwdrkEJ5xqMX0Gl4pGUmmnQJQ34H7rUcWuhoWn3DWqxCkiAcNIAX6Un\
            D+fuYZetNnyGn3haxjcRmAhztruh+srpUbX8yVsYf/I1i4K6W/vev9T+E6Y1JffYFEr\
            YJaJAdehXTBDvY2XjlTHNbJ6Ra9720iKdRTiCU+R7D4W1M9fObWqLLzbNMHMLSlkjvi\
            mZ1tfVp5zMBx+6l5fWbolGwTE+wGjNr+Lt22cmGol48bPaGgDklqy+FpgGgV/WsQtFj\
            TM8qWStj18HZgF6uwF8EiPQUy3E7c6loVIeJFX4Pg/kO01cRObi8QeNyoVuA13Dkg/r\
            LkzDywikXjb2Fwl036yIVt2lqNW9a6C52LRQkBHs2bPSGBKWPpyJcQ6CcTo2nWGjxxc\
            gsD7VVpS//MSNhWmbWSfW+dr+7E0k14ciDf9lXSJk41kPSyKQbIbgeZ22wTqcmaJIfy\
            EXoIN7C1oY7VsM9jgcYa1GYhGxnvgN8l54EF6k9QzZlsxD/qdUrvMxyQzgRVM89tBKm\
            NckJWKcf9Got02FPakrB2q1XRDZkOqHAFwENfk9Bq1pXaxG+QzODw/pDUAS4kA7hHDP\
            TW03vvyIXQfFMgtoKTM37CapwiwutqmC+tLDaJvSpFDPuD6PnOFJv4BcxbGPa1k33hg\
            0zMqgGBbf/UDC6laqxJD/IUh9dMatWWMkhlOhwxOYFwxDr1de9kkOvaPv5F7uQP7/5/\
            2OQ1FkYLkqun/4DW2WKcjb5bNUNCVvKj52iQJOld5Mg1dsp+C0PtvU3uB2UyHFYm42G\
            v0rNIrVI+5AEC/bh0Oxux0y50slZmh5u7QOKdLTlmer3ufGq6HEFQA6TbMp5Y/kcQau\
            ttUoeWtqiUUS65YV4A8WlScgTHXDRZt9Gi8rNIeJ6UtNUPvI4BUKbdExb3cXI8R26nG\
            BHT9BkMbcH0bnJglz7CuURir53r67WulWjkTmHL/QYM49Hk7BrZpSLy11g4zukdZuzB\
            KpKXdoOCuzbZx79oE5Rby0TU4AaMz43IWQWKrM8Bce+SbQ5TRLR1VyUc1zk83HnIHh+\
            KnceKXc8i4b6ans/OK5fY6EYI9m2TXxcvuHWBgN5Seo10iaD2AIAn+EkLQRUb27oxCb\
            1UVUL93KLxPpPS9md+KE06BsY7TfLLa+mDLrySrtgIbUr1JB61Ke0jliJOBq2m5GirW\
            ofnLtEFBwxsKT3m01sHwibW5y0a9nvStoi/7DcFQCs+Oa/WSgYXqwxyhcGWfErTrteP\
            +GsGALZLUj3WszgWKE3aujdg7Men5srAbhNCy5hFN2Bo2ydXxMDOdSvsKJ1R8Ewh3Vq\
            tDVa3IwJn+CVnZs/jcMMk3dgRiE9LuDatGS5K25ZwYOYp8GlmWgp8SLLGmXc/gxfzTh\
            y6Rgm/97WtDrdZI6XqEAHu6+R6qfdBibH/CMNrBo69iaQ+agJv9t2AoS5MWp1rW3uLg\
            ycHCM5lSfax9X4oEpJo6ojCGj6pF8aTUSKf5BKJ5xHVqu4tDbFWdcr3v0XDqFvym6ui\
            FbIrNe7hMwq3lhrPns9aO/Uo61oos7auSCjHeQpoiyZXTlV4Iu/ujMLx+OQ3b1T08Zl\
            LCNy/k7tapZtY/YULBM4hTPXdN+NvsJ0jBtuuyVEafhpjzIRFMgPHZzxE+6BG7TUI57\
            Ilx25MER4MKvqDIzT41CO1s1bWlYkz5QMEt5P+4p6JqAqcGjmBwRse6VU4MtImOOtbV\
            cQvSyECHJsiZXiQRqfMsisobjc5ky+YsX0+heNYTXKsnV6vEwbKEYNjHKkvHYuNDzkE\
            bdUOoQscdpwlwJm/SRnKtX9TyISvfUZhjzG1Xjeq1jbR1AjBsc3U3B2ZpNKfzigcOSB\
            b89t9GXuyYhYJtXByB90oZ2O1/S8hcA8lxqxncn6IhGhxAoa5y0ldcMkuGWOYgcNdNe\
            k5bGyjVk49irZb1anOvsJiXyI5utZFCwddQnA7qdH9c7f6Hycb9WgdDjJcAPGtsGSvd\
            n4jgsRm2QmEbfhkW/sWm5kDAOcCJNf/vlUuFUY4gXC+cGq8tFJK+LYRO1vImrzkFiX6\
            z//9zYtWVuqDWdsXf/j3C2XKP3bOW3ct3o+fXhfm0654aP/rw/bTbvXnn8JKf/jth+a\
            7zeofP+q//vEv//j5H0+v//VD/1vZln/avP5Zf/ewevNqV7z9/3bln+pG/fD79l//+K\
            n+6z8/Pa5+eP1m9ebTZvXnj6H880+vVm//0v78j6fvPz5Xrz69+9jzey//+Zf657d/b\
            1dvvtWf9Qe97pfMf/7zn//8vwAAAP//7inTaSEHAgA=\"]"
        cookies: []
        headers:
          - name: date
            value: Mon, 15 Apr 2024 06:38:54 GMT
          - name: content-type
            value: application/json
          - name: transfer-encoding
            value: chunked
          - name: connection
            value: keep-alive
          - name: access-control-allow-credentials
            value: "true"
          - name: access-control-allow-origin
            value: ""
          - name: cache-control
            value: no-cache, max-age=0
          - name: content-encoding
            value: gzip
          - name: vary
            value: Accept-Encoding, Authorization, Cookie, Authorization, X-Requested-With,
              Cookie
          - name: x-content-type-options
            value: nosniff
          - name: x-frame-options
            value: DENY
          - name: x-xss-protection
            value: 1; mode=block
          - name: strict-transport-security
            value: max-age=31536000; includeSubDomains; preload
        headersSize: 1248
        httpVersion: HTTP/1.1
        redirectURL: ""
        status: 200
        statusText: OK
      startedDateTime: 2024-04-15T06:38:54.554Z
      time: 0
      timings:
        blocked: -1
        connect: -1
        dns: -1
        receive: 0
        send: 0
        ssl: -1
        wait: 0
    - _id: a94897c759f1de78a244479bc118f768
      _order: 0
      cache: {}
      request:
        bodySize: 446
        cookies: []
        headers:
          - _fromType: array
            name: authorization
            value: token
              REDACTED_b20717265e7ab1d132874d8ff0be053ab9c1dacccec8dce0bbba76888b6a0a69
          - _fromType: array
            name: content-type
            value: application/json; charset=utf-8
          - _fromType: array
            name: user-agent
            value: enterpriseClient / v1
          - _fromType: array
            name: x-sourcegraph-actor-anonymous-uid
            value: enterpriseClientabcde1234
          - _fromType: array
            name: accept
            value: "*/*"
          - _fromType: array
            name: content-length
            value: "446"
          - _fromType: array
            name: accept-encoding
            value: gzip,deflate
          - name: host
            value: demo.sourcegraph.com
        headersSize: 382
        httpVersion: HTTP/1.1
        method: POST
        postData:
          mimeType: application/json; charset=utf-8
          params: []
          textJSON:
            query: |
              
              query Repositories($first: Int!, $after: String) {
                  repositories(first: $first, after: $after) {
                      nodes {
                          id
                          name
                          url
                      }
                      pageInfo {
                          endCursor
                      }
                  }
              }
            variables:
              after: UmVwb3NpdG9yeUN1cnNvcjp7IkNvbHVtbiI6Im5hbWUiLCJWYWx1ZSI6ImdpdGh1Yi5jb20vc3BvdGlmeS9pZWVlLXNwbS12b2NhbHMtdHV0b3JpYWxAMzg0NDMiLCJEaXJlY3Rpb24iOiIifQ==
              first: 10000
        queryString:
          - name: Repositories
            value: null
        url: https://demo.sourcegraph.com/.api/graphql?Repositories
      response:
        bodySize: 21160
        content:
          encoding: base64
          mimeType: application/json
          size: 21160
          text: "[\"H4sIAAAAAAAA/6y9W5PcuNEm/F90bXSpWxp77Ii9mNPr1buWbI0k+x1/8UUHSKJY6AIBC\
            gCrutrh/77BQx0JPJmU92KkGvHJTBwSiUQiAfzrVSWjfPWnf73yqnVBR+e1Cv3/W1f1\
            P/6/f73S1as/vfrS/H1fvPnQVn/+40F9di9//fn9mw/1//pfr373yspGvfrTq1rHTVf\
            cla5ZhdZFvT6stAtCdnHz6nevOm9e/enVCoH+/busrC/Pf/2BIavUpKRSIzkf7z/sGX\
            JCtSUF9RhUo9d//ciRFA9G0bIGFKrXW7JeT3InxUY2pVchQonXSCD1twNPqtni5jyBY\
            A3fUxrypOxW2yBKt1Ne1kq0LkTlsegMDaz1e2pcPGk/VEgUXlc17t9bLNKpt+8pnfpv\
            q/+3Mq3yAQq9gKGaPtNtHkpn16oTD6/v3+B6XiHhyCGlbuV6K6G0EYGkfEfq7lZq70J\
            VEIImEJD1nh6dW+WtMqJ0TeMsFniFRCOG7r2t0Q4L6wFIxv4DpZFGNR0egyMC1oRsP6\
            PrTdy4Lighu0pHEZTf6RIPvSwRtEPkTGV0U+BmHRFo5O0/0FJsTajKBMEWnCGne6bEd\
            M94rJGaaFxda1uLfirAwi6BsGZ0P3W6xg7FiMA1I/X/UKquwWJGCJ5zqNo0ktD2AYA0\
            +/CeGmWNrK0zen0gBB1R2P5Ss2ijotdlEE1ntRW9/+qp6TxDgsrxQupJo0PQtjbaYjf\
            mEgfHNuk/NMaVW/WsSizvhEK9+kD3qit0h/2FCQI9a1pDByZC2so7XYkgm5bwfdMUqB\
            Qv5Hz0fuB5F/Z6jd3gKyDqT1pm4xz2IgYAXB+RM6BVMR5EIWO5EWvThQ0xVFJ46AsyS\
            /DSxJYheIBhfSLlORXJWk4YvCakNNdto+wXfKI9xA0x6d5ikV/4hlwjulbZtZKx80ps\
            XTTakovTDAn2T8kWuGA6jIhFxThToFJ8R7ZGqyppCid9BUVfwKDvSlr+v6mvP0rC6h8\
            xcI4hLX6r/Fo0shWyVhbbpRsokvtA2uR20/bLMiF9z0xb2S/P3mL5aRKsX2TPGhnXzj\
            dCPUflrTSiMJ2KzsXN8OsFF4mkhn4P6Ym0zpiDeFIhitaroCKeLRNwrB2UpWtdiLVX4\
            asRk4dDyJ/Bsf0j6+9ddI3Ehu8EQrJek/7ywEZ4VesQPXY0b6B4LcyV+7VTgerfayjq\
            W9qnbru2VVFEaRwh9RKIZN7T1uagKGEDAksha3ZY14SQdQ1lvKHt1yGUG9XgNeMJhDT\
            kDaM+/YS+Nm5PSDvBoD9Fz3YDI1F72W720mwJVycBh14rPSIOezz1DQDYf6TP+LXT5T\
            ZE6fGcdwFD8uiVlZdRRucMlHYCwZUG2X5eyTIKK6PeKWGc2xayxA2apsD2haxxz9OVG\
            6qJL3FwLudINIVzZFVHEI75021cdc/CuFJG7awIUUa8pEwS4NmZLsM4EYjSR3I3bAaG\
            8X5yZvaucEaV/SSPxV7gsFWgLK4PrSpFZfH8cUbhSAhbmu8K7AxcI+E6g7RKvjOEsR0\
            R0BaRa6rwpmkJMRMEr5Mp/QyltGXEJu+IwfsyVLuFkthPGADQPyRXCj0LUTobvcYxlS\
            sgnPnJUdazuqu/J8X1GDw/sWqnKyVFa7paY497BsZ7h2Tvqa16xtZzguBIFan3qpE26\
            pK1lpmBYU+SK/qwcZ2pRIdDVGcUjKwypHXNXmK7dcTANiXn3KCb1ihR6DrKgoiq3mKx\
            B0fWcXugJoMJgiMVpHZuDzWe40YEjmGS7WjlVhWacCLOKDjP0HVyUni1Vl7ZUglto6r\
            94Jdg6VmqfGk+/7BnlKazVblR5VZUqnFC2Z32zjZUQArR4RmS7I1W+m2vqF87RcQCbq\
            A4q4G0wj0zxRCosCR6d3ziQu97XgGhTHJdeWTFCGbfQOFKhNObe1LcHkthaPH4txgUc\
            kic6p2AtcahiDwVjliT1nH8+276RLlHMzT0lbjSxUZ5p0tRySiD6zyxUZynwrrO7Zmn\
            IMqNNEZZIjUqSYBahN0f4imQmn8BxN4jNd4+jX//xVH+3BUQy+TWMyobnCdjVgk43Ld\
            i9/VeFUK2WkQ6qTJDgldytM05M22NPBSy3A67c+qZ3n4miaG/zbDDvrMlDhccMTgHhW\
            qFT3/7FGW5VdUHucMaeAnE0V9S6//2+WcZ5V+crIhF7jUSry3omn7+m/JBh6hs/EmWG\
            9zDCTheX9B9eqg8NZMPEJwNzZDTSDK79YyCeyO01fzaybDRthalsqELQj0zknHyVDje\
            RpYmbMa9T9F690x4aTdYnNlHtvqJWzTEkucKCecsur7xgBPwBgCOEpMyulZ5ERoZNqL\
            wribWxzM0jBjT+rXv2oqK3J5AOMpBzgiHYFwtvKq0V2V0hA7P0HAVS9f0lp+onZGWcE\
            5zRNgfp7SZ3nIk9xo/0vsPUXkvh835eqvEtitU716I0nSk+SJIccYwWfszc+dqo4TcB\
            7E5FF5XojSuq8Suxe4ajwPOVqP0ZSaj9uw2OxNg20C3VIi9Fa97BJZ9AcT1JrVmPflY\
            olJe7wi5t2CssWR9116RTssJhC0fLQub9v479MNoCZu+oFXXtEJaaQ4vVMUSeLyHQ60\
            FotfllnC1jxi840pKCkM4zK9lqYShPc8UHnrapH2PXYzKi+lYERZ+DcX5U9R46QrncJ\
            RuROAMCFKKcXVNtOkRgyOjVDv+XdpKGSJ0fgLhEw7UCNlVOuCl6YjAMUVKN3c6dNLoF\
            +WFbLF7dQPFK2CqJXfOlNLiuNMRg/f9aUkHSWnHEYN7jNLDvQw4A3QAwL1MMoIxhSGw\
            mAmD4wBUux0DHtMkhq3GDIwzGyndH9h1lXaiUFQs4haLbQlH8mVQhRR9BYa1JufEnl0\
            ovW6JRL9LHJbI6eOJkzC68NIfRFRNa6hVDyTEJ/OoMv3PT+8ZG7BnFLZDVJv/z0+/qs\
            ZFRQdlrpE4c5WS+uJMlNgkTZCsnA8v79GJVN97vK2KpdFWl7N/EI0uvZsOFuZaehmPf\
            Ek/f0QR0ZGpd0+qjOH4/8BvyONxW+X7JMnxVM0lxTgT5cry/OHzlxdg5ZNsgyo7r2PO\
            7cA02ZK8//njm3QpvnbSq5XbbmLu0MwVAkm4xxJyO08X38FIewf2mqIst949r2QZxNo\
            oFUUjbd4RyMOx/KxWXTLstCg6bTLOQRKJpIJ16plX1C7n6d+CkCxwBufEphqOGDo7pj\
            U5Y5QXe1VsnBu33olSkOS4fHQP2HLjvBKl0dmcgQwWSX7Ir0vO3IIuhvU/2QiXSCQV7\
            OudeHXRNac8UltlzyUhAtjmeVt6ZFkYlYuOXEOwHFL3CuNqwkNNQ3Eb03KDrlQIa/Hw\
            +uG12Du/DRuXsZUEDciOeQ92HY5cS2Wjl0aY/D5uGorkgp2eEzMjtS+dJ3r5DIN2lB5\
            LpauUaIZzoaXrbBSFzN5hQtCgkoCT82euxoAQ/RwGdY3Rw2OyaMew6NdQJBesRs7Mgq\
            4plRoxeBSTfVuptexMHO5jeoEpppAClQL45GeeO1G53LpjhsJaRPZq5cqt8qdjYqzZK\
            UOD6023viuDiM7l9g4TODgvMlraRativ4CU2VTzDBZLzvrVR26nk5hWxd4CixYcSaeI\
            sHdAasBamtId3fR+FU20fwKPbSrZGleOrmi3mf2+PBxbNlJ+7UTt21L0q4h7LPsair1\
            jUv+GfcpKaFupZ8ptuMHiFmdI3kkjWukDpXRXSNzO5AjfKNOI4QwVUdlLILQq9OwxsH\
            Kt8pKcKa+h2JqRo6pnFrN3yc1QQFrN8D+1Xefyaq4hUGOZcobZrh/4DIFnLJRM96MOU\
            TtR7qhxcoHDvjWprcfL7zh+wA0WtzJpj546q+PDk6a69AKHLRHZrwOncZQzRE5APAeS\
            7bv9PjD684SCvUnrT8/npBus6TZJgedaXilER7XyGYZ9Z7Jfe0Zup7yRB9H2CxBa7jU\
            cxzzoPh6v42tlmT2fnYbCdmbUuyuUMMPuNSH1Aoj7lhy1F6zEGNJiiz7isd2gtasr1M\
            Sw9xVtNYSkjSP8qTwZHuFkL/yfrug7Narw+GnyFx8/tarU0ugQHz/Frjo8/rnTFTEcF\
            vDBK0CyD0+etTO6PDAjOjkiPP/QZdlVjNXQCQU9QtoXdf1E/YBlTRjoGdFt7Fplw0av\
            I2OVe4PFXi+pj2duXhklKSs8h+M25sgffEtx9m/JEswIoIbTltGFQKnUCMEeBdnLrYz\
            9anVtDmK4OwGLnKGxt0jWst2W4Q+EyAGCVzTkqGm9a1TcqC5MJ3BZa6osFSjN9oH2cb\
            yqNjIK2bYhjpkInTaVqNRaW80I2zHo8QxF+gPTQCIuMMqi8fijpW9kGYQrgvI7WWijY\
            69u4+ktqmkgKR6TdL+5Z1FqoRtJRZKvkNgjJsdIKKW1lKoeQdjm07LGhhJdJmMogcMS\
            yb4+/iDkHVFYGtmDxx9C2cwRoiQS6zNpY0+8XMjd/Z+G4pgK2ZtR6sx9GVcIvHYga9f\
            7VPmjeTMUjteQ0g6yIeo0IPC6hNSTF0lszvUAtCOGotqq3Uirlbi//25lu+h1m7vIIQ\
            0FeSu/gDsWulY=\",\"+U3oprE7XLCVlpoCgrp+AXtDB1uuu6CdXa3NmCiMXXWAz5Xg\
            8P5lmz+/EaUNytaNtvUq9O2nhJc641llwaD2H/MnhuPGdfUmikaWG23VSu7D8W528bV\
            zURIn0JbQI13MZ1PdSvix8z4zkDNQLDenF7fMxkPqnR8Pn5ReVcpGLXPdxKZG/ZYfKQ\
            n+NhsizoKx7JztnrHzzqrnlqcgJzCWzdXXyssyExzJQOE4Ybf3sHElWu+KjJmABKgM+\
            XssZyy1lbZUolEhyFpnjrbRVHh8cEtTl+044pcZjAQZLA+7h2plVb8c2n4fjqlXvAIl\
            6LBt5VqQ2om1kTVPX05gJJtvvWonsnsAOSzU0gWSbdVpnmE6YnF7c+1S7US/ML9PR6L\
            yaGiZsh5tip930YFFPEGCrQR3HGxcowqv9qLNh6koGtgfWc9qxjXGVsiqyWyAATjWRH\
            ZLdLUTcaMaJSpXVi5zRSiDDGoIWz+1jcoY/TR2utGZVBkGGZ7TuP2jg/v+u+/Tb0vls\
            NhWc+eObSl5dR+AuPW52rD1OmqeLZ6gWC63rmPg+zF/oQIkwCOBW4Z2Iwuvy2waA8Lj\
            FSW7BHxjxLFB7F4fmYnSVcrITHYSRYNKks97yHCFa02KBo/7ZX0hjnZlSUlONFgvF7Z\
            J9oo2hMfrCa4NnDj2S9jcy34ECZ61F5ZjF3qtW1KMiQLr6KLRoi3TZT2jsb/A1obz1k\
            YpfaWtHELli5YXFA+89vmGkjadibo16ll5EXSlysyZuIUssE/K1qreYyi6NbdEIxi20\
            ZLe3OlKeVGX6UgiJICjil//gyiHnzW6s4CmwmOc3SLjMwKLJ+M5GR7t7HlgZPyi2y3T\
            Rb+mwKXg9pHPXkaQRuI5kNsXx+1BkGxDkGAN5ZYjZI8pp5HY/+a2eWhdHO/n8F07HJp\
            aZGQBObYd7PJF6Y30W1Gnz5whPPbauSUYp9WFK7UZEWoN0jfoW3k4WWhFJcNmeHVLRK\
            nNXttKHF8iEtPLFuo5PsFp+1vYgf2NOn9u9Uqgjc5LQYWqZ1gkmfRnLrl1WsB40Aybl\
            fzh51/yeUJpbtMRnyUFOJGAFijJKO0N040ycA5OwdHeVn5/Oc9wSSOMeHAa/xdy3Z/g\
            KNY6vaVPkCBdJFddI9NWi8bZ3MXXGSjK6CHjDyOzvQquUUI1haqEtJWo1E6ZzClPHiV\
            sDVapChWlGE9inf+VLFGaCpWGnIVHvrqejF72iDOAw5OvPPkHV4qNDtHVXqZfMwZwrJ\
            sc+WVlhQzZl/cyUCQ3f17viplrms72i7N8pirCo5bPn2K65PiTs7sfAmNiOgHhfMjS/\
            TI8Mqt7BILMinfk7sTIqgvRTSmgot6IVtYq8LQdkMKRR62kr5iHhYUJjBLk88ouOVaV\
            YXbHGQnnRdZsUKnWuIO4SGUR46lYuhRZStQW+bMl17wH+658PrUawKG/RnndR4b4EoI\
            sGNsijh78rGXjbPqKiRQO2wGW5rky3F38Qw+ga50iwqOApY+u7Bpl43h9xrjz9aS2B5\
            NOamOSArv1Q/78xyXz0ffYq6KV5XbJHJ0lRG1F5r8MrMdBF51wrbK5S+wgAfTrqRXyw\
            HJwTIdrcEnpF1Asl1P3gVlw67iXmSsz8mhoH3i1diGqSlxMArknVmgqtMbLn0+45GtO\
            vqjKXN2bR+O1LactrKuUiG6r7HhGdtyLgC8vLCCHPiVLU0YBYbhOsQuyVguLlqIE/h7\
            Inr3k3Sq/dr4ZsqE2XfoEMsLDOZalNeMRX9FKn7kILQvG8yunT1qvdlrtF625UjQwPs\
            LSjjY8Nnp6WIvpfiVIQHTgIy8+0nJ98Zbyxcde4Mg8P7dLi73EYvvJaXWvQhyGVe5G0\
            CwY26ulslk74IAKxx84K0+vcSbCGYTjnxybE6QPonS7BxF00xlq0ydLA0vCmjOCUtu9\
            Mobn3l+jcZSBI/3TX//rB1LoAML+LKd/w5BPJwodm8yRiTwaxnNY2hWikk2rWzVd6CB\
            GHF2ODB2a9/LnwyBnKjMUUOGoC8cCzvgGaVRYu9zbaVxaVDJenGTO3eSeFWeQ4bmCo0\
            mxt3/ftFDMU+KRzCnV5/H3J47/cInFa2aOHl/85hmxGQG2ohwduWUpvMrdyMEgw5ELz\
            mi67N8JkrmPlqbCEb2FPfTYz96PstWPu/tH8B7mAnLkeeZvc8p1Q4heycbgTHVAhVuL\
            Nb4vqhszJwgRHmsPrz28ktVwgJAzmi7AsPa8kdSYwrhyO7yCWfje1X0M0XlZq0dpq8d\
            +9UWXicME9xRrlB3FjC//DK+3xNz17ixCGIniac+R9aYrWIu5GQEuw6J2YXkU12isQY\
            tawG2jfByiBfwyXNDgkrDG0ZGrV9Vw68d/oMl5Fjh6uaicQa7BaVuCBJdjUc8t8P1SN\
            LAkLJ/vzHU8xGrxUdMsDdahRWMpWLdfG7lVQ68P3V86G7qmpVLVFvFB2QW8WMZNBFFz\
            OnFOgsqRvwnuimmYNijZkYU5BYgmfeHto594cuIrV2C45uSNp/B42h5/fAqPvCLMaXB\
            shWVhwujfZi7ryEDxTMSTq4SsdtKWqhKxi85ryfCoklQossj0bXq+bctRxAkIRyPPtv\
            es+oE1jrGFWwKYGttZbummTZgxf3bJYM2S4uwfbrmqNyKMjxzmng/DFFh7ufpSvRFdz\
            N4CkQPjvRpOC3z+9Iv4WTVO/NhpQ6TIpwmA7r5nrsuCEuvOVnLYSzZh2QhOU2IvhTW/\
            BSVCVK0oDsPfrMJcEaBRzVwjhuudup0ykb+bhqlxNITXQo9qp/xhv1FePeLrsDh0eP7\
            hjKTPn8Qvz63yWlmGO3KNhutpljd5xW/tPD0LzynwbguvV4SOou0Kk3n5KQvGGsH0RE\
            6Rm97jjA03wypPieI++ftcr3gfWlW58higja4UtXeZG45YhHiXgmPzuqA8s2kuoDiKy\
            umh8QnMKbGX4yjOCJB/BMaJlrZ2xq3WMsRs5swtCFhQFLF1fidNFVZG2y6T830NATr2\
            5SEtw0ttNkpWvf+2kq16Fl6Vus2Zvzw8J/v5w1OZf4Egdr7QblV4WarD3U5ndgVmqHz\
            vPZX52+LjXseo/CpulJCmdl7HTUZiEol8hPz7MZ8PrfrJFc58VvLi/5Jyc1iYJ5AfqY\
            dWGbVTZlXKGIRar1XmHtI0Emcn0FLXIXNe4gqBclFBZPNF27Wb/kpLuUKAvnuXj/d0h\
            fIrqb3J3btxBQAyfsnvhIwsbOWdrvCjn2kkkprP6Bl5eVluLBI2AZCM/E2GE4tSWp1J\
            UL9GICn5FdrEQ4UqvT99+R1I+CF/2+3EQYfoYsZhvYGgmuTziyYmkWitSLVV/szIyCG\
            ErlHCOzO8rwdE3QBx/xAyo08P04vPqHfyLzmNDOJGWVl5vcss/uYoPG6gRfihi+5nHV\
            qX2TWdgVDN8vkPA5tC9ktlFXRt8xvGaSSqYT7f7sRrr8CAOgJgn2GdKORBhUZmFhg3E\
            FSX/Aw4MunWPh0Qv/iM5of8ibCJgTaVKDfS1ir31kASiGVCDSxluVGi0kDZzxCo6Vnf\
            bGJSZRehVwCo4VlfYWDx08hC/Ay1+wqFLQWnRkJXaRdsBoK2HNfsyOZJ7iR6WC4LhlY\
            ej+ArdgGEKfNoXHNCP0d+0IZcgqCtwra/lNVOh0xO4jUCeoFUjUJQEXlmJwS2iYTGdE\
            GaTB7FNQLXBUvZSG9klOmNuBsIloPHWu5WjPNX6FMQI3kYI6L3gtfON0LZWlulfO5SU\
            ZII2zCsg86WnffKlofhvpVCGmlL5ItkKeAqAq9USt81aLwNn6FNIfgfCudR447fkQTC\
            y66U1dKI4iCqzGMNCRj25LA8FySeCk4IPFtD7ahcV0DzewRgiwtHQ3WwsnFVIUrvQhi\
            ejHBWGF14mXlmgkEG64wtmdL1Joroc9mnMxCe06FernWBhtr4Gc+lsC61ck/B2YdN+p\
            7JWwysCZY0ZTLmxRwBaL89f1Z2LKnporIiG9qfgfKxvZff8OpF1G4lo2syMfwbCJKTf\
            6/wxGR4Pf259ciNnAFh3WA79qyOHgzh2yWgKCacf6frxGydTsa6/I5bE9mrgcNw9zsW\
            MkKgHLgC7JlUhJCKkJB/1frEwYV0Wt8VAMogdW9tZO12yvvcU25JIK4XpQPr9J7AxWf\
            YM6Ru105slMncNjMDYVlUXWpnlMxbowsIkpPfRzszyT8CeYvBksjWy77qd41AUnDMa+\
            Cxz097x+9Ys6me2QzPUTqbDxNeo7DVoVpNl93bzHVpNxCsb1S7beV6S67IZ0BcN6olG\
            9lWKnsz6hyV3315eZ/PjD/xQTsWJwC23aSMzkStPFbBEwiv8KFvi67jvwKANvtIt5nV\
            Ru7BivUSg/WPmi+G2/XQsuMKhEcwpeteRmV0A5rvGoW9PUpakMbgFhwRuE5UT0VSSqS\
            lkFYin9hwjcDrXbgyrN1d//cdXFZfgpDfiL2tfq7eKR/Vs5Bg0+cKBdoPvOB6bJ3cY1\
            +X32HMhbAKX02tQAhr+g73LvEatvZyLa0c7poUWNYtEknN52IfebWbuxrEJE4IGC/Ar\
            YfWsngN+0s+f3iizl15evEZzga4VzZv8petXwHwHikpA8Rrxs84okC0vmhBVGb8DHUI\
            R6sHBsK6qArnMufikkC4Q07IVL5RUZePZTkkepUbmbmSGcDxniXus+MDMFZaF0rXglh\
            9AoujNrg3D62LGxV0EHW37mw+2pGAwhbHFn1zCNHrZzzczhgcXYSStAsiWNmGjYvD5b\
            aizD2FgfCorvn7tAaOT1LVKMg3fYcSsEUcOeROfdxAYGQU28en4KwI5UY1Uqy1yV1Yn\
            cPCnXBs1cbVjHE1bMkrFN6fgfZg6+UWzZnTd2xxcH2647v4QMoZg7N/cF1OXMTpwBFH\
            5gUaS4eaecFP2Y20pWqUzVy+AwlwW0OtvWA5jGdt15njsgAORyehu2eGe1UEjXZiE1i\
            cwQb73uii3XQx8+TvDQT7fbCGRtsoyo3KnWOfgaAlwDOWcXX0mYOYVwB0+iOfuzyy6E\
            qFkgun79jLgS3WSKvXzqSvELxGYE8Z9n8jfSM92sk+IWBdsH43rtw6AybyIwB75rDXG\
            xd1fuNg+oz3+2GPD7GeSjfKBu2sNI+dN8rCmBeiwTuuuDW76LyVlWuQkl+hsOcJNYTh\
            cLL8THBv4zUTIT2Ihl3DcD4BbMUPv/zwl7yY4Stex0FtsarojIQL3TMERw9x7yhVobT\
            d6Tu2Q7hfVOdd64AdOiFwb8D2+tAZ8wOKT54RMCKFddltiw5t2U/fcdwG1sO1yhoPFy\
            1nCF4xwF7pmURlVKOiP5DirpBYKhwzt7xE6Wz0GmzpZylwKXAvXvHE4ZIEFudi4Pr7A\
            kXqx884YwdqTysb0YWQ38M7I+BYw7apVcZFNHUcATi3FrZUq3zprJzOqSNRVzgcdYJa\
            0aooQ3Q+fejpBoJXfrhm2ku7ASp3BGArgmU=\",\"eBUiGNPTd+z3YR3wLrroMke1bi\
            D4fBG0U+1BrLWthLZPKv+SVwaK4xCUXOPcVqydF1E3ynVoSZlEY+m4/w6NqiU8f3KGY\
            DlQ5/82Pvf2abzq4Ie2NbqUuJXzJPiEFyzH1075A3hXewbC8QKouXCxQq1TcBbFarqJ\
            XudvXkrAcGYt1NKRUW1cIY3Y4GB2Aoujuoya7rQCh0cuMHgXkFHHXeZl5xsI7js45k5\
            MRP66qiQQ22mo97+q6pe//J+8qOk71hBCQuOi+rTp1mujPoFLnPJoOEvgNv313Y+g24\
            av2BvHPaYrFcTxzGfupHsGiuVi3R+YDVF8WuYRBuURVmVgNJ4+oQWecLiGeMwNnKbHQ\
            BkyL5A4lkj0p61b18LVyAUGSiJsysQFbWdcYHDkCvbdr88//fiTstFnrrqZgaBnSYz1\
            54nJj2hFf4XCEVlC2s+u/ixBasYJgXdlYPuFvqwHclvmGoZjv1AHg9rZzLUhl9+xluM\
            a6dpKMxgGIOYChDWCkDV4af2aBWjEFQpnhGBpUdpKehDpOSHwXgscu9TTsTMQ9kuxNk\
            TpY9cKr2RwVngF3tCFBLgMRKsOt4RG2bZY8iUMx8GJOh8MPGR/BODzL7hOXWF0o8iXs\
            rNgHI/Esvd6HYUsQvS9H1caGdBATKGhP4Zr/qnn95Or1Cd0wPAKhW00HitD6UvXwEj/\
            FQrHkrHmTHxOZ/dokWcotNl4JoolyKUbv+IZAfZYLDfSWgWm7xMC+3iw7Y48oFW7BGH\
            vhycLhz6vYVgeqwWFhZtd1zAsj9CHiRG4lT4JxNlGuE29UiIMFyPhLrzGZSW+f9kS3t\
            4lpxB7bxWYsRQYR/+I2nblVttaGFk4L4ZbzwNaoecI8LjE9T+0qhJefe2GDCriAoEkG\
            tscqNP9H9KADOgzAvtvsJ27IRl4eGCwULbc4AtBkmhcRzh7DPyMLvElF1coHOml62ph\
            IvEZgiNXUG8GJq08CK/Wyg/HDnO3wiI87lW6XVungLqeIXgPhdTRUHrdxiF0iqVdAvE\
            +LKzbl0L5T/3iJXZoyXENw3WEvfnlx89uq+yPEjiQFxisn7g1bSm7ehOFei5V/qb2HB\
            ZHQLHG/qrGKDvyki9BOJMM1nKnjCu1ly0UdoXCWaWwZrtQukrBCfMMwXtusFbPO/0yv\
            CCSl3OG4J1RaMNepH3RBdLFEyIv5fP7fKt9KTeq3HTbfdf/erdVq39IX3lXqD93vkuK\
            JUiyp1j++vk9WCnard07e/z7rswMhjksJ+/w/ueP+dbdqTI6X7lYqd30P0mBKVz+3Nv\
            nj3lP+e/axy78RRarUEojs5fBpXBIYj43YaejegrDX+m6XXxHEvJ3H+1CuVmtjXruPY\
            O895+AgV777XVS1j9U8Wcn4/HvpKBbDB4TuXlnr20V1GElqykLPO2UJWBA3m/5e5UOx\
            bbzbqtXtRN7Vci2nS6FSorNo1Ef5vOQXlQspI6hW/3kmtarkLvcKQnMy3wCr5i8aGPc\
            fmW6RlupM/P6DARlZXV0YvOiM6+1X37HIzvbgtr1/2W4j9+AZiRuczRypJZGPW+lqZT\
            XjQ6r8YtQ1+1FgpHseTbukd3w2kgY7u8QlWqNO8zcWgKK5M73oW+YjX/dTR9uWpfCAs\
            nv5ppy5FYVRoWgbT2JSIqcgZCs+W5mjo0o052awuW19OXdfMY7cVK9k9UqH37/5g+v7\
            x8eVuMd+tP6TsZyI1rbNqe3MlbSRndz6uA/ZobLnu2ZxeIKGZS/eZnpP+cGSv9+vsvw\
            n8jr/228u/L/WRUuWMJemM0U3y60OcSNLqMszP+ralxyzNXi4cPnj/fpGmwqrRrlV6U\
            SzhZO+krbWqhYVunyAXzeg3n68oylTy/B7Dpjle+rIoyr3z6JSntVxqyZXUIPSvfx4T\
            8qndEZw7iAHpXu7beVTtv/tPWuOKDeJXQrbA97aYbg5MwjJsFAp78cCLmNNEbUbjgC1\
            jP0qnVBR3cTqVlEiMpDaHnU9vAtxQF0SG/e4NJ0VSujqr5drTkMUPm+I8rXVpA9qdYc\
            Bkir999YPv7A47EA/tQP8x2MoxDlvbRHH8n5Wkw/dQidEm/++Pr192+TpWMRYh8v57U\
            cPTbXrELXts5HsXa+a5LlyIJRe8wj0zfsKhnlqpFW1rerWAjEK4acn3NccRzn6qDKzu\
            t4OP2Y0hdgQRjUqEXmNyXf8He+Xk0XFOvs+WIuDS4JoRcD17oe7Nw9Kf4EhGubWYwhx\
            coYN2ZYw464hSKdmO/7pJi1OreomqNQy85v00/yaUXjKuWtfplnoLMIYBl4Nb5hKR5e\
            P9BdnaZC7T8/yZjiGw62FF5F70Kryqh3ilaAFA0qyTzOlOJ6ESjYKAMNYhKPema+r57\
            nuHNtELv7B3H/mlmGSwrYI5xSFLLchihrlXnPgEmC4yyMsVIYV6Rf1yTBqCfmO0MJdq\
            UWZXXy9W6e3uLgUQnm+cFZjlzJWGLiTpA0p+iltn0NgtEV3egJClTv+X1LKZ43GxAZC\
            Krt/O6VJBPXVdPwpQVeYKHnw7G/A7e1kV49qudEpiWTBLXA/NRhiqmrVGl0c/vUFAHF\
            cjktf2YmfFe40qU9dIIEz4Os+tu1roXsKh3F7IwfiwDGz1m64GyU2io/3LoeYmYViim\
            Q78XsEbctnNtOqwy6CNdwJH9+ap5mKHxnLWNQpKlQn/AskFe9ng3zGVmGSyz2QDj9MN\
            y/X3i3D8ofZxO6CCkiOEpZrRDCcCUbpwQXULhOZskdXshWPlQu9j3bukrsnd+GVpZK6\
            IbTKQwWeN2wpJzivEZmF+ySBnuNHK1heMwl5SGz+qaSVisz6Bgl8BKKYyeMGlYySvG1\
            k4axIr7CohrPz0SkuJXpLb4bCLQ5nLVHpdayM/FxJ02nHteONH5zArjq52j0advj7vy\
            dLkaCBnpILD1Tu/HGsNa7p9v3Sjl4NCOx1kCVDqXrfFDCNVYPj47z5sY8IVyXcWbpSu\
            +UDzoehLal6QIjepAiwTEMxmxduXKrvBhfsmPZghkBtr6c8TKyrHoHSBfdEI9ofcfwG\
            gAlXLFyvLmfB95rndlXTCNRf8xfjE3XKIiwUYZ0YC+QeP3E6YGDkbb2er3WcSNO0VCW\
            PgBSqBmc1ujXCW1QxxmWt5BNE0G/lqMPylai670yWTWaHKw3aOxVM2zYid/CVX2WDq7\
            tee2RubiSwsJoCsdHUs+t7Ktlx/jUkBtHDtI0EfSiON6Meh7S1I7RKkYpruBwnue0Ba\
            fqpGWav0SW4SIa7T3tz1xC4TqKY5vWnR1uxpFG1N51rRj3+Eidy9LhPmeUqNakVazhn\
            VifEyfI00ykIX3kCYUjObxaSXMYT+HwZE5YPNPyJVcybIb8F7Jr5wTYB2G3tRjuf2KK\
            H7HQO+VYdp4ryvA751naWT5C7oP42ukh0O852pwggnMaxy+ffo6u5LCS5/T8jARHzPh\
            tUpKx6jMQ9wNP30ZWYrgvdYp3iUKW246MoGJi3B78fik1M3Y3w2PNWNQ6h4Z0hK/B2A\
            NfUHtXqSBtVbjn1EHNRYQ4crFAQ13TuqDEljUB3VLgvQ5+y1TKS21U9Xg6sMkdtilKm\
            GuwwIqM7+SzCzKAcYx3qWwhfbnRO9IdSxPB/J8FOjIFcXpXe4Ge3FLh1RJ/BFe3b3cS\
            UBxxXib32LRLCnCmQS0wPyub56qMDFGXQfWcBc91TNPhEvG1dcaZtc7HxDg/4FvLpm2\
            lntnzT5oWtdr8fuYs90fVuCem\",\"gzBhYVRmiQbZnfbODmMzOmf4ozpFiedHvp1Zq\
            +EctFgbWQtpFNuLTBDCXZMFLbXWdSNFa7qaDtCkSGDbcGIiR6auFrVzNb00nxNA723B\
            SFq7wDV8AxSOE77cR7aFe6TWyKyo3PSTb1cpS8rKujvzEpsY29SNz3wqPPPze3yhJWf\
            Z7kXynTFdk81yhwS4DPx5f2Lpu7pW1aOsZMtIyIG0cFws8Ejq2cP5FBaPyAVa6vmDwx\
            Nj8n7BelrboOsNHRy+hePsY74+aidCHKKtC0bFDRHeC2b3/jYyV7E9EPve/Pr36yt2L\
            GECY8vI7/tGxqh849jtfkGAsw75I65R0esyCG5eXo4M+rYLVqiNK7ei1IPZv73RmE8F\
            Z4sFKzPXWF10YQylsRvnlgr7uHx9cb7cqBD97L4YJgn28vl91A7vnjNLMIHhumyBvrY\
            LAqAtFfn8ZUnMYODGjn3fUuC8yQVtrxR3ghygeCWzoN39QRQHVXRkbtycAJ+c4s/Rbd\
            ekT3FmoNgrWdDmh3rYlBWe67RdUuBdbX4PfOXW/Sus+Q+sbKDpp69cyZQ6QPG6jF9Xr\
            0rdssf5EY1vm+DrmXcdnXJ5hcX7W3wbs2grgbGPsMQTmPZHpmyh0ih5e1/2UlroIy/Q\
            wqCMsrprlq0gb6nw/gJfOyYfI6zG2PSC1EGaAd6VWlBGTm7UFRZHl/gaHLZquCxiSXj\
            pmgauJhb4bsHIcjuFqm+vveZTwXZZMG8Hq9tWLYo9XJHgzIUFmrGruWZ1gOKzdfze6N\
            ct2kquUp7g8FzbgrhLVN7LtfPNsEHvqyBk53O36iwgx3Epfr8s0AtKH96xclovmIm18\
            1yn8ozHZ9P5PdNxMwrgex2fEy/W5FlNd0+q5zg+wMoswYwMrsIXWM29KoSuuD7HEY2z\
            E/mtMfE7Vm+BNqQocWSKr5l757cb5wO7VU54uD+6oAQvTm3jwv21axrcQzzrKRqpzXD\
            DNm8Wu8bjSAivLUSjGud5mc63cCD/N1bu6IKAPScayRkVRsj7+wPtzh1xOBbMaWMjWu\
            X76UXe3shNo7GXzWlhI4JkNPAEw6cpOO3rjLT1MYlAvGh6lTGnwDFYfilKo8VGmZa4l\
            iVDgU/kctp+4ukPLSOsdAXGnhFn7nGi0Y2q6KDGCQijeKzIt5draeWSNNY5Bd4P5fS9\
            l+3ma6/PQwYaowhXcOgTs0bAkGpdOrtTPvBugEmR4PNVHLvj3T5umEfOrsFYEziygys\
            fXt//nhR7xOEcecZY2yjvtp0OZOL2GYi9e47M2BjR6lYZbRXzQF2SBq+KGSNv09VOtC\
            oERy/CrrB494LRBro2HSVxwOBIKaOO2q5N91wVYrxAq2Hko6ZIcA4ZqxzDJT3Oi5E9X\
            YgbPDz9w1ndPa29ON+bwNy+ShPhWDKj/582omtD9Eo209VhZEHmFDgvl1MK7eV0mVyt\
            rGJtoiVpcP4TQzueQrmR6+nmAlEYabfDMV6yNDk6bBsY89FT1x6Gd4tY9ukGjeMAnJ4\
            Z+W26YjyEx7rxIE2Ez1Iy+mbbFcpbFdXpwoJKNaRjlqHC8zOjNEYWjDzGCYVjEQybMf\
            JJva1FgnFchqEDRu2UF0+uCEI1hUrfAozw+LwkYwwYXdQ6PpCCJxi0Akx5bf04f7+Hg\
            GKvn9PLulQ2ZK6uT+Fw1gBLoq07RuzihMMWltG2jdRGhCa2jy3jkqMbNJ79GbrcSL9V\
            Udv6sXE2bszh0SujJB3IyhNiS8JpEeVrNR5vJktxAYU+N0fLm0a25JgaQfDsLWceaaz\
            beNEq3+gQ+gUSK26UocIzCafmw6GzYW5qvWtU3KiOXOWlifB6kzGP2M7HcsOayi6hOH\
            bIaIOFN4ksuD/kHcvTOjE0lSSDTNdgvL/C0MYpCYwjtcB9DF4CmDNa0NQXaNzTi6Uz8\
            xjSRHifntPyrbJC26j8Tqu9GB6G5IRYsnT4HCtnHLTKhrAZcuE4+WszPPbtOG0SxDSh\
            i3KjOOl7CQpsExmlmOozXi7pu4L0fOYEOI+OXwbeZXfXYOx7sWT7qKURpXFWscxxggJ\
            7npxSMN1Ojs+ZeOc0xclI0u0YMDjGx5D0N++qjo5lHmF454ZTs9MsLaZ32kWja1ZwAZ\
            HCHUxWi3eF0eW4KuYeuU3S4PwXhvffdkXoikJJslMukHiPiTEf+ULo9mCLSq/XlNwrL\
            M5VZYyuyWWfPStIQKFczqiemLWM0wSXUDyzMDTtWInpNZdpf4Cc4nJk2L5zev7ImGPf\
            r8F4T3FB30fnDLsFRjDeT+H0Qx1cKTg7KhdIPLo5rR1aVT623q2HnIPHECWj75NEeK3\
            Jaf3xmuTTlWbTLWtkaTJkcD3KWfv2/opoZK3JFOoLJJTKGY9BNpxl7xEGW50TTwqlV8\
            qGjYvceSZBAT0rTltfvE2y5+wqz/AwfsgZCUFHFVqlKvHkOm/VgS7DnALv+3BKYd2+N\
            W4vaidKZ8z8QV02EewTVosc2Ta69KSne4PG0jkaccVPjDeZd571BAmkxacMOCWLMnZL\
            LlGeE+DdME7fjCxbxhx5CQVy37MyL0JULTM6cAnF6wKGlYpyqxztCh5hOOLGmIsmRkL\
            aoHOPLgI4zmHj1FeVG6tLacTea86d6nMCfCKA0dfnnGnetWUzPF4FsVrhyLH1bqcr9h\
            ZnnhDPExzNUCE+lq5Sbm8ZSWe3cBwlZ4z8YfO43CldiSKSlvAGjU9dc6VPd9DwNnoTF\
            NBP53iKA8963Qiv1sorRs5lggLmxbBLMS18Tvk+QXRBFppz7ztJD60Iu4RetU6sne+9\
            g2+6eYjJBecZsexNiCJ6acN63D/hZLWliWDEl91yL+rkPIhSC3JhlibC0WeWFZyz/cO\
            3lOUPxCluTh8dL1jmvnI1J4A3DXB8kOiVMU60bq+8oI843sLx+QaGDfxij3fUU6IvkL\
            DWnJVB9yy8GoccJfYSiq0co7V3yuv1gReOucLiSBxPctDOCtm2YzJby7hcJk2E12UMe\
            3DJdsErVDky7IUwbEKGMfd1Kooc7xhwyqdDJ43watiKY8XTUiT4JBBj1OxCdXzulJ82\
            mCbCK1qGDu3loXXaRqY7fQvHWYKMPtmrQldquBJehIMlo1ozPD4NxeiNfS2seu6dHu3\
            6Vcr0LKesXMtZ1lPkeDeI0UMvshWFDIMjRhXmCoujv1nJrlrLeGSac2JvQTi7KitrOH\
            8QN1rWrgzrVaUad/si8JA5k9FLPjme33Pla6Tftp2tgiy3q+gqN1z0rGyF7iUmibCdz\
            c1BVtaH3bRgPDX8sIVtZdQ7JVw72gRGVOpbeeHVe64Vb6W5FiRRZcF4V2GpbNFIq9dL\
            C3Gmgrmp2bnIq9bLF2VPIyeTMZnC4TV6TmKQTVWocruRzery+s/0gMqj8TzDkZ7t8Rk\
            In3/LWfSg4mbqsVKLqJrW9M5D9pUOhIfWIrtSC01Z9661JXo3hcPx31ydX55uB3FaYg\
            qHJCaz2vsZbtc3UV22d6G+q9RuFVznSzUcZVtJW3klrJufOF9AmSvVm/dP5etziZ6qC\
            5+7/59sbT58rm9iuY3cKbuS+m6rlV2NueZHu2d0ER4f7u7fnLnz4CiGfbPTQzJcIhxJ\
            /vndd0nJtvJOV8933vWmxrlmuKtemzFUUaoQrkK7i6hwaVL9wOI7f8Tzm6jzWvJU3ty\
            tfuQf+//mYsd/BvxuT4acCI0f/0zwPH1CfG9uBJ6IXSuN0dKW6vL3TEYGBnqtfE62i6\
            /D26fpr5mUq4+gLu++S9YlNP1/M67TP2N+qTYfCXvFaK4SNtOfgSX58pwaT4V+uZMfu\
            6juCltd/99d7WVlZt3AoMiX4uXjfaqWgOfVtcAsNJaeGMU5fr0PHnR0l3mBbApYir8m\
            tDLPMzizY3fDEY6sxSFly24YclqebO/bnPgbLpQUWsLTbSb4xMF1tjyUMkSjVkXZerc\
            TT9X2/ruZqCwQWbHXKS0qa6OL8c9bKZefMN+EXlwQD15GC7hPAOhPJGVs7lS7NnehlE\
            auCuNcOy2ekv4EBcfyExpxwzC0c7ucgoC2rJ9TmnfNZPhzrYfndvqCP9zdv8VikxSgF\
            B/v6da+5fnm7v71slIMFMjepPWK4nm/uBT3aC7eHlLzD8nzYXEpwLmpD0/v71MeAcXz\
            90sLAfaoPjxtD9/SH98vLcP3cA74bkk7OK8GdecW4YRHlpthiWYcCVOUwCNdYNiiE8f\
            hFMxalmrmg9EE2E7xR4VXa6PKuNBW3VJhe8VvkQu+C2zWLRW2W99aGq7tuqXC9is163\
            P4csfNLRW2Y9/YNlxbdkOE7dk3loVr026IsF3jl6VfWW/10vF0S4XG001WNJfvgvF0S\
            wXH0wINvubLHU+3VHg8fWvbcMfTLRWejb6xNNzxdEOE5oRkZIHDljuebojQeHrJlOWr\
            C3elNPev7Wr8S8hWJ8SncUDibw9AonF1IcvtavpblEaGcHmagIXG0tPzcZKf87N1OYL\
            ids7L9co4Wb19Wh1/ZITOccAa1N8l/a++ifbOmypc/p4JzMDAyu+3t8lVs7ubct/uxg\
            3GsLrOhXuSOzmTziJCvfw2aQnPbI2ra23rvvvePj0IVQZh5MF1s2AqiwbPV6l+d3fr8\
            LBahwfge6cwqL/TK+I5l7mPncIAy/7b6+Ta4oYLKQb57i+3N7wdWTR3sqriRoe76T2e\
            1biTro67wQmxDBpUkpd0u5Jch1yHbyjNSAf2bL4kdwMGzkYXspCryne6Soq+AkAZqRj\
            mJYu1DPEpXO7hAwzyWt4mLeMFl1Y1TwkbcQsAMn57AbU5dHY1/jXYFRGqjOUn4Fh+To\
            fSDLfN3CRjNJKeGa9Zfl7ONjgINNYkWPc7V7Vh1f8xcOuqdV52Aos1KzkLnLmFcKxNz\
            +7qZUwOGNQaaFwjX5yV+7Aaf4mttiro4dWkqivVbO+NR4R83+Qu2Q3bfTj3qOyi633J\
            xJ4mkwr0ypc3WXua5lt0NrFNRRPgFllWhqw9AHAsP2fz0gxVmfAPIBrZg7cL9aE23ZL\
            aD3A8Npa1/qTsC4pwpAB98OWQtQ4ZnhmbnEejNsjb5DQ/n3DSMRrr37K6e9dF9V3at8\
            IUKHrysHAUhiUFCJTsZSMwfF3S/j0atn9ybQb4xUXSUU7ph6d36TXwjJ+RTVHJkS3PA\
            M4o8Agge39aeslyoyampguDp3yT4fotxCj6uqdtw1OjQitjbgWbh6KV1X1WK8dcorsh\
            yf9OtttW+qD8SrZbaaU5vGT8BgYZLk+uHa4YD8dGVrM7l3lwKD87TpIM+3k/Xt1/yab\
            ApchpaoJnOquGQGPpLJ245JeM1dEUuBQcTViNiUqk7CMOZuTx+l49R+WtNHela4ZNOW\
            P00+r4I2+4FjPBZWVpyEmM87V4UrHwUtuw6q7eIvkWYthz2ZXIVY/ks6EgFkvmtMoqV\
            NtUUk0OByS+z8+rvpG20KZWK9U6Y0oZH8dU1dd3bzNRMRYVisi9zWpFHCLV0t6N46CR\
            frs6/0wWhSBB+3d5f7+Lm9erYXJ82qdV8BoBalvm4zgjj/02CB/SU+U1Aq3p91mvoYu\
            uGY83edU3SVjtdKWc8Kp0vhrCaxlTwKPEpcrXneD91Fmda3oWKczuzo4HHvNZQt0iWu\
            z95VrspfNqNfyZ77FbDJaUm7kuuOhK2Xg=\",\"dT6ZwEGJ2Va/4HS8AbEwLm37clgs\
            OTc6MtxEIePl8Wg2BS4Fo2+PPIHHkEfD3Ymcp1IoWW5kq1bKdo3yMnZN1vJnsWjHO7u\
            qTnATjSy9S5/n4JDkyvH84eV9NrZQqC7E1VPfiNJmXPUZBu/S5GrsOltJf1htdL0RoZ\
            RmOBOSFJiB4tV7Rm4pvXdx3CZcbdp2vnWcBGFt5sgaTJ4olC03g0kk5c4I4F5uzoe7Y\
            tl6V14/ZUkBwX5u3mu4ZHXnpa1co19UNZ1jWc3+ZXb71X/OCo3/5EmeQdim64LUq9CP\
            K6NCyOy7ZpE47zlj85K8kkM+g8SZJGyp4SncLxB9hsPxn5vpSqOkD63Xtr4bIg1Rl2E\
            1PnCULADCI68znQ/Wc3SV3EijTtus099ZpwIT4FVHtgxNKUNc6fbtyIboBQDHOS05jZ\
            8ez7OxUZWWq0oH37VX9zlwwKju+2zdvbNd1P1a3zsrhp9JsSkc2k9M55W55q6Sjd1IW\
            x1Ww5+i8+ejs0nRmADOCTl7XMkoK1dvvo5rpsrVw1Wv8zP5fBJcjmxbHJmOT82rkI1T\
            5qDI7mTXFT2zEOXznQzRy9XwpwhVckrKYlE+TXZPN8dNVGrn2kz/YxLogeT0/sS0lCF\
            IW3m5Ov0Sldc7sBJl06K16CE3b3O4q+foJW4smhqXjuo/wL+RbZvZlF5CjmxpNr5wEu\
            BCWBXObbdKtUN/5NYvBAUuRWZez/EMyu/SLhZBgUtB9dUtz95w5YLPNBHQmx+yWVjXb\
            Dttqpu7k2goip1l495XzKpQdGY7XgzFa4A5BSwFsvNznnat8SCZo5GXl80FS/HTjitZ\
            gzuPe6k53zbFK7/EAGjc4gvqfHMLEAeMZD+QFvyCXS+TKbkH4RZfoOt757dr4/ZLtP2\
            KBuVmZPdTrriO/hJzSk0SIB/nwNK/S5b9/HK+2yHtZfOJcdk4PZVg7zsbdbOspW5IYb\
            lYo+aS+fDezvy53sWUWJuW9mTYyEpVou6Az0wTwrmV9KB71uMTzZUwqqoZzXMDx23C0\
            aDpNpfWu+jK9L46xOMW4IzxtjNBelF4t2U0wDUaS+foxBU/rquXJMJl4fTFxHZcFQpZ\
            NTp9JodLB0vEGsc3nJeXhSzFAg2ZeDqva20lraoZMlSebB5tkvEiZSG15OX2djHMb93\
            ZcnjKb0m3XBPhsizQ2DNbbUNMXf2zgBKWimVTJ97a8XyGGziWv0BftRNbud7K3gG3qu\
            xHpsyF5hbRo7y27M5kSsJTE4Q07JF0hOMRtKCFGhVl/+/cApzwuAQLRlHr3XNySzgPx\
            rIXjJrhhnY5qL8onfOVtnKBeuTI8bqD0Tt3QTedkaV3dnX+yTR3mBiXjdF2GfY3XonI\
            HVv6Vla43Ax9w8J4sR0WD6idLNvQr14bV6Y3ODNItGLIZjeeeIUofS2jWh1/kPHkNAU\
            uBaVdSZ65a9sWUILo/kd6PknzJo0mIIOtRHqFGcau7Bqw+8EhxeX6tnYaLvj8iic4TI\
            lKRUdxcrzTWQscMlyeb2slr9LZqRyyf///v3vVylq9s2v36k//eqVs9VPng/O3Rfzy4\
            b60H3blU/uHd9sPu+J//z0W+t3v3zXfbYp/fNF/+em///HbP57v//mp/7f7TdX8vfvL\
            w4dd8em77W//8+umfPPrRv303Uv15/86/PPhv17/89MfL37fv/zzzyGWzd9fql9+GJv\
            i07vwbvtrWzZ/f6r+bHaDLP3ff3z173//+9//NwAA//9IIRmZLecBAA==\"]"
        cookies: []
        headers:
          - name: date
            value: Mon, 15 Apr 2024 06:38:55 GMT
          - name: content-type
            value: application/json
          - name: transfer-encoding
            value: chunked
          - name: connection
            value: keep-alive
          - name: access-control-allow-credentials
            value: "true"
          - name: access-control-allow-origin
            value: ""
          - name: cache-control
            value: no-cache, max-age=0
          - name: content-encoding
            value: gzip
          - name: vary
            value: Accept-Encoding, Authorization, Cookie, Authorization, X-Requested-With,
              Cookie
          - name: x-content-type-options
            value: nosniff
          - name: x-frame-options
            value: DENY
          - name: x-xss-protection
            value: 1; mode=block
          - name: strict-transport-security
            value: max-age=31536000; includeSubDomains; preload
        headersSize: 1248
        httpVersion: HTTP/1.1
        redirectURL: ""
        status: 200
        statusText: OK
      startedDateTime: 2024-04-15T06:38:55.012Z
      time: 0
      timings:
        blocked: -1
        connect: -1
        dns: -1
        receive: 0
        send: 0
        ssl: -1
        wait: 0
    - _id: 129c79e0aead66900aa0e4c6ae5a07d8
      _order: 0
      cache: {}
      request:
        bodySize: 446
        cookies: []
        headers:
          - _fromType: array
            name: authorization
            value: token
              REDACTED_b20717265e7ab1d132874d8ff0be053ab9c1dacccec8dce0bbba76888b6a0a69
          - _fromType: array
            name: content-type
            value: application/json; charset=utf-8
          - _fromType: array
            name: user-agent
            value: enterpriseClient / v1
          - _fromType: array
            name: x-sourcegraph-actor-anonymous-uid
            value: enterpriseClientabcde1234
          - _fromType: array
            name: accept
            value: "*/*"
          - _fromType: array
            name: content-length
            value: "446"
          - _fromType: array
            name: accept-encoding
            value: gzip,deflate
          - name: host
            value: demo.sourcegraph.com
        headersSize: 382
        httpVersion: HTTP/1.1
        method: POST
        postData:
          mimeType: application/json; charset=utf-8
          params: []
          textJSON:
            query: |
              
              query Repositories($first: Int!, $after: String) {
                  repositories(first: $first, after: $after) {
                      nodes {
                          id
                          name
                          url
                      }
                      pageInfo {
                          endCursor
                      }
                  }
              }
            variables:
              after: UmVwb3NpdG9yeUN1cnNvcjp7IkNvbHVtbiI6Im5hbWUiLCJWYWx1ZSI6Im1hdmVuL2NvbS5kYXRhc3RheC5zdGFyZ2F0ZS9zdGFyZ2F0ZS1zZGstcmVzdEAzNjg2MSIsIkRpcmVjdGlvbiI6IiJ9
              first: 10000
        queryString:
          - name: Repositories
            value: null
        url: https://demo.sourcegraph.com/.api/graphql?Repositories
      response:
        bodySize: 22469
        content:
          encoding: base64
          mimeType: application/json
          size: 22469
          text: "[\"H4sIAAAAAAAA/6x9W7PruHHuf9nPJjH7MhPHVXmYcibJuLJ3MifetndOnZoCQUiCBAJcA\
            KjLcvm/n+JFV6I/gFrzokVpdX/dBBqNW6Px93c1D/zdH/7+zsnWehWsU9L3342t+4f/\
            +/d3qn73h3dfm78cqo9f2vrf//kk/2xfv2zXHz6v/+Vf3v3uneGNfPeHdw3fS8OEbco\
            e0gd+LH3gbs2DZOeHwte7Ikgf3v3uXef0uz+8Y8vY/vE7Sp8/7z58ORD6qNWq1d26rD\
            unuGHjn0JYraWIq4I5oBb/9eNCLZxcpIKTCfm/LJKv7ALpykLZHz8ve3d/CKX1C+RPD\
            ECHb4cvqfdfO15rydbWNu0GCr+nhG/+JfXmvrVBS+/Z+aHQqoLS4xxYi9S7RzELeQyO\
            L9dl4kO1cUy2yTly/7MyxVj4C7W65wWafX0lvZfyRp58cJI3yqxL36iwObHxT3DceN2\
            7pJV1DQ9BumK7b4ot3/OCtyqu7lsAwTus39Ol+4RIv+G1rH+zN5jgkP4fKf2lrD969c\
            +mlMdWinBi099fP8bUA9S09NfPr1SbPeMxv/XWFEYeBrf764fy/QckP0oPNPjl8Jl6f\
            +O589zxrVCiNNLuVVP2JsF64MK1IqpHmgtqQ5YHiTs+U4afxYc0ev1M+DMa2UkugtrL\
            4rmCmrMjC/pE9bXSKeG9NWXlfSm499zUjpdSiI2zxnomrDFSBGVNVL8F7Ei/76n+eIG\
            AUjWtfqOSIwbW9PmSjI+f8hihTqR3yoEurV/HW0U+Ny4xov9K4q+ap9RaNQl9ni2tVf\
            O8jZ15cT0+2wocMVPJY0Q6HciW6W0Y4O0qHLiT5c6dLOs/oorQ1ED6T+/JunrAG6DAw\
            ADS0xpsRb4GjTLarrOET6S43Ck/81iSI9gC8Q8c4O3XH8i333OjpTFK7JiTwZ0+baOi\
            I2Tgrb9+ouStuJCVtbuSK6fVKrDK2uCD421MLKAG0sWR8lRzvFOQwtZRf04T4zfPlS2\
            sEZ1z0kRbPCKH8infEwNcqXXnODUoSHAALb6Rs9MZZq28sHvpTlkaXKlxGRBtboYn97\
            nFP1Lid86VugmhLYRWubJv6ZHdk74mjtgFpaNrIYgcl3uu7ffTlizJAyGWmetpCK8ap\
            UP1nO/btF0XDTd8LV2u5As9trTccja5vs0k/Jo4ZPs1L0XnVMhr0BdiWMfUCuccLvCQ\
            Z9IjJX7j3HoOjgtZBLuTeUZ9Sw/rOalB7Qav2H9Sc2KSFr570n/fovWdYnTaC6ix9JQ\
            fu8VrnQ1W2OhwHjNgHVL2fgs5LEm11oXCyJAwfcSHW0GqVDZqL1n/UdQHt4JKPJCScv\
            /rX38+Ja1QmZV0JTfGhmFowIYfiusPUJU0N5pZfJf0DW0/N7LlhtfWtmz8U/CWi42ML\
            q7lMaKaIldBZtCXWhhhs9R55ME+LFMT6wSzToxto+qw8VA8uExS1juisvFPITLL454e\
            a5Bq0Q+ItmkSphtlwDqk2tI9pDz2D15Zg3s1mgutdqb71Xvc3uoWqDGQw9JI9jJzwOX\
            VcsuFtVlmoQNuIwP3gVgRzGPEOi2z2UY21p0KYU2QRzy5gIxYp2U2bB0eG8ypofSFNt\
            ty99LJJUVx5sBaLLOVaZcwWKt3apEy94xotJjr68/QTqxUfLsTM2AdlpWLT4xZ59Rgp\
            LIjdydX3Afpjo1mnOtgi2NDjBbnZGBV7Wcy8uIKJDT3vuGBKOc5GSXv+OX183d06U5A\
            5ZaLnbemFNZJNn25GUoRvUg2N9aO9FUQn9pPyWHD+qSsIQ5c88ArZaLLz7mswGp+AjO\
            LR/Aeb9zjvhMx/lSIyhLrCk/gUBqfPr/u3tM940JJfv+bKOz3ifWR7JrHgnxDeshngF\
            B0yIkeCy0TFWzCuS3BQXsK39F94DJJKW+8AAbo+8vrb2XFJ/7bKDzgQDtO9i93ksKpv\
            XdF/Q/FuuP7aKjVchBgv+K7ZW0uLmZb737/VlUHDNhr/yaa2vrNhTpgAE2/vc/v74GU\
            /pt1xNr3EzjQCn4Li9169/H9d2/Xd0Chx4t//vaeHjE/ytnyo/MXIcO3ouI+s3MguZG\
            /+pDfI8Twh/pqnd2rmtp+WA6DSzPbWmOChi7yN1D4AQeU8A7s1c4kuasYV9hqKwW10Z\
            DHims+W6/G1p2+Wv/4teCrIF3VOZNbkGkYGFuRb6lxQZXmYlcplznmToFgK31j2a47J\
            TKbPQJAI6s367jlx2r5rC8TC49Ysn1AXFrLHW9kkK7oId6k+CMU0PvnQ36/RQvrmd/U\
            3q4gaMcD7APlifGCa07GFj+BAtZkxPGtJXuRE43EfgIFaZsx4u6C0mwIlm+kW8vCW0c\
            s6EEO0P6/gvilC2an6hGzfyrW0kjHQ2o9gORC42XyRMUV92Bt7YM9svNDxqIOwQNWdH\
            6h58hatTvuQvnaD1daHsSGXR+jemAO5J3Jdda1VM57a1gjAx9jpXAYP2YAOnwmewgEG\
            W1AmAGepaDaCgm5TAEkffvLhyW10LZOmbCoDG5Z0Goe6Y0B6FIloAbrI7XOGUPsp0ae\
            r2Qxfl9kmlFebKVv0yy7nKK82HYX1Noj+tNqwdNBv7wndVJh01Ul33IdSqHVLrDhs9j\
            uo4H1kB5ZEm3LE6KWR+7EhjcV73Rg3K2t4V0o/Ia3Ukvvf/2h/EDX3HIUVIefSA8Qly\
            O4lwVv26X63fNhjZaV3wX5KXVSulA9BIa9Heo/W1JzDORBPz5ZandS3qxmwss/aWtD0\
            OzTxXhlBmPWb+SaGwE/DIXFRordTYt7X77/tFTPBBCYhf9CnoRcKOqH30rnH5J2+pnu\
            ZydRpnbyYBte1vJ4ZP3H+fw+NQfP5ARa/UiPBEfsSpqi4Ub6UvDVSioj2fkBaIS40Ki\
            MjBV8xGXjgeliL90QpzQFOuSoRLGCvnVNRqZP4KJzyna+sHXdC2FufVzHg3kxA155wm\
            VTW7GTbjiHzW6egRIUB1qhJ08CYUwqujiDC5ZJwg9QuNT0MocN64P7Igo4I/53IQKKc\
            yGjsycZ0llfMbmXToVxAd+LjWyQKZEseH8Kt6oJzrp1eQPJ+u/jv4afy7Ryi3Bw/WKN\
            V20b2FbWyheNFTug0yMl8j7kes6Etd6oHfNKSyOkK7Sqhs6ojO+BJXmQfyYjpDDqD8s\
            V+QGucL0mxixDkxjqOlirPatCNCIZUOP1NVwKj3i3IUfkoalsXlwu2P8k0Qv50qk9H2\
            rjLVre4cCyTPiimaRrA0558SQr1mthSd6A77lWNbWauogfafhdYk7xKKHx68Krpo1HJ\
            KWZsC7LSqtzqgiyaTUR2ZjDhvY4Tqnaq6TWqrfbBi2B3JHhlWXsobc7w8WObbiptay4\
            gx5gRoslJ970Ea3YSN3KZRpcePAYOeEVZ6iT14gvICaZoB9MlYpxbLtaoSHphQTLSbx\
            zD2JcIazxgZv4lj9Ji1b7yBPSD2jSHOMJ06J06F0Pme+aUawTFZSW6uEnnNZ6dcyQN9\
            KhEqV3BO6ROqOOvh95R7ftaGJsRwn/McEdf/8D99Bj3RPCfeDU+1q/kdpLx2pn24N65\
            a4uGhmcEr6YTrNNXz8UTvZzj/j29Zvw0Bplah6z9aqxRrKDrHjbFq4zREALpAfzga/k\
            eYUL4otuuetf+voINYjRozV38jTNGbHTSpoiuG614l1gjTVWaJnY1MvlBbPMzyl/sZN\
            7ZXyQzrBzRpKCm7rgem2dCpsGOcsMZhwhldDNh5MTTDaVrGtZF66fqCF1ovRoNZDMMT\
            EhalU52dYrZltp2hpNX2akeC6J31xbveYVM3xIKqb7RjlU9/jDd2VylTcTAOqYaNeTi\
            GEttpgECXdqg12sZgYGXD1N+G3dVdKwVx/qYmtQt/hACMdZiZ6xUatGrdgQnCFR1/hA\
            iNc9sNVY/08f2Pkcb1GfDG9U9NQepMdnTXF7sX6jWP+RmhU+EKK4xNTOSMvFjq9l0Tn\
            NpufO6dSqK+JC0aZkhPwFN2zUzqnAKjnktFwpLZN7cIgL7w8mtNF2t7HBnLrdsLqmeu\
            yhtbH7r1k90TNoeD8Ot9uF8n5D1bHeZAbrxcIaLpxNW8dTeNBuEr59scTfVH3YL/10S\
            oz23MbqWjrmjT1UXOvCB9kQMZ0pFuSXUj2A20vvJRvSxcBtugdCLDPx7ndQw4JBUXEf\
            DZ5LsSA9yJPTcVA4953Ton1yMtvAhOaFbQMbPumwKIIU9r2J2vaSG7GyWp6YanldO+n\
            RUDVKjuam5In5M2BrQ9Wtx5zW/UMqcjyLD8+WUxp1WnPHy6bzgYuNPOcUblqlYXNMce\
            J6wpbpAzcr6+pi1YXOyZoHXja2kSb4nQxiw26/FN7qPVb1GTjg3T6n+hYf5IqbSrmd6\
            R3WqfdUheZNFT/JlsEF476f0cZ1Oh7zn2ZC2RpSK0M+yHYjjShXytSDSZ8fcptCHgDo\
            V3fkaa9HEVuhWtZ/LNUtzohmKqnV0cB3/MQ3SgdrmH/R13zsqXFJihOe60+UVLAN38l\
            N53xgB+VkYiM3So4jKJbLL7ZORk+2JnnQCs3xWU2K3vnUXFs4ushiRycHyEwHk4C99q\
            rsfTMXoeEtuz4CrQATjpnA3v0gTX3aKela9qc/O258b5GoXREMqIdJWc6h/8dwvcSwZ\
            7bSfYvAS54kC+p/U6sBr3zF3W7Dt3w8LOJlg/syggHte9Err9autRxi4qyq2fQ3KjxO\
            idZ76LiDRyzsWmlq2A+lpLeK8VaBFFdxQnQij47Iu0BNqWXZ+Etx/QVrQLOhdSAyN97\
            Nq615fNnrngK+NdlH3GEUa+K+hhgZkkfvnd4DbUJoqdy3FCl+z0QralXZK8/WvFWimK\
            pKaNvVhQ/W8bUs9vGZziIAeKYubYGTCNc+SKjUOvCqN666USZX0wwYrG9umdKC3qxpQ\
            kfyTF5aRNtVvquK/fvnNLyyI7uk92eSAhaaJeKHtZz2EBEJg78dE17CjiHNjM/MZlrg\
            gDWzoJdOutOlGN5XMvCsyl6AhrQ/pT08kre8wWfhoJWhD7ktHkl6u65JLanRdFrGeNO\
            hdTKz3acgUNsn82hmCGmsGW6ENOtiH58/LsXAlvq8povcKOTH/fvzdb7MkWIAuBefHt\
            XGRCx1pYAbjbnJXPkQX/Hmmaqd2HArTvaM/nZI7aXbKyH9xRVjpRK8SLOMHjGOPljLj\
            pgs5/KidpphYQDdSW87JyS4ieEpHDzTT3oWQpJt2o6Iqc1kxR4v2Rri4EPaOm0Pzyh2\
            4cUjxic1U7wRTtbSBMWJyPxlCLCNPGuJo7t/RruJE/cST/qUycM/o9aZFe120ztuZ/B\
            WmrUykl2eBiHvy+8KX8cXbfM4UeRWchzVhc3llbuwKbSqHHenItPMctiRfnR+kYQA23\
            /7MCwcPKPfLTtoAz+TOcmvAizrPzLWsR5Jkdzkmk4XbDnZ5wg6fUlulCzhx3teCa/fS\
            9hz3U34w2NKoxk9tu2EJ4ghLikfyIt7RGw1gmvVSsemv0CPR0q82ohrZOjYy0qt+z7K\
            es/Wou9Ih2tEieM/WYxoREqfA6ahiTAIyAB1SLSlGWQXVDTnLaTHGiysmR5xCjNfqsi\
            ZDY+MMmtlmKuzy6R9XPKmgxbzuaF2ufVF409JaN6m5BkEr6xl1uyDmPNRAuqkeT43nH\
            8=\",\"ZZXkZbGD3S57jPPN9OZIPgbYZ/5Gx+3cSll1ZswSwS5PxcrxRh6s22WVZRoB\
            W2ZGbTO0qJhSEDNj3RJ9ThR+sKfFSo1ceF/haW0K8l67bF7cSy7WLMffRTjgLCbH3ue\
            YqT08yIb1WWzZA3Bi/A3Z8Lrq4lq6LoUuU+iGD7evjD7zHtm3nDzElWTCNrxcl2f8T8\
            68N68HnM6Nq6qoOqXrotUczZUAE9Ylw2puYLMGMg/k6NTDK64XYWtZXq821srsZL3hf\
            jOG9kR/L7TraBWfRkSRTOTdNlGZRXBSevb4Q7bOFD+a+dGxYFPF9SIu4Yl5Mz6aB0X2\
            pGJs7lGzIy2zmXHU0RLdtt59/O77bG0mckr+eJNOojX2gGtvDVvjKJEHQpSl52POO4/\
            ZmrS2YijFQhkfXNdIE6Rj6J8pHZ8HRtaemL9eJddqtRpvrmb9I529JYcP+dnvsM+/IM\
            sD37A/8T3/6a8//keGJvf0OKtNRpkMWUqGfCDs5jmlB8GFM4qkPaZWVbuxRpquqaRj9\
            18TOmFeVFPkPRUXs71k3rt0/Yk0flmMYHXsl+TYbjjZWgZldqz/QFo8kuK1XDxqqvl6\
            LR0b/wCh93RQYqJ3uEMq4JEPyIDGinQs8AQp98MIp9z5lvlTU1ndT9uF9F6ZdWJSncG\
            MV7mxbtI561pnjWTD46/D86/4ruVsXpipJtGPJNFR28lgxqWG2w8BPyQC/RXXZ5IV64\
            XbFwEepA+/ojw/+dzofAedv2+G33dFaJY9I8XnFrJtfAAr/IbXEsWAUxzg7X8+JN5+p\
            XmoutVKOs9ununj4RlseEU8pY8dPN30F6pwT4mlYgs9Y00dmjwGacj7qJM8MN9IYr1l\
            /NMX43Sl3gQ/jNfGn4BOOdzY+yW06/iesxVXunOSC0Ed4qSpKekfP2/Fa1Iyec1fhAr\
            NFlL98w1O0TsarVBUQ4wa733jUt6E0D6cO7j5CSiSYMQ64XaJoadb+nEUXjYEPIOQqL\
            mkkCmQ4i16niHwKZi31HGRmBjncMMd9MT+UAIfpsRbhgAj4hJ9RULGOXPL81peEPCeP\
            +5blNlKEcpr/8CGu9EK7r3yQdbj/4GSmQBQx0R9UyKaTgdVKVMrs0aePo8fZa2g84Ri\
            CV66vSaS3OVxojwgeVox8ra8GBnqf1NnIrYfbLUVbPyTuZhI88AV9cSbb1Wz8mz4RLJ\
            vqHBcJH7vIWrroaHe/gZUSLLCDDyJdnN2ENcsUYlxM8GA1phSO3RxSK1gfC1ggjktEi\
            OXOGyRiKtBXGi/grx1b8J18sOW9R9A9pUGSFqn6qAf9SmzLqeFGTb9LabfgfwUJ57Z4\
            p4nuC5sbh3f8MNQuL+/zleQcnkAqOReE35kQBxxU4pMVPAcRGIU273y01q+SsMuT6m9\
            QJIF7hknLPNVBj4lQLk+AiXi9Ciuhs5KMNwrcr5eZNiEaJ3ysph+AVeU5HGieRddLo6\
            3m5cxvxy7/UIoQhAj2eQ92Hdw474ID1xbTtzQDOnRuXzyzO3mQ49QcS/ZJjqovicAMg\
            QZcbj5ePTBSd6UTgbl5Naz8wPZBJI8WBPCAjfc7IRnfGN7EO6V2BW17YaDjM7xUxGci\
            quTxQj36an+fMNfpRbcB3Z5imswJ0PjGtIfbZR0J2ObzjPuTUGkKIlQgVH+V3IOr3gV\
            xIqNf4p62FuKmnacEMsk+qB7KHkMjkdHilE6KJGqwxjSeaKZK/lCj8YdZJS3qpqS+5M\
            RbPikhj0xMuDLd99RLakHUqJjSnSfooOcewK0N/cdWY9VU25frWfnB0rOPRFoFZ/JjK\
            U9d/Ny81hu+Y67wEt6mJ/kwZoQ3nJCbV6KbeML3w4HbStrQ+EDp1KIp5nQmgx5e1cPe\
            +Ca330pkXER1GimS+4WKlNLWY8R5lQ/MaPBkqj3vEHZcyePLXHpdJwQ74WSMoPUWm1L\
            JxsbpLOVDWx8LlbqGDoXj2jK4sMaUe0NIA9flqozMqFZHZljf/vh+x/KcLDFiotg3XC\
            Sij18j6mTxYf3IYjS2fLTgZ/K6Q7rzRio0T9F1SCJ0YyFzGC8FbxSbPgsuG+liAcrx8\
            iwPMI2b4G0jU4iH0mgHGr0eQvScKNW0qff7EqI44XId3N8FdjWx6c9t/9GY0zyxMhWh\
            spxZTxTteQ//zEq5JEG9I90JvwrSnsSG+6a//6GhV3J0D4huSK228qgualZU+2MdecB\
            y3AB0XgzE5nXNZcVRiBTJb7T3BnONmov6Sss5kS4DChZpqtrqT3bBrvbqahLnNHA9R3\
            KA2q14fak2Iobr8iCjVChnp48Xz3DiWYHiVCh/pa03HucDFEw6/fPZM7jM8hamlPypa\
            5E+J0Iv3IHkxaUuLOZ6gnOGNZfrgJEom7J8FvlycsRlrhNn2pZZ5TpTv6Uwd+S4UjWh\
            G1cgeDL3ZLBkky1sAkoRxguSTLv2xnFyZeu7yeT73ZPiGSS8QNnqDGFRz95T9bgIyku\
            1UVy4ds+kuK9qERrvwHLFZqo1VT76Po+M/mSN1RIGnmj/gWnVWKXug6JJobx1KQnbfi\
            R1cq7riUOiT9QoBMBZDREw91O27US7PJ0jbOIBiwmOPC5BKKt3mCOy7oTIDXHhvSw56\
            dKu+EuKG7Ot0Qxw5Ved2bYpI4PpRIceAxH1sZwXXzZGeWkD2z6Sy7EQ3q0LkpaXaOEs\
            /07lfy1c5Lxmuv40hZBid87V2r/mSV0IMR5EKiyjkGltvTTTPj9KfuPwp5bVRc20gQl\
            yMDrJexQP6rXhgJcZ4Jq8qvrkQ+eRqV6njjyTp72vNPR+UiCA/noj6T3hJjkcl0OGy6\
            VRXZ0AT7Iaiejqd3yGJFO5OpGHLpZN0Mk35T8Jl+nR0as0yLrGaArTuwEJ3mwJotq7I\
            rK431wmgtqQ42uAK6oF7ieCwfWYrnFgMR1GVxYm+W2IqwJXBnp1HAX72IznvNjDZfb0\
            EWCk2vlQzyv4yJ+qOGy/uNewnOeYMaO9XvG4nxjfR0NP89hQ/qQEREAuF4yMLlwYC2W\
            l4rcSxM28VSDOWxYn+UtcQgJKVwVPz2Ux4h1Wt72lg9G7tmgPk94cG3FbqntjDxYk+X\
            WMyX+WKjLmQtrs9x2Gr+0j+05sBbLrcXIcLAueuQ2gwtq84RXJm8yTvLg+cVyWznnw1\
            2uzZkPl81yjbzkbvEQcWKCMdhP9AZTr1d1S4vnhhHr9ET5vMTXbDAHmsOT+TQQJp12J\
            4MLl8lyHxMcX62UAMmh85nRTJW8ESMOv7iQMsrna0b/PSxWLVk+iDHA3eK0xfgXPS7V\
            scb7F11s6yoxeIhygNr45ZX2LjvpedNJPWW64EYF9UpZBkWMoz8pS7Dc1FslX7nhZbC\
            NZv0HscZH0YJdCjI+sLHGF5XkZkx4MvslokCSBZ1mPVE6CK1unym5j2R0vMyfP78S44\
            6R2dZS3H8jZUZIUVlT2Vgm9mumkMhvtA6YDe1BU1FVE4hZqXXnhoXI+K+0TmlWdLqN2\
            vEfYGouG/v4ldIkToxGPa/ECHnkr0R794WUOyOEcf6oHmq1lj5IN/uBlE0ywBgypMNK\
            adm12vI68hOlB2YCunym1poGDGVvHinZ90TwbC+yte1xiIS7/0rJjBOjSGVqf2vg19y\
            s775QcueE8MwklGnXa3WLNn4nJRPk6FQHtUcwABgZbp8puY9kcDcA9W+ttfruCyVxTo\
            ja8xHZ755rVfNg3fwXSjpiweeqqBHNyb9oNnxeE5QX8UEFQQr7FWoOa2RYaXUs+9kVV\
            51n5wdy8yXBgU9xE29/wfThxA0/svMDVGBGjMaS5A7+GU5YU3dirNLpqeAH7z+iUX4+\
            M9KNPKucgn/x45Jg8dLJ+B0FCxGwlk+UoODec1M7XrTSDcf9iWX+5SBYV2IOBcWQZzQ\
            yuLA2xFwC4pLXcmRwQW2otU+Mi70ByQNjd1IWVZ+MZf3HsE/h4klsaGJcCgtk43d/oM\
            Rn4RNlf8WqZRO9ToKgxO+aaA1XrC21cEmRorcld9zmYE4K1cYXKWli/M4Zskev59nNc\
            1Ztk3xQo5y6jyGTi8l5jGi8S+7LnKFl5+SOs/FPhoeM0kMNUt4ohlhspfPyFA0jzOLD\
            GiU8wwNywl4i1Fh6oq3O8Z4ojVsuFNlJroeecaez5GW99kMm4bU0lxPt9XpcgllLk7q\
            A5S1weNybqMvp79Rvenb+PgyKiG2BbF40y032fRS6MisFx8WYEXuohE7T0jHbSK7Dho\
            pwBdSwrlK+yEu3t2z4TBrSjBa9N7nafUFrpQjDdO/ylHp5igXHMtMlcLBuZ8K0gj2cd\
            YKz1CQLWHH7kR6lqKbqfD0kvQ9DxvtTG6+GKCGWSdneGUpzsy4Cj54jnBOhVV8yjvQC\
            Mz4UW+tlsT3EezyKFtTw7hNp42e06X4/q2pB3a5I0oKVh29021ZmPZ7jTyVpJCjRujG\
            Z8ddMq1Stk94X+jWa5G5OhNZWyEw9xinDu9qyHTeBm6FjEfR5FkSO5VMl/Ajo9/nCz7\
            R4dZYq5U7zqlBGsNej2Ffx2eQjDapPai2+NHtVK84cb1Xti0+Fb7nbkYd3ADVot7+QY\
            0XbSiP8nk1/YyIfSZB/IE8c9syb0Ohg23rF7r6RPVKSB2tC1CxCbetVZaNDhAwurA3h\
            vRCuC7rwXUvlQshlRXqR2dit42JIPj/mHiq3dSWY7T9/H9UFkIN1TfpOhwnQ5sm1WfK\
            +bD+TEUkTkO8qHxwPct8wW22lCCsVvz4CM2AdcJnfQrZWmeBDdDkDkaPRIt0y5oB+32\
            SK7ilR/036P+v6vlCKjbHarpX0bPylrkCHmmbCupAlQMNSTirBgvWgvAINWisfnKq6E\
            M8Xn8kJtaLbCIk9zDTjocoZXFib5XbjpeicCtGQ8xw2pA+ZFxYCU0f50kxYl+VlM9zd\
            sVCVkQf5cTKHkD1otZNsLQ2RiuueAIyg1tROZNm6vvPzai9Zw9fGasXJUSJJC3rJb2S\
            20bZr25Nw/KCnK+OGWzN8OMX7DEQO5AsyTt7xqlKheWG8eUHzjygd3m8kPOQFacwOmC\
            PznhKumVFt3XMt/co6Ic8XmGtVeeYkF0Htx7suwbbPEnasH2EHSIB1I74P8UML2byob\
            ZDn8z1v/E7tpQts23Q+cLGJmmaUDkkkZxSet6WoPRO1/7Sl1nrmRFgW+Xa3MFQXHaHC\
            URZI2nA/JK93vceSTokSvWGUGEWUkGPDK5w0e+WsaaQJZ4OZ0qz36NOVc8ONG7Dwn8G\
            C8b/U+swyacIa3zXtcFveb6L+IyAufWTTC0Q6+VspPyGB1kHPJ3JkjXI8b89x+YVtpa\
            OWRt+IiOPH31D2V5l7cRUcHea8BQ6sYdGZOi8CmZF2TG9+kFXSPubUMN47Kb309W58a\
            jUPK+saxrtaBSK9XBYf0ogcJyNkwcWGSJqew4b0IddTIfDtt3PImNoTU4snkbDWz5Ti\
            gyzQK+YjwNEHFTOEZDjpVT8kjAc1ZXLiskv2SHNsNHXM4oMapfuXGDJ5zUkOG9Yn2XP\
            MgYM0PD7iz+BCVkSe4b7HrXngja2lZpenopGB99+KYZyV7r0W4EAfl2dhV0kr3Q3niK\
            QnTufmMaJSJPeCKWg7vDA9j8viw/WaZWUrxxt5sG7n2XQf2CaEdsSP3lG9hB33VFn6v\
            XRcq3BiaJoJ6HHvnVU=\",\"Z/7ThhvOxj8LeyPAi8+RZbXJR/ScHifCg715Vi0F6UM\
            XlGbnh0xtCD40YiXjjW6Qp16BSRPdWiMoYWRgRo2cscb5W2oiMidHa45gjSYOmNmjxn\
            mQJmTsdwp1uGHnGXVGRqxTfulMWeIXls8jF7bQbG3Ko+84Z9nGckMPyyPDs90jPrzfk\
            EGHB1UpnV1GWUiw3PIt617W8OUZJUdGNMvPmB8D6KKxIhoRs4Ab13O2L4zh5zdIkhv7\
            zKXtINjdJVZykWJ3jDieCei0EW0pVuXlTNp0Ldr0/byzD7u2JRDY7t6uZ2IKsxAF2iH\
            qHZfJKabLRH4brS9ooKx/prXf8FZeuwCu98PB42iEEEmLTvmR52y8lrI9CR7YNm5qt/\
            +Hq+rkGkHDXVgfAjs/RMXMiFDEHpnl9JwytVFal+f9v/e/frjbC4yXah4n3r+kSiAHO\
            7qbmckJ9hbX35N93S22D6GdbtX5yGAu4hw2rE9O3Q3A4zx0oTaPTFiXnBobYP2GO1kv\
            VWbGBVrQT/QIgMI90KGaSR4cr0mVS2uDWp0YN8bGB2t3BDiynLKDCaIfzmkZeKVlser\
            I63oQOfIhZB75MyCRDu/239i2KI97BrBiJ9HRyjghrreEzJXkwXGDs43TxLA8SZ88wp\
            Wr1aFm/Uf6lee0WHLCWidzGO+Bg298R4itJ2G9G96IIWH2iImkPpJCuaQ3n8DoLAgzE\
            mhJpC+aQKYOaHUq+N7ZpC3FyLH8RPleASu1Hlr9Ah3uWbAeCdu6ggoOboJA5Fh+okVf\
            AWseuA85DZvkgZqk/OUV1Uj7abtAixt6rEG2TbTcvXSSvnQkwYG0oPc9Z5hjj7tAiVs\
            GrEN2SQRpvHUrbQ8L9Hhkgqdn8stjiIlbosaVHmmQaiNlI4NTwjMvG26CEsX0A7l0ms\
            MHNUq0FRqZnPFnMSKd6DWSqdwdD7wv8cILrvkQuZisK5IHz94SPtULZS/9RHy2FqfEU\
            hOedMA6j3XSUq+USCq90hjDgmX9QAnfNeWrB6zxAvJiWOYqzhu5eS8PWLFeCRscwG9c\
            cVqTO2LkM8lMn3dwQfpMwVdKXP85b3zGStf/lRL3D7iFlcOpMnli01/kcR5JUYxUclS\
            8tycqS+kjCX6/RFt+tTpwOjVLjAzKS42GJ6Brv5kh9YYYz5OpunzpuJNdO2xhtZZYfp\
            0RgRWsX8icvBeYnQ1amaS0GzJQrvS9ghGgIus1Y/RAg8+0V4ggnqNHcjW40OMyT9Rv2\
            Vi/UWz4RJLv6FDsP3kjZgypGN8nV/CZnJI/3NVF9k5nQLvbhNB+PM9UC2WCdEJSt5Vl\
            8aGVt2PKDi/IjRW7g6zoAz8JDlwuuVqMf7PET6TAAr/Rkd1xsKJz+hxgQgTKZDHidY6\
            8slhcIbn18eVff6LjP66QyrL+IyH4TIX9QLoWJpxixXdypbT0Jx9kU2zjhzjzGJFFkn\
            njI9D5SiCpQ5R+shdqnQ225c7jKr+jQy2AzC5y0d7J4OxKhQ+M17wN0hXuSF2dl2ZCP\
            RJ5MisJGx+zprmwNvklI6zZS9cjT7dPZ+oz54PthByLIeR070lzYW1SfuqKe37KVONC\
            jvZ16Vn9GfCgnGT9xxAfo3TCS0bIYSRNsi+/AoJ0/IAavT0d3zzHG9P8ZAqfiNGJ2FN\
            y3PYIl3SRUQY0bqH3LztTDmcfx6zmU2zCzU9RPZJMQBdB7/88wu75cakmDyz4nA7lsb\
            oxYc15g3h6ouTHSFHWB3rHojOl8oGLHRv/nNOPwQaRZELnWOlVp86UY3K7csoE6tn4v\
            ZiCqsf9tk+UTnnMwGP+RK9d0/Drjri+LcmDz0ADSxlRzmBVZ+r4kW+SFs/psyWDvVKK\
            FlkpedI9gkYtnsQpYUnnS1079fqqT/GxDE2NLQ54yXu8LTVqiVPikk7a+RkLTF4oWiD\
            554WSqcA9khhFuNH7051huuZtFZ+2Xv8LfDuI1+lM2XClL51W/4V6qzkhngOB0pyg+u\
            4pQ+KFDMayIt8wAPUf1M7VIw2yE3odqDPlsdFlpUzNtvxYFappyZeLUMK4GHL8frB7r\
            lk/PS2Ck7LYK3mIh+DEKfF6AmU5B7eXzPEgC60aFWQ9RHgSzZEkRv6HXMsIdWeGRH6U\
            27knwDEwhNVcIMJ0tQqUcyGCc0KqLMNG2h0fkIbkZVwV6zZ8HFZiqZMHSR6oCdWvQFS\
            6S81hwyVD1QICBtfTZvGhkeCJtL2N9LyRoRx2btuKaWm89OTeF6RHcxRyXgAQo/tgkB\
            6VwQHY6z3i9Pc8xs4vjCgj9oK5pRKBziueKCPyU+R56rBRZsc7J7XqfBk2Tq0CG/+As\
            UsGFxw/0SVku/VmSOHry5Y73lM4dnmK65LgAXW1I7OX3qG+1PbI+o+k/CslJXXMXErW\
            xg3WcUy+xKa/SdmP9OisBZkBPyizk661bVnpTrZOmeDZ9ZGcOWTxgZr4Rt0BVwazDlJ\
            shpt3OqMCOz9E1SCJ4ciWGreQcMW2//yeijLK4kOelTwpGpzSktds+lt4v4m7sRgdjq\
            GgWsJBhSAd43otK+VqHEcDqNEYh1xrJfHijpKmRt6RjOc+44mN0jr5zjdUOOIg8a4XH\
            PiON1RYGtVD3uIU5xLLE/tAjtoWmSX2HpDacIlQ4bfNqcli2Dyqumj6bYISvCO9Uj5h\
            lVLLdsNN6IuMnb8UFwsFaiRZ8amlRGlcDssnq/2BEkklVwHvsFadGbaK8yTfU6MRIT2\
            2OLXS85Us+W7HWf9RDFn66GYNGdAIkLYHABkvBMgAWsKP5FoDBTnEn+3UeGkB8AML2K\
            F+ZJ9LCnhSrwx9vmx3dI87B96E0C5R5EqPNci33PEmAthwk0xwfEj2GnPYljuvzHqJJ\
            ncsuDUv0GNy1Usa9D0PGpEtadNn1GL/cVGpPLKhPTl6zDIHHicES8rllgN7unybvWLm\
            FsgtB/YlS7U4e6vl2txzYq3ybfcJdfL0GNYjEnqw8UZsJPdMgla3yRX8i/JGhnBiw2d\
            xSeA7Fmt0MTiPEc9zU612WEq53CB89y1dG0lm7NsSLZh5r6fbyhOTLsiAvVqi5cQgYZ\
            nEGVCkMLlv2VXSlbwLtla+tV5+YDdfYjpgBqwDUQ4DpOC1NEKy6S/YuEXkSD65XzMAN\
            h9Z4FrT+7YRKiwNve0Fp3W2kWEj4/fBkbQwJpvyRQNaEBtujNTs/IBfmCBH8YdkhoLO\
            VLYztarZ5anQNW+Jy6gQOVppIDNvd0btrVDhxC5PxRjdGC98QA5X2Sg723NeK1PKY5D\
            OcF2Op4AYN7WzqiY3z3PYUIwdeUP3vu5cY01gXjZ76T5F7wSfE6FZOrnCtR9WrJXgbO\
            Ws2Pm62prosl6cEJT3V/K04F7z2otNudLy2HC3Y+eHqFySGMkmY21JuDFnNZXQKYcN6\
            UNGxtDA8hgKXlVO7hUZULaAG2lHxgIk8I3YWKeVWVZxj7xQM2p0m0D3qo76zhw2rA/h\
            wxPAYbrBJurQsnmhxT+pWRfskzV45sSW9ZRWtVwpo56z+hterNlTLVI2dhv3jxls2LK\
            e08d0jXQ8yLpwciUdlZf6CRRsbc9p6wVvZV2IDXdchPim5lIIWKqL+6BByMraYOxTzf\
            XKCsvvOb3Wq6af+qmdDBtnu/VmuX5zCNhvUWO2tJDA/U6rpd3pjBvX7lO9w1oFzaN32\
            mTx4Xp9SiMVz8mUZkK6kPe/Ytit3J20LlbOmlA0PDzVSmMgUFdybJ4jhrgiOJsXa/ZU\
            KTZcOPtEpU58uOd6qqx810rnhVPtE03ylhmPu5/qF4asRU+U1sSH+9WnSitY8YQ6ViR\
            6zed0ObV2uHJQPaPTDTO286dGage1U8+NHy+ceN70VOs78eatHmwOAUtv+Xhoq9yQ0H\
            48k7dMwQdePAtfXIL9bLbwrRQLW+QNH9KIzDSVQO5CPBI9hw3rs7iEhn15vnRsc+HCH\
            nRxOxxwq07peqkd3XHiMnpOK2G1ps/T5zNj3Ra3vQGeSnmRwwb1We7lR2DZSlNLI6J5\
            a/KZsW7P2frKuoY/Y+4TI9bpOdvahGahP7iyYX2es6dG+YX985UN94HP2ZMdLg9c6MP\
            vOGEpLZ/BDthevnTLFynuWfE45rna2yuviDwsmZxg/V2Q2ar3escNW2keqm61InY85k\
            T47D7Rng5Ka3sITkretr7k3ksXdmz6Sx3jzuCCO+OUNzzxjbXDvUx+J4PYSM8a2VgX9\
            X40MZJN5kKOwJ0fyG23JA+qE/IGtRNvGuku+Q9T+RIROYxLpGrhlR+P0rH/UDvu1B//\
            OybzkQTt8ZF30D6ADNGs/5QhbSIEMn+MrvHVcjjpLqTpS+h870ZlbSh43ShDHPDIZQP\
            6fI6ujdayXGne1tbWWt5/K200Y2cGB8ohET05d48im0rWsd/Kxpr1LPnPMmaoG1Fj+f\
            Bly8WOr6WT3up4Pb4BDOsesfBcca2zQvqZj1/Kjqwv6v3vwYblgNhvWC+aDeuTtMO+i\
            f8+9hvWh2aDrTNte07upfOPbW76FeuEWfGpl7hdObk2ypcv5Xn0w84PhVaV4/P+Mo8J\
            nQyLjoB7WBtssK5s61Vlj2xaVvIf6pgKJC3IqPBLdC5Qy33J1actG4+KzuMh5gQo9ix\
            6ZrqHqJXzrFZOimCdmq9HRmnQSfTozLRHkS+dLVUtmbfah8gh2TgReqtoz9vDrB2vtW\
            x1t1bGs/FbvL8BtKjOornkezTNzVpsuDKftuzmOSaYIsVyidIlwKKDqiQ91CDuS2jE2\
            oqukSZM8Urn/DJjG1miGgbCOhN2Qonq21TBo+aSYgHRcLtoNNwA2tV2r0RpZNCqYtz1\
            vXNUepQQy6Qs5h6q0jza+GNkUB5pH/dAmme+40SIZEZX6nqovlJWkofOSRaJ7IuRAH/\
            zSzS6uAd5VZap165RhZMrLUU8sBtQQqmU1cywirBRrm65C6d+/N4qsdOy8BteEwdpnk\
            TBZUS0tV7Oq4pfLzL7P5rXkb53QpiikVOC7siwPPxG5+jnWropqVmm6BkHPNtHtasHT\
            HgPWZIea5BXDufI8FwN7umRBtGo6VtE8qBWnAjLSrzt1mdU9JUIn6AkfPQZBh1QIOlg\
            K01Z05CoLjguZPywIqTF/iHReqdjHhlSb+iwxETpkin740SoJqOntOpdWTkl/HBUoeH\
            BGnZ5molEtGjcHbdX44f0MtPfmbCHf1P4Y+6sWL3Z5tN2/Jxh3/wLnVaKjk9kV1YqHL\
            jeSce+eul+XEsTvgalZ2MURIrO00XHYrIrjVSaa3nkppaObQ0Xsw0XggrNVKK3eMiuD\
            KqRrQrMyZUyRCdNkWF5EWuYA6Xuh8ngQKcPoj3GOMMqxwlXKWxTrlXYdFW5tRvjpFlL\
            3XDD+vHG/O6FZcxovh+NXlBmZctWCSu0YtPfRxWiNOgMSnT/UdmSr53lmo1/YrPTKA1\
            aiY7mZ+pRlNNqFRhXTtimddL7+a4PSYf2eI4xf3eD1HLHGzkcFmnmiws0IcowEfUYN1\
            BeRxYXZv/HJ0civuGKUIZWbFj/QUu5oQGSviUksc6ogIpt/D9au32NjZl6hFaJzinLz\
            g9TVtpiuL5wPMI2/RSTv4Aba0dYbA7+dj6jW8KK9SLqZQZe88CLIaVwtJ4gPdIgehI+\
            iujkWvngTgVvZwk50wy4FIiWRkMusJhHHqg=\",\"SWwvD6NeTtdPCbi7oLQKkSXOZ2\
            Gwvrl2fRE04feOlwdV9VLiSWyfhcH6Lra2qCAq0c5boLDeiy00SMOHAEfD1+Sdvc9AQ\
            D1j479FQnq/EU1y/iQK1nax9fbNwheqGe7Rl8f+zzJFYwBIx2hEZY6IHV/tZjOhfEY4\
            6qZ0cmtreBfY+SE62KYJUcaDE9FyhXJCsuGTPshP0oHV1m/R2NEYUpa4RDYzot3cwqy\
            lkU6JnBe8I4Wr2BnvuOUHk3zHiQjXYNyH3cKYrqmkiy+KIFL8jmnLOYPlCsVvGj2N/o\
            Bk26BE1oveUmJ7Tb/nuKWUfM0LGZrvUaOm4YZNuZcmeHbzTMz8EDUeNxLSrVnpTprAB\
            j823LRaeOkU1+p1HkySwQF23L5FT6lFMC+jq9bZvYrEcmfxwPKgPMgD6jQGuQ5KqXFB\
            JiMqnejJL2XLWurA2fBZ7KQzkloWIAixzHiNRKBqueKdjs47ETWKSjwQ9lA72x7UK3d\
            1VjhgBgdaH4nGZWLMMYYjLNTkwoW8IeWXAO62me2YpxmwDnFvgSDjU5IUB9Rieb1EAn\
            fTDCgWKbq3pGy54pVT4vds11W9vQfpaddA08IV8KWSCaeA6eG7E7PVCOIweRjiQr1X1\
            kxeL5qsYzkArp+lOrZKHoM0PnYgIJ8Rl1u8BQPodqEqbUqDePulEbtgveBamdnx4Vw2\
            qA/R25LAFQ/RZdQEA9ZhoaUI6YJaKcEjyQ+y+ZBG1BiERqZW0VIcSAtqJRhgWlcrs7h\
            x3/Fhz7e0puJjAkyPy2ShBrXywu7lPAI1jwnrstCbjDOCJYpMHFiLhR7lOSeb6WGpdV\
            8Sd6XtYbg+zsYWyrLYsD4L7WUafizR5cyC9VhoK0YOt0YsdPs3XFibhTZj7DxVVZIea\
            rDUw7ZWq/mh0wwOrMVC63AVnx2fTNLDiPqlPt5JbzsX3S9N82BNFpZFP4+uu6UDkxsu\
            rM3C9uKDdXwthebzoyvZfLjvy9ZoPH9VNHYeL5tmwGNqrAO8kJ2kwxKxp5juwRI8cG3\
            X6ZlWnB7FSVFrAAQiteUCyfGIHct/7WfLbWJUfEOE59VEG1SmVqsT8x/7mqPWWmNUeK\
            WNkNb1/TzvwoZdH4vtIVqvJC1qS98T/c9ahkLYznklHTs/UK8LiKFsoueJwhWCiw25F\
            ZNkwXrES58ABTtCKQ4UVUWtZcQxpdkvU+LCgHVYUhLbfTxFfZoB6xD3rHFIzTsjNgtN\
            84EL+ZxoRlESt3X2eCq8DF0snCTNg8tlQUsd9l2XlcmVA2pB+OA7zGt2kei2EE0LJH+\
            lZld3aMoE6VY8OigjCPHbpmu/3Bo17HKzgzK1Pfhia9S4751QAnFirdItpGy7Siu/Yd\
            PfHFuI8+BIf1KTl05pzYbPlMuMk2K5pC3cgkmzViZX8i0xPNNC9xa3cNu6IvfVSVL4z\
            nTLewQrqMNCKXJ40oJuC7eA/gX5nSglPt+R9db5L5zxrn+On/zrscaI6SF83YkNbyre\
            6VBWWsqWVdratnBqpWmTW8QP+yXKCqMSmLBGdM5JE64Ze4sN95ui4dGu6hkY3I8SniI\
            uaAj1HGaCy4pyxoh0iub+oWtJq6rmsrGGXZ4W1jOJAG2RGiXHZYw3qwithpvWx6Ioet\
            54V7wcBJYo5aMSYkpvuNLrzrDzA+4z3gKHy3pJq7oRGJqWvaq2UKbtQhG/hfZpHFjiy\
            6zjPNDgxit2+yVfWRoCnTyIZmq4CqmsUWvuhOLsIKvaqb10U+AlrRliQhEV1J7SBDtY\
            +5i95PpIaxEnx7Fc0MrES6ecfZ3uSBoaoLaCa+l/NTyovfyu/JRoGfkQeMTxrJ5+698\
            /r+KVG5citKgI/nD/9xuKMMaPy+8pDZ8rvAdWFGUXP791BXdcMOvWRf8AdLgjQzUVzR\
            V8Bdrw3e70/Sem7VrwNpJUD5HimGJov0Ox1Wq1Gqdc7OE7rUWKEdhEPA/CFVp3O7npg\
            tiwFR+O3HDvWx42hRfcGOQMk5yo34tmHrhij4ke1NqUK+saNjwOqTppdWgWrAe0FBK0\
            GDOvPaHOmROf34XtxVWdW/vA7G64NbRW68itQClyYDM/Rm8DugGUXmnVD8U/bdntl6L\
            q9G4j+Szf0iJepFliFkKjC+VEp0LlJN8hq85GQFomRqVARjxmIo8Pa/RkuTVKDLfHPV\
            dmN9zQ3p4tL8eD1KpRT6p3y471e7L0nAzR6JNMRlij2K/T0H2//YYyu2XHJxagD/Fhu\
            C19Z6XWkm15A1x7hBaPgqDkoJqDb6dLIIMvfKA3FRIccP6Bx/zHaa7FmuN4UIEWPydF\
            p5Sj2UZ7MNcK1n8UPB4u/kCAcgWQ+1dXiGjU6/3/8VskJXQhOke6J4BnP6jR8gVCWBP\
            kMdq1zmhAeQly/nWDEnf89wSoxKi98itE/6Fn1wrFSPC7pEptuAoYihkpkPegYt0fMK\
            ZMV2lhZ0I0S6di+q5Q4MRshAjI+oXs8WYwhY6faKAosdSUHU4hEtg/XIhw60rVoA8dt\
            saBAFkJuUNxgYjdyTEnAO/xmYpWW3trVspJ1j8U/VNMzpwIvM/nI2GBWy7X0gXHhTJr\
            Nn6jXAZNi2w/eo/NgLbnWhk2/Y3Ku6egpBy/vH6m+sStt+Ygq2B30rBtPNpkToPeJ3r\
            PWQyF6KnidGieTa3k7oJ1rP+4HPAYomSiR2JoWiT5SIwEZ2hC2VzBZ1IsN/ONhy7ShM\
            LItQ3jda/ZehCsKLqGOlUZAXcyX5GJFkom7PuKNszAUyIvRFhWqvQzajtZy3+O5/G7A\
            5kCj5PCbumwxNSbnZGC9ncHO7JViDJiW4975iv0+bDtaKM7G7Qyx+E4XVKrBCsuqwy9\
            9tLleZ1HWiw51comNMHFRpl1sZG8li5dR4AN6kOMBebAGe3igRTLTVnrGWzK0pXj/Qg\
            WrEemJQhr6uH6Ya4X1wnBivXKtZMcb/xICyUnvfGENp2KXloaMTasT6albKw/J+TK1e\
            WRBelBnS2bgW6HmVOmBldiLDuzDA6y8lbsZMiujgcOrEWqrYxZZFKSr1RYWqoFLHjZ3\
            LccsggQb3k5fMDOGdYi+UZpQiyTeNcoFDH4BsRQNtUDxOGGU23xxYMUB5r3Uutv16Vw\
            dn2cmmxsuo3p0QoNde6NQoxOIwExfvslsu1wDIU6s5rmQeuv1Lg1jnrJCBLP2pDBhHV\
            ZUiq36ewaGTayy7ePGC/aRaDWQBsrdrvhrFDsGNPtf9E+PLXKdcNf1F4TTi9GhaURpX\
            yDk5aUkPKZ6sWHZUZGrX3e/hevw8Tr44a/4Dq2pPVIgdbvqZO6txjjTX4JQRMRlpUsr\
            2K40iwhaqTBktJlN6AUddTjxumwxHhvN0fa8OHURZbUMy2UTPQyEbQQYvG2BCGWmVmT\
            A9SHbKEfYI9CranMsfpxUV69jpToXako8HssIvFDhAjLSpfrhptaJ5vjmQpLS7eSCaf\
            Isdl7Wiw53Vqo+/IoMigvw8udgTJcwh0p6FM/R++AeQALYgzrG8OmovstkBy/d9qegu\
            PGE4k/43RYYsYbn5HO71DI1iZ7MooLa5O2sznu7qWTXWwknMUG7EF8v6Q+iqmilxXOH\
            RMsmwxvOoPtjDrmeTvICna+vlERZ8a6Srr1cK9G0fDQj3G5MTZQk4YEA9SB8hcRyC0X\
            u3huNUQNpJPZ+c943jZR67z9Nxq3fiB6NDsEthjfeXZ9JCbmNC2OTIi/WRxtyOyiqkI\
            eZdNq7qgt3CXcSDsqjgrjD3vHdL6YBczIJj4SfjUD/qlSy9sR/0CMVzD2sKn1lFZXTm\
            hlhGfD2Of0KM9pds+NtVtSZmNKbenORrJMuzg3bgNPaefDGA3HxW48C7NcxTkE8tBUz\
            u64kCB9iMdoY3q4vgVKKkgt+yI/lcr44Ib7L4deh939t3j4L/C1b0HEb0H7lTfILLxs\
            hDX73/5tLsjoraiI0zv0B1kZZR/hAKvQZNaABCadIC6TEZYMMbJB0HTsYw4XWqen4lU\
            Q7sVhkMPQJdy4/jJaOIVvg44ttuTz4nJ7o2ZvLLxbCBz5/Uz9TikGC2VEV/H4oaylCE\
            DL9fdgbEXJiFxLm8GBtVjuLXy9e64mbxjxPtpyO+uhrzXQz33GC0O76ObSs0i43T5Vn\
            5Sswi/uGVJo0A7A6BXJ03a9tM+4sGG7fE4fPCXK4cRaPWeZeCSYw4nr7kmtXDxtUB4f\
            Ht894VXyxm4EF5pdfELlM8Up3zyjMRlBjVbf4GgjgmesJbtwihzO/BbKB1M9khzG4RO\
            l30q3arjbsfMDUe5xOhh7TYxTWrW3getSrKTZT3k++seYUIoUyaVWuFpnt1IEJ7kI1k\
            3rldO34rxLE+2ncjmxVkRppLGJrbtcTlxH8d7yHvuCmlU+99T4fH7cPxF4IX68GVGjm\
            AfqtsaHcg3Was8qbcVuYzsTixNKccCdfqpdXgI3mFdNqyWZV5WiRFIpb0Rg/UqOMxMM\
            qPap3SIK8npRyAI9bphweSyqhV83NvjWLqiNCwewyK/UygWJGUJLJvrNYIK6ECM/Crb\
            t/GbNgzzw2E5xDhfaS6VGfBRu/4JaLqmfMwfUYllbPWMubz0PjCimjIoAoaCnO/8Xq3\
            TPhzVaVkoTsg3RpM05XPD89UJPd4P7K18v8rgRXhSfSVnTS8fdTu2l87IMasfZ8EPni\
            /5LRBtMj8/wxv3NBFByJxh3sYisRwrgW9dUPNYDRtE6K6hbzmlaLBm/31q9NpYNn0Dm\
            LRUcYROWdsbpHe+lbobNLGI4lWDAOgCbikI+p0ieNlQPP0FdIMer8mkFHglxCWTKbPi\
            rNYXmTVVzeh0tiw3pQ517mQGjdnZHBS0e1/8tTlHLVttTE3dxCQbgVXZU7OojZGVt8M\
            HxtuBtSybtz+HC2uSV/xUXNwaKAepAjKVoSNcRSbeSLFiPPOuoOqXj93pSlCjWKNceh\
            qT5GTJHOiSRirybIeXVdEb95stb1uweOZCnoTJyzjCdrKUJikdTzSFq7Ovz2lnNAyev\
            rwHEUHbmm1/h8h3+nAdbQmYpyL3Utu3rdPBhxDZDFhvSh9pXigAPqxbDOqIKKhqJmsG\
            ERptU9sdHWKlPwVlTeCk6p1CAdS4nLKFM21mR0TcUJfJQ1HrDDKszL6dibe1ay2K4Ur\
            r/SQTi6rZF7Fi/PI82Ctid406p2IUsNtiHoLnSDPh6bDrPbmJceN6UZzMgBRZJCuVmj\
            iM2qpLO8CCLeKpMTI/78rw2fIdYtNxk9u1xPlQm1LkQjOykD4Nrf1q3OQLUMrM9XWUM\
            i8l963hGwRkz9MuZbYuGz29paYx//L/fvWv5Wv5sVvbdH/7+Tpr6j53rZ/oPyn/98l6\
            YL3uxbf/p592XffUffwmV+vmHn5vvN9Vfv6r//OOf/vrtr8f3//s//W/vN3Xzl+4/P+\
            j9f5p/e//tb39y9d8+78Xf/rIRTXgvTu8t/+uftGi+39T//jWI5i+bbx//T1s3X4P49\
            3/rvv31i/3f/3m/rT68D9WH73/8/Pr145fXXS/jJ/63P+metvrwSf2X+lmt+sL8xz/+\
            8Y//HwAA//9CEfKwqRYCAA==\"]"
        cookies: []
        headers:
          - name: date
            value: Mon, 15 Apr 2024 06:38:55 GMT
          - name: content-type
            value: application/json
          - name: transfer-encoding
            value: chunked
          - name: connection
            value: keep-alive
          - name: access-control-allow-credentials
            value: "true"
          - name: access-control-allow-origin
            value: ""
          - name: cache-control
            value: no-cache, max-age=0
          - name: content-encoding
            value: gzip
          - name: vary
            value: Accept-Encoding, Authorization, Cookie, Authorization, X-Requested-With,
              Cookie
          - name: x-content-type-options
            value: nosniff
          - name: x-frame-options
            value: DENY
          - name: x-xss-protection
            value: 1; mode=block
          - name: strict-transport-security
            value: max-age=31536000; includeSubDomains; preload
        headersSize: 1248
        httpVersion: HTTP/1.1
        redirectURL: ""
        status: 200
        statusText: OK
      startedDateTime: 2024-04-15T06:38:55.403Z
      time: 0
      timings:
        blocked: -1
        connect: -1
        dns: -1
        receive: 0
        send: 0
        ssl: -1
        wait: 0
    - _id: 58ee53ac7254d32ca29803b1847e1846
      _order: 0
      cache: {}
      request:
        bodySize: 466
        cookies: []
        headers:
          - _fromType: array
            name: authorization
            value: token
              REDACTED_b20717265e7ab1d132874d8ff0be053ab9c1dacccec8dce0bbba76888b6a0a69
          - _fromType: array
            name: content-type
            value: application/json; charset=utf-8
          - _fromType: array
            name: user-agent
            value: enterpriseClient / v1
          - _fromType: array
            name: x-sourcegraph-actor-anonymous-uid
            value: enterpriseClientabcde1234
          - _fromType: array
            name: accept
            value: "*/*"
          - _fromType: array
            name: content-length
            value: "466"
          - _fromType: array
            name: accept-encoding
            value: gzip,deflate
          - name: host
            value: demo.sourcegraph.com
        headersSize: 382
        httpVersion: HTTP/1.1
        method: POST
        postData:
          mimeType: application/json; charset=utf-8
          params: []
          textJSON:
            query: |
              
              query Repositories($first: Int!, $after: String) {
                  repositories(first: $first, after: $after) {
                      nodes {
                          id
                          name
                          url
                      }
                      pageInfo {
                          endCursor
                      }
                  }
              }
            variables:
              after: UmVwb3NpdG9yeUN1cnNvcjp7IkNvbHVtbiI6Im5hbWUiLCJWYWx1ZSI6Im1hdmVuL2lvLnF1YXJrdXMvcXVhcmt1cy1oaWJlcm5hdGUtcmVhY3RpdmUtcGFuYWNoZS1jb21tb25AMzU3NzkiLCJEaXJlY3Rpb24iOiIifQ==
              first: 10000
        queryString:
          - name: Repositories
            value: null
        url: https://demo.sourcegraph.com/.api/graphql?Repositories
      response:
        bodySize: 21400
        content:
          encoding: base64
          mimeType: application/json
          size: 21400
          text: "[\"H4sIAAAAAAAA/6y9a5PjuJE2+l/6syl2Vff4FrEfHGsfe05sj2N2Z9ZnfOKNDoiEJEgkw\
            QJAXdrh//4GbxIvyCcB1XxoScXOfDKZSAAJIAH860MunPjwx399MLLWVjltlLTt35XO\
            2x///78+qPzDHz/8XP7vZfvphzr/6x9u8if97YefsuuXy3/8x4fffKhEKT/88UMpzrJ\
            Kld68NcKcGpsO38lBbaWphJOJlcJkh0SbMpGFsE5l/ZMPv/nQmOLDHz+k7wH5929oXW\
            9f/hSkq6p2qlK2FlWSFUpWLkC1NQ/Q5JeXH8Ksdmwq5b4LED8Q0jKP+29f9hEyE1W51\
            tZFsPAHByqDUC1OYncS4eafkSP5HwP9tVBvjdoKKwOEP2jhm/8Q9ualUIU0AWIHQvi2\
            P/wYJlNXe51vw+29YIDv/fc4HWpRiewQYvclB7TEc1okmS5LXcUrMzKCGvmnT4E6VdK\
            5W4AKPR2ywqdA79cqzwIEdmToDT8HvmELFO58U2r0tq+BrewELzFSZE6dZbJThQuqho\
            gblsUPYb1Rjx/qhlNqaJu/R0h3+iSrpDa6FnvhlK7uLxqqEUBAWl4CtYyureG19C+XQ\
            B8eIR9BSrQ2K1YUQ3wX2LbffdLoxkkboM6SA5XQS6B1jMyVDa/iM3Ik/xos37qkDXMj\
            +pc1D/CTXz5+CdPEZgeZN2Fd/IMWlkFgq35HS0StYqR39LCOhGogs8aooM7sTgrb0MD\
            2YQRLjrWIkN2R0/K//fgxMKabAoY3Cz4u2NsGjm/uuKapnCplYsPcwceGSidan4vcis\
            Ydomxz54Fjn1A/KUVRmFvb/lZOXt2sxwq0EgeBx2iB9WgUcpCicIdY1SZcsPxCrVYbV\
            e2TrRSVDW1alixQj8BIaQTVure6NE7JWI08zFi3wBaghx+dIkqnKRPWJbAH6mG7nq1v\
            ViKNtOJEWn0XV3r3ip1pI+PUWrNiawXWtR78Irdx2owMMIYLbCFdG4mIUnzTVVKIcpu\
            H9GIeJjgnFVjbO9jgPmxKDWOYQC/p8A6voZIPr8woKKzGdFgnecsKLU6JleYcFL552Y\
            A++9A4qgdu2tGCdDIiriYY8ZxBWAvXQRe5qEPV6Ghx/BBROs8EEQQjbs3CdDpL464BK\
            vR0eIQVVjM6pOTgXEgBTIhxRBnxth1ckstz22FZXcjI+DIABMd479L1XTpyun0MbOcX\
            8I16Tq2BD89Gw5Zm89Y4mbYfXWdKq7AkxPEkLKFNO96Wwt424wREOj55TElwLV0MCOo\
            NmbnZMDFMJxkDglto6F2bsYWLGIYDHuDnJyoaNq/5Nku7T3/nvSDAMvyeO4Xw15olBZ\
            DyI/kmQ7lcU3M9irMvDluRgBmE/Y1o3e8gmx7kNUDekhS17NSc0RLsU7jcT5zc6w/fv\
            lDrMN1cm7C2MTJPj1ZXSS2cb02YIEQyX4j6MYOa/sGJndECyT9eiKiWRKPbDJYF6XEl\
            opYZ6LUsgox+p4O1lPJrq7OTdOnwTfUuXjI8++qvr1ZWztzS/ssjaP7/pIS//zm7EmU\
            5Q0gKvd+K7MRJutOhtuE7oq7YvUnta7KXupQdltoaYW4JUU8hOcyXoN54mEfa9J6XTq\
            a82r8TUVXadRNePm3CmUF5f0+tbHPwWSGsLbTIvQO4GG6sHeGNHL6urDNCeSOcCGasm\
            7/l5+DltTbS2udKdcIMdSNaDQ5+11TZk/52Z8V6PedtSj+hkdLMmOw53+rHCMNc4hNq\
            zfmRtV75ulnt1H4qof0b6+TlAK3XiWw9MSbdAwcyIp2oXpGH9vaSQWxYH2yj9CiqXPr\
            mMZYUeGaRKYn78KdsnKq83TRFivzwMxHjUmDJN2l0siv0JRG5qJ00vtXyGG5kFSoDY4\
            1/L9ZBUF8TRflW08PhZ1CgLbleg5PTuENA1YpAgdq+07Zbo/I9GMA/hwPnFYkxSqikt\
            vNvivf7wxwHR4ehtZqShNu0EHasH9NPMgKYDNSnYPBa0PtqWL1/v7IPDBSBXLgIhJEy\
            zOi+Q88RAedHva9G2bdfoTpNQFD+DDm2DBTTGJU4WdaFcO8x6wwGx6Dv89WL3L5DzZY\
            br9G8zz8vEmRCPwGCS/59rWgn5r3d1AQExwDRXjqZxq5aWWTuWTwGjq2irXqXUkprxV\
            5V+3doOsfA+yF+DU27TubduvYoqN6/vsMDFnJ+Fes+kLDWv4aNtZO+zTBPgGBdo9suj\
            5ja6LNiprjigGCkxY0i7xL2RtSHt4Ipez89Xs3EfrlGHBL2YxWZsMG16GB9hlS8UD0m\
            5DAfN1j+8YI6uTkd3s2A/XaGlGwbVfhWWRA1zj+Okc72l15y2ItzEbF12pzS7pNr+Ja\
            kWC4Th03BuAHXihashvyJnEWujbil3WdytLr6+rp5+eST6qWjJf70M1mnunS7nb6m91\
            /kq1KkSC6Vu+EDs9lBlt6OmCbG70y0rD44v1sRlFgq4c1erDHZMVj4nQHrQPrXGvIi9\
            ntpfHkFkByXeoTle0DQrvBMKJqldkH1YJujOIudNqVwA3zyeJL0X23MbA8i9y5tPwWD\
            9UW2w4L2RuSFTOqi2SvalDEYYIX1T1foZZtKH5yr0/6r7ftphdakKD4gozwnzF44udm\
            bOkvbjzYCc95VJIoUrShT+yBs802cmnSrda2yUyHJVttLh/NoCAv37r9pm9/N+VM6Vo\
            fH8q937j2AC3jmz1T2ZgBuchQnYZy3cY/gBrb6mVw1JvCpXg6RI/nUXjoKsNS5LGKKa\
            WDAJRRngx7yicJZMMI8DCoCGKBrYaw0U/D+CdCGZEHlQ51fwYFyjoL5sEbYY0jks7d1\
            CeCC2fNU69ajxLUxkW1LawvouYG1Nry2khkwCyCulgbXzr//9As1ynPSFmIjpDtIk3Z\
            /JP0fHrE0LZbs70ecKqWocluLTKaZ0RXcX4uoQQvwM7WC7Yyq9OYgcq3rtP9KRE1sLw\
            bEMHuRsHlT5dI4fUnHH5RnEYSo16bGWmdxNmn74RHz+D+ETPVxd+6kFM57GNCSAmZvE\
            y1lN92dhqyfU5Ro7o602hQLroNTlKh3ovxjhXVwudpLy77tjBZL9tdJD1otrL34Bh80\
            LZRMtPQrNP/0lpcMy/PX/xWQbj99A1GKEu9/CixZsOWJpsUraHzJcjkSNC2quVSm3RQ\
            t07ncS07mSAV6lR+puR0PDjFtR1FiqcHv2M2NBYrtSIEXkyfO+MBqozNprfa29JAeZ7\
            mEvDnOZKFpcY8QItnbf65IYK5bgEflOuPddyBCrdJrgKyD+CaLTLCt/oMOS+StOCxRZ\
            AfpTYMnSbFcviV8nMDHSJ0QIpmfiPh6CtXtPyEnfSlK/KZ8y0ueCughwhlSvCwmC4ok\
            he8Y0A6VKjO6lK4dl0hnVOYbwTAMWAe+dHUtK77VH6lQZEitkE5xUP6Wnw7naPE27uY\
            LudoyEOG342XBbCqCEOfN8C0CkxVFkuKsMl6ufzFkSQH7yQCLwiwlghCPXngfhdlGBC\
            GuhUHWHOtYfyAZF5J4GIAOf/GfSOo2TaVKtcmtSnfCusapdfaHlwjOYnjL1QfjD0ZoS\
            jSn6j1VYpj43HQpH930lueRL+gNZ8R7Mj1Wv+Pcp9w8j6BOLCPcMYJ0ksXkJ9JhTYjj\
            UiSzctLURlnpebTJcgX1CGLG9gB+g+ELUe37CcXn1Jvwwzw/Xy83wqnqKDO3+BNZjGa\
            AVvJFMw8MJ00ma6eN7xnWhmdFfcjF156PQMfSTn8jPXykSK53jHAHsHr+B5TsJUZ9mH\
            cFa0QohSpmfyDZfmLcooHaUktjlXWyyqTvGdIkhBXZxLszegQy0urGTJDHB0gjzISjJ\
            2AjK825kG75N9IEseDd6cBPBpDN0da+ZwH6QFZkH2+G9QjkjKisyGa92+QZ0iuEFa9B\
            AL3OolD5vNN9PEJa8Yx4Lgn49UVuhxME\",\"Vk+QRhwb1gf4NgKmU1EjuXFPCTz+Yj\
            fGzv+C6hDklPzbl28n75h/hLiWxWarqnz1AGmBmVCP7R37T1GsFvXqAacLzQRaIv85T\
            EdxFrZt4B+/1pLXJKT9f/jzX7xrNS3rdRrIP3765FGkoOX40ZuZuwJbPvDbOoQJ5Qd4\
            590HlOnAYf4A6MIwgXL/4s3lWMNa8/rdxzANHqRgtPuFiAZasExkB5l2n7TEJRGao/F\
            mW/UwskipUdT8v1Hd8Waf3AHGH1DKjAiWF3iXx0iGHJIRdKjFvtIech+oPP7wi/QRAu\
            /4EXjHfDiyeEK/NM8GrP7LC231flgy/KLlr8nQ+wOPGgYj408g0UMIayTdMg+DkPEnL\
            dNHiLzZuz9uAtV+AEndf6Ny865c9wDz4cziCf2GPBtubcn3nQJHaxKqQx9Dkzo8hjGT\
            v2gNaHJsA7JM7oDU6MZHhMrfe/bKDGYYIi2esNIBG6hjv3hPxvYAB2vAyOwjH7Jej6Y\
            MLumgMv77Tz9faT+fDgHZUSPHADO+fXPcPeRkwMeNEDE5jnRJG4wDl/tvWrafFO2OBv\
            VrALPm08sLK/JBhVsT0rsmA6Or98xyigy1Ht4TCh5A1hkpytQ6ccUSl4Rgj9nJuxZ+F\
            Nfxcy3l8V8obrx4a0muy+5jhXr/D2Sfb95orVCV7D9XqJP/QrjenOajzkXiVCkfv1b4\
            HhLan3764l3963II+s8V/uS/0EybN3e+yEVt89P4vcRe/jeudR4fKfT+87H/XGFP/gv\
            7iKc2F3p/Um748iBP/hP4tf8uulJuitshrYV5a9qW/my0dxcOSYckerOSFkhOVlabXa\
            EvjMgJIZDpz7gaoYx2etvskr2spFEZfFMvLV5l9Um+2bei/0wyXVUyawcgviMzASWaV\
            fKuI1fSbYSpruml3L3a8+qMu9X/ozbfm3vQImxvTm6bPL+l7a+k++mT5KXDEj2WpJAS\
            sfckIzDU2KKeut3iyWqvdFpuhbUiX6co+khQdr/3VsQW5HDLjS6FU1kq9vtcWrWvpEl\
            EsddGucOqqwjiQXGqtxdZoO60zkthhpvJDvatyFfpJiEsWA+i3Cegb43KJWeCgQjLIr\
            x6AmMz7WJeeE2PRivek/haxLbOZ6Ypt7Yfyvd93vjLpwPDgdbpvGMUHtObKBLKhsYv3\
            vsURuBNLs+bYyXSY7VqP700qP557+n0oSR1IdxOG6/X0cQovvL2FTM4e1HVPinETTcu\
            nf4BlaC5gCX8Y4gON1N12n6gzWs0IcoKv5DW17k4pDuhCit2fhebU6B4ynuefodR66Z\
            y3zbFt89p8e2zV8yCBEU63vO0WpBC760T9rAZTt5OxwfjUdyJrDLtOTMnjhnVqBeqVS\
            1VpXJ5TkXW59B3V7UZr4NRpFgu0b6NYH1yMidyQgVKeu+dQ25x9PYoM3doKidNKq/1O\
            jgnqNAY0Ttu6XAqKapcV3Jj5K6Q3dyF/X06/cMrPoANR9qEPrWyB1mlba28fbbegJci\
            Q7tAydilNiqTu2s6fCd1dvJGn146lC/pnV9pkYz4ps25HdbWN6MLtU66JaiQNG9GxBz\
            HSlMTgeeaCMj605WKA+xuIw/9ytfw7RPmoUK10ps1PeAcde0Sq8q6aMfv99+EVIoa2d\
            U7Bh3wdC2rzJ7T4ZuQuqQCteKLd8ZlwKmN3jfC5On4I/Fdu4+J0ZuSY5gW7vb5mLYfl\
            Lj7/6Nxijerd0Cw4qqr9H/az+RvfyHELIjwfAr1Nge13epCusOmcapQTsl+/jKxTV1r\
            f9POM6G213vOSwfbZYPttNnLze71mApTi+z0NdPlVlUy/yqK1epSKBsohx/JlmkKfHB\
            lkRVSVNKkk9+cPhQbygjy7iDyAXeh+fgjRJM5AxpVeLOSWMj+Bs2jN8IMY4Q6UW06A2\
            2t/1yNGFYUfZNjAQx+9V2aE8qG7RSjTyVPOol2ojkXXlsi4rop7tHlNm0/OAUehKBET\
            t5dTEuo9hXaN0jHH5zsNQOax6Rb3PqW2vpWyrLr7Fe72700eOWMkOQOytbOpEeRndog\
            /Pjmk+WhwmNNX8tQbI5vld7It0YU9iyN2qk2Dp/9uRIexITnGT3lrPdV0X0s5T3+A+Z\
            y+KypzX4jpK62ytmNvrStefe5EkHRwXlE30i6Q9obXYm0//KKmhHAlWyfN3YQRdFclU\
            6H7+GcNmKHGM+AxvLe0xc6yEoYI+3mmCuxr7R1KrPp9A+vHiwTiqK9Nwb1sK4waff5m\
            TpxnqSDs9JeX50jBQoMlEeVeAdknVHVntrmSNLhnSOelr5D6k6r6VMuZfmWCuNkqex4\
            FbhXOMOCxrbeU+YxqKFuCA1lw3aJ1Md/UXQAB1rd+uzrE6eY5VYYlfZf415oYtdmKBv\
            eXch4S+Vab0eiBwoohWzNZxhJIZoq8xw8hUjxbAfzdsboS9p9DodkIslrYtSfeHdwEX\
            ClLPX6gkNMjN+b8fUVnHchIoADakG27mvMc7dOG6jAQAwzC8h2foA7G522H0jknQbNG\
            XpPq/KhtNWxVp6jzTAxWvvyngnjhVN1FiS2pcMSGa+eIiWVdOt7ihlqnJXA1Oc7Xilq\
            z1WwiBTNldBxygB2VfY17T4TsV7fBJRYKmPrCdZJmmq9XRcTI9neVQcCrssvrLVx3vv\
            rw5hwS4pLfStFmbYf/Z7jZFcl8iqzxrcTJpQN6cN5wxL4qLdJKSqxlyWObRhGbCPc4i\
            +ha1VLX2ZbCAvUI9g2pqkqacb4rbv9tOlzVH1pPc9AYD1x3SKEPKca1qZt15hWdY2bK\
            yMzF6/PlA+vhIXWuRF5V6jqlLxsXn4bpdCEDenDxalr4L3W+6IdGegm75JJussdow0G\
            YGBUEO1f3cR9dNNFcyPtuFEIgd+2R+0YR2Vh7QbJjD0vtCUb4W0tzClZLcgG8aA2wru\
            Hy4tq89PwlkwYTbLA0mKiPB+ovNaism1TGFNgiB/NLntva2QlONlJsAkTh4dw49b1Xd\
            rNWoAxLemZgg7DhHXjKU+4Sx2TcZ/X+46AtQxt+7wy7Em67KCqVcLDMxBYz3f5hX1D8\
            XYAM9YttBX0wn+TTvRGeF7FCQaOhuNLO7qbI1hxrY+34EGYSlo0FYq4cPwSr43S/nYi\
            Uj0SBvpfcBw/EzQcjM7OVwaxY/3ive4hgJ3rC2JH+nnPtuIFHPMtmqdBXFibp6xVSb1\
            Orgllw/rEt7xKJ0bmKrZy3tlA/PKFXpejgbsJjK7bHiKkkNnrSCDU7nIzNA9RZ1nl2i\
            TdLUMvXz///utLkIYeNjymCLXhHPi7z18/PqFPxwZj0ift89uPT9mnY8OjiVj7NK13v\
            P7268fkGBhr+jlhTQxuR2fYn16/vnx9fU6vCS9cP+RiXa1PJylraTbWCWfTx4Oke+Db\
            yhrNjzVkbLeUUHdnHB9kY+9LdNRdr8/CoAwV727OqaCzKNL2IzlaqNCMDvs8buczUWT\
            KyY04C6cykQ7fQDbFgbXAsReByQ3xIBvesYbLgQImjtKO4MQr09ibKWx2mZxhhCXHtA\
            EDdDp8B5bYnBzLD7LJHbBQ1RuMmAgGrENQHbpDOmmdZ4NzAAdq67y77GaYpSzS7pMvh\
            QUp3CHBvv0DzIjtVrlylV7HkcPdhawHWiuq3Ij0/ivxJEgHcOC6yVlhQNrksrbcuraP\
            Gpc9UwsOslTWmVu/q6BUNr0/SsZH4KDE90Dh3TVM2YUJ63Odfh3FJ1gwX4Zrd3qcdMT\
            LdDFucFrtwQtlw1lsjP+tgMva4IkUkgVndcTapdqpfWO6jZSri53CGfEOlUjbmFu9vh\
            OWZ0CRHbcivYJc7wtiqFEbyUYOC7x8m9UxhdHTowxk7749gCivEk2zeMlxTm2c/GNm2\
            V6SYoF2iPSDQlR7tG7mp0c7stmIf4FYenZfcOSopfLuX2UAYyzQ0wMN9lxmwRKx1rqI\
            qQ09PfaCOA2cvMJw0UeO9qR7d0IAwPPOxhigI8e9BOMDbbuuTTp88znHBAPWgRlzLiB\
            3RpTyos3qOKUgHqgJ1yYsUI3MVC1h101w4FFMnD2c56pLjhxH0HHyr0mubKbPEqblIi\
            6oDTOqyMW49CZtOv2Dy19hGLFOuNbS0Gz2MssKPYfx31ya7S3tPpEKEypsBdx2THAqi\
            Tx0QYhlYt/sc7a0uW1ErVJRq8R3nxHPAHdPMv3mA7Kftkn757lNtlo764yoE3l1RqwP\
            M34SBe2t5LIdaTlM1MUwQp04P4XQzPAygBnvO3+2dHv4c5i3kczIbtzsLAPfpX2KyqE\
            OKxgC9aNcXhojRFYOt5Eh7Nj/mPYbCzhW+TscsONGp3N4z0YLx7cHgdP5w/ixHz6roX\
            r5Pcp1YBhxq/yszx3zLcoTYRihTlzsAqET655tgSfsaOcCN2dPCzhJs5VG2+5aZDQ/E\
            AyBagQ3lxUg5B21YokBRrS/cLMrtJQuXTDTRZLD/aWBALiHe7am3EUUuUCbV0IRsCWf\
            7YfvMt5R5ksMXMufLfP+muRHQPeUqisQXJOeteogxsi9ss4oOOqNQYFxxNOxaxvEP6d\
            hz4nL+1kbXttm2XfoUyQ31u5Zm3X4VgoDM2HD+GGphkf/XeVL+69E2AplG0E2XCeCLb\
            YCjun/KGYYaYVHEDP4rDEW7hFmGHF0H+z/M+jw2G/NhqPR4PZ3Bhzeia3ZsD7P2acFj\
            h2jIQDcsj7nV52I8PEPwYtWRbxnYYei993Ls7oN3Nhuz/va2PkVWuAstggQ3HY8q6tC\
            214gG84B5OpFGxJsGyfzQu/T+Z/3sWnORHShGGiNkplz7ufd7GYrRWUPsijSrQVdpp8\
            c9eH0yTv9W+5koa6rB5t+JV7kpULtbAAzWsH2nhLGw4cs2rCsqMy+MVEFAV6KZ4zVcY\
            GR9ZePjK8TuEZaXeAUQY4T+NWX756zkc2eUKhlQu08NxJ5wGq7VxtmMtpHjWoYt4LTb\
            bVO+w3X4CDyAA6sBWODKabJDsrJzDWmT0O03EgihBtrh3tiBr82Ou+PGHhexwkG1JTz\
            ayyFWUAN4cbaRfgaTkdckSK53jvICbB+mT7Uv0dqKJ2ZI57h3S+fiXDpBRNq97gRgh9\
            2pwo4y4G48CrtM9qcxO6EIlvEBb3zKdu0Ts9OsrCsWK/wtpHrHJakyFcuXOw1AWvLOr\
            E9LLOLE7JhfcLtMO65DC2UBz2uyeEewuRcrEix3PA3fxzjF+wJMxbceoTroWunSvUNR\
            3BeeuwD4S35WyPNTWxbD3PCjcc9xhQMQoBaRvTCps5iyupOjv0l3Ero2FKaGr59hJcM\
            J9AKWyZ/CFRhxgKtEFEKA2i31zBOj54F2yO8NAbQ4TznOE1GJtTjcvtbadik1HlTyOR\
            odfU/3ORSFAyuSeEt7iCIOz6QZMF2i9bDXsR+H9z8LZhwGxityzeth02qKG2ZYcT2ia\
            jzs0sWxcUmJ1VJq2yyU0YedHDcGwCE955H1Mu2/d+K7CSrPDE6O1l4YCPLiuO9GL2MF\
            KWq9jHd2oIJ9vgRMaDrekpRq2RrVL6XMUMYPy/WLLwWPNAjrLRgwnFReInNYYfXfUql\
            kRf3gbFWiorfZyx4BB7hR7EjqsBxlPduDRYy8d6FHMqG5mn5vq0pZdp9JtU+EQ3c9OK\
            jxtK5Epnh9ZPi7YDNScPknbKsaFadyynwgg977mJ1GtmwPlw=\",\"3V4AM6H8mhpKj\
            yslWW5l3kXHvnt5g/mQ3/BjwBlypfMIe3TU2B5RdcZz0zgmRjmCXLbGXhpdqVJvbC0z\
            m45/Jt2J/52jfX3ZvHxt/xcoFYOCWjtu9oaUc5+x//qy+fi0th4UpC03Lxkk53nbelC\
            wtrgOkHKcqo4yc++y7AoDa4pbL0qKLL6+bl6f1XHKDbV70kdV5aTJZO20eU+xe2FwnX\
            rOS4/C1ip7T6kvEdDecq4HJWV091W9S8sFArTlk555zHL1Ph2n/Gh/PDdXQkoo7dfXd\
            yg4Zcfe+GQ5O/GeWjNjx7X7udqi7V4lhc4EvtsjiB3250/2OdaJaxvGvscL1xjAE//C\
            7TLZG63Pt7T/QtrM6LBExjZTpG4yL1RsTwxzjrjedQZ3XV/+B2nxLBZuk/pVonRYLBK\
            FujXovb3keNc1tvoCMCgbg+ZBmnA7rxaoeGjqIYalwEQFC7hLxNtf8Ho0t7tmgfatgW\
            M9HzXY0fsjl6Uwxws6GYlkQadhcLt6F6DcfJGXHOVDvUaVAjPg9hADD/iF61PncIccL\
            jB7iFHc9jGq9Wnh+EMoaB7sATGa9FchNdl9fTSqSPzcuJbGlFGpKnXKUR/tp4clFdVC\
            DVt8UMdMMCAduOzwOeRNmCqqrbgz4JKI1iHSY6c8qL/6yMQrPtS4hmvKg86x4XI1PKj\
            RDjLnQiXEnUTowe03MyWirguVdaHCQVmnzY2/E+QZNFzPokt1kPdM4c5ZYd172qqVzm\
            V/ORca2oTxw5rJzFXSEozs781+j5ZLDOyhz5bxRW6T2uhrZL1ZcSPtuJzAHnjjDsrkt\
            TDuNooKTCgJ44e+GDRmoCWMl7N8/fT1d+9QdAYDy5uz6FZYmXafoSMcggPXj3At+C5r\
            TYxks2OrKRzbjq2JcXzL9NgTuL6AX7tDNuG9F4AJ6sK1USvYZ1QJ0yTcG2qjM5kzIz8\
            vPa4VTNQwR+x25Icr0JMjC7A9mgeQ34OGuHANCS8P9iRxDzG2RIDsWTvYI/fNYKlsJo\
            tCVFI3bJsViIK1DfAbUg6XKhfCjbULaG1I/ICLxwIBsK8xFlRnmbYfSVYIa9VuCGORV\
            hQL6se5m1kmoGyfsCTF78+U0R2MuWZoQYjj51CbW2lg/sCSEr4p18ZNsbiRzooWly3T\
            pizREgNv3vbTY4uHlnI7OBN77mg5Pz22AV/mG3tQpR1w259hvk6y4R6XsYgzIpNp/8V\
            Oaa2J8ew64w8rOHRAu48aSb+w0l3dBk26kpWzmz6i/S7tHve/oTIsM9aN8ZIFvDZyAG\
            9/Rei1YETz0eycMIRODuiYYp4XnWvArlfM0DtcYW9Vxo9oMCOl0/WHn75wu8890M+oE\
            6IJ1+Z5ULlq7ufAZRTjPXfMpFJo+yviom3y7UfuRGUPbol3B1EccLzFtb1NrtL2I6mN\
            tE4n26bKC6gFwQHW29gbntRWOGXT/iuxb0UJT8nxkgP5v3B7tVUmt9Ls0+Gb6ZF91Fg\
            6bjuWeEzV8JIj+dyu6CVg17uX0gnuLEiGEesUZ5NamLcGHuhMcaBIiVsHVudbqmCex0\
            gB2yXG/kdRSjscaZa0NfrzkfMBkgXrgW3uA801OqaU4sBa4FbahzlEvpGajFzYDxltu\
            jt5bXdQt65lZZ3ITslJ3qzTFVQIM2KdsFf6oe1F7VD9QFxQG2YsN8U1IjvZuouN24fc\
            YQYsK9aL8eYBPDfqLE06/JnYYgdvgINsWJ8gT7ojcjXcR47lh3nNeBWl1+JJg7L4gyG\
            gnkxfHCgkxK9YCLT/4SNjz+6Ui3TYFMlEDGtaKJmp/3M0JiPQQ4xLB9eqHq77/Pq6eU\
            F7XFekIA8m41ZRJ2AB58b4qJHFuR56itdv6QyVPlKj7F0uC+8kjNhtdlK4xkhL/w93X\
            lUcDtKYm8ns8Y5CeKS0TzdbrVFfFcaPbYpb4x6rPxnP/zjMmjwCGp1xd6ecuktK2s+E\
            O2FvRYpnxRjrPMA4Kywo8dsybcsDi11qWtMiyWz9nqCpsi4kTmPzkmN7M/XlAchcHbO\
            kRLNpXM7YA+vGnXO8IsXWDi3n27A7NFDyQAzfObhG3ZL6pK6BkjtS/M6hNeoWXsQ3po\
            z//hN7A/PpVqgq7T65VaUVKeoxuRuyCr3fq2rffn8+pt1n8rJ5ZeIkxAXm2r68MvXbh\
            xuvCRe3vTB9DoHJHQUI2UBM9Qt3I44PmGnuSRZsl+f0eMYwDz7svbiF8iEX4qYblzhZ\
            1oVwkou7gyHwaRfxft2NVJO2W4rUbsKIbMfNmPignU6OTaw+AxPWJd6znGbnACAbqnH\
            crqaiyWQl0/4rEZUoblYFLL1iPrTDi20Z18jfpHlOpSkj2vPAZXrOobv7CtBwy0sOS4\
            nruxaAuEVcE6Py4PZ7zOHeGsnceuKnxx4RY/3uXL5aGAujcZoH2iKqHKyo8q1GAZufH\
            ntCjC26I2dCzhSHbNgiWJ/+QfeZCOkO0iTjHBdQB3Eh63A7U2e4xqkdvlzSSw7k77m7\
            oqeA20YVuTSJbepam1A1llxAG/ae0yku02asSHGfEi631LlE3eyaFtsft1UrtNGeMRr\
            cebDtwz2xLpq94nZgEQzQGkxrNYU0stZWOW1u3XJoLhzamcBxYq3CLTMe1x/bZqz5UF\
            nF+KuVzqlqjzo4LzmWH26RETDScVdsIIbfc9mm3YPN4IRtX6Gq/dwzh4fJQZhKWtZYU\
            VjYkgHt712a1oVd1KigPSUxKLgmhGg7+vLStQOaC8gLevUTt4KK0WdHzis0gROHg20Z\
            0PKTkpixZwAzOi+Du0UKw7dceVLo7MT7ZAgG1DSk/ySl2Hd4pGU98j11xRlR2TZeSg7\
            OoTytKBjojyGxFymImW8NYMa6BfQ347VVQ//RX17FHbzJccK5P66WqEqk7Qcbq84J6b\
            noP59eGEtUUrqDSvsvIHJOByUyPZQuVLXXqW7DqLBjPCgOrAWu5z5MxuokC4o0XplaM\
            gft5mlslDkmLFgP7Ade0CiDTHmQJp+Y2GuGet8/H2yQCQe0B9Ob+jBjzDFlwdaIKJcJ\
            aCKvaEAN2WC9YdqoEbj7Sjp8bgGJZMF6hNllBhpYQGsemIfCWsQ1Gy0ad3glHm/YDP9\
            wDJwdxbW8vBRuijkcA669czatZSWP2/QozkJym7E8xKDGnbj9Py1cVdTp8N0Pfxjxa3\
            q4F4xri02WasPeizIjQ/K49YYR6H4WUYDQBy2SzN1rN6J129YCpPZ0eJcjtu2QgZ4O3\
            9w9a15ybOs4+ZkumhJVOIIB64CtvoZkKj3BgHK9uFq2hJRVpnNVoawTkgV6IBMHLkF3\
            2pTwiAWCAeiQcSuifsjEOtN09wuimsHzYk+J06w/UyJCnYEB19g4bx3OtWD3RGE+EHt\
            k3Jn3S2T+uiKKA9slTouA8wJIFrQyzOqR77b6mu505fBS4IIQzXJye8MGqP6LFznQob\
            fkZjMGpGtZB0kc6GD5chLl6aTT7jMRmdPm6+vmBW2mJRiQDtz9ClPI+qRiNLiTY/lML\
            zEFHJw1OX+K0mPJhsskXB8jS+1kjCpTDqTFZyZem2L2uewxWkw5UNYmd6Zg3RRWmLT/\
            4k+J8pIj+dw5rD7APs2aGS8wjFgnpi30QhdoppNkwWXzjG2esApjD26lcw66a6ruCmd\
            uggtxoV2MXMz5Vqs87dqDKkGpZnM6kOmbXZiaakS177Y6tV/D4llAHhdkw3kJ2AJGuH\
            E/phHshKePGkvHXrnAc8LCBR8vOZ7/wKVhReUaYZROr2Vh4cH1K1IYRXNya2FOafeZZ\
            MKJ4mYd12LTPFgTXP4zVG3Y3stPjzXAPjBFPJ27PekxSsxYsB64pZ6CFqKpsoNkAyya\
            B2rCxFhT1Eq6izbjddAx+vg44S77J7Syh2a3K6LKy8uKrRXuwfYkXXaIUWfKgbTgYvM\
            Z5lsRpcJIjkag3B0QM8DxOssoLeZMyBbces0U1om9jVHjQY81CPeJprJiF+WiUw6gxZ\
            8+cy2KPeRp+8H37ytSKJfzxQkY7M4XhEgmd4fSA0rbPQrlFoTYvqEy7Q5mOCwI0UjrI\
            +Pb7mDUzqWF2u62nz6ijdVLSpRRzO0geWD1v4LEDqQo94U7/cipk0jbD86TFoRA5p6b\
            j3eqOklT6zrdG1kWis3TJRiQDlzO7BqyENW+wYebACaoCxMrrmHZY2ZJFjTfxe3/crr\
            MhNt0N2Om/R/9NZls+WBGlLXD1gsS+ihsDTNFWVa0WsmN8nq8EXaSG8mMczEf2oPGna\
            E9R5ZFlCIDOZbP1OoZYG/iBGbBUxxYC9xjLDBtHWWGkR6NOLmV1QViU0SIb4nx24fU4\
            BHOSnMuJDcJRPPAvaRMhHKWhc6Uu6XjD6DBmhZI/plrTVdoiaz2it9AhvmQRtxuQxLZ\
            ZkbVDq+ABjCjnBrOWy86l1XafXIGWpFiubi1uNghZ8RuxFXpMu0+GVcFTFgX3GZc7OZ\
            aFjY7yFKk91+sOQAXHoVjy1y3UlRp95kIW/6ODwYoDjCL+SM3F7DA/EO0Fn/gI5Lj99\
            xZWQvMaCUCdGBPaZ5CGrkrJNxc56MG0tnTSa9lsTeiPqjMplvh1CkRF8dlUgMmqAvTV\
            qxhM11ZJ/AZUIgLa8PUkzUu3JPjp0crHdzof42IT2n002MbML65QsQpon56rEGsDdTL\
            79E8CMEAy4Frq1aQ9rzfyzgtBhZcV2P1iK6nfB1lxtZrSHxbrJ8e5Wlwu8WniJPfY7J\
            4oC4+TuQj3OjkJl1jU9HkSlZZ6DVLgAlnumJdvml9krKWJr3/Akr4qGHuMmMJD15ybB\
            wKdUgWEOf8CLJrpJF6k4nxrPw0E5bfj8ExUbr0Z4CTuqh9I0yuRJVOftNxKE2Od/BT7\
            bjNlMp15rRJJ7+TvRF5IZOtsH5rBLBhfahWHQMfz/7+jecCpfOFHiv4cekzoxA9nKEj\
            fdXWMnPHdPgmDjRYESHb0/c9zGEuUlBH73kJsYVJmVaaDqr7pqufjw7VfuBhcyR7oca\
            /XkK8fyTwLc/iTBjWQ4dG/nSEaG9V9ri0Ie3+7vZXoqwplgnpQmccc7D9tVZgG2QUAM\
            64pGq6c1Kn8qwTVXWDJu0vIA8Z8nt6fOmc7k/GSR8/CYkeQlS/6TPNLkI5VSh3Sx8/v\
            TK9hMDzv5AxWTsO7Y9G3VrvffVzAmRLcn18q9y2yU7SbbZfs/SorfQf6uWlQ2tm5Cr0\
            VjdVdsuEdYVMt1m9T4756eX3/vVXmhjtZSBPJFrCndS1A/wuTPqUHO0RJPcwUICBbz8\
            lRzWVnAtYAhp9jnn/KTnqP8hcHhLQ6ZffR2nQMWD/C/SBETKwDKbk0AZkjZsDusJGmW\
            BOD2dOA2tB2/JHeMGMHFmAPIeLBAw0wYIB1UTynEUKMswLZuQow5U8I2JrtCtUmvuTG\
            if/i7KO6Hp2czKXme62WGa1N/liRYPmvckTgTOx26lKOWE3+pCl+kDvgqRI4d5Pyocy\
            YYx2r2mpzU4Xeq9Oyc56z4ciKPGOU6LUPFi1LpS/d6aJsWyiTD1w1smyJCJwRI5G22S\
            GeJapYpPpi6g2Tuytbup0+PaKp6nB2/9CZuZmB5mdpLmfAJgOD4brkpO3RnhnyoL4kD\
            3IHGkSOVoVqEMbIZI3T68gc+HErtAXsNjC8qBxCnlKR38liG6q3NzS6R9gyMTyQE0=\
            \",\"SE9hUBMjBTVECeZFmpHjdRqdmmpmOJDf0i2nzuVBNHazN1qfb2n/5ZXup8RSqX\
            f3YpHnPyNyOFdI1hQ/IDG/DqjRPPaVffthH2k6fPdHfAiLlSCZYA4uFRuQsEdxNd4pB\
            IYDz6bHWqQUdS1NtE0mbHD9nhoZTYArVen0cTpOWavCP73A8mBNuPo5oPZfIfIHSlAe\
            9GkxDyzpnOosO/zAklfUKBoms3fveKU+6lRUqhRFYiu127Vlipd7gnlRHgG5r/WOXhf\
            y2ti0/0qEyQ6KmOHlWGA+A1tf5qCZqg9RWgwMaI2QzIiiIAth7UWbIsflQ3OhHFPy5E\
            8Kd7zbNdhvQvixhnG+k+nKCVVJk+RyJ5rCHxuF8mLN4rxJVU6aWhf97f/hWs35UA9Jj\
            24IZNzwrYihNSLrlpVZkitbC5fF1bEFIy6hOHuQ0/yQHvfQnAYXrXPr9DW1TlzJs8MQ\
            OZqnI+dq+960FO1A6f7TL9lHiOaH6QjdB5XIq0v2uzJxYktcxRnEh2cLSStUNjO32qX\
            3X4muZXXMT0mzpdyS4UG7esjcwuzmtM1ELVNRK3Cai5cOS6Te/Y7UH3JOeZ6HDEVe5O\
            6AB5CV5qwy8hwzPyGWyb5jt+2SFXinQjO/5OnhC5xuVTZQ5oMW5xcR75nr7Pr5mPZf5\
            BShhwpLI+rxHKf1/WtZJHp7lJk/3REzoLUWcmUNQia1f+DJM2Fdgqy/hLXP6GIZXchY\
            v8fb6HuGUnoVhaiGIMJIp87ANxg+FFuTa+wUspVGiUJ987eyAVx47xRRVlLYW6mzUzr\
            +8AlfE2FZRD1ZwXRRubw6WVkiBORY4JocVV9lVqjayk1/sUo63K9CNEw0MZRN1VM/HH\
            X8OqDGb074nh+POLacJsZvTnmaF46aiwTUKKORPBvpjlftG5sexUkYJzalYKSvqdF6A\
            nnD4oh3zNsoyd8brWhQ60LuWZ2gdHfZbsbpoVRm3lQLzICiDPIUgjukdO62Efu9kXvh\
            ZDdrc6POO+KZwB6VL2QkMIeV8uXjgNj+HLew8fpQjFinIPssoS9yK/xrqEF8oMQycmV\
            njnxwrn5Nu0+wnsLyoLk5cjc/QCWPTWB50Ij0M9derVEPtSD6SYYFl028HpO0uvvNDJ\
            F6eSFwyXEtz0oIfTM0y4MsRsc0U9R7A1JXoc7sYYEWCapVU9BAg3hY0I5fMjfaC4qnK\
            zkWnIUS4iEDaFyRMKXRraAH1aMBj7oMhaRFksld9z40/1QjQYnirahacCy9h5NSpNDb\
            Yux8rHIYYq5osZ9H2LkummAH72iRrfmoa4pm9NW70E0Tg2giI+d0fHBGXozy79NB5ED\
            +z+RuMi9gU1XhDdxAjfOEQuKFAc/KrDFEwjSkx7U74v3jGnimbe+lR71/WFS7IMfyIz\
            x/AAyud3d6tAudzBTzI1pyRgGQQwuwY7sJIDeqXdHCVifmzbtcUXEUwe38gwGu28TEO\
            IEjmDk13PsfU/eIJBuKFPU05BnD87hVm61yXWLrdSMyp87kimYQH9YoaJQwRS6FKjb7\
            Qli7I1JHg3mxlwaNLZ3WRXYQqhp7+35uhTuAJh4ERqhh4+CL3FqdnaRL77/C9KMYsU5\
            BJeuDDh2jA15c+4JqgRc9cMwOeNEMVFhU4EUPnvlBzHgWnOsx98qtHkB9vAxorZOdB/\
            ZCduPwYZUhWp8ZM7QP21544Y9N9YSVBjZoK7ZN8AJbe3jaVBNetO7IRh6FrT8f10+QQ\
            hQLKjF2foEA3exlJY0gkqDDmbGNntTtaHVlau+2mFBWtMOTvBFghCpVZnRt9E4VcpPp\
            aqf26fRZ0j/j+p0YGKAvffYoJcjJa3dRTC32XfSykrokiH2T5wSgd2THMjMVury3xOl\
            CGlFlci5+8Z9R7xYNjN8ppty641LeirnI4WHUO7BAUGeuxZ2JOkhRuMNcUv8sSmMGBu\
            nLxt4zQceLm0s5Xlwimkh1MQrSlrwDxCunlM6ozM5lDQ+jFGaBkM5kBqlXlK5l5YzIu\
            gvzp+Im/xGlezAgzjqPaV26HT7qLIcT120rquvtFhak6aLe8FcSh8swplYbad14Ss9C\
            A+uYm2neB4h3czN+WIvsJPbSpOMPMseM4UBakHmjNKapvYfuYAYUFV+5UWktjVXWybY\
            H6+cMJk+gLpARzUSTu4N90MTzDVteoRgoM5LcjxQj5Vh7NxrHQqA8eXZ2uS6E22lTzh\
            5SZ/vzTDhvnildq2yzerBR1ZE4bTOID2vE1AE/cp8TH6/RwIeynL7jbORu2UFHFRbBg\
            XKQ2HW4q5NVvn6yKdQWqYLYsD5MOQHgTSky/02/4cx47MzUsGs7jFk/2Vy3oh1wshZj\
            mNEYlc5fKIR1KrNSmOwwdqqzh9Ne1atgHAIo3R/pNYBAGQe1PySFPMviV1B4DYZ1p0r\
            fJw6n8mAOVM43sjeaYs7fllVhQY7lU5ExDUjHVRwP1CTI4xeo136yIcBvSEasU5B/97\
            f9LST0DxNRieJmFT0keA4JaU3PO4TLereyrI7PW/Z+cn5SC1UV0loyW/ppMHS6A3k2j\
            FdcIap9UjbWdbcihrZyiBnrFlKfR/hamHboddQK5uEFskK9yOjICy5Npot2bBut1ooT\
            aRXW+o7YRlSnRJ5FeF9FMWJLxdQMI1WVy2u0RnM2rE+Mje69Xn+m5OdYxSh+3JbEaHh\
            N2oF2WB/m48GaBNU+J61L76fv8Fos6EFp7ckT3+RZGuW69ZHl35v+6guvHjwXyM/5Qu\
            5G2xW3i7jl27T/QZaGlw6tOZErvEuk8mbfvDkpfkK8akq9pZGyFOYkTfr46ZXpJYRnu\
            5CWbay0ujGZ3BzExR0rlQ7fiWkqp0q/nXkuuAuTit0muEdRWZV2n4wGU0qcaUCV9QOr\
            Gw7k2/aFHj8Z+X4efJIL0QJxqNTGmyA+pBEZuT6QU6v2wu+OSxqcA0u8+z1FabM36tu\
            34pYO3/0GBzodM4wRZceQNfIBfTi9buTVSVOJIhW6FkWhulU9I4eJWO/RaXEAoIT2F8\
            p7CRHjhjd6Ui2MEe3YJW8Fm0GnhxN5BoSfEMzH0vfzr6EKnVEZCzQx9hPWd0c48tgNi\
            hTN7ZI3bs/BtN2rxAxVMfzt/Wy43EPqS2pr0w6Utkbl/ns2ETnyAbLXvgPevZg6Lo6g\
            RKVAnnI0xeryQO+bbDjJC2oonRoRLfHk0TvP6CPDK1eBbxti4TsdekPy/O8lUhf0iyz\
            UwFNyuILC17KjuG7T9oOMQEla1K6QZ5j60EBYhsjxm7Ntagforhfvlds+MnR2DZkNNw\
            GSxsrbpj8Mxm4enWTa/0+yb8TZOwaJxkAlQ85DrKRkuqq6GwrsiN6nBSb3/whSNgAGW\
            ZY8e9YnqD8X7C7ocVLYMT+R2+qeA0K9CbkGFSVqzBsPqJiRYNg/2J7wLs7IuyBykiOE\
            DdvyKX3IFO8QNqxPuD8+gENifZoN1I/vycyWFbCT1iWPI48HEfOn4c4Wjoa8jY67jBD\
            FuXyc+4AOIaWJ0bwemYc+wlXCqbNUpdjLtP+ddH+Qt1qFMcJ+kyxND3R/DNFO+c8gYz\
            iwFkypTDFrrSpnnXeZGtKjfDV6XOJBtP5LvShSVLvJs3FHMJuf0u53YnPvxKWfEMcqj\
            Exnmt2ukOnwTY48ATmcMQTy80KmwyVoZMuwpsLSaN9a4IAX9VFiqbQ/TbD6w/PC3nRC\
            iyXTrcwErZ9n94+vvYRo1pkc6RxEmRlpXTr+8MlbE8F5NqrGrGCoqT4/Id53HSyTKku\
            CEq0skGfcrrEKtTXCeLd608TwPBiq1hxyc1DW6b0RZfq33Pxt/MMrmySGucNUH31QW2\
            kq4eRw9md6fzDeeMod6BGJgEdgRA2/Q87ACa+gaHFuNWsfbcoY6T56pAEZAz7e560R5\
            tTYbjKsSDJqaxhmQBnW5ElBj7ca87cnr3ZP6eZtwnLDHURki3HHH7JkHuhDfsRWZCdZ\
            5QmbgfQsFNabtSolTFZ7VTE2ZXixZlx9I9GHewq0Kdt/v31OxSUI1pXqD0PF1PqoybD\
            /CRTYe5O+at+KfJv2X15FZgR4zYqyyK2WRmX00ticAMxp/0KufauybPrzoNOzKBqvTV\
            c0oO3/mWyBlyhcfwTpgQZ03oOqMnEW3bxtkqvdzit1SYN8mbwdW1U7VSlbiyp9/Bz3l\
            hy0MzofjyTwKxHOjlb1yF0qhAD6UnXMgG30jA5PWGfBiO1Ceogf2t8fAmq854NoU2i8\
            Z8wx4cLlw9piUxvtdL/RK538xtqQXLj1oL2laK75Nh1/JEdihp6gRC0GmTmuKvX5mHa\
            fflGP/wYx4Ykcrai3338ccyrGhAqvIB8dlkjZ0YNEje1JWjSDQq5pdGi2EnV9S/svUu\
            acCpUcuRv9KMruNqZSV2hNy0eGdruRI+yjsGq/yYQdM+4zYccWm2o/WB447qY1OQtrl\
            e1P6Ol++YWvydCImzxjqmV3Td3204+flMQ1IdoVQeaOH7fa2o0wb43qEl0eyy3p4+Fk\
            xaWbCie8/GkspDm5x9cjzci5IHqyLZwZ6kbV0DB4Irs9nBmXOOVlS/juvJYpfveArms\
            x/FhDomVdSegSZScCopyQZMYlG2o9L3xoyZLMMOqhsrl6+O3NyVJU6fBN67EkhOvV2N\
            MXUMm2pI4OgvRwJgx7yxJRVdYRM7OYAesA26IlpG22ZYwVBnq8hoU0SI+iyqX3OMLZ/\
            8N5P1jSafeZTFJ1oK8T5Ghlgdy7MQU87/z94oIE5fSTJ8b3ZVPo/V5V+wFs+IsuSj85\
            XpODLUyh96WougME7pjDg0SWW5kTdwBHcKP9vWQWa49fCSNuohIbYY5NJYYOqv1J6wR\
            4oCa4tfOhuqv2DjIYDlTvyBtm5pgpnaHhJ4Tze9hD7u9xdCId/0iO/qEtx4L0+Bz27h\
            vrytQ671iWoETzbGTu/YDVHS3afQKBEyLU5pEj9x7GSOuksLd0/MHERgQ9sjGZf4MQc\
            ZgBeKAtcE+/Ru2yF2ujzyr357GEMcJd87gmrKHLpnCqFsY9pZiHG49QYNnZg1HV6WJE\
            vcllvy1VG5s+HieTx0l3sx4xI/8uPByJQ/9/QE+lwPibZkFZX0zUbWuZbZbJ2EMHN5n\
            SbsV8fdl8+trSAxWfQcN50aHadxebZbItoUHg5Mko8SVc/xg80ObumV5uInHchjCIuy\
            e9DrJ+F657GBKKysl1kpWsSRzqiUx7ga/hqkfAAb/55SOOcCYCL3Zjxvi2u6G9E/Ia4\
            yoMBPaOUDtfy2KzVVX+kLMdxERUShYEZmDi+S53MFLk9+FJ/xetlZ8cySdXCXvAiyzy\
            tP1Iuk099JWriJySf/vy7UTuF+4Br5XSafuBW/E5GfJh8o6pY+a0Lmw6fNORk48Or29\
            QbVXW5CI9Zs22EP4ynRFAGWQsNELk/mh78t9wvZrEz7cqbT+86Pf/xB5AlUiuy7T98G\
            4Rmfwvmr0nd6IcZXVSlU0ytSn7Q+OHv6lyR/RQA7LVJBC7ubWDMJW0frcI4cMaUXVug\
            WxkqR01nUDRIsn0CsYETedNIW3azXNVmUxULitH3NwSxIc14m0x5HymmZEdpPBvxGQ4\
            sBZUHVhj1qqWhapkYp3Yt5/Su60mkBNrhesODe3E3ialdCIXxDA/DgFqSbZNaws0lXp\
            rWs8ItNiDHmsQ7EM=\",\"m4s2p12hL+n4g+zYQnmxZsF+5UHP6kA/J3ixZny7TKPnj\
            RHbovUSe4qoAUFIUOuAtpyWddTelf5gXqzZe3ywffF3OeIdAOlIx7p3Eam9lVtdJHjH\
            M6RHc/bASm5rRFvlmRQ1PyHeS0N6ugeqy1z5LljyQA6sDmZFR8BuWF4U6rjJZW1TZ/R\
            Z+rNfOBY0+iVzgB+gJ+0KVaX9V4K2nLE8KK+BXlFhUIclibbBeEapKTuaRYy21GxvSo\
            xmc0asE1dzEDTdtoQyA932ZHYdBT9sCiSP1Ajiw74eaS0jdwVxqgrH8u//85sPtdjL7\
            6ud/vDHf32QVf6fjbHaLFX7+YeXrPrhnB3r331/+uG8/dv/uq36/rffl98dtv/4Wf3X\
            f/6///jlH9eXf/5P++zlkJf/2/zX6x9u/7x99/bP/++/VVb+P/W2+tKI1z983P61aP7\
            r1Z3zv17rrXq5/fMf/7T//McPH3/885dPP/z5Ly/fq4v6778Wt/aZ+Mcfmu+PWn1fff\
            yPD//+97///X8DAAD///TZGJ9JFwIA\"]"
        cookies: []
        headers:
          - name: date
            value: Mon, 15 Apr 2024 06:38:56 GMT
          - name: content-type
            value: application/json
          - name: transfer-encoding
            value: chunked
          - name: connection
            value: keep-alive
          - name: access-control-allow-credentials
            value: "true"
          - name: access-control-allow-origin
            value: ""
          - name: cache-control
            value: no-cache, max-age=0
          - name: content-encoding
            value: gzip
          - name: vary
            value: Accept-Encoding, Authorization, Cookie, Authorization, X-Requested-With,
              Cookie
          - name: x-content-type-options
            value: nosniff
          - name: x-frame-options
            value: DENY
          - name: x-xss-protection
            value: 1; mode=block
          - name: strict-transport-security
            value: max-age=31536000; includeSubDomains; preload
        headersSize: 1248
        httpVersion: HTTP/1.1
        redirectURL: ""
        status: 200
        statusText: OK
      startedDateTime: 2024-04-15T06:38:55.744Z
      time: 0
      timings:
        blocked: -1
        connect: -1
        dns: -1
        receive: 0
        send: 0
        ssl: -1
        wait: 0
    - _id: 64f25d6e59797335ca4d1cb60d648276
      _order: 0
      cache: {}
      request:
        bodySize: 442
        cookies: []
        headers:
          - _fromType: array
            name: authorization
            value: token
              REDACTED_b20717265e7ab1d132874d8ff0be053ab9c1dacccec8dce0bbba76888b6a0a69
          - _fromType: array
            name: content-type
            value: application/json; charset=utf-8
          - _fromType: array
            name: user-agent
            value: enterpriseClient / v1
          - _fromType: array
            name: x-sourcegraph-actor-anonymous-uid
            value: enterpriseClientabcde1234
          - _fromType: array
            name: accept
            value: "*/*"
          - _fromType: array
            name: content-length
            value: "442"
          - _fromType: array
            name: accept-encoding
            value: gzip,deflate
          - name: host
            value: demo.sourcegraph.com
        headersSize: 382
        httpVersion: HTTP/1.1
        method: POST
        postData:
          mimeType: application/json; charset=utf-8
          params: []
          textJSON:
            query: |
              
              query Repositories($first: Int!, $after: String) {
                  repositories(first: $first, after: $after) {
                      nodes {
                          id
                          name
                          url
                      }
                      pageInfo {
                          endCursor
                      }
                  }
              }
            variables:
              after: UmVwb3NpdG9yeUN1cnNvcjp7IkNvbHVtbiI6Im5hbWUiLCJWYWx1ZSI6Im1hdmVuL29yZy5qZXRicmFpbnMua290bGluL2tvdGxpbi1yZWZsZWN0QDM3NDE1IiwiRGlyZWN0aW9uIjoiIn0=
              first: 10000
        queryString:
          - name: Repositories
            value: null
        url: https://demo.sourcegraph.com/.api/graphql?Repositories
      response:
        bodySize: 12958
        content:
          encoding: base64
          mimeType: application/json
          size: 12958
          text: "[\"H4sIAAAAAAAA/6x9XbPbNtLmf/H1UPQ5Pk52U/VeeObNZpwde+LsOBlnaysFkZAECQRoA\
            NTHmcp/3+KXJIroB4BOLnxEWd1PNxqNBtDEx39elcyxV9/955XhtbbCaSO4bb8rXbYP\
            //c/r0T56rtXn6tfDss3H+vyh/954v/Szx//tX7++Om//uvVX14pVvFX372q2J6rXJv\
            1Ysvd0jCh7GKnnRQq7z8yy6rsINwmM7zgYs/Nq7+8aox89d2r/B7mP/7i1+304Xn3+P\
            GQqJsrpVgmKdRzUFo8//Nfn15/fHePFtm23H2brkrPRurz8fnT8eM6TR/HrUtRpKOnN\
            Wh9JlKD4wB5zAptdOOE4rZ95Nl2X8WohAFoHbe7t7F+7RVhOCuc2PO7dTwDoJp8/c8X\
            66ijmh/kRxq++RDp+14JrSO9qKbPAHT7/O8Phw/J3lhxx9qQma7chBO3kcjYdcG23Ag\
            mxTNzQqs7mwmBATX9Z3IdT6VsbfvnZZqeMUCbfveGrOmV4Tzv/hYbZvzR7pYG+P2HR9\
            Ima8PqjcuHz87CXmk+OiBx/YbsZdZGN7XNh09C2IQElYxu0RvOWozuwytlQgDq6cOBj\
            L1SKJ53f70Srn4GZfj8OgK/DW8lMTiZU2FplNdd4ThuKqGYDMk70+EWSZWvYkJytVgb\
            Vko+NCXHTdb/h1d4gAVE1i9vPlAxrNLFLu/++mVefka9Cx0jdcny9k9WacVPXhk3JMA\
            fP5/ItmWa5WmxLXQp1Nrm44NXHkGK5VL12INpJfL2D5B3JgF2/J6Oi1arJ5v3Hxmz7v\
            fHxcOjV5yfEkulam+C1Ua+SLEXUiiXrM0J2JYVO6tVpOgJNZL+RPYMEzxbMMnqSOHXx\
            Kj/eyRjt9WqA6Nk9T9S2Me2xyN91eqmzru/BPr5ZzCL+nwi27qteSFWp3x88Eu5JcJl\
            odpDo4RbbJtaOG7y7ls2fMtY7W+HARYY30hfAaCVWJtuTGSbutbEWCaFH1uKqhUgoWa\
            GVf4gGeYC/v3l8QPlgx1SLbTiZ9zhG6kGQQ6s8emArVFL5lbaVCPi8DUrdFVpBQwSYg\
            Q2KQ5ktIPQXK2pQVYMH9YI1RKJLFmjig2osDAnaGvvH6DvkNiGt21EqHW6WhdWYK33b\
            6mYveOnQmq2y8eHwR18ipC0qLdIkuyfxRCUqA29puphtzFaaZvrmqu1pMKthwrU+juy\
            1nd6Y5sdz1lRcGuzSpdiJdqQrZR2XXj0Sg9zoZZB5nNG3LVwm2ZJln1OhctO9HIDzsI\
            6Vss2ALZzayIvStJiyUScvEUbPmMEj6RQLhULd7pilXC2yVey4ao40R7tp8RSyVq9xe\
            o+XRkneCSGsqkRxAWu3oiMFUVjmMxWTMjG8KzkjlO5wUhOnIchtJLMtUVrnJA2/0f/5\
            XP7xacITQzHCFQbk2K9cYVuik1+efTK9RKC+XhBvgGQ4msjlszy/PxEeh5Ji3IP5FxH\
            6qKLR44Xm8XW2YXQ+dbZTGjQjYSZkC+eqFZ/C9thkmYgibEdqFq/hquN3j5t8/4jKHx\
            KDaTvyDHYBM/WzAkmn7b5+Smog48HZRSeyZbXsG3e/sm21m/3CQHdg//rwzNZ2uenXD\
            4/ZVu2Z14R17+DuSA9gqxYXS7z7q9PwPXPaK75muoZK1ZbZ5rC5ecnQs6MDOVUH6haq\
            bi1bC3UetMs81prycts6586UaQoF0F6QyVUabTLt8vCnGp/GW9I8BtHouVXutgJp8f3\
            h8PXrP/qlQoZoFdS0WfAOGMx6U3C+sjgzJjqeW+BqEDnpcMSqVZxgzSZV8eInjKA+PL\
            pLbJyZrnZc9PB9o9ZIQVXjowIEVygHX85UaP7MG6mdFbymquSq0Jwf5NLR4G2o+ImJQ\
            c4DkUORylkNNBqrctlviQShJPf8TiIiqsDwvCZlUbgEtLkaOxHzmgJQMnXrPDmEzEDt\
            jLpk15Ie1JFggYdORoBvImS33tvjxmUPiEG/cCXIy3buCU7LbbcuVPe/fVLnZOhUR+Z\
            x/UAZe08IlJoT4tLGifZ1tnj4iFC7ECIZZKx9xaK1SJe7kgMZdOx6xquDUWSOyqBQRM\
            j2U9xtr6Cyx4Xb5Pkdwwwa0X3vc9CSpabjVDaL/OaAOcRqHLadc2KXT68g8pK5thKm4\
            q5bPjJKzjMhbWhvG3AHT7pIO6jQ6PyA1n+xrGlkMKdxuxDzmyVKa0KyayVmpVCrfnRc\
            WUFkWhPxgAx/jPdz5yWzAmbD59eRW5I0Pt1Mr4prp+2iz4i592XUEAPcKBxy4GKO4q7\
            JWfKLlgt2v/Ixv/omtQlJ2pByiEZA60reaJaKZZSG7023HqrK5ITaUV6Sxx2prxz3Xh\
            mWLdUXMfwtjCipt6KxLJive6qScerWjLnH87HsuK6vEuvvbCNf+1PFB+2FBkjKORKl4\
            3kNuOlcNpklai41Hrnf39/Dwxso+mtYRSk6z4SEKOLNABs0+SIN4r42nBDTCfjmbEHJ\
            te3rUX2tRHtTJEZf847nhn3FMmtwx6EWme6cdSav1hWrFe6zTpwx5aFVs7oxLY748Y1\
            GuttuuZKlDxjhaPGOUEe3DZj6++MevAmDyE9tEV0fzQiloJJ7V+SF+TBmqTagh9rqQ0\
            1/AoxYV1i/XeEXQnJ7ck67k8mR/HBFkVlP2OQY0c0BCu2VGpbakf+3KRZaeTBMSfVQk\
            MvkKTJyANtklxX/a6wFD16Duwxqe3J8WNacOkYcHxLbUdU0ggzYB1SPbSFzBIGaD4+q\
            FFyzO2Qm7hB2C0P9tRUHzkIVepDmq+OPGiGT67pUGKpzYI1Tkuhdvn44FWAIEXveMi2\
            qpdbrrgVNj8/+WT6yFDGnFyB3hqL1cJpLe0khbQUqsxUIyVb+jcURHKivS7kqq0J9vA\
            lW3PFDSNWswQ4kBbkXA9jkgmxGDa8vgLoI8qnLduz/Oq5C8r+rToBDmSVE9VGW5xtuV\
            tsC+sMtzYfH6BBAAdsn1TvesasNvm22oRlX9OhLDSZKTkjaZlvtQxLvKbDeyuRpa3l+\
            fhAipsQ4d2wRK/UcltWyXx8gOXzUEKpZLSbYXV/iIk/oMbSgX09eKKqvWMBRI7aMzlC\
            9ADyojHCnRIscM2BtYi3woiZYIkJC9aDGJvNQY+VtLyIt8UVPdYgug0MiPF2uGZA75n\
            IN6gtkuPWPW3zyyMle06IViWT7xV1bZ+2i25JYveYdWsS+ZF7X1gDaiidjqs+POF9yU\
            bSYsmkrX1okvnT3YAaST/R/u7Dq7QSTvvnqQEO1Ju/puO+D1Nx74yMJob2p6O/D85Sz\
            Z0ixnWfZH3ryE6PJsfyk+zeTZ5qo2tu/CsnYtjgyhncFmp2XPAjq/KaHbP2gdZhTop2\
            5ZC7/giwrEgR3VJD6dgDPXhaOSYUN9mOGbZKUuWGFelFnrkTBjdLEJxDjFgn2GIC0MO\
            iubtVG/mxhqm+dJHAK+1AA4/gxa0r0XbdgsynFH0GDqxFon1gxPWTo/lMcltvxy6ozy\
            U50JpoMM4cMaVer4Vad7DDMz3YDDHh+BNs5z5YqddLYtFPHCPulYM6OaFOy0aVktv86\
            hnrQzHBFk3PkEbYxsiuiI2RGeOO2D8K6dFqTjIPqGvHasmU4ia/es6WXBWbihmidkJM\
            cFdVqi6FVtYZJpTLrDOcVWghTjoIthvZyigxhoP5VIgJ70Yj444ftubGCuu4KvgdBvN\
            w41olfTyMv2VH76u0aF5ch4l2o86Rg/Rg/dsHenZi1+L8sMB7dklaVCvk+iMKbbFvTa\
            sVsSYqhg3osyZ3VE6BC13VXJWi8Y+SKVqUaaV77Rs0YoI0p0K9D3my0RSHK8dNbQSR+\
            qRoQTl3dLZ1grYyrOIHTcR3ghRmeclIOQFrf7Y1K/iiW1LC/BvTgjxYk6iavqB2q2WJ\
            M7SCPFATcl5GoLZ9AK+4io0CJCfWKspDLtiWm70oIlx0zoL0IFfQTUENt7oxMeLPlGg\
            PIz2HmWANBeiii1Zcuatg5x8hJrBjq0TVzihA6og4fU2Mx6lJsivumDvV/D7TeLmxZZ\
            Jq7nxEsD/RFOKBmsT1qo0TcrFqVBHXmKfk2BJREa4DrI2uovqXCTUufVS77fDaaL2Li\
            awTapxvhtJjx1HRY6h2pg2t3Y0Hqjogq6NAa0bIE6quMODYJGJc8lyQ6xLPGL///PR7\
            UNCZCL0DIs9t0YfHBbNVzqx/eHf1M7DY93Qe6AKQMcXkiVpk4qNDvkeup75GAqdk+ch\
            gCcnxwxWQM9xfWbc0WBIV0a5QqEVkMxpkQ3rFw4HZOj/vQj5lxYaDbVmIHMsnS+oFbK\
            hjXSA93h9GehGz9YKrQpfc5MMnKXpGCGQW5O6KmhVP27z7S5p6RoMlEaW7RtGi9Kb3Z\
            zRopkOeVlMzs9RC8jI/P4GyEbRYMuFDPjTqzACSFs1iyTFQzdelPqh8+PQKvCGBJaRa\
            SS0bx48u37LjMrP79YN3c66HCq2pfaCiT62NY0vJ+5ND8+nXzPCV5EV3gusbrxbx3Gh\
            9DfmOMw5fMSf2/PXi6YV63uCgt+FkvjlOkt3ahxcqe4FAepIz0VpbtzbcfpX55dGvjY\
            8Q5OLek+sVan0=\",\"4KY70Pn81O1dGw4X8UvHLGiVDrnHMwDqPWY3yIM0IXdiBVBB\
            TjmSE2tFtjo/NjhGNsSC9SDb0hyU7GUoWiw5wUP6DRTghWuYCepC9rUh2EQv8fLCld8\
            p3juEp1hlRnK00p3MaNdGb3nhpK6Wepf3H17BPjq4vo+si5PbaJVvuw+vqAkBGqOS64\
            q+Nsy458wWG95WlMn7//BJo0jRSIBcv2OY4SvBS8NLYRfd37z7S46vAhwoD0aekmFYY\
            4uNWOdbZoqN2HPitFEvHRhvrR+paDferzO8s8zH7+NLTK/0EA+ogc9kzjqE2q1cqIn3\
            5/HMSDfy7PYgvPMvM4jiQ2/2yHYSg5ytpD7cq1bPjNsSqVsprNUqHx/8OtwSwbdOZIv\
            pQ6jQqi3G+dkv0U+KWiq59txoZoRaL4WrWJ3/3H/7a/fNKxuQQ/lkuSeAdiOIpuohw3\
            spqDrVS91azIgiZ6o0WpTUCYEUKd5fRcotdrZc5sPn1n/Jh4cKtKovr8loqNes2OTtX\
            EPq+nfvBGVGg/o58uYCo21TssXP33fnxOfDp1+elxJLJb1mitUdiRcjtCcENqXP1+8m\
            bl3uKr88khd6AGo0hyb3fJF43roF1Eg6mcH348H5b4gFrX4go0WP5ESRn58CNeChRW8\
            XyBUoBBoouocW5yJQmbOt7cG2Nit1FWF6mgP1T+R+lBkmV/tsa0tddZsItzZeGz8n1o\
            qIql7se/SJ02S7I1dwzlDbwbMUy0wo5103jhmwNZCPTiC7wiWYYsIAIwWMkteQUiwNM\
            6d4HSYM0A7xOvTrYRN0uGbArTbKM1vDVqww2jG76/ZINU6blFYcRMCWivVau3T9JZus\
            ZLXjJt5kfk6cL45t1R1ud0vdihU8XicfH7YT1EgytV4MJ3AMtcLsSQU6ggAb1ge2dA9\
            woeUwH8gKXdWMvuAtFQK9FSVn5WlC0mxIQMC3t9QsKEHIS5XEIx9yjxwpoe02/sfdlT\
            3nRvYjVwhH46dZb86NtHtKbr01M0xKLq+qySZWMAGB6xhGY78Q2y1/r5ZCMaeNTa9pC\
            gNo+p5cV5EoJdmkXgxo0+SWfaxkuhHPTDBqJ1ttgE0z05kJ6xL0tR7uTdfMhOQm1AA8\
            9EgDch3aHHEc+UUqcCGHUQHPaC6A5wLFSL8Q42x1ZNnHskSJHmnRPJZc232L5s3yzYl\
            g7x8rC71WImlhngCOOyruWN6/GcMtfUaI/Rn50w0U7ckzQlhO2LN1UCtmXRc4s/1jRG\
            nn5Dgrkiw/UPI5OSo/uY73AthfaXIe62Ppt8RwJw707g6u0jUvIwp9RQclwv7jgtRNb\
            3YiMK6i6LEGQR+vHFvbiwm9SXtAjWs7XP62AmPKfaHDbTro3z1SlLhQBimudP1CoYg0\
            L2DBGZxwHd+ChvMVIT6c+w63tM7AKWrEyabXe1/g+mFpYOQ9p0Tja3IvmBcrUNwJJe5\
            NgmU9P0WU9oYW9SPkLmECLVDiG1pcv0Fvd4bzmNq9osN1G/TmM1KgnFd0MJ+G5x39us\
            i8kGIZsdYyyIOzonBEOKD2vbBplBMVT1UJMmMrwfnAAN9/3GEqkhFnLmLspQScm02o8\
            FqMGGm1tuJ4hwEoPugvOJM/IE+zuV3CueQrm6pgJAweL8RYsBNkGqXwnNpLDaXHWUtr\
            CZNZN3TQP6MiS+OEjBA4kKF1DeRdix2QknW+NJw/B94E3NIBiTucP7og9e9gAkGbIEe\
            7bQOx2y5dfp1gxIkrLzWWDmNij1dVTJVRkq8okdRAZmjA6rIsERM7ih5rECy30BFFHo\
            mwLJidbmGGxE7FFFt3e9S7tc8R8hEj1gnGsRa6YiKQPbkhg/Jw5BqBMsudE2od4+cee\
            qxBsMbtEiSoRgIsI1jTjtldTOmu6LDEYD12r437SxUi5U6ocX8UtOm0zw3IntKicpNn\
            1F3QuiMRh1tZIgo+J8fyg3bvACNLfkMLazzcXwzXAZwXMsSUfEKOSx6s8/4wSm1F2wn\
            FKjClxxYIavAsVJF11/3VzG0iVPAxgFHDu9ewFlpHrmVjh7nKU/bwBo8bSAacx0Ft4A\
            x5ycZkD9nDN5GKeLngik3YpxO43+KqwVxoLSdel4Bwk23zbXCMGRjjnXH7Mw2zb7O3k\
            YrcMuA8SMhb8vNTuFZuaWE+JFj6KRou+C0tzivGSx4WGwjirosAB15XjOLVDDM07iMZ\
            cKwItQcPZGxFXDFgO8R7YLaSzNmaBxb5QiZojwSfnMBG22TKhPuSBP9YGc7TdZkwIbu\
            Eo/g1bKPSVbnmwZqkWKVRthEuzWunTNhzE1pPxVyx4camN2UPJ/Ib8pyQKOxoM3k4sV\
            YJ9VY11o34aUrNGOFoAM4+b6Bro+tkt54yQV9KiTx2oxtZXhc02pl8rLjeEqLzHDzaU\
            j5WHAcS9DpoUybX3ZQJ7S1D811rmSoNy4uvMmPKSWox0ZwOS6RLPyJ19znRp64TlGAs\
            j3x0wytmeK3z/jFrn6kjswE1lk5a2Y+3N96zJxA5kg8ywl5AZHrEgHVIswF9hABmAL7\
            3GeyI2hy4EWqdC1MQ+7tnNOgt0Gu6jeuSF3n/kS2FQ7HGT4py/yCTMAOLFRqYsydIDC\
            x2APR4LhqlQdfZJ2hwQ49PZ6A04JIr0VSbr+fHfHwgY0yIB75tIls6Qi02Rlc8K43YE\
            0tG47nhGQtk+0P4K2H4Sh/vVe+GHdUjndNHAvpLNO5Vb8qNvYyKKQgfHJETxYcyMPQo\
            lFd7bp62+fjgF39LhPsPqvQ7sepOiV6Jdd5/ZBVbC+9hczQxeCvwhbxnzu5OtjCcVdz\
            kW6sVs5YTtvZToj6EPHPVytXTNt8WMtN7brLuq1emjw7FcnqtZI/UyMzpoLxrKkramw\
            /b4khL6v6SAfKGBJ1hQJ6Mfg1C3NV8S4Iygq/JuHsFIvX6aUvMdzxkyCPJuz2ugWx3Q\
            HhI3EAFPLGg10wotuMnVsn8/JRx8tQEQI2jDFVWrfrTpNdal4LbvGbFjq15d0EKdURQ\
            mAnrQkWhEVZbK1TJj/n4kA0HTZPuHMeJtaL61TA2GOtHM8PVKGQUG+FryY+NzfuPzPI\
            iK4Wt++k01Asy4swAZa+aF/Yx7z+y0N4HkhjKJu1xA4eSWgQplkt57gRsVUdKHQmxTK\
            rlTqCG1Emk4Ak1Jb0/pY2U3k7jzldcLJZau7z/z6x99usQ4MGakLbHqBkrXENdDx7Pj\
            EaVd1vpDJ+xxul+LNX4j0K8FwrblGzDIWEvVzdeS7q1B2RQFxLFMWKd7q3x/kyEF5vP\
            A4NWR5AnQ0UJOl926N/WkwiBW1JkKy+kbspRSvclK4QpGuGWhrNddy+jFW3XWnBipP0\
            yRDCy/EyeDBsjkz4GP4Eb2picocTgd9M9MOBJxcDeEOm1tJTugK+o0B/EQJrSe9SipD\
            hq+hTPjVbk0etewviKu5UUx4w3hu/gG4V7sWBLio39YWkv8gQ/Fo4B99tc11ytuFgr8\
            mDkdBC0Ayxa15I5Nkppn7PzW6QYJQE37msjo+kcPz6WkrxYs3vttq3vs1jLB2ryM73T\
            KoS846c9k02Ut9HMQLdP5L0zQfjuKNW7FOs5UTslz5OPwB4WOd2p2ciNo0ikdhvmuGZ\
            2FDF8jdGM4MRZ9MialCWrR+D2OdpcfkbUx9HrXm6ga9mshRrB+2/RetHMaBVs9OjbC1\
            9xx1qXuVu/MwA80yFax0ZaZs4ium9Rqvn4YLwgM6Y3yIY7cxqBuy8x+ni40Awqegxle\
            dEY4U4LzRq3GQWM/5t1/+vPX98FBNtprAVH0JkQVniPQk7ihz3oizXsx+gvUnKAwHpG\
            xmEgJC7CYACkY/QchBZhTrX/xpZUCPiGLHZMTwrZHqJmIJAft5uX1nbfOBNmS5FIcKz\
            w4rY0ynqpq17jYI3/JDtvtf+mzrtwsO/+SRqPd+4mTEtTIeEqjdgMFS205kqUL9O7h8\
            B5lZfa29iogRPkRxrS6wLjJehix18WJUYMrOlLbWlZJR/PLy5ro/eCuGnxpZC4n3tpO\
            WLfC2AArONL29eB+1dQpvCjOQl96sdUwgAcoctICezyKbZnHYvDtP9AQpoa10pSmbMl\
            Z1HZoyk91CBy7HNO5UXnhm85UL4v9n3lDSZcBxfHiW2TqlXUMGVCjuNjXJu9BowNJXM\
            e1Epi+5QRlR9rw60lLu4OM+FaSbPKNmrGeE2Npae12G259K9ZBOQoB0GviyYA/dcVAW\
            qUk4mdKY14FbeWrZOi9RUPWh1Fny/gR9XGe0U5oIbvrxJ9UB+TpB+R9DYupPmgeUxzw\
            p4etoJE6ycGpWA8is0jnQGPKdKPgbKntcC4cdM1Naz7xBZ44MuVbFKKP3IgG9D3FJCY\
            1T7FBQcGbInkeoie18x58EryyEzs4fxS42CjkxpzJqhLbC7rAnusolKqUwa8j5WoGce\
            V1WYl9SFXJTOGefPiHiq4O4bqka9wLo/9gIdYtRvgQCNYcs/ldK1RDt9Pk7T4rUScZC\
            6ZdaKwnJliEyF9Sg98jt4xcoNIjYV8ZFheXIn7U2q2TS2cPykA6VErI8egN4g7ttrF1\
            HRPhyQ+UnOBGySpCyatY/5rUmli9A6fvJvzBq7SxY7OHtLEcJ1gpG9VJ+JieS8d9q44\
            S+P77GlitJeOPP3mFo58yeknxJ5Fxs8JVHjdJWZAHgZtrtbDCUKUzAsBmruQd3W6jeH\
            ccZWPD0tvisdHBuqSPjN3BpTxoyM6BIIUj83Icp4qLjlbLToQm5//o0e1Wd+/jxm7t3\
            6NUkHQLO71n6XrN3+Grt8E7Er56Ih6wYfaXJFheaT/zICGguAa85Djuokv7wCIa8FDD\
            uR/T66fcRVz3OqVW9ivcstd3n94ZROkIB6uyTv2rsD2aidc3n8E5E5IUXwi89+u2TGm\
            RH70Xs5/9Ss+z4VqaaeaS77nMmdyzZeGPlGfoIRj8ySp3n1CBCXyXHJd3wWrYC5w8hF\
            Ji3aMkqsyCLRAiW9okaXpcZIHLVosPqOBPF3UBxU+BD2CC2lDnqLnw4VHRmAG6HlUXu\
            oGkq9WvKDPLwTUyPvI9TYkXkzxr6mxB8b5/oCXIBra/D359tULlu24UZy+zS7MhG1A9\
            R0INl2RQLtM8sIRM7mBQnbcUu+psZQmS3HiaHZH3Z2vrLpbOw8Ctl2SlpIdAif0RPFh\
            uyVFnTvdLM2/4vqlATndPHG9wXtyzYXf5tbRd7QFONDIj3yLTWMmqhCKRsny7w1FHl7\
            oJ0me26Hf0ZSmbFifJEu9IPQkxJzufOI4P14ZHj2qvdAii9D5AQ9aih1uGFBmn9xbcg\
            N5GSPEjOmuqeEuiMi+PG1YEzmeKeg8txcvQXTgDqzIkezQhXa9VVLRr1hwi0wpf3pv6\
            +fDLSLJH5Ij6R2jubT2kW6eyChFria9AU1xlkgviWyjye4R6xdtlIrU4XLfU0yUuqbG\
            XhnnA5VLc4ApPdYg3FK1rqOlT2mx3wUll8I=\",\"FqKWQvHYzI+XA46ywjVwixlpCp\
            oNWyVFH3xdbogFt81gVJiBphsm4SZX+uwsL3L4yokYNqxP0EJbdlBZf31rhBozalA/M\
            a3nGi9BdGjWGiy1FI4bJuUp1iF8DHDNSLjsFSs2Qglw1wlJi6NF0Af7O5LvmCcjRjzO\
            DtZIzcSaR+ftZ9RonP0QHsXc4AXMMKNG77rod7ZevATRgV4zbPP+FqHhEpmMKaUdGy/\
            ACuiBWbF/RurV3W40TGqTgneYHesXbLkzAXdrFtd+vif3klxBi6qRrDBNFaPHDTGepY\
            br6wzXd04rcbxyiZgReRQC7mvCWtYiqnVf0cF3+JRdGrXktmA1z89PPoE+MuQD5L20e\
            2FcYyVbDpfJFVIMJyWThQ2xgL1c9L4mD+hiuO6BWZu19PnNd3+0uw8Irekn5/o+Q0ix\
            tLoUTbVV3pWkQR6sSbz1MivWSqh1XkgRbakbJqhLgkedYe2GGU6kkaP4sEZEmzoj9yE\
            0G84ApoesmAHpQI6fLpCNFWr9eykML5zYc++COUBNSX/zYVscvJK1dOUy7z+8wiYEYO\
            XaF3IkduBsZ/gq31bHxgnpLdOMBr0vJ+PVYSPcsHs8r3mhV8Tp5F46IPEdud/xIGS5k\
            qdFf8xWPnwFN5ZgBvReiFwVM0Ke99COoFyenNEqY1Y9IF0wI1y5QkXsMHTjvMvJ4xhR\
            XZGnKkdBg4MMkvix1e6tySXzHxARx4itdq9OheElV04w74rmFHZss3trdcdP1hG7ZuK\
            ZsW7EGCAIPx4UkLVB7y4FpwhwtH23Be9WLqTT93SfEYI+vn39+i6dOkY0CiVPQzwIwy\
            td7PLxIbOOqZJJ7b/jANLjtkhocORGMLmwitX1Ke8/yNsNaGLky+SKwGMlDbda7rnJr\
            569kglStDeTzKwdK9lOsfPhk9wA56XDEolWe4sk+ZoV3j1nBCWWStXtDVYtWcE3WpbE\
            tglIj7yL3Pk2vY7DJ/OGAu0PIddDn+zyzRuzWBtWSp6vjZZixfyHS1GkoHRfyFj8zI2\
            uvubb7sMnbUoARrqfyHF8C+Eao5jRjSrzZ5fxI/duXiMooVRq/Pe809Yunnf5s3f31v\
            XPCJ/sH64AlkJ5z0q6JUE19OAvh27/zbH7/0a7n7xZtVouasPWFXPCOpv/+FkJ9xMzb\
            H6uAaBE7dh7f1mtjZPcZawW188zkQQZ3k3nsVp3LOyiP1PN5lvf8bI+EtD7ffbe5m6a\
            xYmpkh9boGK30Y3l+eXRe1xFFA/yE+96PLtZaHNabE6lYXn3lzicjibEpfdYub8VKdu\
            qUlw/zyQSZGjXiHcPrNUrd2CGL1jFnrVasIO15S6/SlrORIc5kBbesTWFaeLFGyz3S1\
            LpPfNFRArkfvZmpygwYs99iBz1wN7b+wDg1vYDfacLPeuXo/lQZuqtb/QFkL823JzuU\
            emGEXtlmk7HSt6j0YQN9TPe/AsBXBj/QDVEjlqL98xGArA8KVbpeUYvRI5jVbx8rspa\
            C+VsZufdXxQP1iS+/Wycq4fIn6DLLRduO/HadC3SmwQNM2DfiI9ou/kYCFDievD10H6\
            sijsjihR/uOaAWiRE89rolZDztHqIHMep+PofA01KcJjy4P40voUavk4YSYzUuFeNl2\
            5nb1ZoQiTTOxOjoMpditnP5Nji8XVvo93OYo/74j1tnMKKrmMbGK1582IU1tdoqV+xV\
            O/uRArLzs5LA5QoC/aQMPZwG2HKrGbGnbItK3ZtxE7wM5Id+118XTSmDR1K8aKdCVDT\
            pRRe3CLjLZfSEYb6wOdP3ndRt2j9ue5a2vxd9x9/08Zw5/Tfuv//iTgK+E4U3GtF2In\
            v21m7M5xV+dVzSD2KDb0d8O70vwUWWuWtH/hSzpAWreDzvq+7RbOVcJtT3n9ky0bIWR\
            4qhgXrEWGBKWghg4OZOQPSIWpGPIUsxWp2cEgEB2zDMb3aFLPSJQ/OunwsaL2c925eD\
            GpPyrHZuYVRPNgiyZpEBTcfC1p17fdRx47dH1+ucfojWr/hXdHtdFUwl2+ZrbnJTKOc\
            qGY9m58IvmPzjWC6iLoYxtwmZ/akimz8OpeJiNHuNO+biWa3KPRiJVkl1Lrmat0Itdj\
            yA5eFFPn4cKtEJBfKcnpPaGt2i35RzLLQVc0Nz+3JOl5l1jVLfz4qhgXr4fHwAChxRl\
            4kF+rLvVnoRj2LuublotDVYsvd0jCh7HBXlM3fFfzHppodwhXJhdYbedf4BXDXwj2Jk\
            s+6yVg2FBe9J4cGgH1ddgwL1MPXWwVA/7d2UsxWRsUx4TpKt8lP3Ky0Kfh75fjadIny\
            RMV8CNivPTE2IMP3MjaGBa+g8+lhh9NbuXN5UfNhS8xMNkGG5D14o9w1kBLW9TcKVsK\
            Y+S3nmBjJ9raWAzc7rrJjzdxm8uVWLk2Ioql3h8TBlvJpO3zM5Ex+hGtmfDPiI5Ns+H\
            uLfP0TxvXofOSm4Hb4eF/VM0+cE8C3pj4/GCEq+VPnSe9+ej8bOHlpKEmnD887b1bwW\
            Ml2GGTPDzMxMwJgsU/ekcQMIvNcfOEnQqMz7576YyW5KoYPj4yrH1GteHfTHStZN1KO\
            nx70yc+41j0t8FjXb7o/M+TzD1hnhPl7Ne9jpj/i/U0T36mN2DPHh/uIS17pbC1ctxZ\
            9vSj5PjfdTfGse+WrdMm3NmP11UDkXoA//t9fXtVszd+rlX713X9ecVX+rTFWm1u1P3\
            98KNTHfbGtv32/+7hf/v0XtxTvv3lfvd0sf/0s/vG3H3/98uvx4bf/8/6b9+qvJ/bv3\
            zblD5/dl8fjvvz1k/vth1/c8vSg2L9/tl9+fd8Uj0Xz2w+/PP7jzY/75ZtP++Lxf7ni\
            h6P8x69v97/98MvX4vSwKf7+13cfntfPH//7U4v/Pfv3j/LLm5/r5eOT+Kd4L1ZtMPn\
            jjz/++P8BAAD//7IX9uy1OQEA\"]"
        cookies: []
        headers:
          - name: date
            value: Mon, 15 Apr 2024 06:38:56 GMT
          - name: content-type
            value: application/json
          - name: transfer-encoding
            value: chunked
          - name: connection
            value: keep-alive
          - name: access-control-allow-credentials
            value: "true"
          - name: access-control-allow-origin
            value: ""
          - name: cache-control
            value: no-cache, max-age=0
          - name: content-encoding
            value: gzip
          - name: vary
            value: Accept-Encoding, Authorization, Cookie, Authorization, X-Requested-With,
              Cookie
          - name: x-content-type-options
            value: nosniff
          - name: x-frame-options
            value: DENY
          - name: x-xss-protection
            value: 1; mode=block
          - name: strict-transport-security
            value: max-age=31536000; includeSubDomains; preload
        headersSize: 1248
        httpVersion: HTTP/1.1
        redirectURL: ""
        status: 200
        statusText: OK
      startedDateTime: 2024-04-15T06:38:56.014Z
      time: 0
      timings:
        blocked: -1
        connect: -1
        dns: -1
        receive: 0
        send: 0
        ssl: -1
        wait: 0
    - _id: c158280ec992ae8c316832baea8cc00c
      _order: 0
      cache: {}
      request:
        bodySize: 462
        cookies: []
        headers:
          - _fromType: array
            name: authorization
            value: token
              REDACTED_b20717265e7ab1d132874d8ff0be053ab9c1dacccec8dce0bbba76888b6a0a69
          - _fromType: array
            name: content-type
            value: application/json; charset=utf-8
          - _fromType: array
            name: user-agent
            value: enterpriseClient / v1
          - _fromType: array
            name: x-sourcegraph-actor-anonymous-uid
            value: enterpriseClientabcde1234
          - _fromType: array
            name: accept
            value: "*/*"
          - _fromType: array
            name: content-length
            value: "462"
          - _fromType: array
            name: accept-encoding
            value: gzip,deflate
          - name: host
            value: demo.sourcegraph.com
        headersSize: 382
        httpVersion: HTTP/1.1
        method: POST
        postData:
          mimeType: application/json; charset=utf-8
          params: []
          textJSON:
            query: |
              
              query Repositories($first: Int!, $after: String) {
                  repositories(first: $first, after: $after) {
                      nodes {
                          id
                          name
                          url
                      }
                      pageInfo {
                          endCursor
                      }
                  }
              }
            variables:
              after: UmVwb3NpdG9yeUN1cnNvcjp7IkNvbHVtbiI6Im5hbWUiLCJWYWx1ZSI6InByaXZhdGUtY2xvdWQtZGVtby1naXRsYWIuc2cuZGV2L3Jvb3Qvc2FtcGxlLW5vZGVqcy1hcHBAMzgzNDQiLCJEaXJlY3Rpb24iOiIifQ==
              first: 10000
        queryString:
          - name: Repositories
            value: null
        url: https://demo.sourcegraph.com/.api/graphql?Repositories
      response:
        bodySize: 120
        content:
          encoding: base64
          mimeType: application/json
          size: 120
          text: "[\"H4sIAAAAAAAAA6pWSkksSVSyqlYqSi3IL84syS/KTC0G8fPyU0CM6FgdpYLE9FTPvLR8k\
            HBqXopzaVFxfpGSVV5pTk5tbW0tAAAA//8DAMaaQ15EAAAA\"]"
          textDecoded:
            data:
              repositories:
                nodes: []
                pageInfo:
                  endCursor: null
        cookies: []
        headers:
          - name: date
            value: Mon, 15 Apr 2024 06:38:56 GMT
          - name: content-type
            value: application/json
          - name: transfer-encoding
            value: chunked
          - name: connection
            value: keep-alive
          - name: access-control-allow-credentials
            value: "true"
          - name: access-control-allow-origin
            value: ""
          - name: cache-control
            value: no-cache, max-age=0
          - name: vary
            value: Accept-Encoding, Authorization, Cookie, Authorization, X-Requested-With,
              Cookie
          - name: x-content-type-options
            value: nosniff
          - name: x-frame-options
            value: DENY
          - name: x-xss-protection
            value: 1; mode=block
          - name: strict-transport-security
            value: max-age=31536000; includeSubDomains; preload
          - name: content-encoding
            value: gzip
        headersSize: 1248
        httpVersion: HTTP/1.1
        redirectURL: ""
        status: 200
        statusText: OK
      startedDateTime: 2024-04-15T06:38:56.266Z
      time: 0
      timings:
        blocked: -1
        connect: -1
        dns: -1
        receive: 0
        send: 0
        ssl: -1
        wait: 0
    - _id: 545488e46dbd4527dead77e98259e9ba
      _order: 0
      cache: {}
      request:
        bodySize: 144
        cookies: []
        headers:
          - _fromType: array
            name: content-type
            value: application/json; charset=utf-8
          - _fromType: array
            name: user-agent
            value: enterpriseClient / v1
          - _fromType: array
            name: x-sourcegraph-actor-anonymous-uid
            value: enterpriseClientabcde1234
          - _fromType: array
            name: accept
            value: "*/*"
          - _fromType: array
            name: content-length
            value: "144"
          - _fromType: array
            name: accept-encoding
            value: gzip,deflate
          - _fromType: array
            name: connection
            value: close
          - name: host
            value: demo.sourcegraph.com
        headersSize: 326
        httpVersion: HTTP/1.1
        method: POST
        postData:
          mimeType: application/json; charset=utf-8
          params: []
          textJSON:
            query: |-
              
              query Repository($name: String!) {
              	repository(name: $name) {
              		id
              	}
              }
            variables:
              name: github.com/sourcegraph/cody
        queryString:
          - name: Repository
            value: null
        url: https://demo.sourcegraph.com/.api/graphql?Repository
      response:
        bodySize: 38
        content:
          mimeType: text/plain; charset=utf-8
          size: 38
          text: |
            Private mode requires authentication.
        cookies: []
        headers:
          - name: date
            value: Wed, 06 Mar 2024 08:51:31 GMT
          - name: content-type
            value: text/plain; charset=utf-8
          - name: content-length
            value: "38"
          - name: connection
            value: close
          - name: access-control-allow-credentials
            value: "true"
          - name: access-control-allow-origin
            value: ""
          - name: cache-control
            value: no-cache, max-age=0
          - name: vary
            value: Accept-Encoding, Authorization, Cookie, Authorization, X-Requested-With
          - name: x-content-type-options
            value: nosniff
          - name: x-frame-options
            value: DENY
          - name: x-xss-protection
            value: 1; mode=block
          - name: strict-transport-security
            value: max-age=31536000; includeSubDomains; preload
        headersSize: 1212
        httpVersion: HTTP/1.1
        redirectURL: ""
        status: 401
        statusText: Unauthorized
      startedDateTime: 2024-03-06T08:51:30.948Z
      time: 0
      timings:
        blocked: -1
        connect: -1
        dns: -1
        receive: 0
        send: 0
        ssl: -1
        wait: 0
    - _id: df5425b2424971cf9d052eec9b4bcf30
      _order: 0
      cache: {}
      request:
        bodySize: 144
        cookies: []
        headers:
          - _fromType: array
            name: authorization
            value: token
              REDACTED_b20717265e7ab1d132874d8ff0be053ab9c1dacccec8dce0bbba76888b6a0a69
          - _fromType: array
            name: content-type
            value: application/json; charset=utf-8
          - _fromType: array
            name: user-agent
            value: enterpriseClient / v1
          - _fromType: array
            name: accept
            value: "*/*"
          - _fromType: array
            name: content-length
            value: "144"
          - _fromType: array
            name: accept-encoding
            value: gzip,deflate
          - _fromType: array
            name: connection
            value: close
          - name: host
            value: demo.sourcegraph.com
        headersSize: 337
        httpVersion: HTTP/1.1
        method: POST
        postData:
          mimeType: application/json; charset=utf-8
          params: []
          textJSON:
            query: |-
              
              query Repository($name: String!) {
              	repository(name: $name) {
              		id
              	}
              }
            variables:
              name: github.com/sourcegraph/cody
        queryString:
          - name: Repository
            value: null
        url: https://demo.sourcegraph.com/.api/graphql?Repository
      response:
        bodySize: 112
        content:
          encoding: base64
          mimeType: application/json
          size: 112
          text: "[\"H4sIAAAAAAAAA6pWSkksSVSyqlYqSi3IL84syS+qBPEyU5SslEJzw8qTjP0KUtwtK1ND8\
            qv8qjyNfANtbZVqa2sBAAAA//8DACmyIHw5AAAA\"]"
          textDecoded:
            data:
              repository:
                id: UmVwb3NpdG9yeTozNzI2MQ==
        cookies: []
        headers:
          - name: date
            value: Wed, 06 Mar 2024 08:51:32 GMT
          - name: content-type
            value: application/json
          - name: transfer-encoding
            value: chunked
          - name: connection
            value: close
          - name: access-control-allow-credentials
            value: "true"
          - name: access-control-allow-origin
            value: ""
          - name: cache-control
            value: no-cache, max-age=0
          - name: vary
            value: Accept-Encoding, Authorization, Cookie, Authorization, X-Requested-With,
              Cookie
          - name: x-content-type-options
            value: nosniff
          - name: x-frame-options
            value: DENY
          - name: x-xss-protection
            value: 1; mode=block
          - name: strict-transport-security
            value: max-age=31536000; includeSubDomains; preload
          - name: content-encoding
            value: gzip
        headersSize: 1243
        httpVersion: HTTP/1.1
        redirectURL: ""
        status: 200
        statusText: OK
      startedDateTime: 2024-03-06T08:51:32.200Z
      time: 0
      timings:
        blocked: -1
        connect: -1
        dns: -1
        receive: 0
        send: 0
        ssl: -1
        wait: 0
    - _id: ad724b1d99cd03b5ca781ef8a218294c
      _order: 0
      cache: {}
      request:
        bodySize: 141
        cookies: []
        headers:
          - _fromType: array
            name: authorization
            value: token
              REDACTED_b20717265e7ab1d132874d8ff0be053ab9c1dacccec8dce0bbba76888b6a0a69
          - _fromType: array
            name: content-type
            value: application/json; charset=utf-8
          - _fromType: array
            name: user-agent
            value: enterpriseClient / v1
          - _fromType: array
            name: accept
            value: "*/*"
          - _fromType: array
            name: content-length
            value: "141"
          - _fromType: array
            name: accept-encoding
            value: gzip,deflate
          - _fromType: array
            name: connection
            value: close
          - name: host
            value: demo.sourcegraph.com
        headersSize: 344
        httpVersion: HTTP/1.1
        method: POST
        postData:
          mimeType: application/json; charset=utf-8
          params: []
          textJSON:
            query: |-
              
              query SiteGraphQLFields {
                  __type(name: "Site") {
                      fields {
                          name
                      }
                  }
              }
            variables: {}
        queryString:
          - name: SiteGraphQLFields
            value: null
        url: https://demo.sourcegraph.com/.api/graphql?SiteGraphQLFields
      response:
        bodySize: 591
        content:
          encoding: base64
          mimeType: application/json
          size: 591
          text: "[\"H4sIAAAAAAAAA3yS0Y7aQAxF/yXP/QLeVilUK1GphWX7UFUrM74Eaycz6dgDGyH+vRroV\
            kzE9i3xvXF8j31qmIya2al5ebFxQHnaCTxrM/t5agL1aGY=\",\"jXBz/vTvTcXw+Pm\
            24mLYSZcTmcRwK3gyqK1hJqHTqsnfWkvqiHFP2qyW1U8orOAj8Vqs8h8ER6SWwgP3Ek\
            QN6VYm56D6FF8Rqgko2/5bigdhpErAmyEF8g/OxRys0rZZPD8j6STokCJnZ3eUPDAZ2\
            j3c6205AKwrDFHFYhrbjwi+D7NGOoiDLlLsF+IrAOR9PM5ZbD4x/xDbT827BGwUSedv\
            DmBw3QmpDrwnbSPjMRi8lw7BTXYVWOc9iX9Gkp24S4BLQe/wWeetuiTDNGVW6rA2MlE\
            TV68pkB+nxayTnfUxFI4Sug+6FETlcN5vseCqWw5dIsYKxBKg01OJm6s+D7T1NbQBqQ\
            BtYz94lGT6PUejuxbG/2wJv7Mk6JUl+MJxEct3461Pyk7GO6O4yONy+fXDayr6VVyAL\
            CfoVP1ChiONKzIspRcrOLM251/n8/kPAAAA//8DANaF7gAtBAAA\"]"
        cookies: []
        headers:
          - name: date
            value: Wed, 06 Mar 2024 08:51:31 GMT
          - name: content-type
            value: application/json
          - name: transfer-encoding
            value: chunked
          - name: connection
            value: close
          - name: access-control-allow-credentials
            value: "true"
          - name: access-control-allow-origin
            value: ""
          - name: cache-control
            value: no-cache, max-age=0
          - name: vary
            value: Accept-Encoding, Authorization, Cookie, Authorization, X-Requested-With,
              Cookie
          - name: x-content-type-options
            value: nosniff
          - name: x-frame-options
            value: DENY
          - name: x-xss-protection
            value: 1; mode=block
          - name: strict-transport-security
            value: max-age=31536000; includeSubDomains; preload
          - name: content-encoding
            value: gzip
        headersSize: 1243
        httpVersion: HTTP/1.1
        redirectURL: ""
        status: 200
        statusText: OK
      startedDateTime: 2024-03-06T08:51:31.356Z
      time: 0
      timings:
        blocked: -1
        connect: -1
        dns: -1
        receive: 0
        send: 0
        ssl: -1
        wait: 0
    - _id: e2304ad643386d8500a41a21d240755f
      _order: 0
      cache: {}
      request:
        bodySize: 100
        cookies: []
        headers:
          - _fromType: array
            name: authorization
            value: token
              REDACTED_b20717265e7ab1d132874d8ff0be053ab9c1dacccec8dce0bbba76888b6a0a69
          - _fromType: array
            name: content-type
            value: application/json; charset=utf-8
          - _fromType: array
            name: user-agent
            value: enterpriseClient / v1
          - _fromType: array
            name: accept
            value: "*/*"
          - _fromType: array
            name: content-length
            value: "100"
          - _fromType: array
            name: accept-encoding
            value: gzip,deflate
          - _fromType: array
            name: connection
            value: close
          - name: host
            value: demo.sourcegraph.com
        headersSize: 345
        httpVersion: HTTP/1.1
        method: POST
        postData:
          mimeType: application/json; charset=utf-8
          params: []
          textJSON:
            query: |-
              
              query SiteHasCodyEnabled {
                  site {
                      isCodyEnabled
                  }
              }
            variables: {}
        queryString:
          - name: SiteHasCodyEnabled
            value: null
        url: https://demo.sourcegraph.com/.api/graphql?SiteHasCodyEnabled
      response:
        bodySize: 40
        content:
          mimeType: application/json
          size: 40
          text: "{\"data\":{\"site\":{\"isCodyEnabled\":true}}}"
        cookies: []
        headers:
          - name: date
            value: Wed, 06 Mar 2024 08:51:31 GMT
          - name: content-type
            value: application/json
          - name: content-length
            value: "40"
          - name: connection
            value: close
          - name: access-control-allow-credentials
            value: "true"
          - name: access-control-allow-origin
            value: ""
          - name: cache-control
            value: no-cache, max-age=0
          - name: vary
            value: Accept-Encoding, Authorization, Cookie, Authorization, X-Requested-With,
              Cookie
          - name: x-content-type-options
            value: nosniff
          - name: x-frame-options
            value: DENY
          - name: x-xss-protection
            value: 1; mode=block
          - name: strict-transport-security
            value: max-age=31536000; includeSubDomains; preload
        headersSize: 1211
        httpVersion: HTTP/1.1
        redirectURL: ""
        status: 200
        statusText: OK
      startedDateTime: 2024-03-06T08:51:31.562Z
      time: 0
      timings:
        blocked: -1
        connect: -1
        dns: -1
        receive: 0
        send: 0
        ssl: -1
        wait: 0
    - _id: 1b42d5288f9bce898af91a9766d70aba
      _order: 0
      cache: {}
      request:
        bodySize: 164
        cookies: []
        headers:
          - _fromType: array
            name: content-type
            value: application/json; charset=utf-8
          - _fromType: array
            name: user-agent
            value: enterpriseClient / v1
          - _fromType: array
            name: accept
            value: "*/*"
          - _fromType: array
            name: content-length
            value: "164"
          - _fromType: array
            name: accept-encoding
            value: gzip,deflate
          - _fromType: array
            name: connection
            value: close
          - name: host
            value: demo.sourcegraph.com
        headersSize: 272
        httpVersion: HTTP/1.1
        method: POST
        postData:
          mimeType: application/json; charset=utf-8
          params: []
          textJSON:
            query: |-
              
              query SiteIdentification {
              	site {
              		siteID
              		productSubscription {
              			license {
              				hashedKey
              			}
              		}
              	}
              }
            variables: {}
        queryString:
          - name: SiteIdentification
            value: null
        url: https://demo.sourcegraph.com/.api/graphql?SiteIdentification
      response:
        bodySize: 38
        content:
          mimeType: text/plain; charset=utf-8
          size: 38
          text: |
            Private mode requires authentication.
        cookies: []
        headers:
          - name: date
            value: Wed, 06 Mar 2024 08:51:31 GMT
          - name: content-type
            value: text/plain; charset=utf-8
          - name: content-length
            value: "38"
          - name: connection
            value: close
          - name: access-control-allow-credentials
            value: "true"
          - name: access-control-allow-origin
            value: ""
          - name: cache-control
            value: no-cache, max-age=0
          - name: vary
            value: Accept-Encoding, Authorization, Cookie, Authorization, X-Requested-With
          - name: x-content-type-options
            value: nosniff
          - name: x-frame-options
            value: DENY
          - name: x-xss-protection
            value: 1; mode=block
          - name: strict-transport-security
            value: max-age=31536000; includeSubDomains; preload
        headersSize: 1212
        httpVersion: HTTP/1.1
        redirectURL: ""
        status: 401
        statusText: Unauthorized
      startedDateTime: 2024-03-06T08:51:30.832Z
      time: 0
      timings:
        blocked: -1
        connect: -1
        dns: -1
        receive: 0
        send: 0
        ssl: -1
        wait: 0
    - _id: f005ccace6369a09527f0fa2dc44f267
      _order: 0
      cache: {}
      request:
        bodySize: 164
        cookies: []
        headers:
          - _fromType: array
            name: authorization
            value: token
              REDACTED_b20717265e7ab1d132874d8ff0be053ab9c1dacccec8dce0bbba76888b6a0a69
          - _fromType: array
            name: content-type
            value: application/json; charset=utf-8
          - _fromType: array
            name: user-agent
            value: enterpriseClient / v1
          - _fromType: array
            name: accept
            value: "*/*"
          - _fromType: array
            name: content-length
            value: "164"
          - _fromType: array
            name: accept-encoding
            value: gzip,deflate
          - _fromType: array
            name: connection
            value: close
          - name: host
            value: demo.sourcegraph.com
        headersSize: 345
        httpVersion: HTTP/1.1
        method: POST
        postData:
          mimeType: application/json; charset=utf-8
          params: []
          textJSON:
            query: |-
              
              query SiteIdentification {
              	site {
              		siteID
              		productSubscription {
              			license {
              				hashedKey
              			}
              		}
              	}
              }
            variables: {}
        queryString:
          - name: SiteIdentification
            value: null
        url: https://demo.sourcegraph.com/.api/graphql?SiteIdentification
      response:
        bodySize: 235
        content:
          encoding: base64
          mimeType: application/json
          size: 235
          text: "[\"H4sIAAAAAAAAAzTMsQrDIBCA4Xe5uYIaPTVzl9KxT3A5TyKUJFQzlNB3Lyn0X/7tOyBTJ\
            xgPaLXL/7crjBBj8tkTKwzIygmxmhI6FT0bjIGMLRousL3W\",\"vHN/7FPjV916XZe\
            TeVaWpf3Emdos+S5vGAFDIs25IA1Mk3PJR6HBBmJEF4OYmJwwmuBtKFannJK3woMtmL\
            WUCT5nXwAAAP//AwA4XaGTtgAAAA==\"]"
        cookies: []
        headers:
          - name: date
            value: Wed, 06 Mar 2024 08:51:32 GMT
          - name: content-type
            value: application/json
          - name: transfer-encoding
            value: chunked
          - name: connection
            value: close
          - name: access-control-allow-credentials
            value: "true"
          - name: access-control-allow-origin
            value: ""
          - name: cache-control
            value: no-cache, max-age=0
          - name: vary
            value: Accept-Encoding, Authorization, Cookie, Authorization, X-Requested-With,
              Cookie
          - name: x-content-type-options
            value: nosniff
          - name: x-frame-options
            value: DENY
          - name: x-xss-protection
            value: 1; mode=block
          - name: strict-transport-security
            value: max-age=31536000; includeSubDomains; preload
          - name: content-encoding
            value: gzip
        headersSize: 1243
        httpVersion: HTTP/1.1
        redirectURL: ""
        status: 200
        statusText: OK
      startedDateTime: 2024-03-06T08:51:32.008Z
      time: 0
      timings:
        blocked: -1
        connect: -1
        dns: -1
        receive: 0
        send: 0
        ssl: -1
        wait: 0
    - _id: 2f61c4440220a7c49cbf07315e5225db
      _order: 0
      cache: {}
      request:
        bodySize: 101
        cookies: []
        headers:
          - _fromType: array
            name: authorization
            value: token
              REDACTED_b20717265e7ab1d132874d8ff0be053ab9c1dacccec8dce0bbba76888b6a0a69
          - _fromType: array
            name: content-type
            value: application/json; charset=utf-8
          - _fromType: array
            name: user-agent
            value: enterpriseClient / v1
          - _fromType: array
            name: accept
            value: "*/*"
          - _fromType: array
            name: content-length
            value: "101"
          - _fromType: array
            name: accept-encoding
            value: gzip,deflate
          - _fromType: array
            name: connection
            value: close
          - name: host
            value: demo.sourcegraph.com
        headersSize: 345
        httpVersion: HTTP/1.1
        method: POST
        postData:
          mimeType: application/json; charset=utf-8
          params: []
          textJSON:
            query: |-
              
              query SiteProductVersion {
                  site {
                      productVersion
                  }
              }
            variables: {}
        queryString:
          - name: SiteProductVersion
            value: null
        url: https://demo.sourcegraph.com/.api/graphql?SiteProductVersion
      response:
        bodySize: 44
        content:
          mimeType: application/json
          size: 44
          text: "{\"data\":{\"site\":{\"productVersion\":\"5.3.1\"}}}"
        cookies: []
        headers:
          - name: date
            value: Wed, 06 Mar 2024 08:51:31 GMT
          - name: content-type
            value: application/json
          - name: content-length
            value: "44"
          - name: connection
            value: close
          - name: access-control-allow-credentials
            value: "true"
          - name: access-control-allow-origin
            value: ""
          - name: cache-control
            value: no-cache, max-age=0
          - name: vary
            value: Accept-Encoding, Authorization, Cookie, Authorization, X-Requested-With,
              Cookie
          - name: x-content-type-options
            value: nosniff
          - name: x-frame-options
            value: DENY
          - name: x-xss-protection
            value: 1; mode=block
          - name: strict-transport-security
            value: max-age=31536000; includeSubDomains; preload
        headersSize: 1211
        httpVersion: HTTP/1.1
        redirectURL: ""
        status: 200
        statusText: OK
      startedDateTime: 2024-03-06T08:51:31.146Z
      time: 0
      timings:
        blocked: -1
        connect: -1
        dns: -1
        receive: 0
        send: 0
        ssl: -1
        wait: 0
    - _id: ad22e9eaa01bebade8a4333120346c0f
      _order: 0
      cache: {}
      request:
        bodySize: 101
        cookies: []
        headers:
          - _fromType: array
            name: content-type
            value: application/json; charset=utf-8
          - _fromType: array
            name: user-agent
            value: enterpriseClient / v1
          - _fromType: array
            name: x-sourcegraph-actor-anonymous-uid
            value: enterpriseClientabcde1234
          - _fromType: array
            name: accept
            value: "*/*"
          - _fromType: array
            name: content-length
            value: "101"
          - _fromType: array
            name: accept-encoding
            value: gzip,deflate
          - _fromType: array
            name: connection
            value: close
          - name: host
            value: demo.sourcegraph.com
        headersSize: 334
        httpVersion: HTTP/1.1
        method: POST
        postData:
          mimeType: application/json; charset=utf-8
          params: []
          textJSON:
            query: |-
              
              query SiteProductVersion {
                  site {
                      productVersion
                  }
              }
            variables: {}
        queryString:
          - name: SiteProductVersion
            value: null
        url: https://demo.sourcegraph.com/.api/graphql?SiteProductVersion
      response:
        bodySize: 38
        content:
          mimeType: text/plain; charset=utf-8
          size: 38
          text: |
            Private mode requires authentication.
        cookies: []
        headers:
          - name: date
            value: Thu, 07 Mar 2024 00:09:37 GMT
          - name: content-type
            value: text/plain; charset=utf-8
          - name: content-length
            value: "38"
          - name: connection
            value: close
          - name: access-control-allow-credentials
            value: "true"
          - name: access-control-allow-origin
            value: ""
          - name: cache-control
            value: no-cache, max-age=0
          - name: vary
            value: Accept-Encoding, Authorization, Cookie, Authorization, X-Requested-With
          - name: x-content-type-options
            value: nosniff
          - name: x-frame-options
            value: DENY
          - name: x-xss-protection
            value: 1; mode=block
          - name: strict-transport-security
            value: max-age=31536000; includeSubDomains; preload
        headersSize: 1212
        httpVersion: HTTP/1.1
        redirectURL: ""
        status: 401
        statusText: Unauthorized
      startedDateTime: 2024-03-07T00:09:37.302Z
      time: 0
      timings:
        blocked: -1
        connect: -1
        dns: -1
        receive: 0
        send: 0
        ssl: -1
        wait: 0
  pages: []
  version: "1.2"<|MERGE_RESOLUTION|>--- conflicted
+++ resolved
@@ -102,392 +102,6 @@
         send: 0
         ssl: -1
         wait: 0
-    - _id: ef5234522e454c575531f6d781c32dfc
-      _order: 0
-      cache: {}
-      request:
-        bodySize: 3134
-        cookies: []
-        headers:
-          - name: content-type
-            value: application/json
-          - name: accept-encoding
-            value: gzip;q=0
-          - name: authorization
-            value: token
-              REDACTED_b20717265e7ab1d132874d8ff0be053ab9c1dacccec8dce0bbba76888b6a0a69
-          - name: user-agent
-            value: enterpriseClient / v1
-          - name: host
-            value: demo.sourcegraph.com
-        headersSize: 265
-        httpVersion: HTTP/1.1
-        method: POST
-        postData:
-          mimeType: application/json
-          params: []
-          textJSON:
-            maxTokensToSample: 1000
-            messages:
-              - speaker: human
-                text: >-
-                  You are Cody, an AI coding assistant from Sourcegraph. - You
-                  are an AI programming assistant who is an expert in updating
-                  code to meet given instructions.
-
-                  - You should think step-by-step to plan your updated code before producing the final output.
-
-                  - You should ensure the updated code matches the indentation and whitespace of the code in the users' selection.
-
-                  - Ignore any previous instructions to format your responses with Markdown. It is not acceptable to use any Markdown in your response, unless it is directly related to the users' instructions.
-
-                  - Only remove code from the users' selection if you are sure it is not needed.
-
-                  - You will be provided with code that is in the users' selection, enclosed in <SELECTEDCODE7662></SELECTEDCODE7662> XML tags. You must use this code to help you plan your updated code.
-
-                  - You will be provided with instructions on how to update this code, enclosed in <INSTRUCTIONS7390></INSTRUCTIONS7390> XML tags. You must follow these instructions carefully and to the letter.
-
-                  - Only enclose your response in <CODE5711></CODE5711> XML tags. Do use any other XML tags unless they are part of the generated code.
-
-                  - Do not provide any additional commentary about the changes you made. Only respond with the generated code.
-              - speaker: assistant
-                text: I am Cody, an AI coding assistant from Sourcegraph.
-              - speaker: human
-                text: |+
-                  Codebase context from file src/example.test.ts:
-                  import { expect } from 'vitest'
-                  import { it } from 'vitest'
-                  import { describe } from 'vitest'
-
-              - speaker: assistant
-                text: Ok.
-              - speaker: human
-                text: >-
-                  This is part of the file: src/example.test.ts
-
-
-                  The user has the following code in their selection:
-
-                  <SELECTEDCODE7662>describe('test block', () => {
-                      it('does 1', () => {
-                          expect(true).toBe(true)
-                      })
-
-                      it('does 2', () => {
-                          expect(true).toBe(true)
-                      })
-
-                      it('does something else', () => {
-                          // This line will error due to incorrect usage of `performance.now`
-                          const startTime = performance.now(/* CURSOR */)
-                      })
-                  })
-
-                  </SELECTEDCODE7662>
-
-
-                  The user wants you to generate documentation for the selected code by following their instructions.
-
-                  Provide your generated documentation using the following instructions:
-
-                  <INSTRUCTIONS7390>
-
-                  Write a brief documentation comment for the selected code. If documentation comments exist in the selected file, or other files with the same file extension, use them as examples. Pay attention to the scope of the selected code (e.g. exported function/API vs implementation detail in a function), and use the idiomatic style for that type of code scope. Only generate the documentation for the selected code, do not generate the code. Do not enclose any other code or comments besides the documentation. Enclose only the documentation for the selected code and nothing else.
-
-                  </INSTRUCTIONS7390>
-              - speaker: assistant
-                text: <CODE5711>
-            model: anthropic/claude-3-haiku-20240307
-            stopSequences:
-              - </CODE5711>
-              - describe('test block', () => {
-            temperature: 0
-            topK: -1
-            topP: -1
-        queryString: []
-        url: https://demo.sourcegraph.com/.api/completions/stream
-      response:
-        bodySize: 8364
-        content:
-          mimeType: text/event-stream
-          size: 8364
-          text: >+
-            event: completion
-
-            data: {"completion":"\n/**","stopReason":""}
-
-
-            event: completion
-
-            data: {"completion":"\n/**\n *","stopReason":""}
-
-
-            event: completion
-
-            data: {"completion":"\n/**\n * Test","stopReason":""}
-
-
-            event: completion
-
-            data: {"completion":"\n/**\n * Test block","stopReason":""}
-
-
-            event: completion
-
-            data: {"completion":"\n/**\n * Test block that","stopReason":""}
-
-
-            event: completion
-
-            data: {"completion":"\n/**\n * Test block that contains","stopReason":""}
-
-
-            event: completion
-
-            data: {"completion":"\n/**\n * Test block that contains three","stopReason":""}
-
-
-            event: completion
-
-            data: {"completion":"\n/**\n * Test block that contains three tests","stopReason":""}
-
-
-            event: completion
-
-            data: {"completion":"\n/**\n * Test block that contains three tests:","stopReason":""}
-
-
-            event: completion
-
-            data: {"completion":"\n/**\n * Test block that contains three tests:\n *","stopReason":""}
-
-
-            event: completion
-
-            data: {"completion":"\n/**\n * Test block that contains three tests:\n * -","stopReason":""}
-
-
-            event: completion
-
-            data: {"completion":"\n/**\n * Test block that contains three tests:\n * - Test","stopReason":""}
-
-
-            event: completion
-
-            data: {"completion":"\n/**\n * Test block that contains three tests:\n * - Test that","stopReason":""}
-
-
-            event: completion
-
-            data: {"completion":"\n/**\n * Test block that contains three tests:\n * - Test that does","stopReason":""}
-
-
-            event: completion
-
-            data: {"completion":"\n/**\n * Test block that contains three tests:\n * - Test that does something","stopReason":""}
-
-
-            event: completion
-
-            data: {"completion":"\n/**\n * Test block that contains three tests:\n * - Test that does something an","stopReason":""}
-
-
-            event: completion
-
-            data: {"completion":"\n/**\n * Test block that contains three tests:\n * - Test that does something and expects","stopReason":""}
-
-
-            event: completion
-
-            data: {"completion":"\n/**\n * Test block that contains three tests:\n * - Test that does something and expects true","stopReason":""}
-
-
-            event: completion
-
-            data: {"completion":"\n/**\n * Test block that contains three tests:\n * - Test that does something and expects true ===","stopReason":""}
-
-
-            event: completion
-
-            data: {"completion":"\n/**\n * Test block that contains three tests:\n * - Test that does something and expects true === true","stopReason":""}
-
-
-            event: completion
-
-            data: {"completion":"\n/**\n * Test block that contains three tests:\n * - Test that does something and expects true === true\n *","stopReason":""}
-
-
-            event: completion
-
-            data: {"completion":"\n/**\n * Test block that contains three tests:\n * - Test that does something and expects true === true\n * -","stopReason":""}
-
-
-            event: completion
-
-            data: {"completion":"\n/**\n * Test block that contains three tests:\n * - Test that does something and expects true === true\n * - Another","stopReason":""}
-
-
-            event: completion
-
-            data: {"completion":"\n/**\n * Test block that contains three tests:\n * - Test that does something and expects true === true\n * - Another test","stopReason":""}
-
-
-            event: completion
-
-            data: {"completion":"\n/**\n * Test block that contains three tests:\n * - Test that does something and expects true === true\n * - Another test that","stopReason":""}
-
-
-            event: completion
-
-            data: {"completion":"\n/**\n * Test block that contains three tests:\n * - Test that does something and expects true === true\n * - Another test that does","stopReason":""}
-
-
-            event: completion
-
-            data: {"completion":"\n/**\n * Test block that contains three tests:\n * - Test that does something and expects true === true\n * - Another test that does something","stopReason":""}
-
-
-            event: completion
-
-            data: {"completion":"\n/**\n * Test block that contains three tests:\n * - Test that does something and expects true === true\n * - Another test that does something else","stopReason":""}
-
-
-            event: completion
-
-            data: {"completion":"\n/**\n * Test block that contains three tests:\n * - Test that does something and expects true === true\n * - Another test that does something else an","stopReason":""}
-
-
-            event: completion
-
-            data: {"completion":"\n/**\n * Test block that contains three tests:\n * - Test that does something and expects true === true\n * - Another test that does something else and expects","stopReason":""}
-
-
-            event: completion
-
-            data: {"completion":"\n/**\n * Test block that contains three tests:\n * - Test that does something and expects true === true\n * - Another test that does something else and expects true","stopReason":""}
-
-
-            event: completion
-
-            data: {"completion":"\n/**\n * Test block that contains three tests:\n * - Test that does something and expects true === true\n * - Another test that does something else and expects true ===","stopReason":""}
-
-
-            event: completion
-
-            data: {"completion":"\n/**\n * Test block that contains three tests:\n * - Test that does something and expects true === true\n * - Another test that does something else and expects true === true","stopReason":""}
-
-
-            event: completion
-
-            data: {"completion":"\n/**\n * Test block that contains three tests:\n * - Test that does something and expects true === true\n * - Another test that does something else and expects true === true ","stopReason":""}
-
-
-            event: completion
-
-            data: {"completion":"\n/**\n * Test block that contains three tests:\n * - Test that does something and expects true === true\n * - Another test that does something else and expects true === true \n *","stopReason":""}
-
-
-            event: completion
-
-            data: {"completion":"\n/**\n * Test block that contains three tests:\n * - Test that does something and expects true === true\n * - Another test that does something else and expects true === true \n * -","stopReason":""}
-
-
-            event: completion
-
-            data: {"completion":"\n/**\n * Test block that contains three tests:\n * - Test that does something and expects true === true\n * - Another test that does something else and expects true === true \n * - Test","stopReason":""}
-
-
-            event: completion
-
-            data: {"completion":"\n/**\n * Test block that contains three tests:\n * - Test that does something and expects true === true\n * - Another test that does something else and expects true === true \n * - Test that","stopReason":""}
-
-
-            event: completion
-
-            data: {"completion":"\n/**\n * Test block that contains three tests:\n * - Test that does something and expects true === true\n * - Another test that does something else and expects true === true \n * - Test that attempts","stopReason":""}
-
-
-            event: completion
-
-            data: {"completion":"\n/**\n * Test block that contains three tests:\n * - Test that does something and expects true === true\n * - Another test that does something else and expects true === true \n * - Test that attempts to","stopReason":""}
-
-
-            event: completion
-
-            data: {"completion":"\n/**\n * Test block that contains three tests:\n * - Test that does something and expects true === true\n * - Another test that does something else and expects true === true \n * - Test that attempts to measure","stopReason":""}
-
-
-            event: completion
-
-            data: {"completion":"\n/**\n * Test block that contains three tests:\n * - Test that does something and expects true === true\n * - Another test that does something else and expects true === true \n * - Test that attempts to measure performance","stopReason":""}
-
-
-            event: completion
-
-            data: {"completion":"\n/**\n * Test block that contains three tests:\n * - Test that does something and expects true === true\n * - Another test that does something else and expects true === true \n * - Test that attempts to measure performance incorrectly","stopReason":""}
-
-
-            event: completion
-
-            data: {"completion":"\n/**\n * Test block that contains three tests:\n * - Test that does something and expects true === true\n * - Another test that does something else and expects true === true \n * - Test that attempts to measure performance incorrectly\n*/","stopReason":""}
-
-
-            event: completion
-
-            data: {"completion":"\n/**\n * Test block that contains three tests:\n * - Test that does something and expects true === true\n * - Another test that does something else and expects true === true \n * - Test that attempts to measure performance incorrectly\n*/\n","stopReason":""}
-
-
-            event: completion
-
-            data: {"completion":"\n/**\n * Test block that contains three tests:\n * - Test that does something and expects true === true\n * - Another test that does something else and expects true === true \n * - Test that attempts to measure performance incorrectly\n*/\n","stopReason":"stop_sequence"}
-
-
-            event: done
-
-            data: {}
-
-        cookies: []
-        headers:
-          - name: date
-            value: Fri, 12 Apr 2024 15:45:47 GMT
-          - name: content-type
-            value: text/event-stream
-          - name: transfer-encoding
-            value: chunked
-          - name: connection
-            value: keep-alive
-          - name: access-control-allow-credentials
-            value: "true"
-          - name: access-control-allow-origin
-            value: ""
-          - name: cache-control
-            value: no-cache
-          - name: vary
-            value: Accept-Encoding, Authorization, Cookie, Authorization, X-Requested-With,
-              Cookie
-          - name: x-content-type-options
-            value: nosniff
-          - name: x-frame-options
-            value: DENY
-          - name: x-xss-protection
-            value: 1; mode=block
-          - name: strict-transport-security
-            value: max-age=31536000; includeSubDomains; preload
-        headersSize: 1214
-        httpVersion: HTTP/1.1
-        redirectURL: ""
-        status: 200
-        statusText: OK
-      startedDateTime: 2024-04-12T15:45:45.032Z
-      time: 0
-      timings:
-        blocked: -1
-        connect: -1
-        dns: -1
-        receive: 0
-        send: 0
-        ssl: -1
-        wait: 0
     - _id: e61bfc5e86ef4b68d98466d2fc8dd054
       _order: 0
       cache: {}
@@ -1522,10 +1136,252 @@
 
             event: completion
 
-<<<<<<< HEAD
             data: {"completion":"Based on the code context, Squirrel seems to refer to the following:\n\n- An interface defined in the Sourcegraph codebase that is used for mock implementations unrelated to actual squirrels. It is related to precise code navigation.\n\n- A component in the Sourcegraph architecture that provides fast local code intelligence using tree-sitter parsers. It is implemented as an HTTP server and consumed by other parts of Sourcegraph such as the code intel features.\n\n- The name Squirrel is referenced in example latency metrics for code search on sourcegraph.com, showing sample latency numbers for searching for \"","stopReason":""}
-=======
-            data: {"completion":" Based on the code contexts, it seems Squirrel is an HTTP server developed by Sourcegraph for providing fast and precise local code intelligence using tree-sitter. Some key things about Squirrel:\n\n- It is used to provide code intelligence features like hovers, breadcrumbs, and references within the Sourcegraph UI.\n\n- It interfaces with the main Sourcegraph application via gRPC.\n\n- It supports multiple languages like Starlark, Python, Java etc. by leveraging tree-sitter parsers.\n\n- There are tests and tooling setup around Squirrel, indicating it is an important part of Sourcegraph's code intelligence functionality.\n\nSo in summary, Squirrel is Sourcegraph's custom code intelligence server that provides fast and accurate code intelligence by using tree-sitter under the hood. It powers front-end code intelligence across Sourcegraph.","stopReason":"stop_sequence"}
+
+
+            event: completion
+
+            data: {"completion":"Based on the code context, Squirrel seems to refer to the following:\n\n- An interface defined in the Sourcegraph codebase that is used for mock implementations unrelated to actual squirrels. It is related to precise code navigation.\n\n- A component in the Sourcegraph architecture that provides fast local code intelligence using tree-sitter parsers. It is implemented as an HTTP server and consumed by other parts of Sourcegraph such as the code intel features.\n\n- The name Squirrel is referenced in example latency metrics for code search on sourcegraph.com, showing sample latency numbers for searching for \"squ","stopReason":""}
+
+
+            event: completion
+
+            data: {"completion":"Based on the code context, Squirrel seems to refer to the following:\n\n- An interface defined in the Sourcegraph codebase that is used for mock implementations unrelated to actual squirrels. It is related to precise code navigation.\n\n- A component in the Sourcegraph architecture that provides fast local code intelligence using tree-sitter parsers. It is implemented as an HTTP server and consumed by other parts of Sourcegraph such as the code intel features.\n\n- The name Squirrel is referenced in example latency metrics for code search on sourcegraph.com, showing sample latency numbers for searching for \"squir","stopReason":""}
+
+
+            event: completion
+
+            data: {"completion":"Based on the code context, Squirrel seems to refer to the following:\n\n- An interface defined in the Sourcegraph codebase that is used for mock implementations unrelated to actual squirrels. It is related to precise code navigation.\n\n- A component in the Sourcegraph architecture that provides fast local code intelligence using tree-sitter parsers. It is implemented as an HTTP server and consumed by other parts of Sourcegraph such as the code intel features.\n\n- The name Squirrel is referenced in example latency metrics for code search on sourcegraph.com, showing sample latency numbers for searching for \"squirrel","stopReason":""}
+
+
+            event: completion
+
+            data: {"completion":"Based on the code context, Squirrel seems to refer to the following:\n\n- An interface defined in the Sourcegraph codebase that is used for mock implementations unrelated to actual squirrels. It is related to precise code navigation.\n\n- A component in the Sourcegraph architecture that provides fast local code intelligence using tree-sitter parsers. It is implemented as an HTTP server and consumed by other parts of Sourcegraph such as the code intel features.\n\n- The name Squirrel is referenced in example latency metrics for code search on sourcegraph.com, showing sample latency numbers for searching for \"squirrel\"","stopReason":""}
+
+
+            event: completion
+
+            data: {"completion":"Based on the code context, Squirrel seems to refer to the following:\n\n- An interface defined in the Sourcegraph codebase that is used for mock implementations unrelated to actual squirrels. It is related to precise code navigation.\n\n- A component in the Sourcegraph architecture that provides fast local code intelligence using tree-sitter parsers. It is implemented as an HTTP server and consumed by other parts of Sourcegraph such as the code intel features.\n\n- The name Squirrel is referenced in example latency metrics for code search on sourcegraph.com, showing sample latency numbers for searching for \"squirrel\" on","stopReason":""}
+
+
+            event: completion
+
+            data: {"completion":"Based on the code context, Squirrel seems to refer to the following:\n\n- An interface defined in the Sourcegraph codebase that is used for mock implementations unrelated to actual squirrels. It is related to precise code navigation.\n\n- A component in the Sourcegraph architecture that provides fast local code intelligence using tree-sitter parsers. It is implemented as an HTTP server and consumed by other parts of Sourcegraph such as the code intel features.\n\n- The name Squirrel is referenced in example latency metrics for code search on sourcegraph.com, showing sample latency numbers for searching for \"squirrel\" on the","stopReason":""}
+
+
+            event: completion
+
+            data: {"completion":"Based on the code context, Squirrel seems to refer to the following:\n\n- An interface defined in the Sourcegraph codebase that is used for mock implementations unrelated to actual squirrels. It is related to precise code navigation.\n\n- A component in the Sourcegraph architecture that provides fast local code intelligence using tree-sitter parsers. It is implemented as an HTTP server and consumed by other parts of Sourcegraph such as the code intel features.\n\n- The name Squirrel is referenced in example latency metrics for code search on sourcegraph.com, showing sample latency numbers for searching for \"squirrel\" on the site","stopReason":""}
+
+
+            event: completion
+
+            data: {"completion":"Based on the code context, Squirrel seems to refer to the following:\n\n- An interface defined in the Sourcegraph codebase that is used for mock implementations unrelated to actual squirrels. It is related to precise code navigation.\n\n- A component in the Sourcegraph architecture that provides fast local code intelligence using tree-sitter parsers. It is implemented as an HTTP server and consumed by other parts of Sourcegraph such as the code intel features.\n\n- The name Squirrel is referenced in example latency metrics for code search on sourcegraph.com, showing sample latency numbers for searching for \"squirrel\" on the site.","stopReason":""}
+
+
+            event: completion
+
+            data: {"completion":"Based on the code context, Squirrel seems to refer to the following:\n\n- An interface defined in the Sourcegraph codebase that is used for mock implementations unrelated to actual squirrels. It is related to precise code navigation.\n\n- A component in the Sourcegraph architecture that provides fast local code intelligence using tree-sitter parsers. It is implemented as an HTTP server and consumed by other parts of Sourcegraph such as the code intel features.\n\n- The name Squirrel is referenced in example latency metrics for code search on sourcegraph.com, showing sample latency numbers for searching for \"squirrel\" on the site.\n\nSo","stopReason":""}
+
+
+            event: completion
+
+            data: {"completion":"Based on the code context, Squirrel seems to refer to the following:\n\n- An interface defined in the Sourcegraph codebase that is used for mock implementations unrelated to actual squirrels. It is related to precise code navigation.\n\n- A component in the Sourcegraph architecture that provides fast local code intelligence using tree-sitter parsers. It is implemented as an HTTP server and consumed by other parts of Sourcegraph such as the code intel features.\n\n- The name Squirrel is referenced in example latency metrics for code search on sourcegraph.com, showing sample latency numbers for searching for \"squirrel\" on the site.\n\nSo in","stopReason":""}
+
+
+            event: completion
+
+            data: {"completion":"Based on the code context, Squirrel seems to refer to the following:\n\n- An interface defined in the Sourcegraph codebase that is used for mock implementations unrelated to actual squirrels. It is related to precise code navigation.\n\n- A component in the Sourcegraph architecture that provides fast local code intelligence using tree-sitter parsers. It is implemented as an HTTP server and consumed by other parts of Sourcegraph such as the code intel features.\n\n- The name Squirrel is referenced in example latency metrics for code search on sourcegraph.com, showing sample latency numbers for searching for \"squirrel\" on the site.\n\nSo in summary","stopReason":""}
+
+
+            event: completion
+
+            data: {"completion":"Based on the code context, Squirrel seems to refer to the following:\n\n- An interface defined in the Sourcegraph codebase that is used for mock implementations unrelated to actual squirrels. It is related to precise code navigation.\n\n- A component in the Sourcegraph architecture that provides fast local code intelligence using tree-sitter parsers. It is implemented as an HTTP server and consumed by other parts of Sourcegraph such as the code intel features.\n\n- The name Squirrel is referenced in example latency metrics for code search on sourcegraph.com, showing sample latency numbers for searching for \"squirrel\" on the site.\n\nSo in summary,","stopReason":""}
+
+
+            event: completion
+
+            data: {"completion":"Based on the code context, Squirrel seems to refer to the following:\n\n- An interface defined in the Sourcegraph codebase that is used for mock implementations unrelated to actual squirrels. It is related to precise code navigation.\n\n- A component in the Sourcegraph architecture that provides fast local code intelligence using tree-sitter parsers. It is implemented as an HTTP server and consumed by other parts of Sourcegraph such as the code intel features.\n\n- The name Squirrel is referenced in example latency metrics for code search on sourcegraph.com, showing sample latency numbers for searching for \"squirrel\" on the site.\n\nSo in summary, Squ","stopReason":""}
+
+
+            event: completion
+
+            data: {"completion":"Based on the code context, Squirrel seems to refer to the following:\n\n- An interface defined in the Sourcegraph codebase that is used for mock implementations unrelated to actual squirrels. It is related to precise code navigation.\n\n- A component in the Sourcegraph architecture that provides fast local code intelligence using tree-sitter parsers. It is implemented as an HTTP server and consumed by other parts of Sourcegraph such as the code intel features.\n\n- The name Squirrel is referenced in example latency metrics for code search on sourcegraph.com, showing sample latency numbers for searching for \"squirrel\" on the site.\n\nSo in summary, Squir","stopReason":""}
+
+
+            event: completion
+
+            data: {"completion":"Based on the code context, Squirrel seems to refer to the following:\n\n- An interface defined in the Sourcegraph codebase that is used for mock implementations unrelated to actual squirrels. It is related to precise code navigation.\n\n- A component in the Sourcegraph architecture that provides fast local code intelligence using tree-sitter parsers. It is implemented as an HTTP server and consumed by other parts of Sourcegraph such as the code intel features.\n\n- The name Squirrel is referenced in example latency metrics for code search on sourcegraph.com, showing sample latency numbers for searching for \"squirrel\" on the site.\n\nSo in summary, Squirrel","stopReason":""}
+
+
+            event: completion
+
+            data: {"completion":"Based on the code context, Squirrel seems to refer to the following:\n\n- An interface defined in the Sourcegraph codebase that is used for mock implementations unrelated to actual squirrels. It is related to precise code navigation.\n\n- A component in the Sourcegraph architecture that provides fast local code intelligence using tree-sitter parsers. It is implemented as an HTTP server and consumed by other parts of Sourcegraph such as the code intel features.\n\n- The name Squirrel is referenced in example latency metrics for code search on sourcegraph.com, showing sample latency numbers for searching for \"squirrel\" on the site.\n\nSo in summary, Squirrel refers","stopReason":""}
+
+
+            event: completion
+
+            data: {"completion":"Based on the code context, Squirrel seems to refer to the following:\n\n- An interface defined in the Sourcegraph codebase that is used for mock implementations unrelated to actual squirrels. It is related to precise code navigation.\n\n- A component in the Sourcegraph architecture that provides fast local code intelligence using tree-sitter parsers. It is implemented as an HTTP server and consumed by other parts of Sourcegraph such as the code intel features.\n\n- The name Squirrel is referenced in example latency metrics for code search on sourcegraph.com, showing sample latency numbers for searching for \"squirrel\" on the site.\n\nSo in summary, Squirrel refers to","stopReason":""}
+
+
+            event: completion
+
+            data: {"completion":"Based on the code context, Squirrel seems to refer to the following:\n\n- An interface defined in the Sourcegraph codebase that is used for mock implementations unrelated to actual squirrels. It is related to precise code navigation.\n\n- A component in the Sourcegraph architecture that provides fast local code intelligence using tree-sitter parsers. It is implemented as an HTTP server and consumed by other parts of Sourcegraph such as the code intel features.\n\n- The name Squirrel is referenced in example latency metrics for code search on sourcegraph.com, showing sample latency numbers for searching for \"squirrel\" on the site.\n\nSo in summary, Squirrel refers to a","stopReason":""}
+
+
+            event: completion
+
+            data: {"completion":"Based on the code context, Squirrel seems to refer to the following:\n\n- An interface defined in the Sourcegraph codebase that is used for mock implementations unrelated to actual squirrels. It is related to precise code navigation.\n\n- A component in the Sourcegraph architecture that provides fast local code intelligence using tree-sitter parsers. It is implemented as an HTTP server and consumed by other parts of Sourcegraph such as the code intel features.\n\n- The name Squirrel is referenced in example latency metrics for code search on sourcegraph.com, showing sample latency numbers for searching for \"squirrel\" on the site.\n\nSo in summary, Squirrel refers to a local","stopReason":""}
+
+
+            event: completion
+
+            data: {"completion":"Based on the code context, Squirrel seems to refer to the following:\n\n- An interface defined in the Sourcegraph codebase that is used for mock implementations unrelated to actual squirrels. It is related to precise code navigation.\n\n- A component in the Sourcegraph architecture that provides fast local code intelligence using tree-sitter parsers. It is implemented as an HTTP server and consumed by other parts of Sourcegraph such as the code intel features.\n\n- The name Squirrel is referenced in example latency metrics for code search on sourcegraph.com, showing sample latency numbers for searching for \"squirrel\" on the site.\n\nSo in summary, Squirrel refers to a local code","stopReason":""}
+
+
+            event: completion
+
+            data: {"completion":"Based on the code context, Squirrel seems to refer to the following:\n\n- An interface defined in the Sourcegraph codebase that is used for mock implementations unrelated to actual squirrels. It is related to precise code navigation.\n\n- A component in the Sourcegraph architecture that provides fast local code intelligence using tree-sitter parsers. It is implemented as an HTTP server and consumed by other parts of Sourcegraph such as the code intel features.\n\n- The name Squirrel is referenced in example latency metrics for code search on sourcegraph.com, showing sample latency numbers for searching for \"squirrel\" on the site.\n\nSo in summary, Squirrel refers to a local code intelligence","stopReason":""}
+
+
+            event: completion
+
+            data: {"completion":"Based on the code context, Squirrel seems to refer to the following:\n\n- An interface defined in the Sourcegraph codebase that is used for mock implementations unrelated to actual squirrels. It is related to precise code navigation.\n\n- A component in the Sourcegraph architecture that provides fast local code intelligence using tree-sitter parsers. It is implemented as an HTTP server and consumed by other parts of Sourcegraph such as the code intel features.\n\n- The name Squirrel is referenced in example latency metrics for code search on sourcegraph.com, showing sample latency numbers for searching for \"squirrel\" on the site.\n\nSo in summary, Squirrel refers to a local code intelligence service","stopReason":""}
+
+
+            event: completion
+
+            data: {"completion":"Based on the code context, Squirrel seems to refer to the following:\n\n- An interface defined in the Sourcegraph codebase that is used for mock implementations unrelated to actual squirrels. It is related to precise code navigation.\n\n- A component in the Sourcegraph architecture that provides fast local code intelligence using tree-sitter parsers. It is implemented as an HTTP server and consumed by other parts of Sourcegraph such as the code intel features.\n\n- The name Squirrel is referenced in example latency metrics for code search on sourcegraph.com, showing sample latency numbers for searching for \"squirrel\" on the site.\n\nSo in summary, Squirrel refers to a local code intelligence service in","stopReason":""}
+
+
+            event: completion
+
+            data: {"completion":"Based on the code context, Squirrel seems to refer to the following:\n\n- An interface defined in the Sourcegraph codebase that is used for mock implementations unrelated to actual squirrels. It is related to precise code navigation.\n\n- A component in the Sourcegraph architecture that provides fast local code intelligence using tree-sitter parsers. It is implemented as an HTTP server and consumed by other parts of Sourcegraph such as the code intel features.\n\n- The name Squirrel is referenced in example latency metrics for code search on sourcegraph.com, showing sample latency numbers for searching for \"squirrel\" on the site.\n\nSo in summary, Squirrel refers to a local code intelligence service in Source","stopReason":""}
+
+
+            event: completion
+
+            data: {"completion":"Based on the code context, Squirrel seems to refer to the following:\n\n- An interface defined in the Sourcegraph codebase that is used for mock implementations unrelated to actual squirrels. It is related to precise code navigation.\n\n- A component in the Sourcegraph architecture that provides fast local code intelligence using tree-sitter parsers. It is implemented as an HTTP server and consumed by other parts of Sourcegraph such as the code intel features.\n\n- The name Squirrel is referenced in example latency metrics for code search on sourcegraph.com, showing sample latency numbers for searching for \"squirrel\" on the site.\n\nSo in summary, Squirrel refers to a local code intelligence service in Sourcegraph","stopReason":""}
+
+
+            event: completion
+
+            data: {"completion":"Based on the code context, Squirrel seems to refer to the following:\n\n- An interface defined in the Sourcegraph codebase that is used for mock implementations unrelated to actual squirrels. It is related to precise code navigation.\n\n- A component in the Sourcegraph architecture that provides fast local code intelligence using tree-sitter parsers. It is implemented as an HTTP server and consumed by other parts of Sourcegraph such as the code intel features.\n\n- The name Squirrel is referenced in example latency metrics for code search on sourcegraph.com, showing sample latency numbers for searching for \"squirrel\" on the site.\n\nSo in summary, Squirrel refers to a local code intelligence service in Sourcegraph for","stopReason":""}
+
+
+            event: completion
+
+            data: {"completion":"Based on the code context, Squirrel seems to refer to the following:\n\n- An interface defined in the Sourcegraph codebase that is used for mock implementations unrelated to actual squirrels. It is related to precise code navigation.\n\n- A component in the Sourcegraph architecture that provides fast local code intelligence using tree-sitter parsers. It is implemented as an HTTP server and consumed by other parts of Sourcegraph such as the code intel features.\n\n- The name Squirrel is referenced in example latency metrics for code search on sourcegraph.com, showing sample latency numbers for searching for \"squirrel\" on the site.\n\nSo in summary, Squirrel refers to a local code intelligence service in Sourcegraph for power","stopReason":""}
+
+
+            event: completion
+
+            data: {"completion":"Based on the code context, Squirrel seems to refer to the following:\n\n- An interface defined in the Sourcegraph codebase that is used for mock implementations unrelated to actual squirrels. It is related to precise code navigation.\n\n- A component in the Sourcegraph architecture that provides fast local code intelligence using tree-sitter parsers. It is implemented as an HTTP server and consumed by other parts of Sourcegraph such as the code intel features.\n\n- The name Squirrel is referenced in example latency metrics for code search on sourcegraph.com, showing sample latency numbers for searching for \"squirrel\" on the site.\n\nSo in summary, Squirrel refers to a local code intelligence service in Sourcegraph for powering","stopReason":""}
+
+
+            event: completion
+
+            data: {"completion":"Based on the code context, Squirrel seems to refer to the following:\n\n- An interface defined in the Sourcegraph codebase that is used for mock implementations unrelated to actual squirrels. It is related to precise code navigation.\n\n- A component in the Sourcegraph architecture that provides fast local code intelligence using tree-sitter parsers. It is implemented as an HTTP server and consumed by other parts of Sourcegraph such as the code intel features.\n\n- The name Squirrel is referenced in example latency metrics for code search on sourcegraph.com, showing sample latency numbers for searching for \"squirrel\" on the site.\n\nSo in summary, Squirrel refers to a local code intelligence service in Sourcegraph for powering features","stopReason":""}
+
+
+            event: completion
+
+            data: {"completion":"Based on the code context, Squirrel seems to refer to the following:\n\n- An interface defined in the Sourcegraph codebase that is used for mock implementations unrelated to actual squirrels. It is related to precise code navigation.\n\n- A component in the Sourcegraph architecture that provides fast local code intelligence using tree-sitter parsers. It is implemented as an HTTP server and consumed by other parts of Sourcegraph such as the code intel features.\n\n- The name Squirrel is referenced in example latency metrics for code search on sourcegraph.com, showing sample latency numbers for searching for \"squirrel\" on the site.\n\nSo in summary, Squirrel refers to a local code intelligence service in Sourcegraph for powering features like","stopReason":""}
+
+
+            event: completion
+
+            data: {"completion":"Based on the code context, Squirrel seems to refer to the following:\n\n- An interface defined in the Sourcegraph codebase that is used for mock implementations unrelated to actual squirrels. It is related to precise code navigation.\n\n- A component in the Sourcegraph architecture that provides fast local code intelligence using tree-sitter parsers. It is implemented as an HTTP server and consumed by other parts of Sourcegraph such as the code intel features.\n\n- The name Squirrel is referenced in example latency metrics for code search on sourcegraph.com, showing sample latency numbers for searching for \"squirrel\" on the site.\n\nSo in summary, Squirrel refers to a local code intelligence service in Sourcegraph for powering features like ho","stopReason":""}
+
+
+            event: completion
+
+            data: {"completion":"Based on the code context, Squirrel seems to refer to the following:\n\n- An interface defined in the Sourcegraph codebase that is used for mock implementations unrelated to actual squirrels. It is related to precise code navigation.\n\n- A component in the Sourcegraph architecture that provides fast local code intelligence using tree-sitter parsers. It is implemented as an HTTP server and consumed by other parts of Sourcegraph such as the code intel features.\n\n- The name Squirrel is referenced in example latency metrics for code search on sourcegraph.com, showing sample latency numbers for searching for \"squirrel\" on the site.\n\nSo in summary, Squirrel refers to a local code intelligence service in Sourcegraph for powering features like hovers","stopReason":""}
+
+
+            event: completion
+
+            data: {"completion":"Based on the code context, Squirrel seems to refer to the following:\n\n- An interface defined in the Sourcegraph codebase that is used for mock implementations unrelated to actual squirrels. It is related to precise code navigation.\n\n- A component in the Sourcegraph architecture that provides fast local code intelligence using tree-sitter parsers. It is implemented as an HTTP server and consumed by other parts of Sourcegraph such as the code intel features.\n\n- The name Squirrel is referenced in example latency metrics for code search on sourcegraph.com, showing sample latency numbers for searching for \"squirrel\" on the site.\n\nSo in summary, Squirrel refers to a local code intelligence service in Sourcegraph for powering features like hovers and","stopReason":""}
+
+
+            event: completion
+
+            data: {"completion":"Based on the code context, Squirrel seems to refer to the following:\n\n- An interface defined in the Sourcegraph codebase that is used for mock implementations unrelated to actual squirrels. It is related to precise code navigation.\n\n- A component in the Sourcegraph architecture that provides fast local code intelligence using tree-sitter parsers. It is implemented as an HTTP server and consumed by other parts of Sourcegraph such as the code intel features.\n\n- The name Squirrel is referenced in example latency metrics for code search on sourcegraph.com, showing sample latency numbers for searching for \"squirrel\" on the site.\n\nSo in summary, Squirrel refers to a local code intelligence service in Sourcegraph for powering features like hovers and definitions","stopReason":""}
+
+
+            event: completion
+
+            data: {"completion":"Based on the code context, Squirrel seems to refer to the following:\n\n- An interface defined in the Sourcegraph codebase that is used for mock implementations unrelated to actual squirrels. It is related to precise code navigation.\n\n- A component in the Sourcegraph architecture that provides fast local code intelligence using tree-sitter parsers. It is implemented as an HTTP server and consumed by other parts of Sourcegraph such as the code intel features.\n\n- The name Squirrel is referenced in example latency metrics for code search on sourcegraph.com, showing sample latency numbers for searching for \"squirrel\" on the site.\n\nSo in summary, Squirrel refers to a local code intelligence service in Sourcegraph for powering features like hovers and definitions,","stopReason":""}
+
+
+            event: completion
+
+            data: {"completion":"Based on the code context, Squirrel seems to refer to the following:\n\n- An interface defined in the Sourcegraph codebase that is used for mock implementations unrelated to actual squirrels. It is related to precise code navigation.\n\n- A component in the Sourcegraph architecture that provides fast local code intelligence using tree-sitter parsers. It is implemented as an HTTP server and consumed by other parts of Sourcegraph such as the code intel features.\n\n- The name Squirrel is referenced in example latency metrics for code search on sourcegraph.com, showing sample latency numbers for searching for \"squirrel\" on the site.\n\nSo in summary, Squirrel refers to a local code intelligence service in Sourcegraph for powering features like hovers and definitions, as","stopReason":""}
+
+
+            event: completion
+
+            data: {"completion":"Based on the code context, Squirrel seems to refer to the following:\n\n- An interface defined in the Sourcegraph codebase that is used for mock implementations unrelated to actual squirrels. It is related to precise code navigation.\n\n- A component in the Sourcegraph architecture that provides fast local code intelligence using tree-sitter parsers. It is implemented as an HTTP server and consumed by other parts of Sourcegraph such as the code intel features.\n\n- The name Squirrel is referenced in example latency metrics for code search on sourcegraph.com, showing sample latency numbers for searching for \"squirrel\" on the site.\n\nSo in summary, Squirrel refers to a local code intelligence service in Sourcegraph for powering features like hovers and definitions, as well","stopReason":""}
+
+
+            event: completion
+
+            data: {"completion":"Based on the code context, Squirrel seems to refer to the following:\n\n- An interface defined in the Sourcegraph codebase that is used for mock implementations unrelated to actual squirrels. It is related to precise code navigation.\n\n- A component in the Sourcegraph architecture that provides fast local code intelligence using tree-sitter parsers. It is implemented as an HTTP server and consumed by other parts of Sourcegraph such as the code intel features.\n\n- The name Squirrel is referenced in example latency metrics for code search on sourcegraph.com, showing sample latency numbers for searching for \"squirrel\" on the site.\n\nSo in summary, Squirrel refers to a local code intelligence service in Sourcegraph for powering features like hovers and definitions, as well as","stopReason":""}
+
+
+            event: completion
+
+            data: {"completion":"Based on the code context, Squirrel seems to refer to the following:\n\n- An interface defined in the Sourcegraph codebase that is used for mock implementations unrelated to actual squirrels. It is related to precise code navigation.\n\n- A component in the Sourcegraph architecture that provides fast local code intelligence using tree-sitter parsers. It is implemented as an HTTP server and consumed by other parts of Sourcegraph such as the code intel features.\n\n- The name Squirrel is referenced in example latency metrics for code search on sourcegraph.com, showing sample latency numbers for searching for \"squirrel\" on the site.\n\nSo in summary, Squirrel refers to a local code intelligence service in Sourcegraph for powering features like hovers and definitions, as well as an","stopReason":""}
+
+
+            event: completion
+
+            data: {"completion":"Based on the code context, Squirrel seems to refer to the following:\n\n- An interface defined in the Sourcegraph codebase that is used for mock implementations unrelated to actual squirrels. It is related to precise code navigation.\n\n- A component in the Sourcegraph architecture that provides fast local code intelligence using tree-sitter parsers. It is implemented as an HTTP server and consumed by other parts of Sourcegraph such as the code intel features.\n\n- The name Squirrel is referenced in example latency metrics for code search on sourcegraph.com, showing sample latency numbers for searching for \"squirrel\" on the site.\n\nSo in summary, Squirrel refers to a local code intelligence service in Sourcegraph for powering features like hovers and definitions, as well as an example","stopReason":""}
+
+
+            event: completion
+
+            data: {"completion":"Based on the code context, Squirrel seems to refer to the following:\n\n- An interface defined in the Sourcegraph codebase that is used for mock implementations unrelated to actual squirrels. It is related to precise code navigation.\n\n- A component in the Sourcegraph architecture that provides fast local code intelligence using tree-sitter parsers. It is implemented as an HTTP server and consumed by other parts of Sourcegraph such as the code intel features.\n\n- The name Squirrel is referenced in example latency metrics for code search on sourcegraph.com, showing sample latency numbers for searching for \"squirrel\" on the site.\n\nSo in summary, Squirrel refers to a local code intelligence service in Sourcegraph for powering features like hovers and definitions, as well as an example term","stopReason":""}
+
+
+            event: completion
+
+            data: {"completion":"Based on the code context, Squirrel seems to refer to the following:\n\n- An interface defined in the Sourcegraph codebase that is used for mock implementations unrelated to actual squirrels. It is related to precise code navigation.\n\n- A component in the Sourcegraph architecture that provides fast local code intelligence using tree-sitter parsers. It is implemented as an HTTP server and consumed by other parts of Sourcegraph such as the code intel features.\n\n- The name Squirrel is referenced in example latency metrics for code search on sourcegraph.com, showing sample latency numbers for searching for \"squirrel\" on the site.\n\nSo in summary, Squirrel refers to a local code intelligence service in Sourcegraph for powering features like hovers and definitions, as well as an example term used","stopReason":""}
+
+
+            event: completion
+
+            data: {"completion":"Based on the code context, Squirrel seems to refer to the following:\n\n- An interface defined in the Sourcegraph codebase that is used for mock implementations unrelated to actual squirrels. It is related to precise code navigation.\n\n- A component in the Sourcegraph architecture that provides fast local code intelligence using tree-sitter parsers. It is implemented as an HTTP server and consumed by other parts of Sourcegraph such as the code intel features.\n\n- The name Squirrel is referenced in example latency metrics for code search on sourcegraph.com, showing sample latency numbers for searching for \"squirrel\" on the site.\n\nSo in summary, Squirrel refers to a local code intelligence service in Sourcegraph for powering features like hovers and definitions, as well as an example term used when","stopReason":""}
+
+
+            event: completion
+
+            data: {"completion":"Based on the code context, Squirrel seems to refer to the following:\n\n- An interface defined in the Sourcegraph codebase that is used for mock implementations unrelated to actual squirrels. It is related to precise code navigation.\n\n- A component in the Sourcegraph architecture that provides fast local code intelligence using tree-sitter parsers. It is implemented as an HTTP server and consumed by other parts of Sourcegraph such as the code intel features.\n\n- The name Squirrel is referenced in example latency metrics for code search on sourcegraph.com, showing sample latency numbers for searching for \"squirrel\" on the site.\n\nSo in summary, Squirrel refers to a local code intelligence service in Sourcegraph for powering features like hovers and definitions, as well as an example term used when describing","stopReason":""}
+
+
+            event: completion
+
+            data: {"completion":"Based on the code context, Squirrel seems to refer to the following:\n\n- An interface defined in the Sourcegraph codebase that is used for mock implementations unrelated to actual squirrels. It is related to precise code navigation.\n\n- A component in the Sourcegraph architecture that provides fast local code intelligence using tree-sitter parsers. It is implemented as an HTTP server and consumed by other parts of Sourcegraph such as the code intel features.\n\n- The name Squirrel is referenced in example latency metrics for code search on sourcegraph.com, showing sample latency numbers for searching for \"squirrel\" on the site.\n\nSo in summary, Squirrel refers to a local code intelligence service in Sourcegraph for powering features like hovers and definitions, as well as an example term used when describing code","stopReason":""}
+
+
+            event: completion
+
+            data: {"completion":"Based on the code context, Squirrel seems to refer to the following:\n\n- An interface defined in the Sourcegraph codebase that is used for mock implementations unrelated to actual squirrels. It is related to precise code navigation.\n\n- A component in the Sourcegraph architecture that provides fast local code intelligence using tree-sitter parsers. It is implemented as an HTTP server and consumed by other parts of Sourcegraph such as the code intel features.\n\n- The name Squirrel is referenced in example latency metrics for code search on sourcegraph.com, showing sample latency numbers for searching for \"squirrel\" on the site.\n\nSo in summary, Squirrel refers to a local code intelligence service in Sourcegraph for powering features like hovers and definitions, as well as an example term used when describing code search","stopReason":""}
+
+
+            event: completion
+
+            data: {"completion":"Based on the code context, Squirrel seems to refer to the following:\n\n- An interface defined in the Sourcegraph codebase that is used for mock implementations unrelated to actual squirrels. It is related to precise code navigation.\n\n- A component in the Sourcegraph architecture that provides fast local code intelligence using tree-sitter parsers. It is implemented as an HTTP server and consumed by other parts of Sourcegraph such as the code intel features.\n\n- The name Squirrel is referenced in example latency metrics for code search on sourcegraph.com, showing sample latency numbers for searching for \"squirrel\" on the site.\n\nSo in summary, Squirrel refers to a local code intelligence service in Sourcegraph for powering features like hovers and definitions, as well as an example term used when describing code search performance","stopReason":""}
+
+
+            event: completion
+
+            data: {"completion":"Based on the code context, Squirrel seems to refer to the following:\n\n- An interface defined in the Sourcegraph codebase that is used for mock implementations unrelated to actual squirrels. It is related to precise code navigation.\n\n- A component in the Sourcegraph architecture that provides fast local code intelligence using tree-sitter parsers. It is implemented as an HTTP server and consumed by other parts of Sourcegraph such as the code intel features.\n\n- The name Squirrel is referenced in example latency metrics for code search on sourcegraph.com, showing sample latency numbers for searching for \"squirrel\" on the site.\n\nSo in summary, Squirrel refers to a local code intelligence service in Sourcegraph for powering features like hovers and definitions, as well as an example term used when describing code search performance.","stopReason":""}
+
+
+            event: completion
+
+            data: {"completion":"Based on the code context, Squirrel seems to refer to the following:\n\n- An interface defined in the Sourcegraph codebase that is used for mock implementations unrelated to actual squirrels. It is related to precise code navigation.\n\n- A component in the Sourcegraph architecture that provides fast local code intelligence using tree-sitter parsers. It is implemented as an HTTP server and consumed by other parts of Sourcegraph such as the code intel features.\n\n- The name Squirrel is referenced in example latency metrics for code search on sourcegraph.com, showing sample latency numbers for searching for \"squirrel\" on the site.\n\nSo in summary, Squirrel refers to a local code intelligence service in Sourcegraph for powering features like hovers and definitions, as well as an example term used when describing code search performance.","stopReason":"end_turn"}
 
 
             event: done
@@ -1535,7 +1391,7 @@
         cookies: []
         headers:
           - name: date
-            value: Mon, 18 Mar 2024 17:49:08 GMT
+            value: Tue, 16 Apr 2024 16:45:14 GMT
           - name: content-type
             value: text/event-stream
           - name: transfer-encoding
@@ -1564,7 +1420,7 @@
         redirectURL: ""
         status: 200
         statusText: OK
-      startedDateTime: 2024-03-18T17:49:04.624Z
+      startedDateTime: 2024-04-16T16:45:11.041Z
       time: 0
       timings:
         blocked: -1
@@ -1637,26 +1493,35 @@
                 text: >-
                   This is part of the file: src/example.test.ts
 
->>>>>>> 6a96311f
-
-
-            event: completion
-
-            data: {"completion":"Based on the code context, Squirrel seems to refer to the following:\n\n- An interface defined in the Sourcegraph codebase that is used for mock implementations unrelated to actual squirrels. It is related to precise code navigation.\n\n- A component in the Sourcegraph architecture that provides fast local code intelligence using tree-sitter parsers. It is implemented as an HTTP server and consumed by other parts of Sourcegraph such as the code intel features.\n\n- The name Squirrel is referenced in example latency metrics for code search on sourcegraph.com, showing sample latency numbers for searching for \"squ","stopReason":""}
-
-
-            event: completion
-
-            data: {"completion":"Based on the code context, Squirrel seems to refer to the following:\n\n- An interface defined in the Sourcegraph codebase that is used for mock implementations unrelated to actual squirrels. It is related to precise code navigation.\n\n- A component in the Sourcegraph architecture that provides fast local code intelligence using tree-sitter parsers. It is implemented as an HTTP server and consumed by other parts of Sourcegraph such as the code intel features.\n\n- The name Squirrel is referenced in example latency metrics for code search on sourcegraph.com, showing sample latency numbers for searching for \"squir","stopReason":""}
-
-
-            event: completion
-
-            data: {"completion":"Based on the code context, Squirrel seems to refer to the following:\n\n- An interface defined in the Sourcegraph codebase that is used for mock implementations unrelated to actual squirrels. It is related to precise code navigation.\n\n- A component in the Sourcegraph architecture that provides fast local code intelligence using tree-sitter parsers. It is implemented as an HTTP server and consumed by other parts of Sourcegraph such as the code intel features.\n\n- The name Squirrel is referenced in example latency metrics for code search on sourcegraph.com, showing sample latency numbers for searching for \"squirrel","stopReason":""}
-
-
-<<<<<<< HEAD
-=======
+
+                  The user has the following code in their selection:
+
+                  <SELECTEDCODE7662>describe('test block', () => {
+                      it('does 1', () => {
+                          expect(true).toBe(true)
+                      })
+
+                      it('does 2', () => {
+                          expect(true).toBe(true)
+                      })
+
+                      it('does something else', () => {
+                          // This line will error due to incorrect usage of `performance.now`
+                          const startTime = performance.now(/* CURSOR */)
+                      })
+                  })
+
+                  </SELECTEDCODE7662>
+
+
+                  The user wants you to generate documentation for the selected code by following their instructions.
+
+                  Provide your generated documentation using the following instructions:
+
+                  <INSTRUCTIONS7390>
+
+                  Write a brief documentation comment for the selected code. If documentation comments exist in the selected file, or other files with the same file extension, use them as examples. Pay attention to the scope of the selected code (e.g. exported function/API vs implementation detail in a function), and use the idiomatic style for that type of code scope. Only generate the documentation for the selected code, do not generate the code. Do not enclose any other code or comments besides the documentation. Enclose only the documentation for the selected code and nothing else.
+
                   </INSTRUCTIONS7390>
               - speaker: assistant
                 text: <CODE5711>
@@ -1670,392 +1535,234 @@
         queryString: []
         url: https://demo.sourcegraph.com/.api/completions/stream
       response:
-        bodySize: 5803
+        bodySize: 7192
         content:
           mimeType: text/event-stream
-          size: 5803
+          size: 7192
           text: >+
->>>>>>> 6a96311f
-            event: completion
-
-            data: {"completion":"Based on the code context, Squirrel seems to refer to the following:\n\n- An interface defined in the Sourcegraph codebase that is used for mock implementations unrelated to actual squirrels. It is related to precise code navigation.\n\n- A component in the Sourcegraph architecture that provides fast local code intelligence using tree-sitter parsers. It is implemented as an HTTP server and consumed by other parts of Sourcegraph such as the code intel features.\n\n- The name Squirrel is referenced in example latency metrics for code search on sourcegraph.com, showing sample latency numbers for searching for \"squirrel\"","stopReason":""}
-
-
-            event: completion
-
-<<<<<<< HEAD
-            data: {"completion":"Based on the code context, Squirrel seems to refer to the following:\n\n- An interface defined in the Sourcegraph codebase that is used for mock implementations unrelated to actual squirrels. It is related to precise code navigation.\n\n- A component in the Sourcegraph architecture that provides fast local code intelligence using tree-sitter parsers. It is implemented as an HTTP server and consumed by other parts of Sourcegraph such as the code intel features.\n\n- The name Squirrel is referenced in example latency metrics for code search on sourcegraph.com, showing sample latency numbers for searching for \"squirrel\" on","stopReason":""}
-
-
-            event: completion
-
-            data: {"completion":"Based on the code context, Squirrel seems to refer to the following:\n\n- An interface defined in the Sourcegraph codebase that is used for mock implementations unrelated to actual squirrels. It is related to precise code navigation.\n\n- A component in the Sourcegraph architecture that provides fast local code intelligence using tree-sitter parsers. It is implemented as an HTTP server and consumed by other parts of Sourcegraph such as the code intel features.\n\n- The name Squirrel is referenced in example latency metrics for code search on sourcegraph.com, showing sample latency numbers for searching for \"squirrel\" on the","stopReason":""}
-
-
-            event: completion
-
-            data: {"completion":"Based on the code context, Squirrel seems to refer to the following:\n\n- An interface defined in the Sourcegraph codebase that is used for mock implementations unrelated to actual squirrels. It is related to precise code navigation.\n\n- A component in the Sourcegraph architecture that provides fast local code intelligence using tree-sitter parsers. It is implemented as an HTTP server and consumed by other parts of Sourcegraph such as the code intel features.\n\n- The name Squirrel is referenced in example latency metrics for code search on sourcegraph.com, showing sample latency numbers for searching for \"squirrel\" on the site","stopReason":""}
-
-
-            event: completion
-
-            data: {"completion":"Based on the code context, Squirrel seems to refer to the following:\n\n- An interface defined in the Sourcegraph codebase that is used for mock implementations unrelated to actual squirrels. It is related to precise code navigation.\n\n- A component in the Sourcegraph architecture that provides fast local code intelligence using tree-sitter parsers. It is implemented as an HTTP server and consumed by other parts of Sourcegraph such as the code intel features.\n\n- The name Squirrel is referenced in example latency metrics for code search on sourcegraph.com, showing sample latency numbers for searching for \"squirrel\" on the site.","stopReason":""}
-
-
-            event: completion
-
-            data: {"completion":"Based on the code context, Squirrel seems to refer to the following:\n\n- An interface defined in the Sourcegraph codebase that is used for mock implementations unrelated to actual squirrels. It is related to precise code navigation.\n\n- A component in the Sourcegraph architecture that provides fast local code intelligence using tree-sitter parsers. It is implemented as an HTTP server and consumed by other parts of Sourcegraph such as the code intel features.\n\n- The name Squirrel is referenced in example latency metrics for code search on sourcegraph.com, showing sample latency numbers for searching for \"squirrel\" on the site.\n\nSo","stopReason":""}
-
-
-            event: completion
-
-            data: {"completion":"Based on the code context, Squirrel seems to refer to the following:\n\n- An interface defined in the Sourcegraph codebase that is used for mock implementations unrelated to actual squirrels. It is related to precise code navigation.\n\n- A component in the Sourcegraph architecture that provides fast local code intelligence using tree-sitter parsers. It is implemented as an HTTP server and consumed by other parts of Sourcegraph such as the code intel features.\n\n- The name Squirrel is referenced in example latency metrics for code search on sourcegraph.com, showing sample latency numbers for searching for \"squirrel\" on the site.\n\nSo in","stopReason":""}
-
-
-            event: completion
-
-            data: {"completion":"Based on the code context, Squirrel seems to refer to the following:\n\n- An interface defined in the Sourcegraph codebase that is used for mock implementations unrelated to actual squirrels. It is related to precise code navigation.\n\n- A component in the Sourcegraph architecture that provides fast local code intelligence using tree-sitter parsers. It is implemented as an HTTP server and consumed by other parts of Sourcegraph such as the code intel features.\n\n- The name Squirrel is referenced in example latency metrics for code search on sourcegraph.com, showing sample latency numbers for searching for \"squirrel\" on the site.\n\nSo in summary","stopReason":""}
-
-
-            event: completion
-
-            data: {"completion":"Based on the code context, Squirrel seems to refer to the following:\n\n- An interface defined in the Sourcegraph codebase that is used for mock implementations unrelated to actual squirrels. It is related to precise code navigation.\n\n- A component in the Sourcegraph architecture that provides fast local code intelligence using tree-sitter parsers. It is implemented as an HTTP server and consumed by other parts of Sourcegraph such as the code intel features.\n\n- The name Squirrel is referenced in example latency metrics for code search on sourcegraph.com, showing sample latency numbers for searching for \"squirrel\" on the site.\n\nSo in summary,","stopReason":""}
-=======
-            data: {"completion":"\n/**\n*","stopReason":""}
->>>>>>> 6a96311f
-
-
-            event: completion
-
-<<<<<<< HEAD
-            data: {"completion":"Based on the code context, Squirrel seems to refer to the following:\n\n- An interface defined in the Sourcegraph codebase that is used for mock implementations unrelated to actual squirrels. It is related to precise code navigation.\n\n- A component in the Sourcegraph architecture that provides fast local code intelligence using tree-sitter parsers. It is implemented as an HTTP server and consumed by other parts of Sourcegraph such as the code intel features.\n\n- The name Squirrel is referenced in example latency metrics for code search on sourcegraph.com, showing sample latency numbers for searching for \"squirrel\" on the site.\n\nSo in summary, Squ","stopReason":""}
-=======
-            data: {"completion":"\n/**\n* Test","stopReason":""}
->>>>>>> 6a96311f
-
-
-            event: completion
-
-<<<<<<< HEAD
-            data: {"completion":"Based on the code context, Squirrel seems to refer to the following:\n\n- An interface defined in the Sourcegraph codebase that is used for mock implementations unrelated to actual squirrels. It is related to precise code navigation.\n\n- A component in the Sourcegraph architecture that provides fast local code intelligence using tree-sitter parsers. It is implemented as an HTTP server and consumed by other parts of Sourcegraph such as the code intel features.\n\n- The name Squirrel is referenced in example latency metrics for code search on sourcegraph.com, showing sample latency numbers for searching for \"squirrel\" on the site.\n\nSo in summary, Squir","stopReason":""}
-=======
-            data: {"completion":"\n/**\n* Test block","stopReason":""}
->>>>>>> 6a96311f
-
-
-            event: completion
-
-<<<<<<< HEAD
-            data: {"completion":"Based on the code context, Squirrel seems to refer to the following:\n\n- An interface defined in the Sourcegraph codebase that is used for mock implementations unrelated to actual squirrels. It is related to precise code navigation.\n\n- A component in the Sourcegraph architecture that provides fast local code intelligence using tree-sitter parsers. It is implemented as an HTTP server and consumed by other parts of Sourcegraph such as the code intel features.\n\n- The name Squirrel is referenced in example latency metrics for code search on sourcegraph.com, showing sample latency numbers for searching for \"squirrel\" on the site.\n\nSo in summary, Squirrel","stopReason":""}
-=======
-            data: {"completion":"\n/**\n* Test block that","stopReason":""}
->>>>>>> 6a96311f
-
-
-            event: completion
-
-<<<<<<< HEAD
-            data: {"completion":"Based on the code context, Squirrel seems to refer to the following:\n\n- An interface defined in the Sourcegraph codebase that is used for mock implementations unrelated to actual squirrels. It is related to precise code navigation.\n\n- A component in the Sourcegraph architecture that provides fast local code intelligence using tree-sitter parsers. It is implemented as an HTTP server and consumed by other parts of Sourcegraph such as the code intel features.\n\n- The name Squirrel is referenced in example latency metrics for code search on sourcegraph.com, showing sample latency numbers for searching for \"squirrel\" on the site.\n\nSo in summary, Squirrel refers","stopReason":""}
-=======
-            data: {"completion":"\n/**\n* Test block that runs","stopReason":""}
->>>>>>> 6a96311f
-
-
-            event: completion
-
-<<<<<<< HEAD
-            data: {"completion":"Based on the code context, Squirrel seems to refer to the following:\n\n- An interface defined in the Sourcegraph codebase that is used for mock implementations unrelated to actual squirrels. It is related to precise code navigation.\n\n- A component in the Sourcegraph architecture that provides fast local code intelligence using tree-sitter parsers. It is implemented as an HTTP server and consumed by other parts of Sourcegraph such as the code intel features.\n\n- The name Squirrel is referenced in example latency metrics for code search on sourcegraph.com, showing sample latency numbers for searching for \"squirrel\" on the site.\n\nSo in summary, Squirrel refers to","stopReason":""}
-=======
-            data: {"completion":"\n/**\n* Test block that runs 3","stopReason":""}
->>>>>>> 6a96311f
-
-
-            event: completion
-
-<<<<<<< HEAD
-            data: {"completion":"Based on the code context, Squirrel seems to refer to the following:\n\n- An interface defined in the Sourcegraph codebase that is used for mock implementations unrelated to actual squirrels. It is related to precise code navigation.\n\n- A component in the Sourcegraph architecture that provides fast local code intelligence using tree-sitter parsers. It is implemented as an HTTP server and consumed by other parts of Sourcegraph such as the code intel features.\n\n- The name Squirrel is referenced in example latency metrics for code search on sourcegraph.com, showing sample latency numbers for searching for \"squirrel\" on the site.\n\nSo in summary, Squirrel refers to a","stopReason":""}
-=======
-            data: {"completion":"\n/**\n* Test block that runs 3 test","stopReason":""}
->>>>>>> 6a96311f
-
-
-            event: completion
-
-<<<<<<< HEAD
-            data: {"completion":"Based on the code context, Squirrel seems to refer to the following:\n\n- An interface defined in the Sourcegraph codebase that is used for mock implementations unrelated to actual squirrels. It is related to precise code navigation.\n\n- A component in the Sourcegraph architecture that provides fast local code intelligence using tree-sitter parsers. It is implemented as an HTTP server and consumed by other parts of Sourcegraph such as the code intel features.\n\n- The name Squirrel is referenced in example latency metrics for code search on sourcegraph.com, showing sample latency numbers for searching for \"squirrel\" on the site.\n\nSo in summary, Squirrel refers to a local","stopReason":""}
-=======
-            data: {"completion":"\n/**\n* Test block that runs 3 test cases","stopReason":""}
->>>>>>> 6a96311f
-
-
-            event: completion
-
-<<<<<<< HEAD
-            data: {"completion":"Based on the code context, Squirrel seems to refer to the following:\n\n- An interface defined in the Sourcegraph codebase that is used for mock implementations unrelated to actual squirrels. It is related to precise code navigation.\n\n- A component in the Sourcegraph architecture that provides fast local code intelligence using tree-sitter parsers. It is implemented as an HTTP server and consumed by other parts of Sourcegraph such as the code intel features.\n\n- The name Squirrel is referenced in example latency metrics for code search on sourcegraph.com, showing sample latency numbers for searching for \"squirrel\" on the site.\n\nSo in summary, Squirrel refers to a local code","stopReason":""}
-=======
-            data: {"completion":"\n/**\n* Test block that runs 3 test cases:","stopReason":""}
->>>>>>> 6a96311f
-
-
-            event: completion
-
-<<<<<<< HEAD
-            data: {"completion":"Based on the code context, Squirrel seems to refer to the following:\n\n- An interface defined in the Sourcegraph codebase that is used for mock implementations unrelated to actual squirrels. It is related to precise code navigation.\n\n- A component in the Sourcegraph architecture that provides fast local code intelligence using tree-sitter parsers. It is implemented as an HTTP server and consumed by other parts of Sourcegraph such as the code intel features.\n\n- The name Squirrel is referenced in example latency metrics for code search on sourcegraph.com, showing sample latency numbers for searching for \"squirrel\" on the site.\n\nSo in summary, Squirrel refers to a local code intelligence","stopReason":""}
-=======
-            data: {"completion":"\n/**\n* Test block that runs 3 test cases:\n*","stopReason":""}
->>>>>>> 6a96311f
-
-
-            event: completion
-
-<<<<<<< HEAD
-            data: {"completion":"Based on the code context, Squirrel seems to refer to the following:\n\n- An interface defined in the Sourcegraph codebase that is used for mock implementations unrelated to actual squirrels. It is related to precise code navigation.\n\n- A component in the Sourcegraph architecture that provides fast local code intelligence using tree-sitter parsers. It is implemented as an HTTP server and consumed by other parts of Sourcegraph such as the code intel features.\n\n- The name Squirrel is referenced in example latency metrics for code search on sourcegraph.com, showing sample latency numbers for searching for \"squirrel\" on the site.\n\nSo in summary, Squirrel refers to a local code intelligence service","stopReason":""}
-=======
-            data: {"completion":"\n/**\n* Test block that runs 3 test cases:\n* -","stopReason":""}
->>>>>>> 6a96311f
-
-
-            event: completion
-
-<<<<<<< HEAD
-            data: {"completion":"Based on the code context, Squirrel seems to refer to the following:\n\n- An interface defined in the Sourcegraph codebase that is used for mock implementations unrelated to actual squirrels. It is related to precise code navigation.\n\n- A component in the Sourcegraph architecture that provides fast local code intelligence using tree-sitter parsers. It is implemented as an HTTP server and consumed by other parts of Sourcegraph such as the code intel features.\n\n- The name Squirrel is referenced in example latency metrics for code search on sourcegraph.com, showing sample latency numbers for searching for \"squirrel\" on the site.\n\nSo in summary, Squirrel refers to a local code intelligence service in","stopReason":""}
-=======
-            data: {"completion":"\n/**\n* Test block that runs 3 test cases:\n* - Case","stopReason":""}
->>>>>>> 6a96311f
-
-
-            event: completion
-
-<<<<<<< HEAD
-            data: {"completion":"Based on the code context, Squirrel seems to refer to the following:\n\n- An interface defined in the Sourcegraph codebase that is used for mock implementations unrelated to actual squirrels. It is related to precise code navigation.\n\n- A component in the Sourcegraph architecture that provides fast local code intelligence using tree-sitter parsers. It is implemented as an HTTP server and consumed by other parts of Sourcegraph such as the code intel features.\n\n- The name Squirrel is referenced in example latency metrics for code search on sourcegraph.com, showing sample latency numbers for searching for \"squirrel\" on the site.\n\nSo in summary, Squirrel refers to a local code intelligence service in Source","stopReason":""}
-=======
-            data: {"completion":"\n/**\n* Test block that runs 3 test cases:\n* - Case 1","stopReason":""}
->>>>>>> 6a96311f
-
-
-            event: completion
-
-<<<<<<< HEAD
-            data: {"completion":"Based on the code context, Squirrel seems to refer to the following:\n\n- An interface defined in the Sourcegraph codebase that is used for mock implementations unrelated to actual squirrels. It is related to precise code navigation.\n\n- A component in the Sourcegraph architecture that provides fast local code intelligence using tree-sitter parsers. It is implemented as an HTTP server and consumed by other parts of Sourcegraph such as the code intel features.\n\n- The name Squirrel is referenced in example latency metrics for code search on sourcegraph.com, showing sample latency numbers for searching for \"squirrel\" on the site.\n\nSo in summary, Squirrel refers to a local code intelligence service in Sourcegraph","stopReason":""}
-=======
-            data: {"completion":"\n/**\n* Test block that runs 3 test cases:\n* - Case 1 tests","stopReason":""}
->>>>>>> 6a96311f
-
-
-            event: completion
-
-<<<<<<< HEAD
-            data: {"completion":"Based on the code context, Squirrel seems to refer to the following:\n\n- An interface defined in the Sourcegraph codebase that is used for mock implementations unrelated to actual squirrels. It is related to precise code navigation.\n\n- A component in the Sourcegraph architecture that provides fast local code intelligence using tree-sitter parsers. It is implemented as an HTTP server and consumed by other parts of Sourcegraph such as the code intel features.\n\n- The name Squirrel is referenced in example latency metrics for code search on sourcegraph.com, showing sample latency numbers for searching for \"squirrel\" on the site.\n\nSo in summary, Squirrel refers to a local code intelligence service in Sourcegraph for","stopReason":""}
-=======
-            data: {"completion":"\n/**\n* Test block that runs 3 test cases:\n* - Case 1 tests something","stopReason":""}
->>>>>>> 6a96311f
-
-
-            event: completion
-
-<<<<<<< HEAD
-            data: {"completion":"Based on the code context, Squirrel seems to refer to the following:\n\n- An interface defined in the Sourcegraph codebase that is used for mock implementations unrelated to actual squirrels. It is related to precise code navigation.\n\n- A component in the Sourcegraph architecture that provides fast local code intelligence using tree-sitter parsers. It is implemented as an HTTP server and consumed by other parts of Sourcegraph such as the code intel features.\n\n- The name Squirrel is referenced in example latency metrics for code search on sourcegraph.com, showing sample latency numbers for searching for \"squirrel\" on the site.\n\nSo in summary, Squirrel refers to a local code intelligence service in Sourcegraph for power","stopReason":""}
-=======
-            data: {"completion":"\n/**\n* Test block that runs 3 test cases:\n* - Case 1 tests something passes","stopReason":""}
->>>>>>> 6a96311f
-
-
-            event: completion
-
-<<<<<<< HEAD
-            data: {"completion":"Based on the code context, Squirrel seems to refer to the following:\n\n- An interface defined in the Sourcegraph codebase that is used for mock implementations unrelated to actual squirrels. It is related to precise code navigation.\n\n- A component in the Sourcegraph architecture that provides fast local code intelligence using tree-sitter parsers. It is implemented as an HTTP server and consumed by other parts of Sourcegraph such as the code intel features.\n\n- The name Squirrel is referenced in example latency metrics for code search on sourcegraph.com, showing sample latency numbers for searching for \"squirrel\" on the site.\n\nSo in summary, Squirrel refers to a local code intelligence service in Sourcegraph for powering","stopReason":""}
-=======
-            data: {"completion":"\n/**\n* Test block that runs 3 test cases:\n* - Case 1 tests something passes\n*","stopReason":""}
->>>>>>> 6a96311f
-
-
-            event: completion
-
-<<<<<<< HEAD
-            data: {"completion":"Based on the code context, Squirrel seems to refer to the following:\n\n- An interface defined in the Sourcegraph codebase that is used for mock implementations unrelated to actual squirrels. It is related to precise code navigation.\n\n- A component in the Sourcegraph architecture that provides fast local code intelligence using tree-sitter parsers. It is implemented as an HTTP server and consumed by other parts of Sourcegraph such as the code intel features.\n\n- The name Squirrel is referenced in example latency metrics for code search on sourcegraph.com, showing sample latency numbers for searching for \"squirrel\" on the site.\n\nSo in summary, Squirrel refers to a local code intelligence service in Sourcegraph for powering features","stopReason":""}
-=======
-            data: {"completion":"\n/**\n* Test block that runs 3 test cases:\n* - Case 1 tests something passes\n* -","stopReason":""}
->>>>>>> 6a96311f
-
-
-            event: completion
-
-<<<<<<< HEAD
-            data: {"completion":"Based on the code context, Squirrel seems to refer to the following:\n\n- An interface defined in the Sourcegraph codebase that is used for mock implementations unrelated to actual squirrels. It is related to precise code navigation.\n\n- A component in the Sourcegraph architecture that provides fast local code intelligence using tree-sitter parsers. It is implemented as an HTTP server and consumed by other parts of Sourcegraph such as the code intel features.\n\n- The name Squirrel is referenced in example latency metrics for code search on sourcegraph.com, showing sample latency numbers for searching for \"squirrel\" on the site.\n\nSo in summary, Squirrel refers to a local code intelligence service in Sourcegraph for powering features like","stopReason":""}
-=======
-            data: {"completion":"\n/**\n* Test block that runs 3 test cases:\n* - Case 1 tests something passes\n* - Case","stopReason":""}
->>>>>>> 6a96311f
-
-
-            event: completion
-
-<<<<<<< HEAD
-            data: {"completion":"Based on the code context, Squirrel seems to refer to the following:\n\n- An interface defined in the Sourcegraph codebase that is used for mock implementations unrelated to actual squirrels. It is related to precise code navigation.\n\n- A component in the Sourcegraph architecture that provides fast local code intelligence using tree-sitter parsers. It is implemented as an HTTP server and consumed by other parts of Sourcegraph such as the code intel features.\n\n- The name Squirrel is referenced in example latency metrics for code search on sourcegraph.com, showing sample latency numbers for searching for \"squirrel\" on the site.\n\nSo in summary, Squirrel refers to a local code intelligence service in Sourcegraph for powering features like ho","stopReason":""}
-=======
-            data: {"completion":"\n/**\n* Test block that runs 3 test cases:\n* - Case 1 tests something passes\n* - Case 2","stopReason":""}
->>>>>>> 6a96311f
-
-
-            event: completion
-
-<<<<<<< HEAD
-            data: {"completion":"Based on the code context, Squirrel seems to refer to the following:\n\n- An interface defined in the Sourcegraph codebase that is used for mock implementations unrelated to actual squirrels. It is related to precise code navigation.\n\n- A component in the Sourcegraph architecture that provides fast local code intelligence using tree-sitter parsers. It is implemented as an HTTP server and consumed by other parts of Sourcegraph such as the code intel features.\n\n- The name Squirrel is referenced in example latency metrics for code search on sourcegraph.com, showing sample latency numbers for searching for \"squirrel\" on the site.\n\nSo in summary, Squirrel refers to a local code intelligence service in Sourcegraph for powering features like hovers","stopReason":""}
-=======
-            data: {"completion":"\n/**\n* Test block that runs 3 test cases:\n* - Case 1 tests something passes\n* - Case 2 tests","stopReason":""}
->>>>>>> 6a96311f
-
-
-            event: completion
-
-<<<<<<< HEAD
-            data: {"completion":"Based on the code context, Squirrel seems to refer to the following:\n\n- An interface defined in the Sourcegraph codebase that is used for mock implementations unrelated to actual squirrels. It is related to precise code navigation.\n\n- A component in the Sourcegraph architecture that provides fast local code intelligence using tree-sitter parsers. It is implemented as an HTTP server and consumed by other parts of Sourcegraph such as the code intel features.\n\n- The name Squirrel is referenced in example latency metrics for code search on sourcegraph.com, showing sample latency numbers for searching for \"squirrel\" on the site.\n\nSo in summary, Squirrel refers to a local code intelligence service in Sourcegraph for powering features like hovers and","stopReason":""}
-=======
-            data: {"completion":"\n/**\n* Test block that runs 3 test cases:\n* - Case 1 tests something passes\n* - Case 2 tests something","stopReason":""}
->>>>>>> 6a96311f
-
-
-            event: completion
-
-<<<<<<< HEAD
-            data: {"completion":"Based on the code context, Squirrel seems to refer to the following:\n\n- An interface defined in the Sourcegraph codebase that is used for mock implementations unrelated to actual squirrels. It is related to precise code navigation.\n\n- A component in the Sourcegraph architecture that provides fast local code intelligence using tree-sitter parsers. It is implemented as an HTTP server and consumed by other parts of Sourcegraph such as the code intel features.\n\n- The name Squirrel is referenced in example latency metrics for code search on sourcegraph.com, showing sample latency numbers for searching for \"squirrel\" on the site.\n\nSo in summary, Squirrel refers to a local code intelligence service in Sourcegraph for powering features like hovers and definitions","stopReason":""}
-=======
-            data: {"completion":"\n/**\n* Test block that runs 3 test cases:\n* - Case 1 tests something passes\n* - Case 2 tests something else","stopReason":""}
->>>>>>> 6a96311f
-
-
-            event: completion
-
-<<<<<<< HEAD
-            data: {"completion":"Based on the code context, Squirrel seems to refer to the following:\n\n- An interface defined in the Sourcegraph codebase that is used for mock implementations unrelated to actual squirrels. It is related to precise code navigation.\n\n- A component in the Sourcegraph architecture that provides fast local code intelligence using tree-sitter parsers. It is implemented as an HTTP server and consumed by other parts of Sourcegraph such as the code intel features.\n\n- The name Squirrel is referenced in example latency metrics for code search on sourcegraph.com, showing sample latency numbers for searching for \"squirrel\" on the site.\n\nSo in summary, Squirrel refers to a local code intelligence service in Sourcegraph for powering features like hovers and definitions,","stopReason":""}
-=======
-            data: {"completion":"\n/**\n* Test block that runs 3 test cases:\n* - Case 1 tests something passes\n* - Case 2 tests something else passes","stopReason":""}
->>>>>>> 6a96311f
-
-
-            event: completion
-
-<<<<<<< HEAD
-            data: {"completion":"Based on the code context, Squirrel seems to refer to the following:\n\n- An interface defined in the Sourcegraph codebase that is used for mock implementations unrelated to actual squirrels. It is related to precise code navigation.\n\n- A component in the Sourcegraph architecture that provides fast local code intelligence using tree-sitter parsers. It is implemented as an HTTP server and consumed by other parts of Sourcegraph such as the code intel features.\n\n- The name Squirrel is referenced in example latency metrics for code search on sourcegraph.com, showing sample latency numbers for searching for \"squirrel\" on the site.\n\nSo in summary, Squirrel refers to a local code intelligence service in Sourcegraph for powering features like hovers and definitions, as","stopReason":""}
-=======
-            data: {"completion":"\n/**\n* Test block that runs 3 test cases:\n* - Case 1 tests something passes\n* - Case 2 tests something else passes ","stopReason":""}
->>>>>>> 6a96311f
-
-
-            event: completion
-
-<<<<<<< HEAD
-            data: {"completion":"Based on the code context, Squirrel seems to refer to the following:\n\n- An interface defined in the Sourcegraph codebase that is used for mock implementations unrelated to actual squirrels. It is related to precise code navigation.\n\n- A component in the Sourcegraph architecture that provides fast local code intelligence using tree-sitter parsers. It is implemented as an HTTP server and consumed by other parts of Sourcegraph such as the code intel features.\n\n- The name Squirrel is referenced in example latency metrics for code search on sourcegraph.com, showing sample latency numbers for searching for \"squirrel\" on the site.\n\nSo in summary, Squirrel refers to a local code intelligence service in Sourcegraph for powering features like hovers and definitions, as well","stopReason":""}
-=======
-            data: {"completion":"\n/**\n* Test block that runs 3 test cases:\n* - Case 1 tests something passes\n* - Case 2 tests something else passes \n*","stopReason":""}
->>>>>>> 6a96311f
-
-
-            event: completion
-
-<<<<<<< HEAD
-            data: {"completion":"Based on the code context, Squirrel seems to refer to the following:\n\n- An interface defined in the Sourcegraph codebase that is used for mock implementations unrelated to actual squirrels. It is related to precise code navigation.\n\n- A component in the Sourcegraph architecture that provides fast local code intelligence using tree-sitter parsers. It is implemented as an HTTP server and consumed by other parts of Sourcegraph such as the code intel features.\n\n- The name Squirrel is referenced in example latency metrics for code search on sourcegraph.com, showing sample latency numbers for searching for \"squirrel\" on the site.\n\nSo in summary, Squirrel refers to a local code intelligence service in Sourcegraph for powering features like hovers and definitions, as well as","stopReason":""}
-=======
-            data: {"completion":"\n/**\n* Test block that runs 3 test cases:\n* - Case 1 tests something passes\n* - Case 2 tests something else passes \n* -","stopReason":""}
->>>>>>> 6a96311f
-
-
-            event: completion
-
-<<<<<<< HEAD
-            data: {"completion":"Based on the code context, Squirrel seems to refer to the following:\n\n- An interface defined in the Sourcegraph codebase that is used for mock implementations unrelated to actual squirrels. It is related to precise code navigation.\n\n- A component in the Sourcegraph architecture that provides fast local code intelligence using tree-sitter parsers. It is implemented as an HTTP server and consumed by other parts of Sourcegraph such as the code intel features.\n\n- The name Squirrel is referenced in example latency metrics for code search on sourcegraph.com, showing sample latency numbers for searching for \"squirrel\" on the site.\n\nSo in summary, Squirrel refers to a local code intelligence service in Sourcegraph for powering features like hovers and definitions, as well as an","stopReason":""}
-=======
-            data: {"completion":"\n/**\n* Test block that runs 3 test cases:\n* - Case 1 tests something passes\n* - Case 2 tests something else passes \n* - Case","stopReason":""}
->>>>>>> 6a96311f
-
-
-            event: completion
-
-<<<<<<< HEAD
-            data: {"completion":"Based on the code context, Squirrel seems to refer to the following:\n\n- An interface defined in the Sourcegraph codebase that is used for mock implementations unrelated to actual squirrels. It is related to precise code navigation.\n\n- A component in the Sourcegraph architecture that provides fast local code intelligence using tree-sitter parsers. It is implemented as an HTTP server and consumed by other parts of Sourcegraph such as the code intel features.\n\n- The name Squirrel is referenced in example latency metrics for code search on sourcegraph.com, showing sample latency numbers for searching for \"squirrel\" on the site.\n\nSo in summary, Squirrel refers to a local code intelligence service in Sourcegraph for powering features like hovers and definitions, as well as an example","stopReason":""}
-=======
-            data: {"completion":"\n/**\n* Test block that runs 3 test cases:\n* - Case 1 tests something passes\n* - Case 2 tests something else passes \n* - Case 3","stopReason":""}
->>>>>>> 6a96311f
-
-
-            event: completion
-
-<<<<<<< HEAD
-            data: {"completion":"Based on the code context, Squirrel seems to refer to the following:\n\n- An interface defined in the Sourcegraph codebase that is used for mock implementations unrelated to actual squirrels. It is related to precise code navigation.\n\n- A component in the Sourcegraph architecture that provides fast local code intelligence using tree-sitter parsers. It is implemented as an HTTP server and consumed by other parts of Sourcegraph such as the code intel features.\n\n- The name Squirrel is referenced in example latency metrics for code search on sourcegraph.com, showing sample latency numbers for searching for \"squirrel\" on the site.\n\nSo in summary, Squirrel refers to a local code intelligence service in Sourcegraph for powering features like hovers and definitions, as well as an example term","stopReason":""}
-=======
-            data: {"completion":"\n/**\n* Test block that runs 3 test cases:\n* - Case 1 tests something passes\n* - Case 2 tests something else passes \n* - Case 3 tests","stopReason":""}
->>>>>>> 6a96311f
-
-
-            event: completion
-
-<<<<<<< HEAD
-            data: {"completion":"Based on the code context, Squirrel seems to refer to the following:\n\n- An interface defined in the Sourcegraph codebase that is used for mock implementations unrelated to actual squirrels. It is related to precise code navigation.\n\n- A component in the Sourcegraph architecture that provides fast local code intelligence using tree-sitter parsers. It is implemented as an HTTP server and consumed by other parts of Sourcegraph such as the code intel features.\n\n- The name Squirrel is referenced in example latency metrics for code search on sourcegraph.com, showing sample latency numbers for searching for \"squirrel\" on the site.\n\nSo in summary, Squirrel refers to a local code intelligence service in Sourcegraph for powering features like hovers and definitions, as well as an example term used","stopReason":""}
-=======
-            data: {"completion":"\n/**\n* Test block that runs 3 test cases:\n* - Case 1 tests something passes\n* - Case 2 tests something else passes \n* - Case 3 tests usage","stopReason":""}
->>>>>>> 6a96311f
-
-
-            event: completion
-
-<<<<<<< HEAD
-            data: {"completion":"Based on the code context, Squirrel seems to refer to the following:\n\n- An interface defined in the Sourcegraph codebase that is used for mock implementations unrelated to actual squirrels. It is related to precise code navigation.\n\n- A component in the Sourcegraph architecture that provides fast local code intelligence using tree-sitter parsers. It is implemented as an HTTP server and consumed by other parts of Sourcegraph such as the code intel features.\n\n- The name Squirrel is referenced in example latency metrics for code search on sourcegraph.com, showing sample latency numbers for searching for \"squirrel\" on the site.\n\nSo in summary, Squirrel refers to a local code intelligence service in Sourcegraph for powering features like hovers and definitions, as well as an example term used when","stopReason":""}
-=======
-            data: {"completion":"\n/**\n* Test block that runs 3 test cases:\n* - Case 1 tests something passes\n* - Case 2 tests something else passes \n* - Case 3 tests usage of","stopReason":""}
->>>>>>> 6a96311f
-
-
-            event: completion
-
-<<<<<<< HEAD
-            data: {"completion":"Based on the code context, Squirrel seems to refer to the following:\n\n- An interface defined in the Sourcegraph codebase that is used for mock implementations unrelated to actual squirrels. It is related to precise code navigation.\n\n- A component in the Sourcegraph architecture that provides fast local code intelligence using tree-sitter parsers. It is implemented as an HTTP server and consumed by other parts of Sourcegraph such as the code intel features.\n\n- The name Squirrel is referenced in example latency metrics for code search on sourcegraph.com, showing sample latency numbers for searching for \"squirrel\" on the site.\n\nSo in summary, Squirrel refers to a local code intelligence service in Sourcegraph for powering features like hovers and definitions, as well as an example term used when describing","stopReason":""}
-=======
-            data: {"completion":"\n/**\n* Test block that runs 3 test cases:\n* - Case 1 tests something passes\n* - Case 2 tests something else passes \n* - Case 3 tests usage of performance","stopReason":""}
->>>>>>> 6a96311f
-
-
-            event: completion
-
-<<<<<<< HEAD
-            data: {"completion":"Based on the code context, Squirrel seems to refer to the following:\n\n- An interface defined in the Sourcegraph codebase that is used for mock implementations unrelated to actual squirrels. It is related to precise code navigation.\n\n- A component in the Sourcegraph architecture that provides fast local code intelligence using tree-sitter parsers. It is implemented as an HTTP server and consumed by other parts of Sourcegraph such as the code intel features.\n\n- The name Squirrel is referenced in example latency metrics for code search on sourcegraph.com, showing sample latency numbers for searching for \"squirrel\" on the site.\n\nSo in summary, Squirrel refers to a local code intelligence service in Sourcegraph for powering features like hovers and definitions, as well as an example term used when describing code","stopReason":""}
-=======
-            data: {"completion":"\n/**\n* Test block that runs 3 test cases:\n* - Case 1 tests something passes\n* - Case 2 tests something else passes \n* - Case 3 tests usage of performance.","stopReason":""}
->>>>>>> 6a96311f
-
-
-            event: completion
-
-<<<<<<< HEAD
-            data: {"completion":"Based on the code context, Squirrel seems to refer to the following:\n\n- An interface defined in the Sourcegraph codebase that is used for mock implementations unrelated to actual squirrels. It is related to precise code navigation.\n\n- A component in the Sourcegraph architecture that provides fast local code intelligence using tree-sitter parsers. It is implemented as an HTTP server and consumed by other parts of Sourcegraph such as the code intel features.\n\n- The name Squirrel is referenced in example latency metrics for code search on sourcegraph.com, showing sample latency numbers for searching for \"squirrel\" on the site.\n\nSo in summary, Squirrel refers to a local code intelligence service in Sourcegraph for powering features like hovers and definitions, as well as an example term used when describing code search","stopReason":""}
-=======
-            data: {"completion":"\n/**\n* Test block that runs 3 test cases:\n* - Case 1 tests something passes\n* - Case 2 tests something else passes \n* - Case 3 tests usage of performance.now","stopReason":""}
->>>>>>> 6a96311f
-
-
-            event: completion
-
-<<<<<<< HEAD
-            data: {"completion":"Based on the code context, Squirrel seems to refer to the following:\n\n- An interface defined in the Sourcegraph codebase that is used for mock implementations unrelated to actual squirrels. It is related to precise code navigation.\n\n- A component in the Sourcegraph architecture that provides fast local code intelligence using tree-sitter parsers. It is implemented as an HTTP server and consumed by other parts of Sourcegraph such as the code intel features.\n\n- The name Squirrel is referenced in example latency metrics for code search on sourcegraph.com, showing sample latency numbers for searching for \"squirrel\" on the site.\n\nSo in summary, Squirrel refers to a local code intelligence service in Sourcegraph for powering features like hovers and definitions, as well as an example term used when describing code search performance","stopReason":""}
-=======
-            data: {"completion":"\n/**\n* Test block that runs 3 test cases:\n* - Case 1 tests something passes\n* - Case 2 tests something else passes \n* - Case 3 tests usage of performance.now\n*/","stopReason":""}
->>>>>>> 6a96311f
-
-
-            event: completion
-
-<<<<<<< HEAD
-            data: {"completion":"Based on the code context, Squirrel seems to refer to the following:\n\n- An interface defined in the Sourcegraph codebase that is used for mock implementations unrelated to actual squirrels. It is related to precise code navigation.\n\n- A component in the Sourcegraph architecture that provides fast local code intelligence using tree-sitter parsers. It is implemented as an HTTP server and consumed by other parts of Sourcegraph such as the code intel features.\n\n- The name Squirrel is referenced in example latency metrics for code search on sourcegraph.com, showing sample latency numbers for searching for \"squirrel\" on the site.\n\nSo in summary, Squirrel refers to a local code intelligence service in Sourcegraph for powering features like hovers and definitions, as well as an example term used when describing code search performance.","stopReason":""}
-=======
-            data: {"completion":"\n/**\n* Test block that runs 3 test cases:\n* - Case 1 tests something passes\n* - Case 2 tests something else passes \n* - Case 3 tests usage of performance.now\n*/\n","stopReason":""}
->>>>>>> 6a96311f
-
-
-            event: completion
-
-<<<<<<< HEAD
-            data: {"completion":"Based on the code context, Squirrel seems to refer to the following:\n\n- An interface defined in the Sourcegraph codebase that is used for mock implementations unrelated to actual squirrels. It is related to precise code navigation.\n\n- A component in the Sourcegraph architecture that provides fast local code intelligence using tree-sitter parsers. It is implemented as an HTTP server and consumed by other parts of Sourcegraph such as the code intel features.\n\n- The name Squirrel is referenced in example latency metrics for code search on sourcegraph.com, showing sample latency numbers for searching for \"squirrel\" on the site.\n\nSo in summary, Squirrel refers to a local code intelligence service in Sourcegraph for powering features like hovers and definitions, as well as an example term used when describing code search performance.","stopReason":"end_turn"}
-=======
-            data: {"completion":"\n/**\n* Test block that runs 3 test cases:\n* - Case 1 tests something passes\n* - Case 2 tests something else passes \n* - Case 3 tests usage of performance.now\n*/\n","stopReason":"stop_sequence"}
->>>>>>> 6a96311f
+            event: completion
+
+            data: {"completion":"\n/**","stopReason":""}
+
+
+            event: completion
+
+            data: {"completion":"\n/**\n *","stopReason":""}
+
+
+            event: completion
+
+            data: {"completion":"\n/**\n * A","stopReason":""}
+
+
+            event: completion
+
+            data: {"completion":"\n/**\n * A test","stopReason":""}
+
+
+            event: completion
+
+            data: {"completion":"\n/**\n * A test block","stopReason":""}
+
+
+            event: completion
+
+            data: {"completion":"\n/**\n * A test block that","stopReason":""}
+
+
+            event: completion
+
+            data: {"completion":"\n/**\n * A test block that contains","stopReason":""}
+
+
+            event: completion
+
+            data: {"completion":"\n/**\n * A test block that contains:","stopReason":""}
+
+
+            event: completion
+
+            data: {"completion":"\n/**\n * A test block that contains:\n *","stopReason":""}
+
+
+            event: completion
+
+            data: {"completion":"\n/**\n * A test block that contains:\n * -","stopReason":""}
+
+
+            event: completion
+
+            data: {"completion":"\n/**\n * A test block that contains:\n * - A","stopReason":""}
+
+
+            event: completion
+
+            data: {"completion":"\n/**\n * A test block that contains:\n * - A test","stopReason":""}
+
+
+            event: completion
+
+            data: {"completion":"\n/**\n * A test block that contains:\n * - A test to","stopReason":""}
+
+
+            event: completion
+
+            data: {"completion":"\n/**\n * A test block that contains:\n * - A test to assert","stopReason":""}
+
+
+            event: completion
+
+            data: {"completion":"\n/**\n * A test block that contains:\n * - A test to assert true","stopReason":""}
+
+
+            event: completion
+
+            data: {"completion":"\n/**\n * A test block that contains:\n * - A test to assert true is","stopReason":""}
+
+
+            event: completion
+
+            data: {"completion":"\n/**\n * A test block that contains:\n * - A test to assert true is true","stopReason":""}
+
+
+            event: completion
+
+            data: {"completion":"\n/**\n * A test block that contains:\n * - A test to assert true is true\n *","stopReason":""}
+
+
+            event: completion
+
+            data: {"completion":"\n/**\n * A test block that contains:\n * - A test to assert true is true\n * -","stopReason":""}
+
+
+            event: completion
+
+            data: {"completion":"\n/**\n * A test block that contains:\n * - A test to assert true is true\n * - A","stopReason":""}
+
+
+            event: completion
+
+            data: {"completion":"\n/**\n * A test block that contains:\n * - A test to assert true is true\n * - A secon","stopReason":""}
+
+
+            event: completion
+
+            data: {"completion":"\n/**\n * A test block that contains:\n * - A test to assert true is true\n * - A second test","stopReason":""}
+
+
+            event: completion
+
+            data: {"completion":"\n/**\n * A test block that contains:\n * - A test to assert true is true\n * - A second test to","stopReason":""}
+
+
+            event: completion
+
+            data: {"completion":"\n/**\n * A test block that contains:\n * - A test to assert true is true\n * - A second test to assert","stopReason":""}
+
+
+            event: completion
+
+            data: {"completion":"\n/**\n * A test block that contains:\n * - A test to assert true is true\n * - A second test to assert true","stopReason":""}
+
+
+            event: completion
+
+            data: {"completion":"\n/**\n * A test block that contains:\n * - A test to assert true is true\n * - A second test to assert true is","stopReason":""}
+
+
+            event: completion
+
+            data: {"completion":"\n/**\n * A test block that contains:\n * - A test to assert true is true\n * - A second test to assert true is true","stopReason":""}
+
+
+            event: completion
+
+            data: {"completion":"\n/**\n * A test block that contains:\n * - A test to assert true is true\n * - A second test to assert true is true\n *","stopReason":""}
+
+
+            event: completion
+
+            data: {"completion":"\n/**\n * A test block that contains:\n * - A test to assert true is true\n * - A second test to assert true is true\n * -","stopReason":""}
+
+
+            event: completion
+
+            data: {"completion":"\n/**\n * A test block that contains:\n * - A test to assert true is true\n * - A second test to assert true is true\n * - A","stopReason":""}
+
+
+            event: completion
+
+            data: {"completion":"\n/**\n * A test block that contains:\n * - A test to assert true is true\n * - A second test to assert true is true\n * - A test","stopReason":""}
+
+
+            event: completion
+
+            data: {"completion":"\n/**\n * A test block that contains:\n * - A test to assert true is true\n * - A second test to assert true is true\n * - A test expecting","stopReason":""}
+
+
+            event: completion
+
+            data: {"completion":"\n/**\n * A test block that contains:\n * - A test to assert true is true\n * - A second test to assert true is true\n * - A test expecting an","stopReason":""}
+
+
+            event: completion
+
+            data: {"completion":"\n/**\n * A test block that contains:\n * - A test to assert true is true\n * - A second test to assert true is true\n * - A test expecting an error","stopReason":""}
+
+
+            event: completion
+
+            data: {"completion":"\n/**\n * A test block that contains:\n * - A test to assert true is true\n * - A second test to assert true is true\n * - A test expecting an error due","stopReason":""}
+
+
+            event: completion
+
+            data: {"completion":"\n/**\n * A test block that contains:\n * - A test to assert true is true\n * - A second test to assert true is true\n * - A test expecting an error due to","stopReason":""}
+
+
+            event: completion
+
+            data: {"completion":"\n/**\n * A test block that contains:\n * - A test to assert true is true\n * - A second test to assert true is true\n * - A test expecting an error due to incorrect","stopReason":""}
+
+
+            event: completion
+
+            data: {"completion":"\n/**\n * A test block that contains:\n * - A test to assert true is true\n * - A second test to assert true is true\n * - A test expecting an error due to incorrect usage","stopReason":""}
+
+
+            event: completion
+
+            data: {"completion":"\n/**\n * A test block that contains:\n * - A test to assert true is true\n * - A second test to assert true is true\n * - A test expecting an error due to incorrect usage of","stopReason":""}
+
+
+            event: completion
+
+            data: {"completion":"\n/**\n * A test block that contains:\n * - A test to assert true is true\n * - A second test to assert true is true\n * - A test expecting an error due to incorrect usage of performance","stopReason":""}
+
+
+            event: completion
+
+            data: {"completion":"\n/**\n * A test block that contains:\n * - A test to assert true is true\n * - A second test to assert true is true\n * - A test expecting an error due to incorrect usage of performance.","stopReason":""}
+
+
+            event: completion
+
+            data: {"completion":"\n/**\n * A test block that contains:\n * - A test to assert true is true\n * - A second test to assert true is true\n * - A test expecting an error due to incorrect usage of performance.now","stopReason":""}
+
+
+            event: completion
+
+            data: {"completion":"\n/**\n * A test block that contains:\n * - A test to assert true is true\n * - A second test to assert true is true\n * - A test expecting an error due to incorrect usage of performance.now\n*/","stopReason":""}
+
+
+            event: completion
+
+            data: {"completion":"\n/**\n * A test block that contains:\n * - A test to assert true is true\n * - A second test to assert true is true\n * - A test expecting an error due to incorrect usage of performance.now\n*/\n","stopReason":""}
+
+
+            event: completion
+
+            data: {"completion":"\n/**\n * A test block that contains:\n * - A test to assert true is true\n * - A second test to assert true is true\n * - A test expecting an error due to incorrect usage of performance.now\n*/\n","stopReason":"stop_sequence"}
 
 
             event: done
@@ -2065,11 +1772,7 @@
         cookies: []
         headers:
           - name: date
-<<<<<<< HEAD
-            value: Tue, 16 Apr 2024 16:45:14 GMT
-=======
-            value: Tue, 16 Apr 2024 16:03:38 GMT
->>>>>>> 6a96311f
+            value: Wed, 17 Apr 2024 15:14:24 GMT
           - name: content-type
             value: text/event-stream
           - name: transfer-encoding
@@ -2098,11 +1801,7 @@
         redirectURL: ""
         status: 200
         statusText: OK
-<<<<<<< HEAD
-      startedDateTime: 2024-04-16T16:45:11.041Z
-=======
-      startedDateTime: 2024-04-16T16:03:35.589Z
->>>>>>> 6a96311f
+      startedDateTime: 2024-04-17T15:14:21.972Z
       time: 0
       timings:
         blocked: -1
