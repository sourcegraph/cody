log:
  _recordingName: enterpriseMainBranchClient
  creator:
    comment: persister:cody-fs
    name: Polly.JS
    version: 6.0.6
  entries:
    - _id: ec995cf53fd00008dc31ab4eee24545d
      _order: 0
      cache: {}
      request:
        bodySize: 217
        cookies: []
        headers:
          - _fromType: array
            name: authorization
            value: token
              REDACTED_ad28238383af71357085701263df7766e6f7f8ad1afc344d71aaf69a07143677
          - _fromType: array
            name: content-type
            value: application/json; charset=utf-8
          - _fromType: array
            name: user-agent
            value: enterpriseMainBranchClient / v1
          - _fromType: array
            name: accept
            value: "*/*"
          - _fromType: array
            name: content-length
            value: "217"
          - _fromType: array
            name: accept-encoding
            value: gzip,deflate
          - _fromType: array
            name: connection
            value: close
          - name: host
            value: sourcegraph.sourcegraph.com
        headersSize: 388
        httpVersion: HTTP/1.1
        method: POST
        postData:
          mimeType: application/json; charset=utf-8
          params: []
          textJSON:
            query: |-
              
              query CodyConfigFeaturesResponse {
                  site {
                      codyConfigFeatures {
                          chat
                          autoComplete
                          commands
                          attribution
                      }
                  }
              }
            variables: {}
        queryString:
          - name: CodyConfigFeaturesResponse
            value: null
        url: https://sourcegraph.sourcegraph.com/.api/graphql?CodyConfigFeaturesResponse
      response:
        bodySize: 155
        content:
          encoding: base64
          mimeType: application/json
          size: 155
          text: "[\"H4sIAAAAAAAAAzzLQQqAIBCF4bvMuhO4FbrHpFMJ6YQ+FyHePUxo9eDj/Y08g8k0KgEy1\
            ql/rKY9HKswapby6ckgg1xlIa5Qq/G+ZBTTnMbIyZf/A+SwVQRN\",\"k3rv/QUAAP/\
            /AwB2ZUClbQAAAA==\"]"
        cookies: []
        headers:
          - name: date
            value: Sat, 27 Jan 2024 14:34:59 GMT
          - name: content-type
            value: application/json
          - name: transfer-encoding
            value: chunked
          - name: connection
            value: close
          - name: access-control-allow-credentials
            value: "true"
          - name: access-control-allow-origin
            value: ""
          - name: cache-control
            value: no-cache, max-age=0
          - name: vary
            value: Accept-Encoding, Authorization, Cookie, Authorization, X-Requested-With,
              Cookie
          - name: x-content-type-options
            value: nosniff
          - name: x-frame-options
            value: DENY
          - name: x-xss-protection
            value: 1; mode=block
          - name: strict-transport-security
            value: max-age=31536000; includeSubDomains; preload
          - name: content-encoding
            value: gzip
        headersSize: 1240
        httpVersion: HTTP/1.1
        redirectURL: ""
        status: 200
        statusText: OK
      startedDateTime: 2024-03-06T07:55:58.926Z
      time: 0
      timings:
        blocked: -1
        connect: -1
        dns: -1
        receive: 0
        send: 0
        ssl: -1
        wait: 0
    - _id: 3cff703720acfa1da6cfcab95be72e24
      _order: 0
      cache: {}
      request:
        bodySize: 318
        cookies: []
        headers:
          - _fromType: array
            name: authorization
            value: token
              REDACTED_ad28238383af71357085701263df7766e6f7f8ad1afc344d71aaf69a07143677
          - _fromType: array
            name: content-type
            value: application/json; charset=utf-8
          - _fromType: array
            name: user-agent
            value: enterpriseMainBranchClient / v1
          - _fromType: array
            name: accept
            value: "*/*"
          - _fromType: array
            name: content-length
            value: "318"
          - _fromType: array
            name: accept-encoding
            value: gzip,deflate
          - _fromType: array
            name: connection
            value: close
          - name: host
            value: sourcegraph.sourcegraph.com
        headersSize: 393
        httpVersion: HTTP/1.1
        method: POST
        postData:
          mimeType: application/json; charset=utf-8
          params: []
          textJSON:
            query: |-
              
              query CurrentSiteCodyLlmConfiguration {
                  site {
                      codyLLMConfiguration {
                          chatModel
                          chatModelMaxTokens
                          fastChatModel
                          fastChatModelMaxTokens
                          completionModel
                          completionModelMaxTokens
                      }
                  }
              }
            variables: {}
        queryString:
          - name: CurrentSiteCodyLlmConfiguration
            value: null
        url: https://sourcegraph.sourcegraph.com/.api/graphql?CurrentSiteCodyLlmConfiguration
      response:
        bodySize: 215
        content:
          encoding: base64
          mimeType: application/json
          size: 215
          text: "[\"H4sIAAAAAAAAA4TOMQ7CMAxA0bt4bkXajaxdm40LWElKI4JdNS4CVbk7ShdQBpgsWd9P3\
            sGhIOgdUhBfpmX3GkczME3huq0ogenYzyiGnY+gAUnmlZdgTzbi\",\"5nzbQ/MJDD4\
            vfPOUQHe9UqqBCZMMv+4DJUGStoMq/rLOB2X5vkRfnvqLPYpW9ZWXc85vAAAA//8DAC\
            mc8DoDAQAA\"]"
        cookies: []
        headers:
          - name: date
            value: Sat, 27 Jan 2024 14:34:09 GMT
          - name: content-type
            value: application/json
          - name: transfer-encoding
            value: chunked
          - name: connection
            value: close
          - name: access-control-allow-credentials
            value: "true"
          - name: access-control-allow-origin
            value: ""
          - name: cache-control
            value: no-cache, max-age=0
          - name: vary
            value: Accept-Encoding, Authorization, Cookie, Authorization, X-Requested-With,
              Cookie
          - name: x-content-type-options
            value: nosniff
          - name: x-frame-options
            value: DENY
          - name: x-xss-protection
            value: 1; mode=block
          - name: strict-transport-security
            value: max-age=31536000; includeSubDomains; preload
          - name: content-encoding
            value: gzip
        headersSize: 1240
        httpVersion: HTTP/1.1
        redirectURL: ""
        status: 200
        statusText: OK
      startedDateTime: 2024-03-06T07:55:58.445Z
      time: 0
      timings:
        blocked: -1
        connect: -1
        dns: -1
        receive: 0
        send: 0
        ssl: -1
        wait: 0
    - _id: 73ecdebf2edf31b5376a37167a419a72
      _order: 0
      cache: {}
      request:
        bodySize: 155
        cookies: []
        headers:
          - _fromType: array
            name: authorization
            value: token
              REDACTED_ad28238383af71357085701263df7766e6f7f8ad1afc344d71aaf69a07143677
          - _fromType: array
            name: content-type
            value: application/json; charset=utf-8
          - _fromType: array
            name: user-agent
            value: enterpriseMainBranchClient / v1
          - _fromType: array
            name: accept
            value: "*/*"
          - _fromType: array
            name: content-length
            value: "155"
          - _fromType: array
            name: accept-encoding
            value: gzip,deflate
          - _fromType: array
            name: connection
            value: close
          - name: host
            value: sourcegraph.sourcegraph.com
        headersSize: 393
        httpVersion: HTTP/1.1
        method: POST
        postData:
          mimeType: application/json; charset=utf-8
          params: []
          textJSON:
            query: |-
              
              query CurrentSiteCodyLlmConfiguration {
                  site {
                      codyLLMConfiguration {
                          provider
                      }
                  }
              }
            variables: {}
        queryString:
          - name: CurrentSiteCodyLlmConfiguration
            value: null
        url: https://sourcegraph.sourcegraph.com/.api/graphql?CurrentSiteCodyLlmConfiguration
      response:
        bodySize: 131
        content:
          encoding: base64
          mimeType: application/json
          size: 131
          text: "[\"H4sIAAAAAAAAA6pWSkksSVSyqlYqzixJBdHJ+SmVPj6+zvl5aZnppUWJJZn5eSDxgqL8s\
            syU1CIlK6Xi/NKi5NT0osSCDKXa2tpaAAAAAP//AwAfFAXARQAA\",\"AA==\"]"
        cookies: []
        headers:
          - name: date
            value: Sat, 27 Jan 2024 14:34:09 GMT
          - name: content-type
            value: application/json
          - name: transfer-encoding
            value: chunked
          - name: connection
            value: close
          - name: access-control-allow-credentials
            value: "true"
          - name: access-control-allow-origin
            value: ""
          - name: cache-control
            value: no-cache, max-age=0
          - name: vary
            value: Accept-Encoding, Authorization, Cookie, Authorization, X-Requested-With,
              Cookie
          - name: x-content-type-options
            value: nosniff
          - name: x-frame-options
            value: DENY
          - name: x-xss-protection
            value: 1; mode=block
          - name: strict-transport-security
            value: max-age=31536000; includeSubDomains; preload
          - name: content-encoding
            value: gzip
        headersSize: 1240
        httpVersion: HTTP/1.1
        redirectURL: ""
        status: 200
        statusText: OK
      startedDateTime: 2024-03-06T07:55:58.447Z
      time: 0
      timings:
        blocked: -1
        connect: -1
        dns: -1
        receive: 0
        send: 0
        ssl: -1
        wait: 0
    - _id: 2600840ad3b9108d63d359e45a1d2684
      _order: 0
      cache: {}
      request:
        bodySize: 227
        cookies: []
        headers:
          - _fromType: array
            name: authorization
            value: token
              REDACTED_ad28238383af71357085701263df7766e6f7f8ad1afc344d71aaf69a07143677
          - _fromType: array
            name: content-type
            value: application/json; charset=utf-8
          - _fromType: array
            name: user-agent
            value: enterpriseMainBranchClient / v1
          - _fromType: array
            name: accept
            value: "*/*"
          - _fromType: array
            name: content-length
            value: "227"
          - _fromType: array
            name: accept-encoding
            value: gzip,deflate
          - _fromType: array
            name: connection
            value: close
          - name: host
            value: sourcegraph.sourcegraph.com
        headersSize: 373
        httpVersion: HTTP/1.1
        method: POST
        postData:
          mimeType: application/json; charset=utf-8
          params: []
          textJSON:
            query: |-
              
              query CurrentUser {
                  currentUser {
                      id
                      hasVerifiedEmail
                      displayName
                      username
                      avatarURL
                      primaryEmail {
                          email
                      }
                  }
              }
            variables: {}
        queryString:
          - name: CurrentUser
            value: null
        url: https://sourcegraph.sourcegraph.com/.api/graphql?CurrentUser
      response:
        bodySize: 203
        content:
          encoding: base64
          mimeType: application/json
          size: 203
          text: "[\"H4sIAAAAAAAAAzSMMQvCMBQG/8s3Z3AOOLpJBqHF9ZG86tMkLS+pEEv+u1R0vOO4DYEqw\
            W7wqyrnOhTWHSXAYry66B/zwb2fRxjcqYysMgmHUyKJsBPFwgZB\",\"yhKpOUoMm9c\
            YDdbCmr8MP4dWuVTJNxjQiyrpcDn/y0UlkbbfcXe99w8AAAD//wMA98zEJpgAAAA=\"\
            ]"
        cookies: []
        headers:
          - name: date
            value: Sat, 27 Jan 2024 14:34:09 GMT
          - name: content-type
            value: application/json
          - name: transfer-encoding
            value: chunked
          - name: connection
            value: close
          - name: access-control-allow-credentials
            value: "true"
          - name: access-control-allow-origin
            value: ""
          - name: cache-control
            value: no-cache, max-age=0
          - name: vary
            value: Accept-Encoding, Authorization, Cookie, Authorization, X-Requested-With,
              Cookie
          - name: x-content-type-options
            value: nosniff
          - name: x-frame-options
            value: DENY
          - name: x-xss-protection
            value: 1; mode=block
          - name: strict-transport-security
            value: max-age=31536000; includeSubDomains; preload
          - name: content-encoding
            value: gzip
        headersSize: 1240
        httpVersion: HTTP/1.1
        redirectURL: ""
        status: 200
        statusText: OK
      startedDateTime: 2024-03-06T07:55:58.702Z
      time: 0
      timings:
        blocked: -1
        connect: -1
        dns: -1
        receive: 0
        send: 0
        ssl: -1
        wait: 0
    - _id: 4b999362bf48f8605ed17365df57ca60
      _order: 0
      cache: {}
      request:
        bodySize: 147
        cookies: []
        headers:
          - _fromType: array
            name: content-type
            value: application/json; charset=utf-8
          - _fromType: array
            name: user-agent
            value: enterpriseMainBranchClient / v1
          - _fromType: array
            name: x-sourcegraph-actor-anonymous-uid
            value: enterpriseMainBranchClientabcde1234
          - _fromType: array
            name: accept
            value: "*/*"
          - _fromType: array
            name: content-length
            value: "147"
          - _fromType: array
            name: accept-encoding
            value: gzip,deflate
          - _fromType: array
            name: connection
            value: close
          - name: host
            value: sourcegraph.sourcegraph.com
        headersSize: 362
        httpVersion: HTTP/1.1
        method: POST
        postData:
          mimeType: application/json; charset=utf-8
          params: []
          textJSON:
            query: |2
              
                  query FeatureFlags {
                      evaluatedFeatureFlags() {
                          name
                          value
                        }
                  }
            variables: {}
        queryString:
          - name: FeatureFlags
            value: null
        url: https://sourcegraph.sourcegraph.com/.api/graphql?FeatureFlags
      response:
        bodySize: 38
        content:
          mimeType: text/plain; charset=utf-8
          size: 38
          text: |
            Private mode requires authentication.
        cookies: []
        headers:
          - name: date
            value: Sat, 27 Jan 2024 14:34:09 GMT
          - name: content-type
            value: text/plain; charset=utf-8
          - name: content-length
            value: "38"
          - name: connection
            value: close
          - name: access-control-allow-credentials
            value: "true"
          - name: access-control-allow-origin
            value: ""
          - name: cache-control
            value: no-cache, max-age=0
          - name: vary
            value: Accept-Encoding, Authorization, Cookie, Authorization, X-Requested-With
          - name: x-content-type-options
            value: nosniff
          - name: x-frame-options
            value: DENY
          - name: x-xss-protection
            value: 1; mode=block
          - name: strict-transport-security
            value: max-age=31536000; includeSubDomains; preload
        headersSize: 1209
        httpVersion: HTTP/1.1
        redirectURL: ""
        status: 401
        statusText: Unauthorized
      startedDateTime: 2024-03-06T07:55:58.253Z
      time: 0
      timings:
        blocked: -1
        connect: -1
        dns: -1
        receive: 0
        send: 0
        ssl: -1
        wait: 0
    - _id: 9382c2d6921a1358e3ea520bb6920b9e
      _order: 0
      cache: {}
      request:
        bodySize: 147
        cookies: []
        headers:
          - _fromType: array
            name: authorization
            value: token
              REDACTED_ad28238383af71357085701263df7766e6f7f8ad1afc344d71aaf69a07143677
          - _fromType: array
            name: content-type
            value: application/json; charset=utf-8
          - _fromType: array
            name: user-agent
            value: enterpriseMainBranchClient / v1
          - _fromType: array
            name: accept
            value: "*/*"
          - _fromType: array
            name: content-length
            value: "147"
          - _fromType: array
            name: accept-encoding
            value: gzip,deflate
          - _fromType: array
            name: connection
            value: close
          - name: host
            value: sourcegraph.sourcegraph.com
        headersSize: 374
        httpVersion: HTTP/1.1
        method: POST
        postData:
          mimeType: application/json; charset=utf-8
          params: []
          textJSON:
            query: |2
              
                  query FeatureFlags {
                      evaluatedFeatureFlags() {
                          name
                          value
                        }
                  }
            variables: {}
        queryString:
          - name: FeatureFlags
            value: null
        url: https://sourcegraph.sourcegraph.com/.api/graphql?FeatureFlags
      response:
        bodySize: 199
        content:
          encoding: base64
          mimeType: application/json
          size: 199
          text: "[\"H4sIAAAAAAAAA3TNwQ3CMAxG4V18rhfIAF0CcXDxT6hwmypxCijK7ggJIS69v0+vkYoLh\
            UbYxao4dIR4zRhNYqFwarTKAgrkMCzw/GI8t5SdBvoQUPBc0Ydf\",\"iFUmA5cd5rj\
            Pzp5iNBz2m0X+GlHlS1LcUnF+zBrxt7mKFfRz728AAAD//wMAPQjj07UAAAA=\"]"
        cookies: []
        headers:
          - name: date
            value: Sat, 27 Jan 2024 14:34:10 GMT
          - name: content-type
            value: application/json
          - name: transfer-encoding
            value: chunked
          - name: connection
            value: close
          - name: access-control-allow-credentials
            value: "true"
          - name: access-control-allow-origin
            value: ""
          - name: cache-control
            value: no-cache, max-age=0
          - name: vary
            value: Accept-Encoding, Authorization, Cookie, Authorization, X-Requested-With,
              Cookie
          - name: x-content-type-options
            value: nosniff
          - name: x-frame-options
            value: DENY
          - name: x-xss-protection
            value: 1; mode=block
          - name: strict-transport-security
            value: max-age=31536000; includeSubDomains; preload
          - name: content-encoding
            value: gzip
        headersSize: 1240
        httpVersion: HTTP/1.1
        redirectURL: ""
        status: 200
        statusText: OK
      startedDateTime: 2024-03-06T07:55:58.931Z
      time: 0
      timings:
        blocked: -1
        connect: -1
        dns: -1
        receive: 0
        send: 0
        ssl: -1
        wait: 0
    - _id: 1067276db43cbdaea5b6b69eb2b11954
      _order: 0
      cache: {}
      request:
        bodySize: 699
        cookies: []
        headers:
          - _fromType: array
            name: authorization
            value: token
              REDACTED_ad28238383af71357085701263df7766e6f7f8ad1afc344d71aaf69a07143677
          - _fromType: array
            name: content-type
            value: application/json; charset=utf-8
          - _fromType: array
            name: user-agent
            value: enterpriseMainBranchClient / v1
          - _fromType: array
            name: accept
            value: "*/*"
          - _fromType: array
            name: content-length
            value: "699"
          - _fromType: array
            name: accept-encoding
            value: gzip,deflate
          - _fromType: array
            name: connection
            value: close
          - name: host
            value: sourcegraph.sourcegraph.com
        headersSize: 378
        httpVersion: HTTP/1.1
        method: POST
        postData:
          mimeType: application/json; charset=utf-8
          params: []
          textJSON:
            query: >-
              
              mutation LogEventMutation($event: String!, $userCookieID: String!, $url: String!, $source: EventSource!, $argument: String, $publicArgument: String, $client: String, $connectedSiteID: String, $hashedLicenseKey: String) {
                  logEvent(
              		event: $event
              		userCookieID: $userCookieID
              		url: $url
              		source: $source
              		argument: $argument
              		publicArgument: $publicArgument
              		client: $client
              		connectedSiteID: $connectedSiteID
              		hashedLicenseKey: $hashedLicenseKey
                  ) {
              		alwaysNil
              	}
              }
            variables:
              client: VSCODE_CODY_EXTENSION
              event: CodyVSCodeExtension:Auth:connected
              source: IDEEXTENSION
              url: ""
              userCookieID: ANONYMOUS_USER_COOKIE_ID
        queryString:
          - name: LogEventMutation
            value: null
        url: https://sourcegraph.sourcegraph.com/.api/graphql?LogEventMutation
      response:
        bodySize: 26
        content:
          mimeType: application/json
          size: 26
          text: "{\"data\":{\"logEvent\":null}}"
        cookies: []
        headers:
          - name: date
            value: Wed, 06 Mar 2024 08:53:30 GMT
          - name: content-type
            value: application/json
          - name: content-length
            value: "26"
          - name: connection
            value: close
          - name: access-control-allow-credentials
            value: "true"
          - name: access-control-allow-origin
            value: ""
          - name: cache-control
            value: no-cache, max-age=0
          - name: vary
            value: Accept-Encoding, Authorization, Cookie, Authorization, X-Requested-With,
              Cookie
          - name: x-content-type-options
            value: nosniff
          - name: x-frame-options
            value: DENY
          - name: x-xss-protection
            value: 1; mode=block
          - name: strict-transport-security
            value: max-age=31536000; includeSubDomains; preload
        headersSize: 1212
        httpVersion: HTTP/1.1
        redirectURL: ""
        status: 200
        statusText: OK
      startedDateTime: 2024-03-06T08:53:29.989Z
      time: 0
      timings:
        blocked: -1
        connect: -1
        dns: -1
        receive: 0
        send: 0
        ssl: -1
        wait: 0
    - _id: d79ae221eac441b2c43b972276ea858b
      _order: 0
      cache: {}
      request:
        bodySize: 342
        cookies: []
        headers:
          - _fromType: array
            name: authorization
            value: token
              REDACTED_ad28238383af71357085701263df7766e6f7f8ad1afc344d71aaf69a07143677
          - _fromType: array
            name: content-type
            value: application/json; charset=utf-8
          - _fromType: array
            name: user-agent
            value: enterpriseMainBranchClient / v1
          - _fromType: array
            name: accept
            value: "*/*"
          - _fromType: array
            name: content-length
            value: "342"
          - _fromType: array
            name: accept-encoding
            value: gzip,deflate
          - _fromType: array
            name: connection
            value: close
          - name: host
            value: sourcegraph.sourcegraph.com
        headersSize: 383
        httpVersion: HTTP/1.1
        method: POST
        postData:
          mimeType: application/json; charset=utf-8
          params: []
          textJSON:
            query: |
              
              mutation RecordTelemetryEvents($events: [TelemetryEventInput!]!) {
              	telemetry {
              		recordEvents(events: $events) {
              			alwaysNil
              		}
              	}
              }
            variables:
              events:
                - action: connected
                  feature: cody.auth
                  parameters:
                    privateMetadata: {}
                    version: 0
                  source:
                    client: VSCode.Cody
                    clientVersion: 1.8.0
        queryString:
          - name: RecordTelemetryEvents
            value: null
        url: https://sourcegraph.sourcegraph.com/.api/graphql?RecordTelemetryEvents
      response:
        bodySize: 112
        content:
          encoding: base64
          mimeType: application/json
          size: 112
          text: "[\"H4sIAAAAAAAAA6pWSkksSVSyqlYqSc1JzU0tKaoEcYpSk/OLUlzLUvNKikH8xJzyxMpiv\
            8wcJau80pyc2traWgAAAAD//wMAhHZ9ajoAAAA=\"]"
          textDecoded:
            data:
              telemetry:
                recordEvents:
                  alwaysNil: null
        cookies: []
        headers:
          - name: date
            value: Wed, 06 Mar 2024 23:46:54 GMT
          - name: content-type
            value: application/json
          - name: transfer-encoding
            value: chunked
          - name: connection
            value: close
          - name: access-control-allow-credentials
            value: "true"
          - name: access-control-allow-origin
            value: ""
          - name: cache-control
            value: no-cache, max-age=0
          - name: vary
            value: Accept-Encoding, Authorization, Cookie, Authorization, X-Requested-With,
              Cookie
          - name: x-content-type-options
            value: nosniff
          - name: x-frame-options
            value: DENY
          - name: x-xss-protection
            value: 1; mode=block
          - name: strict-transport-security
            value: max-age=31536000; includeSubDomains; preload
          - name: content-encoding
            value: gzip
        headersSize: 1244
        httpVersion: HTTP/1.1
        redirectURL: ""
        status: 200
        statusText: OK
      startedDateTime: 2024-03-06T23:46:54.359Z
      time: 0
      timings:
        blocked: -1
        connect: -1
        dns: -1
        receive: 0
        send: 0
        ssl: -1
        wait: 0
    - _id: 852345931c23377e552fce799f00e703
      _order: 0
      cache: {}
      request:
        bodySize: 346
        cookies: []
        headers:
          - _fromType: array
            name: content-type
            value: application/json; charset=utf-8
          - _fromType: array
            name: user-agent
            value: enterpriseMainBranchClient / v1
          - _fromType: array
            name: x-sourcegraph-actor-anonymous-uid
            value: enterpriseMainBranchClientabcde1234
          - _fromType: array
            name: accept
            value: "*/*"
          - _fromType: array
            name: content-length
            value: "346"
          - _fromType: array
            name: accept-encoding
            value: gzip,deflate
          - _fromType: array
            name: connection
            value: close
          - name: host
            value: sourcegraph.sourcegraph.com
        headersSize: 371
        httpVersion: HTTP/1.1
        method: POST
        postData:
          mimeType: application/json; charset=utf-8
          params: []
          textJSON:
            query: |
              
              mutation RecordTelemetryEvents($events: [TelemetryEventInput!]!) {
              	telemetry {
              		recordEvents(events: $events) {
              			alwaysNil
              		}
              	}
              }
            variables:
              events:
                - action: hasFile
                  feature: cody.codyIgnore
                  parameters:
                    privateMetadata: {}
                    version: 0
                  source:
                    client: VSCode.Cody
                    clientVersion: 1.6.1
        queryString:
          - name: RecordTelemetryEvents
            value: null
        url: https://sourcegraph.sourcegraph.com/.api/graphql?RecordTelemetryEvents
      response:
        bodySize: 38
        content:
          mimeType: text/plain; charset=utf-8
          size: 38
          text: |
            Private mode requires authentication.
        cookies: []
        headers:
          - name: date
            value: Thu, 07 Mar 2024 00:15:31 GMT
          - name: content-type
            value: text/plain; charset=utf-8
          - name: content-length
            value: "38"
          - name: connection
            value: close
          - name: access-control-allow-credentials
            value: "true"
          - name: access-control-allow-origin
            value: ""
          - name: cache-control
            value: no-cache, max-age=0
          - name: vary
            value: Accept-Encoding, Authorization, Cookie, Authorization, X-Requested-With
          - name: x-content-type-options
            value: nosniff
          - name: x-frame-options
            value: DENY
          - name: x-xss-protection
            value: 1; mode=block
          - name: strict-transport-security
            value: max-age=31536000; includeSubDomains; preload
        headersSize: 1213
        httpVersion: HTTP/1.1
        redirectURL: ""
        status: 401
        statusText: Unauthorized
      startedDateTime: 2024-03-07T00:15:31.673Z
      time: 0
      timings:
        blocked: -1
        connect: -1
        dns: -1
        receive: 0
        send: 0
        ssl: -1
        wait: 0
    - _id: 3b1b5f59d45319c7ea64d97ad93384aa
      _order: 0
      cache: {}
      request:
        bodySize: 144
        cookies: []
        headers:
          - _fromType: array
            name: content-type
            value: application/json; charset=utf-8
          - _fromType: array
            name: user-agent
            value: enterpriseMainBranchClient / v1
          - _fromType: array
            name: x-sourcegraph-actor-anonymous-uid
            value: enterpriseMainBranchClientabcde1234
          - _fromType: array
            name: accept
            value: "*/*"
          - _fromType: array
            name: content-length
            value: "144"
          - _fromType: array
            name: accept-encoding
            value: gzip,deflate
          - _fromType: array
            name: connection
            value: close
          - name: host
            value: sourcegraph.sourcegraph.com
        headersSize: 360
        httpVersion: HTTP/1.1
        method: POST
        postData:
          mimeType: application/json; charset=utf-8
          params: []
          textJSON:
            query: |-
              
              query Repository($name: String!) {
              	repository(name: $name) {
              		id
              	}
              }
            variables:
              name: github.com/sourcegraph/cody
        queryString:
          - name: Repository
            value: null
        url: https://sourcegraph.sourcegraph.com/.api/graphql?Repository
      response:
        bodySize: 38
        content:
          mimeType: text/plain; charset=utf-8
          size: 38
          text: |
            Private mode requires authentication.
        cookies: []
        headers:
          - name: date
            value: Wed, 06 Mar 2024 08:53:29 GMT
          - name: content-type
            value: text/plain; charset=utf-8
          - name: content-length
            value: "38"
          - name: connection
            value: close
          - name: access-control-allow-credentials
            value: "true"
          - name: access-control-allow-origin
            value: ""
          - name: cache-control
            value: no-cache, max-age=0
          - name: vary
            value: Accept-Encoding, Authorization, Cookie, Authorization, X-Requested-With
          - name: x-content-type-options
            value: nosniff
          - name: x-frame-options
            value: DENY
          - name: x-xss-protection
            value: 1; mode=block
          - name: strict-transport-security
            value: max-age=31536000; includeSubDomains; preload
        headersSize: 1213
        httpVersion: HTTP/1.1
        redirectURL: ""
        status: 401
        statusText: Unauthorized
      startedDateTime: 2024-03-06T08:53:29.415Z
      time: 0
      timings:
        blocked: -1
        connect: -1
        dns: -1
        receive: 0
        send: 0
        ssl: -1
        wait: 0
    - _id: 68ea127c199b8a6bff6bf07ec012ed1d
      _order: 0
      cache: {}
      request:
        bodySize: 144
        cookies: []
        headers:
          - _fromType: array
            name: authorization
            value: token
              REDACTED_ad28238383af71357085701263df7766e6f7f8ad1afc344d71aaf69a07143677
          - _fromType: array
            name: content-type
            value: application/json; charset=utf-8
          - _fromType: array
            name: user-agent
            value: enterpriseMainBranchClient / v1
          - _fromType: array
            name: accept
            value: "*/*"
          - _fromType: array
            name: content-length
            value: "144"
          - _fromType: array
            name: accept-encoding
            value: gzip,deflate
          - _fromType: array
            name: connection
            value: close
          - name: host
            value: sourcegraph.sourcegraph.com
        headersSize: 372
        httpVersion: HTTP/1.1
        method: POST
        postData:
          mimeType: application/json; charset=utf-8
          params: []
          textJSON:
            query: |-
              
              query Repository($name: String!) {
              	repository(name: $name) {
              		id
              	}
              }
            variables:
              name: github.com/sourcegraph/cody
        queryString:
          - name: Repository
            value: null
        url: https://sourcegraph.sourcegraph.com/.api/graphql?Repository
      response:
        bodySize: 112
        content:
          encoding: base64
          mimeType: application/json
          size: 112
          text: "[\"H4sIAAAAAAAAA6pWSkksSVSyqlYqSi3IL84syS+qBPEyU5SslEJzw8qTjP0KUtwtK1ND8\
            iv9qkJN/QNtbZVqa2sBAAAA//8DADXVPNo5AAAA\"]"
          textDecoded:
            data:
              repository:
                id: UmVwb3NpdG9yeToyNzU5OQ==
        cookies: []
        headers:
          - name: date
            value: Wed, 06 Mar 2024 08:53:30 GMT
          - name: content-type
            value: application/json
          - name: transfer-encoding
            value: chunked
          - name: connection
            value: close
          - name: access-control-allow-credentials
            value: "true"
          - name: access-control-allow-origin
            value: ""
          - name: cache-control
            value: no-cache, max-age=0
          - name: vary
            value: Accept-Encoding, Authorization, Cookie, Authorization, X-Requested-With,
              Cookie
          - name: x-content-type-options
            value: nosniff
          - name: x-frame-options
            value: DENY
          - name: x-xss-protection
            value: 1; mode=block
          - name: strict-transport-security
            value: max-age=31536000; includeSubDomains; preload
          - name: content-encoding
            value: gzip
        headersSize: 1244
        httpVersion: HTTP/1.1
        redirectURL: ""
        status: 200
        statusText: OK
      startedDateTime: 2024-03-06T08:53:30.179Z
      time: 0
      timings:
        blocked: -1
        connect: -1
        dns: -1
        receive: 0
        send: 0
        ssl: -1
        wait: 0
    - _id: ce66c8cdc8ffc3149fa57b50dedc640c
      _order: 0
      cache: {}
      request:
        bodySize: 164
        cookies: []
        headers:
          - _fromType: array
            name: content-type
            value: application/json; charset=utf-8
          - _fromType: array
            name: user-agent
            value: enterpriseMainBranchClient / v1
          - _fromType: array
            name: accept
            value: "*/*"
          - _fromType: array
            name: content-length
            value: "164"
          - _fromType: array
            name: accept-encoding
            value: gzip,deflate
          - _fromType: array
            name: connection
            value: close
          - name: host
            value: sourcegraph.sourcegraph.com
        headersSize: 296
        httpVersion: HTTP/1.1
        method: POST
        postData:
          mimeType: application/json; charset=utf-8
          params: []
          textJSON:
            query: |-
              
              query SiteIdentification {
              	site {
              		siteID
              		productSubscription {
              			license {
              				hashedKey
              			}
              		}
              	}
              }
            variables: {}
        queryString:
          - name: SiteIdentification
            value: null
        url: https://sourcegraph.sourcegraph.com/.api/graphql?SiteIdentification
      response:
        bodySize: 38
        content:
          mimeType: text/plain; charset=utf-8
          size: 38
          text: |
            Private mode requires authentication.
        cookies: []
        headers:
          - name: date
            value: Wed, 06 Mar 2024 08:53:29 GMT
          - name: content-type
            value: text/plain; charset=utf-8
          - name: content-length
            value: "38"
          - name: connection
            value: close
          - name: access-control-allow-credentials
            value: "true"
          - name: access-control-allow-origin
            value: ""
          - name: cache-control
            value: no-cache, max-age=0
          - name: vary
            value: Accept-Encoding, Authorization, Cookie, Authorization, X-Requested-With
          - name: x-content-type-options
            value: nosniff
          - name: x-frame-options
            value: DENY
          - name: x-xss-protection
            value: 1; mode=block
          - name: strict-transport-security
            value: max-age=31536000; includeSubDomains; preload
        headersSize: 1213
        httpVersion: HTTP/1.1
        redirectURL: ""
        status: 401
        statusText: Unauthorized
      startedDateTime: 2024-03-06T08:53:29.327Z
      time: 0
      timings:
        blocked: -1
        connect: -1
        dns: -1
        receive: 0
        send: 0
        ssl: -1
        wait: 0
    - _id: 654628bf0c38bef341d83b5623e869c3
      _order: 0
      cache: {}
      request:
        bodySize: 164
        cookies: []
        headers:
          - _fromType: array
            name: authorization
            value: token
              REDACTED_ad28238383af71357085701263df7766e6f7f8ad1afc344d71aaf69a07143677
          - _fromType: array
            name: content-type
            value: application/json; charset=utf-8
          - _fromType: array
            name: user-agent
            value: enterpriseMainBranchClient / v1
          - _fromType: array
            name: accept
            value: "*/*"
          - _fromType: array
            name: content-length
            value: "164"
          - _fromType: array
            name: accept-encoding
            value: gzip,deflate
          - _fromType: array
            name: connection
            value: close
          - name: host
            value: sourcegraph.sourcegraph.com
        headersSize: 380
        httpVersion: HTTP/1.1
        method: POST
        postData:
          mimeType: application/json; charset=utf-8
          params: []
          textJSON:
            query: |-
              
              query SiteIdentification {
              	site {
              		siteID
              		productSubscription {
              			license {
              				hashedKey
              			}
              		}
              	}
              }
            variables: {}
        queryString:
          - name: SiteIdentification
            value: null
        url: https://sourcegraph.sourcegraph.com/.api/graphql?SiteIdentification
      response:
        bodySize: 235
        content:
          encoding: base64
          mimeType: application/json
          size: 235
          text: "[\"H4sIAAAAAAAAAzTMsQrDIBCA4Xe5uYKaU2PmLqVjn+D0TiKUJFQzlNB3Lyn0X/7tO4CpE\
            0wHtNrl/9sVJhDMJpG3ClGiQilRRYxFkU8+WsPoHcMFttfKe+6P\",\"PbX8qluv63I\
            yz5plaT9xpjYL3+UNE2RtBh1iEOtkFI96tImNC8RJcHCDzj6kor2Q42KDFkYdYrYOS0\
            gFHXzOvgAAAP//AwCVqCY1tgAAAA==\"]"
        cookies: []
        headers:
          - name: date
            value: Sat, 27 Jan 2024 14:34:10 GMT
          - name: content-type
            value: application/json
          - name: transfer-encoding
            value: chunked
          - name: connection
            value: close
          - name: access-control-allow-credentials
            value: "true"
          - name: access-control-allow-origin
            value: ""
          - name: cache-control
            value: no-cache, max-age=0
          - name: vary
            value: Accept-Encoding, Authorization, Cookie, Authorization, X-Requested-With,
              Cookie
          - name: x-content-type-options
            value: nosniff
          - name: x-frame-options
            value: DENY
          - name: x-xss-protection
            value: 1; mode=block
          - name: strict-transport-security
            value: max-age=31536000; includeSubDomains; preload
          - name: content-encoding
            value: gzip
        headersSize: 1244
        httpVersion: HTTP/1.1
        redirectURL: ""
        status: 200
        statusText: OK
      startedDateTime: 2024-03-06T08:53:29.986Z
      time: 0
      timings:
        blocked: -1
        connect: -1
        dns: -1
        receive: 0
        send: 0
        ssl: -1
        wait: 0
    - _id: f2c783173265916fb9bc5488102e47a3
      _order: 0
      cache: {}
      request:
        bodySize: 101
        cookies: []
        headers:
          - _fromType: array
            name: authorization
            value: token
              REDACTED_ad28238383af71357085701263df7766e6f7f8ad1afc344d71aaf69a07143677
          - _fromType: array
            name: content-type
            value: application/json; charset=utf-8
          - _fromType: array
            name: user-agent
            value: enterpriseMainBranchClient / v1
          - _fromType: array
            name: accept
            value: "*/*"
          - _fromType: array
            name: content-length
            value: "101"
          - _fromType: array
            name: accept-encoding
            value: gzip,deflate
          - _fromType: array
            name: connection
            value: close
          - name: host
            value: sourcegraph.sourcegraph.com
        headersSize: 380
        httpVersion: HTTP/1.1
        method: POST
        postData:
          mimeType: application/json; charset=utf-8
          params: []
          textJSON:
            query: |-
              
              query SiteProductVersion {
                  site {
                      productVersion
                  }
              }
            variables: {}
        queryString:
          - name: SiteProductVersion
            value: null
        url: https://sourcegraph.sourcegraph.com/.api/graphql?SiteProductVersion
      response:
        bodySize: 139
        content:
          encoding: base64
          mimeType: application/json
          size: 139
          text: "[\"H4sIAAAAAAAAA6pWSkksSVSyqlYqzixJBdEFRfkppcklYalFxZn5eUpWSkamliZGlvFGB\
            kYmugaGukZm8aZ6RrppKWlGqSZGKYZGlpZKtbW1AAAAAP//AwBM\",\"IAYdSQAAAA==\
            \"]"
        cookies: []
        headers:
          - name: date
            value: Sat, 27 Jan 2024 14:34:09 GMT
          - name: content-type
            value: application/json
          - name: transfer-encoding
            value: chunked
          - name: connection
            value: close
          - name: access-control-allow-credentials
            value: "true"
          - name: access-control-allow-origin
            value: ""
          - name: cache-control
            value: no-cache, max-age=0
          - name: vary
            value: Accept-Encoding, Authorization, Cookie, Authorization, X-Requested-With,
              Cookie
          - name: x-content-type-options
            value: nosniff
          - name: x-frame-options
            value: DENY
          - name: x-xss-protection
            value: 1; mode=block
          - name: strict-transport-security
            value: max-age=31536000; includeSubDomains; preload
          - name: content-encoding
            value: gzip
        headersSize: 1244
        httpVersion: HTTP/1.1
        redirectURL: ""
        status: 200
        statusText: OK
      startedDateTime: 2024-03-06T08:53:29.606Z
      time: 0
      timings:
        blocked: -1
        connect: -1
        dns: -1
        receive: 0
        send: 0
        ssl: -1
        wait: 0
<<<<<<< HEAD
    - _id: 418afe625570889cafad386e94df6d32
      _order: 0
      cache: {}
      request:
        bodySize: 101
        cookies: []
        headers:
          - _fromType: array
            name: content-type
            value: application/json; charset=utf-8
          - _fromType: array
            name: user-agent
            value: enterpriseMainBranchClient / v1
          - _fromType: array
            name: x-sourcegraph-actor-anonymous-uid
            value: enterpriseMainBranchClientabcde1234
          - _fromType: array
            name: accept
            value: "*/*"
          - _fromType: array
            name: content-length
            value: "101"
          - _fromType: array
            name: accept-encoding
            value: gzip,deflate
          - _fromType: array
            name: connection
            value: close
          - name: host
            value: sourcegraph.sourcegraph.com
        headersSize: 368
        httpVersion: HTTP/1.1
        method: POST
        postData:
          mimeType: application/json; charset=utf-8
          params: []
          textJSON:
            query: |-
              
              query SiteProductVersion {
                  site {
                      productVersion
                  }
              }
            variables: {}
        queryString:
          - name: SiteProductVersion
            value: null
        url: https://sourcegraph.sourcegraph.com/.api/graphql?SiteProductVersion
      response:
        bodySize: 38
        content:
          mimeType: text/plain; charset=utf-8
          size: 38
          text: |
            Private mode requires authentication.
        cookies: []
        headers:
          - name: date
            value: Thu, 07 Mar 2024 00:09:38 GMT
          - name: content-type
            value: text/plain; charset=utf-8
          - name: content-length
            value: "38"
          - name: connection
            value: close
          - name: access-control-allow-credentials
            value: "true"
          - name: access-control-allow-origin
            value: ""
          - name: cache-control
            value: no-cache, max-age=0
          - name: vary
            value: Accept-Encoding, Authorization, Cookie, Authorization, X-Requested-With
          - name: x-content-type-options
            value: nosniff
          - name: x-frame-options
            value: DENY
          - name: x-xss-protection
            value: 1; mode=block
          - name: strict-transport-security
            value: max-age=31536000; includeSubDomains; preload
        headersSize: 1213
        httpVersion: HTTP/1.1
        redirectURL: ""
        status: 401
        statusText: Unauthorized
      startedDateTime: 2024-03-07T00:09:38.318Z
      time: 0
      timings:
        blocked: -1
        connect: -1
        dns: -1
        receive: 0
        send: 0
        ssl: -1
        wait: 0
=======
>>>>>>> ceeb08d0
    - _id: b635aa83c2f05439f124938c5856379f
      _order: 0
      cache: {}
      request:
        bodySize: 243
        cookies: []
        headers:
          - _fromType: array
            name: authorization
            value: token
              REDACTED_ad28238383af71357085701263df7766e6f7f8ad1afc344d71aaf69a07143677
          - _fromType: array
            name: content-type
            value: application/json; charset=utf-8
          - _fromType: array
            name: user-agent
            value: enterpriseMainBranchClient / v1
          - _fromType: array
            name: accept
            value: "*/*"
          - _fromType: array
            name: content-length
            value: "243"
          - _fromType: array
            name: accept-encoding
            value: gzip,deflate
          - _fromType: array
            name: connection
            value: close
          - name: host
            value: sourcegraph.sourcegraph.com
        headersSize: 380
        httpVersion: HTTP/1.1
        method: POST
        postData:
          mimeType: application/json; charset=utf-8
          params: []
          textJSON:
            query: |-
              
              query SnippetAttribution($snippet: String!) {
                  snippetAttribution(snippet: $snippet) {
                      limitHit
                      nodes {
                          repositoryName
                      }
                  }
              }
            variables:
              snippet: sourcegraph.Location(new LRU
        queryString:
          - name: SnippetAttribution
            value: null
        url: https://sourcegraph.sourcegraph.com/.api/graphql?SnippetAttribution
      response:
        bodySize: 120
        content:
          encoding: base64
          mimeType: application/json
          size: 120
          text: "[\"H4sIAAAAAAAAA6pWSkksSVSyqlYqzsssKEgtcSwpKcpMKi3JzM8DieZk5maWeGSWKFmlJ\
            eYUp+oo5eWnpBYrWUXH1tbWAgAAAP//AwBfTAz+PQAAAA==\"]"
          textDecoded:
            data:
              snippetAttribution:
                limitHit: false
                nodes: []
        cookies: []
        headers:
          - name: date
            value: Sat, 27 Jan 2024 14:35:01 GMT
          - name: content-type
            value: application/json
          - name: transfer-encoding
            value: chunked
          - name: connection
            value: close
          - name: access-control-allow-credentials
            value: "true"
          - name: access-control-allow-origin
            value: ""
          - name: cache-control
            value: no-cache, max-age=0
          - name: vary
            value: Accept-Encoding, Authorization, Cookie, Authorization, X-Requested-With,
              Cookie
          - name: x-content-type-options
            value: nosniff
          - name: x-frame-options
            value: DENY
          - name: x-xss-protection
            value: 1; mode=block
          - name: strict-transport-security
            value: max-age=31536000; includeSubDomains; preload
          - name: content-encoding
            value: gzip
        headersSize: 1240
        httpVersion: HTTP/1.1
        redirectURL: ""
        status: 200
        statusText: OK
      startedDateTime: 2024-03-06T07:55:59.314Z
      time: 0
      timings:
        blocked: -1
        connect: -1
        dns: -1
        receive: 0
        send: 0
        ssl: -1
        wait: 0
    - _id: 497016b346576225fa3857c9ca66af24
      _order: 0
      cache: {}
      request:
        bodySize: 243
        cookies: []
        headers:
          - _fromType: array
            name: authorization
            value: token
              REDACTED_ad28238383af71357085701263df7766e6f7f8ad1afc344d71aaf69a07143677
          - _fromType: array
            name: content-type
            value: application/json; charset=utf-8
          - _fromType: array
            name: user-agent
            value: enterpriseMainBranchClient / v1
          - _fromType: array
            name: accept
            value: "*/*"
          - _fromType: array
            name: content-length
            value: "243"
          - _fromType: array
            name: accept-encoding
            value: gzip,deflate
          - _fromType: array
            name: connection
            value: close
          - name: host
            value: sourcegraph.sourcegraph.com
        headersSize: 380
        httpVersion: HTTP/1.1
        method: POST
        postData:
          mimeType: application/json; charset=utf-8
          params: []
          textJSON:
            query: |-
              
              query SnippetAttribution($snippet: String!) {
                  snippetAttribution(snippet: $snippet) {
                      limitHit
                      nodes {
                          repositoryName
                      }
                  }
              }
            variables:
              snippet: sourcegraph.Location(new URL
        queryString:
          - name: SnippetAttribution
            value: null
        url: https://sourcegraph.sourcegraph.com/.api/graphql?SnippetAttribution
      response:
        bodySize: 231
        content:
          encoding: base64
          mimeType: application/json
          size: 231
          text: "[\"H4sIAAAAAAAAA4SNMQrDMAxF76I5aXZv3Tr1AqWD4whHEEvGkqEl+O4lU10IdPt83uPts\
            Hjz4HZQppzRrmaF5mokfLwbJbIbGTgrFQdgWVDBPXYomEXJpLzv\",\"PiE4iGRrnS9\
            B0qRSS8BYfF77DW048Tj/CrNXCmOQBUdiw+3c6mvRUG1KGP2B/ee72Dcz4suQlYQV2r\
            O19gEAAP//AwAoEJKNGwEAAA==\"]"
        cookies: []
        headers:
          - name: date
            value: Sat, 27 Jan 2024 14:35:00 GMT
          - name: content-type
            value: application/json
          - name: transfer-encoding
            value: chunked
          - name: connection
            value: close
          - name: access-control-allow-credentials
            value: "true"
          - name: access-control-allow-origin
            value: ""
          - name: cache-control
            value: no-cache, max-age=0
          - name: vary
            value: Accept-Encoding, Authorization, Cookie, Authorization, X-Requested-With,
              Cookie
          - name: x-content-type-options
            value: nosniff
          - name: x-frame-options
            value: DENY
          - name: x-xss-protection
            value: 1; mode=block
          - name: strict-transport-security
            value: max-age=31536000; includeSubDomains; preload
          - name: content-encoding
            value: gzip
        headersSize: 1244
        httpVersion: HTTP/1.1
        redirectURL: ""
        status: 200
        statusText: OK
      startedDateTime: 2024-03-06T08:53:30.186Z
      time: 0
      timings:
        blocked: -1
        connect: -1
        dns: -1
        receive: 0
        send: 0
        ssl: -1
        wait: 0
  pages: []
  version: "1.2"<|MERGE_RESOLUTION|>--- conflicted
+++ resolved
@@ -1496,106 +1496,6 @@
         send: 0
         ssl: -1
         wait: 0
-<<<<<<< HEAD
-    - _id: 418afe625570889cafad386e94df6d32
-      _order: 0
-      cache: {}
-      request:
-        bodySize: 101
-        cookies: []
-        headers:
-          - _fromType: array
-            name: content-type
-            value: application/json; charset=utf-8
-          - _fromType: array
-            name: user-agent
-            value: enterpriseMainBranchClient / v1
-          - _fromType: array
-            name: x-sourcegraph-actor-anonymous-uid
-            value: enterpriseMainBranchClientabcde1234
-          - _fromType: array
-            name: accept
-            value: "*/*"
-          - _fromType: array
-            name: content-length
-            value: "101"
-          - _fromType: array
-            name: accept-encoding
-            value: gzip,deflate
-          - _fromType: array
-            name: connection
-            value: close
-          - name: host
-            value: sourcegraph.sourcegraph.com
-        headersSize: 368
-        httpVersion: HTTP/1.1
-        method: POST
-        postData:
-          mimeType: application/json; charset=utf-8
-          params: []
-          textJSON:
-            query: |-
-              
-              query SiteProductVersion {
-                  site {
-                      productVersion
-                  }
-              }
-            variables: {}
-        queryString:
-          - name: SiteProductVersion
-            value: null
-        url: https://sourcegraph.sourcegraph.com/.api/graphql?SiteProductVersion
-      response:
-        bodySize: 38
-        content:
-          mimeType: text/plain; charset=utf-8
-          size: 38
-          text: |
-            Private mode requires authentication.
-        cookies: []
-        headers:
-          - name: date
-            value: Thu, 07 Mar 2024 00:09:38 GMT
-          - name: content-type
-            value: text/plain; charset=utf-8
-          - name: content-length
-            value: "38"
-          - name: connection
-            value: close
-          - name: access-control-allow-credentials
-            value: "true"
-          - name: access-control-allow-origin
-            value: ""
-          - name: cache-control
-            value: no-cache, max-age=0
-          - name: vary
-            value: Accept-Encoding, Authorization, Cookie, Authorization, X-Requested-With
-          - name: x-content-type-options
-            value: nosniff
-          - name: x-frame-options
-            value: DENY
-          - name: x-xss-protection
-            value: 1; mode=block
-          - name: strict-transport-security
-            value: max-age=31536000; includeSubDomains; preload
-        headersSize: 1213
-        httpVersion: HTTP/1.1
-        redirectURL: ""
-        status: 401
-        statusText: Unauthorized
-      startedDateTime: 2024-03-07T00:09:38.318Z
-      time: 0
-      timings:
-        blocked: -1
-        connect: -1
-        dns: -1
-        receive: 0
-        send: 0
-        ssl: -1
-        wait: 0
-=======
->>>>>>> ceeb08d0
     - _id: b635aa83c2f05439f124938c5856379f
       _order: 0
       cache: {}
